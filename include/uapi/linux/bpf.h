/* Copyright (c) 2011-2014 PLUMgrid, http://plumgrid.com
 *
 * This program is free software; you can redistribute it and/or
 * modify it under the terms of version 2 of the GNU General Public
 * License as published by the Free Software Foundation.
 */
#ifndef _UAPI__LINUX_BPF_H__
#define _UAPI__LINUX_BPF_H__

#include <linux/types.h>
#include <linux/bpf_common.h>

/* Extended instruction set based on top of classic BPF */

/* instruction classes */
#define BPF_ALU64	0x07	/* alu mode in double word width */

/* ld/ldx fields */
#define BPF_DW		0x18	/* double word */
#define BPF_XADD	0xc0	/* exclusive add */

/* alu/jmp fields */
#define BPF_MOV		0xb0	/* mov reg to reg */
#define BPF_ARSH	0xc0	/* sign extending arithmetic shift right */

/* change endianness of a register */
#define BPF_END		0xd0	/* flags for endianness conversion: */
#define BPF_TO_LE	0x00	/* convert to little-endian */
#define BPF_TO_BE	0x08	/* convert to big-endian */
#define BPF_FROM_LE	BPF_TO_LE
#define BPF_FROM_BE	BPF_TO_BE

#define BPF_JNE		0x50	/* jump != */
#define BPF_JSGT	0x60	/* SGT is signed '>', GT in x86 */
#define BPF_JSGE	0x70	/* SGE is signed '>=', GE in x86 */
#define BPF_CALL	0x80	/* function call */
#define BPF_EXIT	0x90	/* function return */

/* Register numbers */
enum {
	BPF_REG_0 = 0,
	BPF_REG_1,
	BPF_REG_2,
	BPF_REG_3,
	BPF_REG_4,
	BPF_REG_5,
	BPF_REG_6,
	BPF_REG_7,
	BPF_REG_8,
	BPF_REG_9,
	BPF_REG_10,
	__MAX_BPF_REG,
};

/* BPF has 10 general purpose 64-bit registers and stack frame. */
#define MAX_BPF_REG	__MAX_BPF_REG

struct bpf_insn {
	__u8	code;		/* opcode */
	__u8	dst_reg:4;	/* dest register */
	__u8	src_reg:4;	/* source register */
	__s16	off;		/* signed offset */
	__s32	imm;		/* signed immediate constant */
};

/* Key of an a BPF_MAP_TYPE_LPM_TRIE entry */
struct bpf_lpm_trie_key {
	__u32	prefixlen;	/* up to 32 for AF_INET, 128 for AF_INET6 */
	__u8	data[0];	/* Arbitrary size */
};

/* BPF syscall commands, see bpf(2) man-page for details. */
enum bpf_cmd {
	BPF_MAP_CREATE,
	BPF_MAP_LOOKUP_ELEM,
	BPF_MAP_UPDATE_ELEM,
	BPF_MAP_DELETE_ELEM,
	BPF_MAP_GET_NEXT_KEY,
	BPF_PROG_LOAD,
	BPF_OBJ_PIN,
	BPF_OBJ_GET,
	BPF_PROG_ATTACH,
	BPF_PROG_DETACH,
	BPF_PROG_TEST_RUN,
};

enum bpf_map_type {
	BPF_MAP_TYPE_UNSPEC,
	BPF_MAP_TYPE_HASH,
	BPF_MAP_TYPE_ARRAY,
	BPF_MAP_TYPE_PROG_ARRAY,
	BPF_MAP_TYPE_PERF_EVENT_ARRAY,
	BPF_MAP_TYPE_PERCPU_HASH,
	BPF_MAP_TYPE_PERCPU_ARRAY,
	BPF_MAP_TYPE_STACK_TRACE,
	BPF_MAP_TYPE_CGROUP_ARRAY,
	BPF_MAP_TYPE_LRU_HASH,
	BPF_MAP_TYPE_LRU_PERCPU_HASH,
	BPF_MAP_TYPE_LPM_TRIE,
<<<<<<< HEAD
=======
	BPF_MAP_TYPE_ARRAY_OF_MAPS,
	BPF_MAP_TYPE_HASH_OF_MAPS,
>>>>>>> 2ac97f0f
};

enum bpf_prog_type {
	BPF_PROG_TYPE_UNSPEC,
	BPF_PROG_TYPE_SOCKET_FILTER,
	BPF_PROG_TYPE_KPROBE,
	BPF_PROG_TYPE_SCHED_CLS,
	BPF_PROG_TYPE_SCHED_ACT,
	BPF_PROG_TYPE_TRACEPOINT,
	BPF_PROG_TYPE_XDP,
	BPF_PROG_TYPE_PERF_EVENT,
	BPF_PROG_TYPE_CGROUP_SKB,
	BPF_PROG_TYPE_CGROUP_SOCK,
	BPF_PROG_TYPE_LWT_IN,
	BPF_PROG_TYPE_LWT_OUT,
	BPF_PROG_TYPE_LWT_XMIT,
};

enum bpf_attach_type {
	BPF_CGROUP_INET_INGRESS,
	BPF_CGROUP_INET_EGRESS,
	BPF_CGROUP_INET_SOCK_CREATE,
	__MAX_BPF_ATTACH_TYPE
};

#define MAX_BPF_ATTACH_TYPE __MAX_BPF_ATTACH_TYPE

/* If BPF_F_ALLOW_OVERRIDE flag is used in BPF_PROG_ATTACH command
 * to the given target_fd cgroup the descendent cgroup will be able to
 * override effective bpf program that was inherited from this cgroup
 */
#define BPF_F_ALLOW_OVERRIDE	(1U << 0)

#define BPF_PSEUDO_MAP_FD	1

/* flags for BPF_MAP_UPDATE_ELEM command */
#define BPF_ANY		0 /* create new element or update existing */
#define BPF_NOEXIST	1 /* create new element if it didn't exist */
#define BPF_EXIST	2 /* update existing element */

#define BPF_F_NO_PREALLOC	(1U << 0)
/* Instead of having one common LRU list in the
 * BPF_MAP_TYPE_LRU_[PERCPU_]HASH map, use a percpu LRU list
 * which can scale and perform better.
 * Note, the LRU nodes (including free nodes) cannot be moved
 * across different LRU lists.
 */
#define BPF_F_NO_COMMON_LRU	(1U << 1)

union bpf_attr {
	struct { /* anonymous struct used by BPF_MAP_CREATE command */
		__u32	map_type;	/* one of enum bpf_map_type */
		__u32	key_size;	/* size of key in bytes */
		__u32	value_size;	/* size of value in bytes */
		__u32	max_entries;	/* max number of entries in a map */
		__u32	map_flags;	/* prealloc or not */
		__u32	inner_map_fd;	/* fd pointing to the inner map */
	};

	struct { /* anonymous struct used by BPF_MAP_*_ELEM commands */
		__u32		map_fd;
		__aligned_u64	key;
		union {
			__aligned_u64 value;
			__aligned_u64 next_key;
		};
		__u64		flags;
	};

	struct { /* anonymous struct used by BPF_PROG_LOAD command */
		__u32		prog_type;	/* one of enum bpf_prog_type */
		__u32		insn_cnt;
		__aligned_u64	insns;
		__aligned_u64	license;
		__u32		log_level;	/* verbosity level of verifier */
		__u32		log_size;	/* size of user buffer */
		__aligned_u64	log_buf;	/* user supplied buffer */
		__u32		kern_version;	/* checked when prog_type=kprobe */
	};

	struct { /* anonymous struct used by BPF_OBJ_* commands */
		__aligned_u64	pathname;
		__u32		bpf_fd;
	};

	struct { /* anonymous struct used by BPF_PROG_ATTACH/DETACH commands */
		__u32		target_fd;	/* container object to attach to */
		__u32		attach_bpf_fd;	/* eBPF program to attach */
		__u32		attach_type;
		__u32		attach_flags;
	};

	struct { /* anonymous struct used by BPF_PROG_TEST_RUN command */
		__u32		prog_fd;
		__u32		retval;
		__u32		data_size_in;
		__u32		data_size_out;
		__aligned_u64	data_in;
		__aligned_u64	data_out;
		__u32		repeat;
		__u32		duration;
	} test;
} __attribute__((aligned(8)));

/* BPF helper function descriptions:
 *
 * void *bpf_map_lookup_elem(&map, &key)
 *     Return: Map value or NULL
 *
 * int bpf_map_update_elem(&map, &key, &value, flags)
 *     Return: 0 on success or negative error
 *
 * int bpf_map_delete_elem(&map, &key)
 *     Return: 0 on success or negative error
 *
 * int bpf_probe_read(void *dst, int size, void *src)
 *     Return: 0 on success or negative error
 *
 * u64 bpf_ktime_get_ns(void)
 *     Return: current ktime
 *
 * int bpf_trace_printk(const char *fmt, int fmt_size, ...)
 *     Return: length of buffer written or negative error
 *
 * u32 bpf_prandom_u32(void)
 *     Return: random value
 *
 * u32 bpf_raw_smp_processor_id(void)
 *     Return: SMP processor ID
 *
 * int bpf_skb_store_bytes(skb, offset, from, len, flags)
 *     store bytes into packet
 *     @skb: pointer to skb
 *     @offset: offset within packet from skb->mac_header
 *     @from: pointer where to copy bytes from
 *     @len: number of bytes to store into packet
 *     @flags: bit 0 - if true, recompute skb->csum
 *             other bits - reserved
 *     Return: 0 on success or negative error
 *
 * int bpf_l3_csum_replace(skb, offset, from, to, flags)
 *     recompute IP checksum
 *     @skb: pointer to skb
 *     @offset: offset within packet where IP checksum is located
 *     @from: old value of header field
 *     @to: new value of header field
 *     @flags: bits 0-3 - size of header field
 *             other bits - reserved
 *     Return: 0 on success or negative error
 *
 * int bpf_l4_csum_replace(skb, offset, from, to, flags)
 *     recompute TCP/UDP checksum
 *     @skb: pointer to skb
 *     @offset: offset within packet where TCP/UDP checksum is located
 *     @from: old value of header field
 *     @to: new value of header field
 *     @flags: bits 0-3 - size of header field
 *             bit 4 - is pseudo header
 *             other bits - reserved
 *     Return: 0 on success or negative error
 *
 * int bpf_tail_call(ctx, prog_array_map, index)
 *     jump into another BPF program
 *     @ctx: context pointer passed to next program
 *     @prog_array_map: pointer to map which type is BPF_MAP_TYPE_PROG_ARRAY
 *     @index: index inside array that selects specific program to run
 *     Return: 0 on success or negative error
 *
 * int bpf_clone_redirect(skb, ifindex, flags)
 *     redirect to another netdev
 *     @skb: pointer to skb
 *     @ifindex: ifindex of the net device
 *     @flags: bit 0 - if set, redirect to ingress instead of egress
 *             other bits - reserved
 *     Return: 0 on success or negative error
 *
 * u64 bpf_get_current_pid_tgid(void)
 *     Return: current->tgid << 32 | current->pid
 *
 * u64 bpf_get_current_uid_gid(void)
 *     Return: current_gid << 32 | current_uid
 *
 * int bpf_get_current_comm(char *buf, int size_of_buf)
 *     stores current->comm into buf
 *     Return: 0 on success or negative error
 *
 * u32 bpf_get_cgroup_classid(skb)
 *     retrieve a proc's classid
 *     @skb: pointer to skb
 *     Return: classid if != 0
 *
 * int bpf_skb_vlan_push(skb, vlan_proto, vlan_tci)
 *     Return: 0 on success or negative error
 *
 * int bpf_skb_vlan_pop(skb)
 *     Return: 0 on success or negative error
 *
 * int bpf_skb_get_tunnel_key(skb, key, size, flags)
 * int bpf_skb_set_tunnel_key(skb, key, size, flags)
 *     retrieve or populate tunnel metadata
 *     @skb: pointer to skb
 *     @key: pointer to 'struct bpf_tunnel_key'
 *     @size: size of 'struct bpf_tunnel_key'
 *     @flags: room for future extensions
 *     Return: 0 on success or negative error
 *
 * u64 bpf_perf_event_read(&map, index)
 *     Return: Number events read or error code
 *
 * int bpf_redirect(ifindex, flags)
 *     redirect to another netdev
 *     @ifindex: ifindex of the net device
 *     @flags: bit 0 - if set, redirect to ingress instead of egress
 *             other bits - reserved
 *     Return: TC_ACT_REDIRECT
 *
 * u32 bpf_get_route_realm(skb)
 *     retrieve a dst's tclassid
 *     @skb: pointer to skb
 *     Return: realm if != 0
 *
 * int bpf_perf_event_output(ctx, map, index, data, size)
 *     output perf raw sample
 *     @ctx: struct pt_regs*
 *     @map: pointer to perf_event_array map
 *     @index: index of event in the map
 *     @data: data on stack to be output as raw data
 *     @size: size of data
 *     Return: 0 on success or negative error
 *
 * int bpf_get_stackid(ctx, map, flags)
 *     walk user or kernel stack and return id
 *     @ctx: struct pt_regs*
 *     @map: pointer to stack_trace map
 *     @flags: bits 0-7 - numer of stack frames to skip
 *             bit 8 - collect user stack instead of kernel
 *             bit 9 - compare stacks by hash only
 *             bit 10 - if two different stacks hash into the same stackid
 *                      discard old
 *             other bits - reserved
 *     Return: >= 0 stackid on success or negative error
 *
 * s64 bpf_csum_diff(from, from_size, to, to_size, seed)
 *     calculate csum diff
 *     @from: raw from buffer
 *     @from_size: length of from buffer
 *     @to: raw to buffer
 *     @to_size: length of to buffer
 *     @seed: optional seed
 *     Return: csum result or negative error code
 *
 * int bpf_skb_get_tunnel_opt(skb, opt, size)
 *     retrieve tunnel options metadata
 *     @skb: pointer to skb
 *     @opt: pointer to raw tunnel option data
 *     @size: size of @opt
 *     Return: option size
 *
 * int bpf_skb_set_tunnel_opt(skb, opt, size)
 *     populate tunnel options metadata
 *     @skb: pointer to skb
 *     @opt: pointer to raw tunnel option data
 *     @size: size of @opt
 *     Return: 0 on success or negative error
 *
 * int bpf_skb_change_proto(skb, proto, flags)
 *     Change protocol of the skb. Currently supported is v4 -> v6,
 *     v6 -> v4 transitions. The helper will also resize the skb. eBPF
 *     program is expected to fill the new headers via skb_store_bytes
 *     and lX_csum_replace.
 *     @skb: pointer to skb
 *     @proto: new skb->protocol type
 *     @flags: reserved
 *     Return: 0 on success or negative error
 *
 * int bpf_skb_change_type(skb, type)
 *     Change packet type of skb.
 *     @skb: pointer to skb
 *     @type: new skb->pkt_type type
 *     Return: 0 on success or negative error
 *
 * int bpf_skb_under_cgroup(skb, map, index)
 *     Check cgroup2 membership of skb
 *     @skb: pointer to skb
 *     @map: pointer to bpf_map in BPF_MAP_TYPE_CGROUP_ARRAY type
 *     @index: index of the cgroup in the bpf_map
 *     Return:
 *       == 0 skb failed the cgroup2 descendant test
 *       == 1 skb succeeded the cgroup2 descendant test
 *        < 0 error
 *
 * u32 bpf_get_hash_recalc(skb)
 *     Retrieve and possibly recalculate skb->hash.
 *     @skb: pointer to skb
 *     Return: hash
 *
 * u64 bpf_get_current_task(void)
 *     Returns current task_struct
 *     Return: current
 *
 * int bpf_probe_write_user(void *dst, void *src, int len)
 *     safely attempt to write to a location
 *     @dst: destination address in userspace
 *     @src: source address on stack
 *     @len: number of bytes to copy
 *     Return: 0 on success or negative error
 *
 * int bpf_current_task_under_cgroup(map, index)
 *     Check cgroup2 membership of current task
 *     @map: pointer to bpf_map in BPF_MAP_TYPE_CGROUP_ARRAY type
 *     @index: index of the cgroup in the bpf_map
 *     Return:
 *       == 0 current failed the cgroup2 descendant test
 *       == 1 current succeeded the cgroup2 descendant test
 *        < 0 error
 *
 * int bpf_skb_change_tail(skb, len, flags)
 *     The helper will resize the skb to the given new size, to be used f.e.
 *     with control messages.
 *     @skb: pointer to skb
 *     @len: new skb length
 *     @flags: reserved
 *     Return: 0 on success or negative error
 *
 * int bpf_skb_pull_data(skb, len)
 *     The helper will pull in non-linear data in case the skb is non-linear
 *     and not all of len are part of the linear section. Only needed for
 *     read/write with direct packet access.
 *     @skb: pointer to skb
 *     @len: len to make read/writeable
 *     Return: 0 on success or negative error
 *
 * s64 bpf_csum_update(skb, csum)
 *     Adds csum into skb->csum in case of CHECKSUM_COMPLETE.
 *     @skb: pointer to skb
 *     @csum: csum to add
 *     Return: csum on success or negative error
 *
 * void bpf_set_hash_invalid(skb)
 *     Invalidate current skb->hash.
 *     @skb: pointer to skb
 *
 * int bpf_get_numa_node_id()
 *     Return: Id of current NUMA node.
 *
 * int bpf_skb_change_head()
 *     Grows headroom of skb and adjusts MAC header offset accordingly.
 *     Will extends/reallocae as required automatically.
 *     May change skb data pointer and will thus invalidate any check
 *     performed for direct packet access.
 *     @skb: pointer to skb
 *     @len: length of header to be pushed in front
 *     @flags: Flags (unused for now)
 *     Return: 0 on success or negative error
 *
 * int bpf_xdp_adjust_head(xdp_md, delta)
 *     Adjust the xdp_md.data by delta
 *     @xdp_md: pointer to xdp_md
 *     @delta: An positive/negative integer to be added to xdp_md.data
 *     Return: 0 on success or negative on error
 *
 * int bpf_probe_read_str(void *dst, int size, const void *unsafe_ptr)
 *     Copy a NUL terminated string from unsafe address. In case the string
 *     length is smaller than size, the target is not padded with further NUL
 *     bytes. In case the string length is larger than size, just count-1
 *     bytes are copied and the last byte is set to NUL.
 *     @dst: destination address
 *     @size: maximum number of bytes to copy, including the trailing NUL
 *     @unsafe_ptr: unsafe address
 *     Return:
 *       > 0 length of the string including the trailing NUL on success
 *       < 0 error
<<<<<<< HEAD
=======
 *
 * u64 bpf_get_socket_cookie(skb)
 *     Get the cookie for the socket stored inside sk_buff.
 *     @skb: pointer to skb
 *     Return: 8 Bytes non-decreasing number on success or 0 if the socket
 *     field is missing inside sk_buff
 *
 * u32 bpf_get_socket_uid(skb)
 *     Get the owner uid of the socket stored inside sk_buff.
 *     @skb: pointer to skb
 *     Return: uid of the socket owner on success or overflowuid if failed.
>>>>>>> 2ac97f0f
 */
#define __BPF_FUNC_MAPPER(FN)		\
	FN(unspec),			\
	FN(map_lookup_elem),		\
	FN(map_update_elem),		\
	FN(map_delete_elem),		\
	FN(probe_read),			\
	FN(ktime_get_ns),		\
	FN(trace_printk),		\
	FN(get_prandom_u32),		\
	FN(get_smp_processor_id),	\
	FN(skb_store_bytes),		\
	FN(l3_csum_replace),		\
	FN(l4_csum_replace),		\
	FN(tail_call),			\
	FN(clone_redirect),		\
	FN(get_current_pid_tgid),	\
	FN(get_current_uid_gid),	\
	FN(get_current_comm),		\
	FN(get_cgroup_classid),		\
	FN(skb_vlan_push),		\
	FN(skb_vlan_pop),		\
	FN(skb_get_tunnel_key),		\
	FN(skb_set_tunnel_key),		\
	FN(perf_event_read),		\
	FN(redirect),			\
	FN(get_route_realm),		\
	FN(perf_event_output),		\
	FN(skb_load_bytes),		\
	FN(get_stackid),		\
	FN(csum_diff),			\
	FN(skb_get_tunnel_opt),		\
	FN(skb_set_tunnel_opt),		\
	FN(skb_change_proto),		\
	FN(skb_change_type),		\
	FN(skb_under_cgroup),		\
	FN(get_hash_recalc),		\
	FN(get_current_task),		\
	FN(probe_write_user),		\
	FN(current_task_under_cgroup),	\
	FN(skb_change_tail),		\
	FN(skb_pull_data),		\
	FN(csum_update),		\
	FN(set_hash_invalid),		\
	FN(get_numa_node_id),		\
	FN(skb_change_head),		\
	FN(xdp_adjust_head),		\
<<<<<<< HEAD
	FN(probe_read_str),
=======
	FN(probe_read_str),		\
	FN(get_socket_cookie),		\
	FN(get_socket_uid),
>>>>>>> 2ac97f0f

/* integer value in 'imm' field of BPF_CALL instruction selects which helper
 * function eBPF program intends to call
 */
#define __BPF_ENUM_FN(x) BPF_FUNC_ ## x
enum bpf_func_id {
	__BPF_FUNC_MAPPER(__BPF_ENUM_FN)
	__BPF_FUNC_MAX_ID,
};
#undef __BPF_ENUM_FN

/* All flags used by eBPF helper functions, placed here. */

/* BPF_FUNC_skb_store_bytes flags. */
#define BPF_F_RECOMPUTE_CSUM		(1ULL << 0)
#define BPF_F_INVALIDATE_HASH		(1ULL << 1)

/* BPF_FUNC_l3_csum_replace and BPF_FUNC_l4_csum_replace flags.
 * First 4 bits are for passing the header field size.
 */
#define BPF_F_HDR_FIELD_MASK		0xfULL

/* BPF_FUNC_l4_csum_replace flags. */
#define BPF_F_PSEUDO_HDR		(1ULL << 4)
#define BPF_F_MARK_MANGLED_0		(1ULL << 5)
#define BPF_F_MARK_ENFORCE		(1ULL << 6)

/* BPF_FUNC_clone_redirect and BPF_FUNC_redirect flags. */
#define BPF_F_INGRESS			(1ULL << 0)

/* BPF_FUNC_skb_set_tunnel_key and BPF_FUNC_skb_get_tunnel_key flags. */
#define BPF_F_TUNINFO_IPV6		(1ULL << 0)

/* BPF_FUNC_get_stackid flags. */
#define BPF_F_SKIP_FIELD_MASK		0xffULL
#define BPF_F_USER_STACK		(1ULL << 8)
#define BPF_F_FAST_STACK_CMP		(1ULL << 9)
#define BPF_F_REUSE_STACKID		(1ULL << 10)

/* BPF_FUNC_skb_set_tunnel_key flags. */
#define BPF_F_ZERO_CSUM_TX		(1ULL << 1)
#define BPF_F_DONT_FRAGMENT		(1ULL << 2)

/* BPF_FUNC_perf_event_output and BPF_FUNC_perf_event_read flags. */
#define BPF_F_INDEX_MASK		0xffffffffULL
#define BPF_F_CURRENT_CPU		BPF_F_INDEX_MASK
/* BPF_FUNC_perf_event_output for sk_buff input context. */
#define BPF_F_CTXLEN_MASK		(0xfffffULL << 32)

/* user accessible mirror of in-kernel sk_buff.
 * new fields can only be added to the end of this structure
 */
struct __sk_buff {
	__u32 len;
	__u32 pkt_type;
	__u32 mark;
	__u32 queue_mapping;
	__u32 protocol;
	__u32 vlan_present;
	__u32 vlan_tci;
	__u32 vlan_proto;
	__u32 priority;
	__u32 ingress_ifindex;
	__u32 ifindex;
	__u32 tc_index;
	__u32 cb[5];
	__u32 hash;
	__u32 tc_classid;
	__u32 data;
	__u32 data_end;
	__u32 napi_id;
};

struct bpf_tunnel_key {
	__u32 tunnel_id;
	union {
		__u32 remote_ipv4;
		__u32 remote_ipv6[4];
	};
	__u8 tunnel_tos;
	__u8 tunnel_ttl;
	__u16 tunnel_ext;
	__u32 tunnel_label;
};

/* Generic BPF return codes which all BPF program types may support.
 * The values are binary compatible with their TC_ACT_* counter-part to
 * provide backwards compatibility with existing SCHED_CLS and SCHED_ACT
 * programs.
 *
 * XDP is handled seprately, see XDP_*.
 */
enum bpf_ret_code {
	BPF_OK = 0,
	/* 1 reserved */
	BPF_DROP = 2,
	/* 3-6 reserved */
	BPF_REDIRECT = 7,
	/* >127 are reserved for prog type specific return codes */
};

struct bpf_sock {
	__u32 bound_dev_if;
	__u32 family;
	__u32 type;
	__u32 protocol;
};

#define XDP_PACKET_HEADROOM 256

/* User return codes for XDP prog type.
 * A valid XDP program must return one of these defined values. All other
 * return codes are reserved for future use. Unknown return codes will result
 * in packet drop.
 */
enum xdp_action {
	XDP_ABORTED = 0,
	XDP_DROP,
	XDP_PASS,
	XDP_TX,
};

/* user accessible metadata for XDP packet hook
 * new fields must be added to the end of this structure
 */
struct xdp_md {
	__u32 data;
	__u32 data_end;
};

#endif /* _UAPI__LINUX_BPF_H__ */<|MERGE_RESOLUTION|>--- conflicted
+++ resolved
@@ -97,11 +97,8 @@
 	BPF_MAP_TYPE_LRU_HASH,
 	BPF_MAP_TYPE_LRU_PERCPU_HASH,
 	BPF_MAP_TYPE_LPM_TRIE,
-<<<<<<< HEAD
-=======
 	BPF_MAP_TYPE_ARRAY_OF_MAPS,
 	BPF_MAP_TYPE_HASH_OF_MAPS,
->>>>>>> 2ac97f0f
 };
 
 enum bpf_prog_type {
@@ -474,8 +471,6 @@
  *     Return:
  *       > 0 length of the string including the trailing NUL on success
  *       < 0 error
-<<<<<<< HEAD
-=======
  *
  * u64 bpf_get_socket_cookie(skb)
  *     Get the cookie for the socket stored inside sk_buff.
@@ -487,7 +482,6 @@
  *     Get the owner uid of the socket stored inside sk_buff.
  *     @skb: pointer to skb
  *     Return: uid of the socket owner on success or overflowuid if failed.
->>>>>>> 2ac97f0f
  */
 #define __BPF_FUNC_MAPPER(FN)		\
 	FN(unspec),			\
@@ -535,13 +529,9 @@
 	FN(get_numa_node_id),		\
 	FN(skb_change_head),		\
 	FN(xdp_adjust_head),		\
-<<<<<<< HEAD
-	FN(probe_read_str),
-=======
 	FN(probe_read_str),		\
 	FN(get_socket_cookie),		\
 	FN(get_socket_uid),
->>>>>>> 2ac97f0f
 
 /* integer value in 'imm' field of BPF_CALL instruction selects which helper
  * function eBPF program intends to call
