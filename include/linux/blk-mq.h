--- conflicted
+++ resolved
@@ -166,10 +166,7 @@
 	BLK_MQ_S_TAG_ACTIVE	= 1,
 	BLK_MQ_S_SCHED_RESTART	= 2,
 	BLK_MQ_S_TAG_WAITING	= 3,
-<<<<<<< HEAD
-=======
 	BLK_MQ_S_START_ON_RUN	= 4,
->>>>>>> 2ac97f0f
 
 	BLK_MQ_MAX_DEPTH	= 10240,
 
@@ -254,11 +251,7 @@
 		busy_tag_iter_fn *fn, void *priv);
 void blk_mq_freeze_queue(struct request_queue *q);
 void blk_mq_unfreeze_queue(struct request_queue *q);
-<<<<<<< HEAD
-void blk_mq_freeze_queue_start(struct request_queue *q);
-=======
 void blk_freeze_queue_start(struct request_queue *q);
->>>>>>> 2ac97f0f
 void blk_mq_freeze_queue_wait(struct request_queue *q);
 int blk_mq_freeze_queue_wait_timeout(struct request_queue *q,
 				     unsigned long timeout);
