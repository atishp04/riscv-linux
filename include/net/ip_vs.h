/* IP Virtual Server
 * data structure and functionality definitions
 */

#ifndef _NET_IP_VS_H
#define _NET_IP_VS_H

#include <linux/ip_vs.h>                /* definitions shared with userland */

#include <asm/types.h>                  /* for __uXX types */

#include <linux/list.h>                 /* for struct list_head */
#include <linux/spinlock.h>             /* for struct rwlock_t */
#include <linux/atomic.h>               /* for struct atomic_t */
#include <linux/refcount.h>             /* for struct refcount_t */

#include <linux/compiler.h>
#include <linux/timer.h>
#include <linux/bug.h>

#include <net/checksum.h>
#include <linux/netfilter.h>		/* for union nf_inet_addr */
#include <linux/ip.h>
#include <linux/ipv6.h>			/* for struct ipv6hdr */
#include <net/ipv6.h>
#if IS_ENABLED(CONFIG_IP_VS_IPV6)
#include <linux/netfilter_ipv6/ip6_tables.h>
#endif
#if IS_ENABLED(CONFIG_NF_CONNTRACK)
#include <net/netfilter/nf_conntrack.h>
#endif
#include <net/net_namespace.h>		/* Netw namespace */

#define IP_VS_HDR_INVERSE	1
#define IP_VS_HDR_ICMP		2

/* Generic access of ipvs struct */
static inline struct netns_ipvs *net_ipvs(struct net* net)
{
	return net->ipvs;
}

/* This one needed for single_open_net since net is stored directly in
 * private not as a struct i.e. seq_file_net can't be used.
 */
static inline struct net *seq_file_single_net(struct seq_file *seq)
{
#ifdef CONFIG_NET_NS
	return (struct net *)seq->private;
#else
	return &init_net;
#endif
}

/* Connections' size value needed by ip_vs_ctl.c */
extern int ip_vs_conn_tab_size;

struct ip_vs_iphdr {
	int hdr_flags;	/* ipvs flags */
	__u32 off;	/* Where IP or IPv4 header starts */
	__u32 len;	/* IPv4 simply where L4 starts
			 * IPv6 where L4 Transport Header starts */
	__u16 fragoffs; /* IPv6 fragment offset, 0 if first frag (or not frag)*/
	__s16 protocol;
	__s32 flags;
	union nf_inet_addr saddr;
	union nf_inet_addr daddr;
};

static inline void *frag_safe_skb_hp(const struct sk_buff *skb, int offset,
				      int len, void *buffer,
				      const struct ip_vs_iphdr *ipvsh)
{
	return skb_header_pointer(skb, offset, len, buffer);
}

/* This function handles filling *ip_vs_iphdr, both for IPv4 and IPv6.
 * IPv6 requires some extra work, as finding proper header position,
 * depend on the IPv6 extension headers.
 */
static inline int
ip_vs_fill_iph_skb_off(int af, const struct sk_buff *skb, int offset,
		       int hdr_flags, struct ip_vs_iphdr *iphdr)
{
	iphdr->hdr_flags = hdr_flags;
	iphdr->off = offset;

#ifdef CONFIG_IP_VS_IPV6
	if (af == AF_INET6) {
		struct ipv6hdr _iph;
		const struct ipv6hdr *iph = skb_header_pointer(
			skb, offset, sizeof(_iph), &_iph);
		if (!iph)
			return 0;

		iphdr->saddr.in6 = iph->saddr;
		iphdr->daddr.in6 = iph->daddr;
		/* ipv6_find_hdr() updates len, flags */
		iphdr->len	 = offset;
		iphdr->flags	 = 0;
		iphdr->protocol  = ipv6_find_hdr(skb, &iphdr->len, -1,
						 &iphdr->fragoffs,
						 &iphdr->flags);
		if (iphdr->protocol < 0)
			return 0;
	} else
#endif
	{
		struct iphdr _iph;
		const struct iphdr *iph = skb_header_pointer(
			skb, offset, sizeof(_iph), &_iph);
		if (!iph)
			return 0;

		iphdr->len	= offset + iph->ihl * 4;
		iphdr->fragoffs	= 0;
		iphdr->protocol	= iph->protocol;
		iphdr->saddr.ip	= iph->saddr;
		iphdr->daddr.ip	= iph->daddr;
	}

	return 1;
}

static inline int
ip_vs_fill_iph_skb_icmp(int af, const struct sk_buff *skb, int offset,
			bool inverse, struct ip_vs_iphdr *iphdr)
{
	int hdr_flags = IP_VS_HDR_ICMP;

	if (inverse)
		hdr_flags |= IP_VS_HDR_INVERSE;

	return ip_vs_fill_iph_skb_off(af, skb, offset, hdr_flags, iphdr);
}

static inline int
ip_vs_fill_iph_skb(int af, const struct sk_buff *skb, bool inverse,
		   struct ip_vs_iphdr *iphdr)
{
	int hdr_flags = 0;

	if (inverse)
		hdr_flags |= IP_VS_HDR_INVERSE;

	return ip_vs_fill_iph_skb_off(af, skb, skb_network_offset(skb),
				      hdr_flags, iphdr);
}

static inline bool
ip_vs_iph_inverse(const struct ip_vs_iphdr *iph)
{
	return !!(iph->hdr_flags & IP_VS_HDR_INVERSE);
}

static inline bool
ip_vs_iph_icmp(const struct ip_vs_iphdr *iph)
{
	return !!(iph->hdr_flags & IP_VS_HDR_ICMP);
}

static inline void ip_vs_addr_copy(int af, union nf_inet_addr *dst,
				   const union nf_inet_addr *src)
{
#ifdef CONFIG_IP_VS_IPV6
	if (af == AF_INET6)
		dst->in6 = src->in6;
	else
#endif
	dst->ip = src->ip;
}

static inline void ip_vs_addr_set(int af, union nf_inet_addr *dst,
				  const union nf_inet_addr *src)
{
#ifdef CONFIG_IP_VS_IPV6
	if (af == AF_INET6) {
		dst->in6 = src->in6;
		return;
	}
#endif
	dst->ip = src->ip;
	dst->all[1] = 0;
	dst->all[2] = 0;
	dst->all[3] = 0;
}

static inline int ip_vs_addr_equal(int af, const union nf_inet_addr *a,
				   const union nf_inet_addr *b)
{
#ifdef CONFIG_IP_VS_IPV6
	if (af == AF_INET6)
		return ipv6_addr_equal(&a->in6, &b->in6);
#endif
	return a->ip == b->ip;
}

#ifdef CONFIG_IP_VS_DEBUG
#include <linux/net.h>

int ip_vs_get_debug_level(void);

static inline const char *ip_vs_dbg_addr(int af, char *buf, size_t buf_len,
					 const union nf_inet_addr *addr,
					 int *idx)
{
	int len;
#ifdef CONFIG_IP_VS_IPV6
	if (af == AF_INET6)
		len = snprintf(&buf[*idx], buf_len - *idx, "[%pI6c]",
			       &addr->in6) + 1;
	else
#endif
		len = snprintf(&buf[*idx], buf_len - *idx, "%pI4",
			       &addr->ip) + 1;

	*idx += len;
	BUG_ON(*idx > buf_len + 1);
	return &buf[*idx - len];
}

#define IP_VS_DBG_BUF(level, msg, ...)					\
	do {								\
		char ip_vs_dbg_buf[160];				\
		int ip_vs_dbg_idx = 0;					\
		if (level <= ip_vs_get_debug_level())			\
			printk(KERN_DEBUG pr_fmt(msg), ##__VA_ARGS__);	\
	} while (0)
#define IP_VS_ERR_BUF(msg...)						\
	do {								\
		char ip_vs_dbg_buf[160];				\
		int ip_vs_dbg_idx = 0;					\
		pr_err(msg);						\
	} while (0)

/* Only use from within IP_VS_DBG_BUF() or IP_VS_ERR_BUF macros */
#define IP_VS_DBG_ADDR(af, addr)					\
	ip_vs_dbg_addr(af, ip_vs_dbg_buf,				\
		       sizeof(ip_vs_dbg_buf), addr,			\
		       &ip_vs_dbg_idx)

#define IP_VS_DBG(level, msg, ...)					\
	do {								\
		if (level <= ip_vs_get_debug_level())			\
			printk(KERN_DEBUG pr_fmt(msg), ##__VA_ARGS__);	\
	} while (0)
#define IP_VS_DBG_RL(msg, ...)						\
	do {								\
		if (net_ratelimit())					\
			printk(KERN_DEBUG pr_fmt(msg), ##__VA_ARGS__);	\
	} while (0)
#define IP_VS_DBG_PKT(level, af, pp, skb, ofs, msg)			\
	do {								\
		if (level <= ip_vs_get_debug_level())			\
			pp->debug_packet(af, pp, skb, ofs, msg);	\
	} while (0)
#define IP_VS_DBG_RL_PKT(level, af, pp, skb, ofs, msg)			\
	do {								\
		if (level <= ip_vs_get_debug_level() &&			\
		    net_ratelimit())					\
			pp->debug_packet(af, pp, skb, ofs, msg);	\
	} while (0)
#else	/* NO DEBUGGING at ALL */
#define IP_VS_DBG_BUF(level, msg...)  do {} while (0)
#define IP_VS_ERR_BUF(msg...)  do {} while (0)
#define IP_VS_DBG(level, msg...)  do {} while (0)
#define IP_VS_DBG_RL(msg...)  do {} while (0)
#define IP_VS_DBG_PKT(level, af, pp, skb, ofs, msg)	do {} while (0)
#define IP_VS_DBG_RL_PKT(level, af, pp, skb, ofs, msg)	do {} while (0)
#endif

#define IP_VS_BUG() BUG()
#define IP_VS_ERR_RL(msg, ...)						\
	do {								\
		if (net_ratelimit())					\
			pr_err(msg, ##__VA_ARGS__);			\
	} while (0)

#ifdef CONFIG_IP_VS_DEBUG
#define EnterFunction(level)						\
	do {								\
		if (level <= ip_vs_get_debug_level())			\
			printk(KERN_DEBUG				\
			       pr_fmt("Enter: %s, %s line %i\n"),	\
			       __func__, __FILE__, __LINE__);		\
	} while (0)
#define LeaveFunction(level)						\
	do {								\
		if (level <= ip_vs_get_debug_level())			\
			printk(KERN_DEBUG				\
			       pr_fmt("Leave: %s, %s line %i\n"),	\
			       __func__, __FILE__, __LINE__);		\
	} while (0)
#else
#define EnterFunction(level)   do {} while (0)
#define LeaveFunction(level)   do {} while (0)
#endif

/* The port number of FTP service (in network order). */
#define FTPPORT  cpu_to_be16(21)
#define FTPDATA  cpu_to_be16(20)

/* TCP State Values */
enum {
	IP_VS_TCP_S_NONE = 0,
	IP_VS_TCP_S_ESTABLISHED,
	IP_VS_TCP_S_SYN_SENT,
	IP_VS_TCP_S_SYN_RECV,
	IP_VS_TCP_S_FIN_WAIT,
	IP_VS_TCP_S_TIME_WAIT,
	IP_VS_TCP_S_CLOSE,
	IP_VS_TCP_S_CLOSE_WAIT,
	IP_VS_TCP_S_LAST_ACK,
	IP_VS_TCP_S_LISTEN,
	IP_VS_TCP_S_SYNACK,
	IP_VS_TCP_S_LAST
};

/* UDP State Values */
enum {
	IP_VS_UDP_S_NORMAL,
	IP_VS_UDP_S_LAST,
};

/* ICMP State Values */
enum {
	IP_VS_ICMP_S_NORMAL,
	IP_VS_ICMP_S_LAST,
};

/* SCTP State Values */
enum ip_vs_sctp_states {
	IP_VS_SCTP_S_NONE,
	IP_VS_SCTP_S_INIT1,
	IP_VS_SCTP_S_INIT,
	IP_VS_SCTP_S_COOKIE_SENT,
	IP_VS_SCTP_S_COOKIE_REPLIED,
	IP_VS_SCTP_S_COOKIE_WAIT,
	IP_VS_SCTP_S_COOKIE,
	IP_VS_SCTP_S_COOKIE_ECHOED,
	IP_VS_SCTP_S_ESTABLISHED,
	IP_VS_SCTP_S_SHUTDOWN_SENT,
	IP_VS_SCTP_S_SHUTDOWN_RECEIVED,
	IP_VS_SCTP_S_SHUTDOWN_ACK_SENT,
	IP_VS_SCTP_S_REJECTED,
	IP_VS_SCTP_S_CLOSED,
	IP_VS_SCTP_S_LAST
};

/* Delta sequence info structure
 * Each ip_vs_conn has 2 (output AND input seq. changes).
 * Only used in the VS/NAT.
 */
struct ip_vs_seq {
	__u32			init_seq;	/* Add delta from this seq */
	__u32			delta;		/* Delta in sequence numbers */
	__u32			previous_delta;	/* Delta in sequence numbers
						 * before last resized pkt */
};

/* counters per cpu */
struct ip_vs_counters {
	__u64		conns;		/* connections scheduled */
	__u64		inpkts;		/* incoming packets */
	__u64		outpkts;	/* outgoing packets */
	__u64		inbytes;	/* incoming bytes */
	__u64		outbytes;	/* outgoing bytes */
};
/* Stats per cpu */
struct ip_vs_cpu_stats {
	struct ip_vs_counters   cnt;
	struct u64_stats_sync   syncp;
};

/* IPVS statistics objects */
struct ip_vs_estimator {
	struct list_head	list;

	u64			last_inbytes;
	u64			last_outbytes;
	u64			last_conns;
	u64			last_inpkts;
	u64			last_outpkts;

	u64			cps;
	u64			inpps;
	u64			outpps;
	u64			inbps;
	u64			outbps;
};

/*
 * IPVS statistics object, 64-bit kernel version of struct ip_vs_stats_user
 */
struct ip_vs_kstats {
	u64			conns;		/* connections scheduled */
	u64			inpkts;		/* incoming packets */
	u64			outpkts;	/* outgoing packets */
	u64			inbytes;	/* incoming bytes */
	u64			outbytes;	/* outgoing bytes */

	u64			cps;		/* current connection rate */
	u64			inpps;		/* current in packet rate */
	u64			outpps;		/* current out packet rate */
	u64			inbps;		/* current in byte rate */
	u64			outbps;		/* current out byte rate */
};

struct ip_vs_stats {
	struct ip_vs_kstats	kstats;		/* kernel statistics */
	struct ip_vs_estimator	est;		/* estimator */
	struct ip_vs_cpu_stats __percpu	*cpustats;	/* per cpu counters */
	spinlock_t		lock;		/* spin lock */
	struct ip_vs_kstats	kstats0;	/* reset values */
};

struct dst_entry;
struct iphdr;
struct ip_vs_conn;
struct ip_vs_app;
struct sk_buff;
struct ip_vs_proto_data;

struct ip_vs_protocol {
	struct ip_vs_protocol	*next;
	char			*name;
	u16			protocol;
	u16			num_states;
	int			dont_defrag;

	void (*init)(struct ip_vs_protocol *pp);

	void (*exit)(struct ip_vs_protocol *pp);

	int (*init_netns)(struct netns_ipvs *ipvs, struct ip_vs_proto_data *pd);

	void (*exit_netns)(struct netns_ipvs *ipvs, struct ip_vs_proto_data *pd);

	int (*conn_schedule)(struct netns_ipvs *ipvs,
			     int af, struct sk_buff *skb,
			     struct ip_vs_proto_data *pd,
			     int *verdict, struct ip_vs_conn **cpp,
			     struct ip_vs_iphdr *iph);

	struct ip_vs_conn *
	(*conn_in_get)(struct netns_ipvs *ipvs,
		       int af,
		       const struct sk_buff *skb,
		       const struct ip_vs_iphdr *iph);

	struct ip_vs_conn *
	(*conn_out_get)(struct netns_ipvs *ipvs,
			int af,
			const struct sk_buff *skb,
			const struct ip_vs_iphdr *iph);

	int (*snat_handler)(struct sk_buff *skb, struct ip_vs_protocol *pp,
			    struct ip_vs_conn *cp, struct ip_vs_iphdr *iph);

	int (*dnat_handler)(struct sk_buff *skb, struct ip_vs_protocol *pp,
			    struct ip_vs_conn *cp, struct ip_vs_iphdr *iph);

	int (*csum_check)(int af, struct sk_buff *skb,
			  struct ip_vs_protocol *pp);

	const char *(*state_name)(int state);

	void (*state_transition)(struct ip_vs_conn *cp, int direction,
				 const struct sk_buff *skb,
				 struct ip_vs_proto_data *pd);

	int (*register_app)(struct netns_ipvs *ipvs, struct ip_vs_app *inc);

	void (*unregister_app)(struct netns_ipvs *ipvs, struct ip_vs_app *inc);

	int (*app_conn_bind)(struct ip_vs_conn *cp);

	void (*debug_packet)(int af, struct ip_vs_protocol *pp,
			     const struct sk_buff *skb,
			     int offset,
			     const char *msg);

	void (*timeout_change)(struct ip_vs_proto_data *pd, int flags);
};

/* protocol data per netns */
struct ip_vs_proto_data {
	struct ip_vs_proto_data	*next;
	struct ip_vs_protocol	*pp;
	int			*timeout_table;	/* protocol timeout table */
	atomic_t		appcnt;		/* counter of proto app incs. */
	struct tcp_states_t	*tcp_state_table;
};

struct ip_vs_protocol   *ip_vs_proto_get(unsigned short proto);
struct ip_vs_proto_data *ip_vs_proto_data_get(struct netns_ipvs *ipvs,
					      unsigned short proto);

struct ip_vs_conn_param {
	struct netns_ipvs		*ipvs;
	const union nf_inet_addr	*caddr;
	const union nf_inet_addr	*vaddr;
	__be16				cport;
	__be16				vport;
	__u16				protocol;
	u16				af;

	const struct ip_vs_pe		*pe;
	char				*pe_data;
	__u8				pe_data_len;
};

/* IP_VS structure allocated for each dynamically scheduled connection */
struct ip_vs_conn {
	struct hlist_node	c_list;         /* hashed list heads */
	/* Protocol, addresses and port numbers */
	__be16                  cport;
	__be16                  dport;
	__be16                  vport;
	u16			af;		/* address family */
	union nf_inet_addr      caddr;          /* client address */
	union nf_inet_addr      vaddr;          /* virtual address */
	union nf_inet_addr      daddr;          /* destination address */
	volatile __u32          flags;          /* status flags */
	__u16                   protocol;       /* Which protocol (TCP/UDP) */
	__u16			daf;		/* Address family of the dest */
	struct netns_ipvs	*ipvs;

	/* counter and timer */
	refcount_t		refcnt;		/* reference count */
	struct timer_list	timer;		/* Expiration timer */
	volatile unsigned long	timeout;	/* timeout */

	/* Flags and state transition */
	spinlock_t              lock;           /* lock for state transition */
	volatile __u16          state;          /* state info */
	volatile __u16          old_state;      /* old state, to be used for
						 * state transition triggerd
						 * synchronization
						 */
	__u32			fwmark;		/* Fire wall mark from skb */
	unsigned long		sync_endtime;	/* jiffies + sent_retries */

	/* Control members */
	struct ip_vs_conn       *control;       /* Master control connection */
	atomic_t                n_control;      /* Number of controlled ones */
	struct ip_vs_dest       *dest;          /* real server */
	atomic_t                in_pkts;        /* incoming packet counter */

	/* Packet transmitter for different forwarding methods.  If it
	 * mangles the packet, it must return NF_DROP or better NF_STOLEN,
	 * otherwise this must be changed to a sk_buff **.
	 * NF_ACCEPT can be returned when destination is local.
	 */
	int (*packet_xmit)(struct sk_buff *skb, struct ip_vs_conn *cp,
			   struct ip_vs_protocol *pp, struct ip_vs_iphdr *iph);

	/* Note: we can group the following members into a structure,
	 * in order to save more space, and the following members are
	 * only used in VS/NAT anyway
	 */
	struct ip_vs_app        *app;           /* bound ip_vs_app object */
	void                    *app_data;      /* Application private data */
	struct ip_vs_seq        in_seq;         /* incoming seq. struct */
	struct ip_vs_seq        out_seq;        /* outgoing seq. struct */

	const struct ip_vs_pe	*pe;
	char			*pe_data;
	__u8			pe_data_len;

	struct rcu_head		rcu_head;
};

/* Extended internal versions of struct ip_vs_service_user and ip_vs_dest_user
 * for IPv6 support.
 *
 * We need these to conveniently pass around service and destination
 * options, but unfortunately, we also need to keep the old definitions to
 * maintain userspace backwards compatibility for the setsockopt interface.
 */
struct ip_vs_service_user_kern {
	/* virtual service addresses */
	u16			af;
	u16			protocol;
	union nf_inet_addr	addr;		/* virtual ip address */
	__be16			port;
	u32			fwmark;		/* firwall mark of service */

	/* virtual service options */
	char			*sched_name;
	char			*pe_name;
	unsigned int		flags;		/* virtual service flags */
	unsigned int		timeout;	/* persistent timeout in sec */
	__be32			netmask;	/* persistent netmask or plen */
};


struct ip_vs_dest_user_kern {
	/* destination server address */
	union nf_inet_addr	addr;
	__be16			port;

	/* real server options */
	unsigned int		conn_flags;	/* connection flags */
	int			weight;		/* destination weight */

	/* thresholds for active connections */
	u32			u_threshold;	/* upper threshold */
	u32			l_threshold;	/* lower threshold */

	/* Address family of addr */
	u16			af;
};


/*
 * The information about the virtual service offered to the net and the
 * forwarding entries.
 */
struct ip_vs_service {
	struct hlist_node	s_list;   /* for normal service table */
	struct hlist_node	f_list;   /* for fwmark-based service table */
	atomic_t		refcnt;   /* reference counter */

	u16			af;       /* address family */
	__u16			protocol; /* which protocol (TCP/UDP) */
	union nf_inet_addr	addr;	  /* IP address for virtual service */
	__be16			port;	  /* port number for the service */
	__u32                   fwmark;   /* firewall mark of the service */
	unsigned int		flags;	  /* service status flags */
	unsigned int		timeout;  /* persistent timeout in ticks */
	__be32			netmask;  /* grouping granularity, mask/plen */
	struct netns_ipvs	*ipvs;

	struct list_head	destinations;  /* real server d-linked list */
	__u32			num_dests;     /* number of servers */
	struct ip_vs_stats      stats;         /* statistics for the service */

	/* for scheduling */
	struct ip_vs_scheduler __rcu *scheduler; /* bound scheduler object */
	spinlock_t		sched_lock;    /* lock sched_data */
	void			*sched_data;   /* scheduler application data */

	/* alternate persistence engine */
	struct ip_vs_pe __rcu	*pe;

	struct rcu_head		rcu_head;
};

/* Information for cached dst */
struct ip_vs_dest_dst {
	struct dst_entry	*dst_cache;	/* destination cache entry */
	u32			dst_cookie;
	union nf_inet_addr	dst_saddr;
	struct rcu_head		rcu_head;
};

/* The real server destination forwarding entry with ip address, port number,
 * and so on.
 */
struct ip_vs_dest {
	struct list_head	n_list;   /* for the dests in the service */
	struct hlist_node	d_list;   /* for table with all the dests */

	u16			af;		/* address family */
	__be16			port;		/* port number of the server */
	union nf_inet_addr	addr;		/* IP address of the server */
	volatile unsigned int	flags;		/* dest status flags */
	atomic_t		conn_flags;	/* flags to copy to conn */
	atomic_t		weight;		/* server weight */

	refcount_t		refcnt;		/* reference counter */
	struct ip_vs_stats      stats;          /* statistics */
	unsigned long		idle_start;	/* start time, jiffies */

	/* connection counters and thresholds */
	atomic_t		activeconns;	/* active connections */
	atomic_t		inactconns;	/* inactive connections */
	atomic_t		persistconns;	/* persistent connections */
	__u32			u_threshold;	/* upper threshold */
	__u32			l_threshold;	/* lower threshold */

	/* for destination cache */
	spinlock_t		dst_lock;	/* lock of dst_cache */
	struct ip_vs_dest_dst __rcu *dest_dst;	/* cached dst info */

	/* for virtual service */
	struct ip_vs_service __rcu *svc;	/* service it belongs to */
	__u16			protocol;	/* which protocol (TCP/UDP) */
	__be16			vport;		/* virtual port number */
	union nf_inet_addr	vaddr;		/* virtual IP address */
	__u32			vfwmark;	/* firewall mark of service */

	struct list_head	t_list;		/* in dest_trash */
	unsigned int		in_rs_table:1;	/* we are in rs_table */
};

/* The scheduler object */
struct ip_vs_scheduler {
	struct list_head	n_list;		/* d-linked list head */
	char			*name;		/* scheduler name */
	atomic_t		refcnt;		/* reference counter */
	struct module		*module;	/* THIS_MODULE/NULL */

	/* scheduler initializing service */
	int (*init_service)(struct ip_vs_service *svc);
	/* scheduling service finish */
	void (*done_service)(struct ip_vs_service *svc);
	/* dest is linked */
	int (*add_dest)(struct ip_vs_service *svc, struct ip_vs_dest *dest);
	/* dest is unlinked */
	int (*del_dest)(struct ip_vs_service *svc, struct ip_vs_dest *dest);
	/* dest is updated */
	int (*upd_dest)(struct ip_vs_service *svc, struct ip_vs_dest *dest);

	/* selecting a server from the given service */
	struct ip_vs_dest* (*schedule)(struct ip_vs_service *svc,
				       const struct sk_buff *skb,
				       struct ip_vs_iphdr *iph);
};

/* The persistence engine object */
struct ip_vs_pe {
	struct list_head	n_list;		/* d-linked list head */
	char			*name;		/* scheduler name */
	atomic_t		refcnt;		/* reference counter */
	struct module		*module;	/* THIS_MODULE/NULL */

	/* get the connection template, if any */
	int (*fill_param)(struct ip_vs_conn_param *p, struct sk_buff *skb);
	bool (*ct_match)(const struct ip_vs_conn_param *p,
			 struct ip_vs_conn *ct);
	u32 (*hashkey_raw)(const struct ip_vs_conn_param *p, u32 initval,
			   bool inverse);
	int (*show_pe_data)(const struct ip_vs_conn *cp, char *buf);
	/* create connections for real-server outgoing packets */
	struct ip_vs_conn* (*conn_out)(struct ip_vs_service *svc,
				       struct ip_vs_dest *dest,
				       struct sk_buff *skb,
				       const struct ip_vs_iphdr *iph,
				       __be16 dport, __be16 cport);
};

/* The application module object (a.k.a. app incarnation) */
struct ip_vs_app {
	struct list_head	a_list;		/* member in app list */
	int			type;		/* IP_VS_APP_TYPE_xxx */
	char			*name;		/* application module name */
	__u16			protocol;
	struct module		*module;	/* THIS_MODULE/NULL */
	struct list_head	incs_list;	/* list of incarnations */

	/* members for application incarnations */
	struct list_head	p_list;		/* member in proto app list */
	struct ip_vs_app	*app;		/* its real application */
	__be16			port;		/* port number in net order */
	atomic_t		usecnt;		/* usage counter */
	struct rcu_head		rcu_head;

	/* output hook: Process packet in inout direction, diff set for TCP.
	 * Return: 0=Error, 1=Payload Not Mangled/Mangled but checksum is ok,
	 *	   2=Mangled but checksum was not updated
	 */
	int (*pkt_out)(struct ip_vs_app *, struct ip_vs_conn *,
		       struct sk_buff *, int *diff);

	/* input hook: Process packet in outin direction, diff set for TCP.
	 * Return: 0=Error, 1=Payload Not Mangled/Mangled but checksum is ok,
	 *	   2=Mangled but checksum was not updated
	 */
	int (*pkt_in)(struct ip_vs_app *, struct ip_vs_conn *,
		      struct sk_buff *, int *diff);

	/* ip_vs_app initializer */
	int (*init_conn)(struct ip_vs_app *, struct ip_vs_conn *);

	/* ip_vs_app finish */
	int (*done_conn)(struct ip_vs_app *, struct ip_vs_conn *);


	/* not used now */
	int (*bind_conn)(struct ip_vs_app *, struct ip_vs_conn *,
			 struct ip_vs_protocol *);

	void (*unbind_conn)(struct ip_vs_app *, struct ip_vs_conn *);

	int *			timeout_table;
	int *			timeouts;
	int			timeouts_size;

	int (*conn_schedule)(struct sk_buff *skb, struct ip_vs_app *app,
			     int *verdict, struct ip_vs_conn **cpp);

	struct ip_vs_conn *
	(*conn_in_get)(const struct sk_buff *skb, struct ip_vs_app *app,
		       const struct iphdr *iph, int inverse);

	struct ip_vs_conn *
	(*conn_out_get)(const struct sk_buff *skb, struct ip_vs_app *app,
			const struct iphdr *iph, int inverse);

	int (*state_transition)(struct ip_vs_conn *cp, int direction,
				const struct sk_buff *skb,
				struct ip_vs_app *app);

	void (*timeout_change)(struct ip_vs_app *app, int flags);
};

struct ipvs_master_sync_state {
	struct list_head	sync_queue;
	struct ip_vs_sync_buff	*sync_buff;
	unsigned long		sync_queue_len;
	unsigned int		sync_queue_delay;
	struct task_struct	*master_thread;
	struct delayed_work	master_wakeup_work;
	struct netns_ipvs	*ipvs;
};

/* How much time to keep dests in trash */
#define IP_VS_DEST_TRASH_PERIOD		(120 * HZ)

struct ipvs_sync_daemon_cfg {
	union nf_inet_addr	mcast_group;
	int			syncid;
	u16			sync_maxlen;
	u16			mcast_port;
	u8			mcast_af;
	u8			mcast_ttl;
	/* multicast interface name */
	char			mcast_ifn[IP_VS_IFNAME_MAXLEN];
};

/* IPVS in network namespace */
struct netns_ipvs {
	int			gen;		/* Generation */
	int			enable;		/* enable like nf_hooks do */
	/* Hash table: for real service lookups */
	#define IP_VS_RTAB_BITS 4
	#define IP_VS_RTAB_SIZE (1 << IP_VS_RTAB_BITS)
	#define IP_VS_RTAB_MASK (IP_VS_RTAB_SIZE - 1)

	struct hlist_head	rs_table[IP_VS_RTAB_SIZE];
	/* ip_vs_app */
	struct list_head	app_list;
	/* ip_vs_proto */
	#define IP_VS_PROTO_TAB_SIZE	32	/* must be power of 2 */
	struct ip_vs_proto_data *proto_data_table[IP_VS_PROTO_TAB_SIZE];
	/* ip_vs_proto_tcp */
#ifdef CONFIG_IP_VS_PROTO_TCP
	#define	TCP_APP_TAB_BITS	4
	#define	TCP_APP_TAB_SIZE	(1 << TCP_APP_TAB_BITS)
	#define	TCP_APP_TAB_MASK	(TCP_APP_TAB_SIZE - 1)
	struct list_head	tcp_apps[TCP_APP_TAB_SIZE];
#endif
	/* ip_vs_proto_udp */
#ifdef CONFIG_IP_VS_PROTO_UDP
	#define	UDP_APP_TAB_BITS	4
	#define	UDP_APP_TAB_SIZE	(1 << UDP_APP_TAB_BITS)
	#define	UDP_APP_TAB_MASK	(UDP_APP_TAB_SIZE - 1)
	struct list_head	udp_apps[UDP_APP_TAB_SIZE];
#endif
	/* ip_vs_proto_sctp */
#ifdef CONFIG_IP_VS_PROTO_SCTP
	#define SCTP_APP_TAB_BITS	4
	#define SCTP_APP_TAB_SIZE	(1 << SCTP_APP_TAB_BITS)
	#define SCTP_APP_TAB_MASK	(SCTP_APP_TAB_SIZE - 1)
	/* Hash table for SCTP application incarnations	 */
	struct list_head	sctp_apps[SCTP_APP_TAB_SIZE];
#endif
	/* ip_vs_conn */
	atomic_t		conn_count;      /* connection counter */

	/* ip_vs_ctl */
	struct ip_vs_stats		tot_stats;  /* Statistics & est. */

	int			num_services;    /* no of virtual services */

	/* Trash for destinations */
	struct list_head	dest_trash;
	spinlock_t		dest_trash_lock;
	struct timer_list	dest_trash_timer; /* expiration timer */
	/* Service counters */
	atomic_t		ftpsvc_counter;
	atomic_t		nullsvc_counter;
	atomic_t		conn_out_counter;

#ifdef CONFIG_SYSCTL
	/* 1/rate drop and drop-entry variables */
	struct delayed_work	defense_work;   /* Work handler */
	int			drop_rate;
	int			drop_counter;
	atomic_t		dropentry;
	/* locks in ctl.c */
	spinlock_t		dropentry_lock;  /* drop entry handling */
	spinlock_t		droppacket_lock; /* drop packet handling */
	spinlock_t		securetcp_lock;  /* state and timeout tables */

	/* sys-ctl struct */
	struct ctl_table_header	*sysctl_hdr;
	struct ctl_table	*sysctl_tbl;
#endif

	/* sysctl variables */
	int			sysctl_amemthresh;
	int			sysctl_am_droprate;
	int			sysctl_drop_entry;
	int			sysctl_drop_packet;
	int			sysctl_secure_tcp;
#ifdef CONFIG_IP_VS_NFCT
	int			sysctl_conntrack;
#endif
	int			sysctl_snat_reroute;
	int			sysctl_sync_ver;
	int			sysctl_sync_ports;
	int			sysctl_sync_persist_mode;
	unsigned long		sysctl_sync_qlen_max;
	int			sysctl_sync_sock_size;
	int			sysctl_cache_bypass;
	int			sysctl_expire_nodest_conn;
	int			sysctl_sloppy_tcp;
	int			sysctl_sloppy_sctp;
	int			sysctl_expire_quiescent_template;
	int			sysctl_sync_threshold[2];
	unsigned int		sysctl_sync_refresh_period;
	int			sysctl_sync_retries;
	int			sysctl_nat_icmp_send;
	int			sysctl_pmtu_disc;
	int			sysctl_backup_only;
	int			sysctl_conn_reuse_mode;
	int			sysctl_schedule_icmp;
	int			sysctl_ignore_tunneled;

	/* ip_vs_lblc */
	int			sysctl_lblc_expiration;
	struct ctl_table_header	*lblc_ctl_header;
	struct ctl_table	*lblc_ctl_table;
	/* ip_vs_lblcr */
	int			sysctl_lblcr_expiration;
	struct ctl_table_header	*lblcr_ctl_header;
	struct ctl_table	*lblcr_ctl_table;
	/* ip_vs_est */
	struct list_head	est_list;	/* estimator list */
	spinlock_t		est_lock;
	struct timer_list	est_timer;	/* Estimation timer */
	/* ip_vs_sync */
	spinlock_t		sync_lock;
	struct ipvs_master_sync_state *ms;
	spinlock_t		sync_buff_lock;
	struct task_struct	**backup_threads;
	int			threads_mask;
	volatile int		sync_state;
	struct mutex		sync_mutex;
	struct ipvs_sync_daemon_cfg	mcfg;	/* Master Configuration */
	struct ipvs_sync_daemon_cfg	bcfg;	/* Backup Configuration */
	/* net name space ptr */
	struct net		*net;            /* Needed by timer routines */
	/* Number of heterogeneous destinations, needed becaus heterogeneous
	 * are not supported when synchronization is enabled.
	 */
	unsigned int		mixed_address_family_dests;
};

#define DEFAULT_SYNC_THRESHOLD	3
#define DEFAULT_SYNC_PERIOD	50
#define DEFAULT_SYNC_VER	1
#define DEFAULT_SLOPPY_TCP	0
#define DEFAULT_SLOPPY_SCTP	0
#define DEFAULT_SYNC_REFRESH_PERIOD	(0U * HZ)
#define DEFAULT_SYNC_RETRIES		0
#define IPVS_SYNC_WAKEUP_RATE	8
#define IPVS_SYNC_QLEN_MAX	(IPVS_SYNC_WAKEUP_RATE * 4)
#define IPVS_SYNC_SEND_DELAY	(HZ / 50)
#define IPVS_SYNC_CHECK_PERIOD	HZ
#define IPVS_SYNC_FLUSH_TIME	(HZ * 2)
#define IPVS_SYNC_PORTS_MAX	(1 << 6)

#ifdef CONFIG_SYSCTL

static inline int sysctl_sync_threshold(struct netns_ipvs *ipvs)
{
	return ipvs->sysctl_sync_threshold[0];
}

static inline int sysctl_sync_period(struct netns_ipvs *ipvs)
{
	return ACCESS_ONCE(ipvs->sysctl_sync_threshold[1]);
}

static inline unsigned int sysctl_sync_refresh_period(struct netns_ipvs *ipvs)
{
	return ACCESS_ONCE(ipvs->sysctl_sync_refresh_period);
}

static inline int sysctl_sync_retries(struct netns_ipvs *ipvs)
{
	return ipvs->sysctl_sync_retries;
}

static inline int sysctl_sync_ver(struct netns_ipvs *ipvs)
{
	return ipvs->sysctl_sync_ver;
}

static inline int sysctl_sloppy_tcp(struct netns_ipvs *ipvs)
{
	return ipvs->sysctl_sloppy_tcp;
}

static inline int sysctl_sloppy_sctp(struct netns_ipvs *ipvs)
{
	return ipvs->sysctl_sloppy_sctp;
}

static inline int sysctl_sync_ports(struct netns_ipvs *ipvs)
{
	return ACCESS_ONCE(ipvs->sysctl_sync_ports);
}

static inline int sysctl_sync_persist_mode(struct netns_ipvs *ipvs)
{
	return ipvs->sysctl_sync_persist_mode;
}

static inline unsigned long sysctl_sync_qlen_max(struct netns_ipvs *ipvs)
{
	return ipvs->sysctl_sync_qlen_max;
}

static inline int sysctl_sync_sock_size(struct netns_ipvs *ipvs)
{
	return ipvs->sysctl_sync_sock_size;
}

static inline int sysctl_pmtu_disc(struct netns_ipvs *ipvs)
{
	return ipvs->sysctl_pmtu_disc;
}

static inline int sysctl_backup_only(struct netns_ipvs *ipvs)
{
	return ipvs->sync_state & IP_VS_STATE_BACKUP &&
	       ipvs->sysctl_backup_only;
}

static inline int sysctl_conn_reuse_mode(struct netns_ipvs *ipvs)
{
	return ipvs->sysctl_conn_reuse_mode;
}

static inline int sysctl_schedule_icmp(struct netns_ipvs *ipvs)
{
	return ipvs->sysctl_schedule_icmp;
}

static inline int sysctl_ignore_tunneled(struct netns_ipvs *ipvs)
{
	return ipvs->sysctl_ignore_tunneled;
}

static inline int sysctl_cache_bypass(struct netns_ipvs *ipvs)
{
	return ipvs->sysctl_cache_bypass;
}

#else

static inline int sysctl_sync_threshold(struct netns_ipvs *ipvs)
{
	return DEFAULT_SYNC_THRESHOLD;
}

static inline int sysctl_sync_period(struct netns_ipvs *ipvs)
{
	return DEFAULT_SYNC_PERIOD;
}

static inline unsigned int sysctl_sync_refresh_period(struct netns_ipvs *ipvs)
{
	return DEFAULT_SYNC_REFRESH_PERIOD;
}

static inline int sysctl_sync_retries(struct netns_ipvs *ipvs)
{
	return DEFAULT_SYNC_RETRIES & 3;
}

static inline int sysctl_sync_ver(struct netns_ipvs *ipvs)
{
	return DEFAULT_SYNC_VER;
}

static inline int sysctl_sloppy_tcp(struct netns_ipvs *ipvs)
{
	return DEFAULT_SLOPPY_TCP;
}

static inline int sysctl_sloppy_sctp(struct netns_ipvs *ipvs)
{
	return DEFAULT_SLOPPY_SCTP;
}

static inline int sysctl_sync_ports(struct netns_ipvs *ipvs)
{
	return 1;
}

static inline int sysctl_sync_persist_mode(struct netns_ipvs *ipvs)
{
	return 0;
}

static inline unsigned long sysctl_sync_qlen_max(struct netns_ipvs *ipvs)
{
	return IPVS_SYNC_QLEN_MAX;
}

static inline int sysctl_sync_sock_size(struct netns_ipvs *ipvs)
{
	return 0;
}

static inline int sysctl_pmtu_disc(struct netns_ipvs *ipvs)
{
	return 1;
}

static inline int sysctl_backup_only(struct netns_ipvs *ipvs)
{
	return 0;
}

static inline int sysctl_conn_reuse_mode(struct netns_ipvs *ipvs)
{
	return 1;
}

static inline int sysctl_schedule_icmp(struct netns_ipvs *ipvs)
{
	return 0;
}

static inline int sysctl_ignore_tunneled(struct netns_ipvs *ipvs)
{
	return 0;
}

static inline int sysctl_cache_bypass(struct netns_ipvs *ipvs)
{
	return 0;
}

#endif

/* IPVS core functions
 * (from ip_vs_core.c)
 */
const char *ip_vs_proto_name(unsigned int proto);
void ip_vs_init_hash_table(struct list_head *table, int rows);
struct ip_vs_conn *ip_vs_new_conn_out(struct ip_vs_service *svc,
				      struct ip_vs_dest *dest,
				      struct sk_buff *skb,
				      const struct ip_vs_iphdr *iph,
				      __be16 dport,
				      __be16 cport);
#define IP_VS_INIT_HASH_TABLE(t) ip_vs_init_hash_table((t), ARRAY_SIZE((t)))

#define IP_VS_APP_TYPE_FTP	1

/* ip_vs_conn handling functions
 * (from ip_vs_conn.c)
 */
enum {
	IP_VS_DIR_INPUT = 0,
	IP_VS_DIR_OUTPUT,
	IP_VS_DIR_INPUT_ONLY,
	IP_VS_DIR_LAST,
};

static inline void ip_vs_conn_fill_param(struct netns_ipvs *ipvs, int af, int protocol,
					 const union nf_inet_addr *caddr,
					 __be16 cport,
					 const union nf_inet_addr *vaddr,
					 __be16 vport,
					 struct ip_vs_conn_param *p)
{
	p->ipvs = ipvs;
	p->af = af;
	p->protocol = protocol;
	p->caddr = caddr;
	p->cport = cport;
	p->vaddr = vaddr;
	p->vport = vport;
	p->pe = NULL;
	p->pe_data = NULL;
}

struct ip_vs_conn *ip_vs_conn_in_get(const struct ip_vs_conn_param *p);
struct ip_vs_conn *ip_vs_ct_in_get(const struct ip_vs_conn_param *p);

struct ip_vs_conn * ip_vs_conn_in_get_proto(struct netns_ipvs *ipvs, int af,
					    const struct sk_buff *skb,
					    const struct ip_vs_iphdr *iph);

struct ip_vs_conn *ip_vs_conn_out_get(const struct ip_vs_conn_param *p);

struct ip_vs_conn * ip_vs_conn_out_get_proto(struct netns_ipvs *ipvs, int af,
					     const struct sk_buff *skb,
					     const struct ip_vs_iphdr *iph);

/* Get reference to gain full access to conn.
 * By default, RCU read-side critical sections have access only to
 * conn fields and its PE data, see ip_vs_conn_rcu_free() for reference.
 */
static inline bool __ip_vs_conn_get(struct ip_vs_conn *cp)
{
	return refcount_inc_not_zero(&cp->refcnt);
}

/* put back the conn without restarting its timer */
static inline void __ip_vs_conn_put(struct ip_vs_conn *cp)
{
	smp_mb__before_atomic();
	refcount_dec(&cp->refcnt);
}
void ip_vs_conn_put(struct ip_vs_conn *cp);
void ip_vs_conn_fill_cport(struct ip_vs_conn *cp, __be16 cport);

struct ip_vs_conn *ip_vs_conn_new(const struct ip_vs_conn_param *p, int dest_af,
				  const union nf_inet_addr *daddr,
				  __be16 dport, unsigned int flags,
				  struct ip_vs_dest *dest, __u32 fwmark);
void ip_vs_conn_expire_now(struct ip_vs_conn *cp);

const char *ip_vs_state_name(__u16 proto, int state);

void ip_vs_tcp_conn_listen(struct ip_vs_conn *cp);
int ip_vs_check_template(struct ip_vs_conn *ct, struct ip_vs_dest *cdest);
void ip_vs_random_dropentry(struct netns_ipvs *ipvs);
int ip_vs_conn_init(void);
void ip_vs_conn_cleanup(void);

static inline void ip_vs_control_del(struct ip_vs_conn *cp)
{
	struct ip_vs_conn *ctl_cp = cp->control;
	if (!ctl_cp) {
		IP_VS_ERR_BUF("request control DEL for uncontrolled: "
			      "%s:%d to %s:%d\n",
			      IP_VS_DBG_ADDR(cp->af, &cp->caddr),
			      ntohs(cp->cport),
			      IP_VS_DBG_ADDR(cp->af, &cp->vaddr),
			      ntohs(cp->vport));

		return;
	}

	IP_VS_DBG_BUF(7, "DELeting control for: "
		      "cp.dst=%s:%d ctl_cp.dst=%s:%d\n",
		      IP_VS_DBG_ADDR(cp->af, &cp->caddr),
		      ntohs(cp->cport),
		      IP_VS_DBG_ADDR(cp->af, &ctl_cp->caddr),
		      ntohs(ctl_cp->cport));

	cp->control = NULL;
	if (atomic_read(&ctl_cp->n_control) == 0) {
		IP_VS_ERR_BUF("BUG control DEL with n=0 : "
			      "%s:%d to %s:%d\n",
			      IP_VS_DBG_ADDR(cp->af, &cp->caddr),
			      ntohs(cp->cport),
			      IP_VS_DBG_ADDR(cp->af, &cp->vaddr),
			      ntohs(cp->vport));

		return;
	}
	atomic_dec(&ctl_cp->n_control);
}

static inline void
ip_vs_control_add(struct ip_vs_conn *cp, struct ip_vs_conn *ctl_cp)
{
	if (cp->control) {
		IP_VS_ERR_BUF("request control ADD for already controlled: "
			      "%s:%d to %s:%d\n",
			      IP_VS_DBG_ADDR(cp->af, &cp->caddr),
			      ntohs(cp->cport),
			      IP_VS_DBG_ADDR(cp->af, &cp->vaddr),
			      ntohs(cp->vport));

		ip_vs_control_del(cp);
	}

	IP_VS_DBG_BUF(7, "ADDing control for: "
		      "cp.dst=%s:%d ctl_cp.dst=%s:%d\n",
		      IP_VS_DBG_ADDR(cp->af, &cp->caddr),
		      ntohs(cp->cport),
		      IP_VS_DBG_ADDR(cp->af, &ctl_cp->caddr),
		      ntohs(ctl_cp->cport));

	cp->control = ctl_cp;
	atomic_inc(&ctl_cp->n_control);
}

/* IPVS netns init & cleanup functions */
int ip_vs_estimator_net_init(struct netns_ipvs *ipvs);
int ip_vs_control_net_init(struct netns_ipvs *ipvs);
int ip_vs_protocol_net_init(struct netns_ipvs *ipvs);
int ip_vs_app_net_init(struct netns_ipvs *ipvs);
int ip_vs_conn_net_init(struct netns_ipvs *ipvs);
int ip_vs_sync_net_init(struct netns_ipvs *ipvs);
void ip_vs_conn_net_cleanup(struct netns_ipvs *ipvs);
void ip_vs_app_net_cleanup(struct netns_ipvs *ipvs);
void ip_vs_protocol_net_cleanup(struct netns_ipvs *ipvs);
void ip_vs_control_net_cleanup(struct netns_ipvs *ipvs);
void ip_vs_estimator_net_cleanup(struct netns_ipvs *ipvs);
void ip_vs_sync_net_cleanup(struct netns_ipvs *ipvs);
void ip_vs_service_net_cleanup(struct netns_ipvs *ipvs);

/* IPVS application functions
 * (from ip_vs_app.c)
 */
#define IP_VS_APP_MAX_PORTS  8
struct ip_vs_app *register_ip_vs_app(struct netns_ipvs *ipvs, struct ip_vs_app *app);
void unregister_ip_vs_app(struct netns_ipvs *ipvs, struct ip_vs_app *app);
int ip_vs_bind_app(struct ip_vs_conn *cp, struct ip_vs_protocol *pp);
void ip_vs_unbind_app(struct ip_vs_conn *cp);
int register_ip_vs_app_inc(struct netns_ipvs *ipvs, struct ip_vs_app *app, __u16 proto,
			   __u16 port);
int ip_vs_app_inc_get(struct ip_vs_app *inc);
void ip_vs_app_inc_put(struct ip_vs_app *inc);

int ip_vs_app_pkt_out(struct ip_vs_conn *, struct sk_buff *skb);
int ip_vs_app_pkt_in(struct ip_vs_conn *, struct sk_buff *skb);

int register_ip_vs_pe(struct ip_vs_pe *pe);
int unregister_ip_vs_pe(struct ip_vs_pe *pe);
struct ip_vs_pe *ip_vs_pe_getbyname(const char *name);
struct ip_vs_pe *__ip_vs_pe_getbyname(const char *pe_name);

/* Use a #define to avoid all of module.h just for these trivial ops */
#define ip_vs_pe_get(pe)			\
	if (pe && pe->module)			\
		__module_get(pe->module);

#define ip_vs_pe_put(pe)			\
	if (pe && pe->module)			\
		module_put(pe->module);

/* IPVS protocol functions (from ip_vs_proto.c) */
int ip_vs_protocol_init(void);
void ip_vs_protocol_cleanup(void);
void ip_vs_protocol_timeout_change(struct netns_ipvs *ipvs, int flags);
int *ip_vs_create_timeout_table(int *table, int size);
void ip_vs_tcpudp_debug_packet(int af, struct ip_vs_protocol *pp,
			       const struct sk_buff *skb, int offset,
			       const char *msg);

extern struct ip_vs_protocol ip_vs_protocol_tcp;
extern struct ip_vs_protocol ip_vs_protocol_udp;
extern struct ip_vs_protocol ip_vs_protocol_icmp;
extern struct ip_vs_protocol ip_vs_protocol_esp;
extern struct ip_vs_protocol ip_vs_protocol_ah;
extern struct ip_vs_protocol ip_vs_protocol_sctp;

/* Registering/unregistering scheduler functions
 * (from ip_vs_sched.c)
 */
int register_ip_vs_scheduler(struct ip_vs_scheduler *scheduler);
int unregister_ip_vs_scheduler(struct ip_vs_scheduler *scheduler);
int ip_vs_bind_scheduler(struct ip_vs_service *svc,
			 struct ip_vs_scheduler *scheduler);
void ip_vs_unbind_scheduler(struct ip_vs_service *svc,
			    struct ip_vs_scheduler *sched);
struct ip_vs_scheduler *ip_vs_scheduler_get(const char *sched_name);
void ip_vs_scheduler_put(struct ip_vs_scheduler *scheduler);
struct ip_vs_conn *
ip_vs_schedule(struct ip_vs_service *svc, struct sk_buff *skb,
	       struct ip_vs_proto_data *pd, int *ignored,
	       struct ip_vs_iphdr *iph);
int ip_vs_leave(struct ip_vs_service *svc, struct sk_buff *skb,
		struct ip_vs_proto_data *pd, struct ip_vs_iphdr *iph);

void ip_vs_scheduler_err(struct ip_vs_service *svc, const char *msg);

/* IPVS control data and functions (from ip_vs_ctl.c) */
extern struct ip_vs_stats ip_vs_stats;
extern int sysctl_ip_vs_sync_ver;

struct ip_vs_service *
ip_vs_service_find(struct netns_ipvs *ipvs, int af, __u32 fwmark, __u16 protocol,
		  const union nf_inet_addr *vaddr, __be16 vport);

bool ip_vs_has_real_service(struct netns_ipvs *ipvs, int af, __u16 protocol,
			    const union nf_inet_addr *daddr, __be16 dport);

struct ip_vs_dest *
ip_vs_find_real_service(struct netns_ipvs *ipvs, int af, __u16 protocol,
			const union nf_inet_addr *daddr, __be16 dport);

int ip_vs_use_count_inc(void);
void ip_vs_use_count_dec(void);
int ip_vs_register_nl_ioctl(void);
void ip_vs_unregister_nl_ioctl(void);
int ip_vs_control_init(void);
void ip_vs_control_cleanup(void);
struct ip_vs_dest *
ip_vs_find_dest(struct netns_ipvs *ipvs, int svc_af, int dest_af,
		const union nf_inet_addr *daddr, __be16 dport,
		const union nf_inet_addr *vaddr, __be16 vport,
		__u16 protocol, __u32 fwmark, __u32 flags);
void ip_vs_try_bind_dest(struct ip_vs_conn *cp);

static inline void ip_vs_dest_hold(struct ip_vs_dest *dest)
{
	refcount_inc(&dest->refcnt);
}

static inline void ip_vs_dest_put(struct ip_vs_dest *dest)
{
	smp_mb__before_atomic();
	refcount_dec(&dest->refcnt);
}

static inline void ip_vs_dest_put_and_free(struct ip_vs_dest *dest)
{
<<<<<<< HEAD
	if (atomic_dec_and_test(&dest->refcnt))
=======
	if (refcount_dec_and_test(&dest->refcnt))
>>>>>>> 2ac97f0f
		kfree(dest);
}

/* IPVS sync daemon data and function prototypes
 * (from ip_vs_sync.c)
 */
int start_sync_thread(struct netns_ipvs *ipvs, struct ipvs_sync_daemon_cfg *cfg,
		      int state);
int stop_sync_thread(struct netns_ipvs *ipvs, int state);
void ip_vs_sync_conn(struct netns_ipvs *ipvs, struct ip_vs_conn *cp, int pkts);

/* IPVS rate estimator prototypes (from ip_vs_est.c) */
void ip_vs_start_estimator(struct netns_ipvs *ipvs, struct ip_vs_stats *stats);
void ip_vs_stop_estimator(struct netns_ipvs *ipvs, struct ip_vs_stats *stats);
void ip_vs_zero_estimator(struct ip_vs_stats *stats);
void ip_vs_read_estimator(struct ip_vs_kstats *dst, struct ip_vs_stats *stats);

/* Various IPVS packet transmitters (from ip_vs_xmit.c) */
int ip_vs_null_xmit(struct sk_buff *skb, struct ip_vs_conn *cp,
		    struct ip_vs_protocol *pp, struct ip_vs_iphdr *iph);
int ip_vs_bypass_xmit(struct sk_buff *skb, struct ip_vs_conn *cp,
		      struct ip_vs_protocol *pp, struct ip_vs_iphdr *iph);
int ip_vs_nat_xmit(struct sk_buff *skb, struct ip_vs_conn *cp,
		   struct ip_vs_protocol *pp, struct ip_vs_iphdr *iph);
int ip_vs_tunnel_xmit(struct sk_buff *skb, struct ip_vs_conn *cp,
		      struct ip_vs_protocol *pp, struct ip_vs_iphdr *iph);
int ip_vs_dr_xmit(struct sk_buff *skb, struct ip_vs_conn *cp,
		  struct ip_vs_protocol *pp, struct ip_vs_iphdr *iph);
int ip_vs_icmp_xmit(struct sk_buff *skb, struct ip_vs_conn *cp,
		    struct ip_vs_protocol *pp, int offset,
		    unsigned int hooknum, struct ip_vs_iphdr *iph);
void ip_vs_dest_dst_rcu_free(struct rcu_head *head);

#ifdef CONFIG_IP_VS_IPV6
int ip_vs_bypass_xmit_v6(struct sk_buff *skb, struct ip_vs_conn *cp,
			 struct ip_vs_protocol *pp, struct ip_vs_iphdr *iph);
int ip_vs_nat_xmit_v6(struct sk_buff *skb, struct ip_vs_conn *cp,
		      struct ip_vs_protocol *pp, struct ip_vs_iphdr *iph);
int ip_vs_tunnel_xmit_v6(struct sk_buff *skb, struct ip_vs_conn *cp,
			 struct ip_vs_protocol *pp, struct ip_vs_iphdr *iph);
int ip_vs_dr_xmit_v6(struct sk_buff *skb, struct ip_vs_conn *cp,
		     struct ip_vs_protocol *pp, struct ip_vs_iphdr *iph);
int ip_vs_icmp_xmit_v6(struct sk_buff *skb, struct ip_vs_conn *cp,
		       struct ip_vs_protocol *pp, int offset,
		       unsigned int hooknum, struct ip_vs_iphdr *iph);
#endif

#ifdef CONFIG_SYSCTL
/* This is a simple mechanism to ignore packets when
 * we are loaded. Just set ip_vs_drop_rate to 'n' and
 * we start to drop 1/rate of the packets
 */
static inline int ip_vs_todrop(struct netns_ipvs *ipvs)
{
	if (!ipvs->drop_rate)
		return 0;
	if (--ipvs->drop_counter > 0)
		return 0;
	ipvs->drop_counter = ipvs->drop_rate;
	return 1;
}
#else
static inline int ip_vs_todrop(struct netns_ipvs *ipvs) { return 0; }
#endif

/* ip_vs_fwd_tag returns the forwarding tag of the connection */
#define IP_VS_FWD_METHOD(cp)  (cp->flags & IP_VS_CONN_F_FWD_MASK)

static inline char ip_vs_fwd_tag(struct ip_vs_conn *cp)
{
	char fwd;

	switch (IP_VS_FWD_METHOD(cp)) {
	case IP_VS_CONN_F_MASQ:
		fwd = 'M'; break;
	case IP_VS_CONN_F_LOCALNODE:
		fwd = 'L'; break;
	case IP_VS_CONN_F_TUNNEL:
		fwd = 'T'; break;
	case IP_VS_CONN_F_DROUTE:
		fwd = 'R'; break;
	case IP_VS_CONN_F_BYPASS:
		fwd = 'B'; break;
	default:
		fwd = '?'; break;
	}
	return fwd;
}

void ip_vs_nat_icmp(struct sk_buff *skb, struct ip_vs_protocol *pp,
		    struct ip_vs_conn *cp, int dir);

#ifdef CONFIG_IP_VS_IPV6
void ip_vs_nat_icmp_v6(struct sk_buff *skb, struct ip_vs_protocol *pp,
		       struct ip_vs_conn *cp, int dir);
#endif

__sum16 ip_vs_checksum_complete(struct sk_buff *skb, int offset);

static inline __wsum ip_vs_check_diff4(__be32 old, __be32 new, __wsum oldsum)
{
	__be32 diff[2] = { ~old, new };

	return csum_partial(diff, sizeof(diff), oldsum);
}

#ifdef CONFIG_IP_VS_IPV6
static inline __wsum ip_vs_check_diff16(const __be32 *old, const __be32 *new,
					__wsum oldsum)
{
	__be32 diff[8] = { ~old[3], ~old[2], ~old[1], ~old[0],
			    new[3],  new[2],  new[1],  new[0] };

	return csum_partial(diff, sizeof(diff), oldsum);
}
#endif

static inline __wsum ip_vs_check_diff2(__be16 old, __be16 new, __wsum oldsum)
{
	__be16 diff[2] = { ~old, new };

	return csum_partial(diff, sizeof(diff), oldsum);
}

/* Forget current conntrack (unconfirmed) and attach notrack entry */
static inline void ip_vs_notrack(struct sk_buff *skb)
{
#if defined(CONFIG_NF_CONNTRACK) || defined(CONFIG_NF_CONNTRACK_MODULE)
	enum ip_conntrack_info ctinfo;
	struct nf_conn *ct = nf_ct_get(skb, &ctinfo);

<<<<<<< HEAD
	if (!ct || !nf_ct_is_untracked(ct)) {
		struct nf_conn *untracked;

		nf_conntrack_put(&ct->ct_general);
		untracked = nf_ct_untracked_get();
		nf_conntrack_get(&untracked->ct_general);
		nf_ct_set(skb, untracked, IP_CT_NEW);
=======
	if (ct) {
		nf_conntrack_put(&ct->ct_general);
		nf_ct_set(skb, NULL, IP_CT_UNTRACKED);
>>>>>>> 2ac97f0f
	}
#endif
}

#ifdef CONFIG_IP_VS_NFCT
/* Netfilter connection tracking
 * (from ip_vs_nfct.c)
 */
static inline int ip_vs_conntrack_enabled(struct netns_ipvs *ipvs)
{
#ifdef CONFIG_SYSCTL
	return ipvs->sysctl_conntrack;
#else
	return 0;
#endif
}

void ip_vs_update_conntrack(struct sk_buff *skb, struct ip_vs_conn *cp,
			    int outin);
int ip_vs_confirm_conntrack(struct sk_buff *skb);
void ip_vs_nfct_expect_related(struct sk_buff *skb, struct nf_conn *ct,
			       struct ip_vs_conn *cp, u_int8_t proto,
			       const __be16 port, int from_rs);
void ip_vs_conn_drop_conntrack(struct ip_vs_conn *cp);

#else

static inline int ip_vs_conntrack_enabled(struct netns_ipvs *ipvs)
{
	return 0;
}

static inline void ip_vs_update_conntrack(struct sk_buff *skb,
					  struct ip_vs_conn *cp, int outin)
{
}

static inline int ip_vs_confirm_conntrack(struct sk_buff *skb)
{
	return NF_ACCEPT;
}

static inline void ip_vs_conn_drop_conntrack(struct ip_vs_conn *cp)
{
}
#endif /* CONFIG_IP_VS_NFCT */

/* Really using conntrack? */
static inline bool ip_vs_conn_uses_conntrack(struct ip_vs_conn *cp,
					     struct sk_buff *skb)
{
#ifdef CONFIG_IP_VS_NFCT
	enum ip_conntrack_info ctinfo;
	struct nf_conn *ct;

	if (!(cp->flags & IP_VS_CONN_F_NFCT))
		return false;
	ct = nf_ct_get(skb, &ctinfo);
	if (ct)
		return true;
#endif
	return false;
}

static inline int
ip_vs_dest_conn_overhead(struct ip_vs_dest *dest)
{
	/* We think the overhead of processing active connections is 256
	 * times higher than that of inactive connections in average. (This
	 * 256 times might not be accurate, we will change it later) We
	 * use the following formula to estimate the overhead now:
	 *		  dest->activeconns*256 + dest->inactconns
	 */
	return (atomic_read(&dest->activeconns) << 8) +
		atomic_read(&dest->inactconns);
}

#endif	/* _NET_IP_VS_H */<|MERGE_RESOLUTION|>--- conflicted
+++ resolved
@@ -1421,11 +1421,7 @@
 
 static inline void ip_vs_dest_put_and_free(struct ip_vs_dest *dest)
 {
-<<<<<<< HEAD
-	if (atomic_dec_and_test(&dest->refcnt))
-=======
 	if (refcount_dec_and_test(&dest->refcnt))
->>>>>>> 2ac97f0f
 		kfree(dest);
 }
 
@@ -1557,19 +1553,9 @@
 	enum ip_conntrack_info ctinfo;
 	struct nf_conn *ct = nf_ct_get(skb, &ctinfo);
 
-<<<<<<< HEAD
-	if (!ct || !nf_ct_is_untracked(ct)) {
-		struct nf_conn *untracked;
-
-		nf_conntrack_put(&ct->ct_general);
-		untracked = nf_ct_untracked_get();
-		nf_conntrack_get(&untracked->ct_general);
-		nf_ct_set(skb, untracked, IP_CT_NEW);
-=======
 	if (ct) {
 		nf_conntrack_put(&ct->ct_general);
 		nf_ct_set(skb, NULL, IP_CT_UNTRACKED);
->>>>>>> 2ac97f0f
 	}
 #endif
 }
