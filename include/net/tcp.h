/*
 * INET		An implementation of the TCP/IP protocol suite for the LINUX
 *		operating system.  INET is implemented using the  BSD Socket
 *		interface as the means of communication with the user level.
 *
 *		Definitions for the TCP module.
 *
 * Version:	@(#)tcp.h	1.0.5	05/23/93
 *
 * Authors:	Ross Biro
 *		Fred N. van Kempen, <waltje@uWalt.NL.Mugnet.ORG>
 *
 *		This program is free software; you can redistribute it and/or
 *		modify it under the terms of the GNU General Public License
 *		as published by the Free Software Foundation; either version
 *		2 of the License, or (at your option) any later version.
 */
#ifndef _TCP_H
#define _TCP_H

#define FASTRETRANS_DEBUG 1

#include <linux/list.h>
#include <linux/tcp.h>
#include <linux/bug.h>
#include <linux/slab.h>
#include <linux/cache.h>
#include <linux/percpu.h>
#include <linux/skbuff.h>
#include <linux/cryptohash.h>
#include <linux/kref.h>
#include <linux/ktime.h>

#include <net/inet_connection_sock.h>
#include <net/inet_timewait_sock.h>
#include <net/inet_hashtables.h>
#include <net/checksum.h>
#include <net/request_sock.h>
#include <net/sock.h>
#include <net/snmp.h>
#include <net/ip.h>
#include <net/tcp_states.h>
#include <net/inet_ecn.h>
#include <net/dst.h>

#include <linux/seq_file.h>
#include <linux/memcontrol.h>

extern struct inet_hashinfo tcp_hashinfo;

extern struct percpu_counter tcp_orphan_count;
void tcp_time_wait(struct sock *sk, int state, int timeo);

#define MAX_TCP_HEADER	(128 + MAX_HEADER)
#define MAX_TCP_OPTION_SPACE 40

/*
 * Never offer a window over 32767 without using window scaling. Some
 * poor stacks do signed 16bit maths!
 */
#define MAX_TCP_WINDOW		32767U

/* Minimal accepted MSS. It is (60+60+8) - (20+20). */
#define TCP_MIN_MSS		88U

/* The least MTU to use for probing */
#define TCP_BASE_MSS		1024

/* probing interval, default to 10 minutes as per RFC4821 */
#define TCP_PROBE_INTERVAL	600

/* Specify interval when tcp mtu probing will stop */
#define TCP_PROBE_THRESHOLD	8

/* After receiving this amount of duplicate ACKs fast retransmit starts. */
#define TCP_FASTRETRANS_THRESH 3

/* Maximal number of ACKs sent quickly to accelerate slow-start. */
#define TCP_MAX_QUICKACKS	16U

/* Maximal number of window scale according to RFC1323 */
#define TCP_MAX_WSCALE		14U

/* urg_data states */
#define TCP_URG_VALID	0x0100
#define TCP_URG_NOTYET	0x0200
#define TCP_URG_READ	0x0400

#define TCP_RETR1	3	/*
				 * This is how many retries it does before it
				 * tries to figure out if the gateway is
				 * down. Minimal RFC value is 3; it corresponds
				 * to ~3sec-8min depending on RTO.
				 */

#define TCP_RETR2	15	/*
				 * This should take at least
				 * 90 minutes to time out.
				 * RFC1122 says that the limit is 100 sec.
				 * 15 is ~13-30min depending on RTO.
				 */

#define TCP_SYN_RETRIES	 6	/* This is how many retries are done
				 * when active opening a connection.
				 * RFC1122 says the minimum retry MUST
				 * be at least 180secs.  Nevertheless
				 * this value is corresponding to
				 * 63secs of retransmission with the
				 * current initial RTO.
				 */

#define TCP_SYNACK_RETRIES 5	/* This is how may retries are done
				 * when passive opening a connection.
				 * This is corresponding to 31secs of
				 * retransmission with the current
				 * initial RTO.
				 */

#define TCP_TIMEWAIT_LEN (60*HZ) /* how long to wait to destroy TIME-WAIT
				  * state, about 60 seconds	*/
#define TCP_FIN_TIMEOUT	TCP_TIMEWAIT_LEN
                                 /* BSD style FIN_WAIT2 deadlock breaker.
				  * It used to be 3min, new value is 60sec,
				  * to combine FIN-WAIT-2 timeout with
				  * TIME-WAIT timer.
				  */

#define TCP_DELACK_MAX	((unsigned)(HZ/5))	/* maximal time to delay before sending an ACK */
#if HZ >= 100
#define TCP_DELACK_MIN	((unsigned)(HZ/25))	/* minimal time to delay before sending an ACK */
#define TCP_ATO_MIN	((unsigned)(HZ/25))
#else
#define TCP_DELACK_MIN	4U
#define TCP_ATO_MIN	4U
#endif
#define TCP_RTO_MAX	((unsigned)(120*HZ))
#define TCP_RTO_MIN	((unsigned)(HZ/5))
#define TCP_TIMEOUT_INIT ((unsigned)(1*HZ))	/* RFC6298 2.1 initial RTO value	*/
#define TCP_TIMEOUT_FALLBACK ((unsigned)(3*HZ))	/* RFC 1122 initial RTO value, now
						 * used as a fallback RTO for the
						 * initial data transmission if no
						 * valid RTT sample has been acquired,
						 * most likely due to retrans in 3WHS.
						 */

#define TCP_RESOURCE_PROBE_INTERVAL ((unsigned)(HZ/2U)) /* Maximal interval between probes
					                 * for local resources.
					                 */
#define TCP_REO_TIMEOUT_MIN	(2000) /* Min RACK reordering timeout in usec */

#define TCP_KEEPALIVE_TIME	(120*60*HZ)	/* two hours */
#define TCP_KEEPALIVE_PROBES	9		/* Max of 9 keepalive probes	*/
#define TCP_KEEPALIVE_INTVL	(75*HZ)

#define MAX_TCP_KEEPIDLE	32767
#define MAX_TCP_KEEPINTVL	32767
#define MAX_TCP_KEEPCNT		127
#define MAX_TCP_SYNCNT		127

#define TCP_SYNQ_INTERVAL	(HZ/5)	/* Period of SYNACK timer */

#define TCP_PAWS_24DAYS	(60 * 60 * 24 * 24)
#define TCP_PAWS_MSL	60		/* Per-host timestamps are invalidated
					 * after this time. It should be equal
					 * (or greater than) TCP_TIMEWAIT_LEN
					 * to provide reliability equal to one
					 * provided by timewait state.
					 */
#define TCP_PAWS_WINDOW	1		/* Replay window for per-host
					 * timestamps. It must be less than
					 * minimal timewait lifetime.
					 */
/*
 *	TCP option
 */

#define TCPOPT_NOP		1	/* Padding */
#define TCPOPT_EOL		0	/* End of options */
#define TCPOPT_MSS		2	/* Segment size negotiating */
#define TCPOPT_WINDOW		3	/* Window scaling */
#define TCPOPT_SACK_PERM        4       /* SACK Permitted */
#define TCPOPT_SACK             5       /* SACK Block */
#define TCPOPT_TIMESTAMP	8	/* Better RTT estimations/PAWS */
#define TCPOPT_MD5SIG		19	/* MD5 Signature (RFC2385) */
#define TCPOPT_FASTOPEN		34	/* Fast open (RFC7413) */
#define TCPOPT_EXP		254	/* Experimental */
/* Magic number to be after the option value for sharing TCP
 * experimental options. See draft-ietf-tcpm-experimental-options-00.txt
 */
#define TCPOPT_FASTOPEN_MAGIC	0xF989

/*
 *     TCP option lengths
 */

#define TCPOLEN_MSS            4
#define TCPOLEN_WINDOW         3
#define TCPOLEN_SACK_PERM      2
#define TCPOLEN_TIMESTAMP      10
#define TCPOLEN_MD5SIG         18
#define TCPOLEN_FASTOPEN_BASE  2
#define TCPOLEN_EXP_FASTOPEN_BASE  4

/* But this is what stacks really send out. */
#define TCPOLEN_TSTAMP_ALIGNED		12
#define TCPOLEN_WSCALE_ALIGNED		4
#define TCPOLEN_SACKPERM_ALIGNED	4
#define TCPOLEN_SACK_BASE		2
#define TCPOLEN_SACK_BASE_ALIGNED	4
#define TCPOLEN_SACK_PERBLOCK		8
#define TCPOLEN_MD5SIG_ALIGNED		20
#define TCPOLEN_MSS_ALIGNED		4

/* Flags in tp->nonagle */
#define TCP_NAGLE_OFF		1	/* Nagle's algo is disabled */
#define TCP_NAGLE_CORK		2	/* Socket is corked	    */
#define TCP_NAGLE_PUSH		4	/* Cork is overridden for already queued data */

/* TCP thin-stream limits */
#define TCP_THIN_LINEAR_RETRIES 6       /* After 6 linear retries, do exp. backoff */

/* TCP initial congestion window as per rfc6928 */
#define TCP_INIT_CWND		10

/* Bit Flags for sysctl_tcp_fastopen */
#define	TFO_CLIENT_ENABLE	1
#define	TFO_SERVER_ENABLE	2
#define	TFO_CLIENT_NO_COOKIE	4	/* Data in SYN w/o cookie option */

/* Accept SYN data w/o any cookie option */
#define	TFO_SERVER_COOKIE_NOT_REQD	0x200

/* Force enable TFO on all listeners, i.e., not requiring the
 * TCP_FASTOPEN socket option.
 */
#define	TFO_SERVER_WO_SOCKOPT1	0x400


/* sysctl variables for tcp */
extern int sysctl_tcp_timestamps;
extern int sysctl_tcp_window_scaling;
extern int sysctl_tcp_sack;
extern int sysctl_tcp_fastopen;
extern int sysctl_tcp_retrans_collapse;
extern int sysctl_tcp_stdurg;
extern int sysctl_tcp_rfc1337;
extern int sysctl_tcp_abort_on_overflow;
extern int sysctl_tcp_max_orphans;
extern int sysctl_tcp_fack;
extern int sysctl_tcp_reordering;
extern int sysctl_tcp_max_reordering;
extern int sysctl_tcp_dsack;
extern long sysctl_tcp_mem[3];
extern int sysctl_tcp_wmem[3];
extern int sysctl_tcp_rmem[3];
extern int sysctl_tcp_app_win;
extern int sysctl_tcp_adv_win_scale;
extern int sysctl_tcp_frto;
extern int sysctl_tcp_low_latency;
extern int sysctl_tcp_nometrics_save;
extern int sysctl_tcp_moderate_rcvbuf;
extern int sysctl_tcp_tso_win_divisor;
extern int sysctl_tcp_workaround_signed_windows;
extern int sysctl_tcp_slow_start_after_idle;
extern int sysctl_tcp_thin_linear_timeouts;
extern int sysctl_tcp_thin_dupack;
extern int sysctl_tcp_early_retrans;
extern int sysctl_tcp_recovery;
#define TCP_RACK_LOSS_DETECTION  0x1 /* Use RACK to detect losses */

extern int sysctl_tcp_limit_output_bytes;
extern int sysctl_tcp_challenge_ack_limit;
extern int sysctl_tcp_min_tso_segs;
extern int sysctl_tcp_min_rtt_wlen;
extern int sysctl_tcp_autocorking;
extern int sysctl_tcp_invalid_ratelimit;
extern int sysctl_tcp_pacing_ss_ratio;
extern int sysctl_tcp_pacing_ca_ratio;

extern atomic_long_t tcp_memory_allocated;
extern struct percpu_counter tcp_sockets_allocated;
extern int tcp_memory_pressure;

/* optimized version of sk_under_memory_pressure() for TCP sockets */
static inline bool tcp_under_memory_pressure(const struct sock *sk)
{
	if (mem_cgroup_sockets_enabled && sk->sk_memcg &&
	    mem_cgroup_under_socket_pressure(sk->sk_memcg))
		return true;

	return tcp_memory_pressure;
}
/*
 * The next routines deal with comparing 32 bit unsigned ints
 * and worry about wraparound (automatic with unsigned arithmetic).
 */

static inline bool before(__u32 seq1, __u32 seq2)
{
        return (__s32)(seq1-seq2) < 0;
}
#define after(seq2, seq1) 	before(seq1, seq2)

/* is s2<=s1<=s3 ? */
static inline bool between(__u32 seq1, __u32 seq2, __u32 seq3)
{
	return seq3 - seq2 >= seq1 - seq2;
}

static inline bool tcp_out_of_memory(struct sock *sk)
{
	if (sk->sk_wmem_queued > SOCK_MIN_SNDBUF &&
	    sk_memory_allocated(sk) > sk_prot_mem_limits(sk, 2))
		return true;
	return false;
}

void sk_forced_mem_schedule(struct sock *sk, int size);

static inline bool tcp_too_many_orphans(struct sock *sk, int shift)
{
	struct percpu_counter *ocp = sk->sk_prot->orphan_count;
	int orphans = percpu_counter_read_positive(ocp);

	if (orphans << shift > sysctl_tcp_max_orphans) {
		orphans = percpu_counter_sum_positive(ocp);
		if (orphans << shift > sysctl_tcp_max_orphans)
			return true;
	}
	return false;
}

bool tcp_check_oom(struct sock *sk, int shift);


extern struct proto tcp_prot;

#define TCP_INC_STATS(net, field)	SNMP_INC_STATS((net)->mib.tcp_statistics, field)
#define __TCP_INC_STATS(net, field)	__SNMP_INC_STATS((net)->mib.tcp_statistics, field)
#define TCP_DEC_STATS(net, field)	SNMP_DEC_STATS((net)->mib.tcp_statistics, field)
#define TCP_ADD_STATS(net, field, val)	SNMP_ADD_STATS((net)->mib.tcp_statistics, field, val)

void tcp_tasklet_init(void);

void tcp_v4_err(struct sk_buff *skb, u32);

void tcp_shutdown(struct sock *sk, int how);

void tcp_v4_early_demux(struct sk_buff *skb);
int tcp_v4_rcv(struct sk_buff *skb);

int tcp_v4_tw_remember_stamp(struct inet_timewait_sock *tw);
int tcp_sendmsg(struct sock *sk, struct msghdr *msg, size_t size);
int tcp_sendpage(struct sock *sk, struct page *page, int offset, size_t size,
		 int flags);
void tcp_release_cb(struct sock *sk);
void tcp_wfree(struct sk_buff *skb);
void tcp_write_timer_handler(struct sock *sk);
void tcp_delack_timer_handler(struct sock *sk);
int tcp_ioctl(struct sock *sk, int cmd, unsigned long arg);
int tcp_rcv_state_process(struct sock *sk, struct sk_buff *skb);
void tcp_rcv_established(struct sock *sk, struct sk_buff *skb,
			 const struct tcphdr *th, unsigned int len);
void tcp_rcv_space_adjust(struct sock *sk);
int tcp_twsk_unique(struct sock *sk, struct sock *sktw, void *twp);
void tcp_twsk_destructor(struct sock *sk);
ssize_t tcp_splice_read(struct socket *sk, loff_t *ppos,
			struct pipe_inode_info *pipe, size_t len,
			unsigned int flags);

static inline void tcp_dec_quickack_mode(struct sock *sk,
					 const unsigned int pkts)
{
	struct inet_connection_sock *icsk = inet_csk(sk);

	if (icsk->icsk_ack.quick) {
		if (pkts >= icsk->icsk_ack.quick) {
			icsk->icsk_ack.quick = 0;
			/* Leaving quickack mode we deflate ATO. */
			icsk->icsk_ack.ato   = TCP_ATO_MIN;
		} else
			icsk->icsk_ack.quick -= pkts;
	}
}

#define	TCP_ECN_OK		1
#define	TCP_ECN_QUEUE_CWR	2
#define	TCP_ECN_DEMAND_CWR	4
#define	TCP_ECN_SEEN		8

enum tcp_tw_status {
	TCP_TW_SUCCESS = 0,
	TCP_TW_RST = 1,
	TCP_TW_ACK = 2,
	TCP_TW_SYN = 3
};


enum tcp_tw_status tcp_timewait_state_process(struct inet_timewait_sock *tw,
					      struct sk_buff *skb,
					      const struct tcphdr *th);
struct sock *tcp_check_req(struct sock *sk, struct sk_buff *skb,
			   struct request_sock *req, bool fastopen);
int tcp_child_process(struct sock *parent, struct sock *child,
		      struct sk_buff *skb);
void tcp_enter_loss(struct sock *sk);
void tcp_cwnd_reduction(struct sock *sk, int newly_acked_sacked, int flag);
void tcp_clear_retrans(struct tcp_sock *tp);
void tcp_update_metrics(struct sock *sk);
void tcp_init_metrics(struct sock *sk);
void tcp_metrics_init(void);
bool tcp_peer_is_proven(struct request_sock *req, struct dst_entry *dst);
void tcp_disable_fack(struct tcp_sock *tp);
void tcp_close(struct sock *sk, long timeout);
void tcp_init_sock(struct sock *sk);
unsigned int tcp_poll(struct file *file, struct socket *sock,
		      struct poll_table_struct *wait);
int tcp_getsockopt(struct sock *sk, int level, int optname,
		   char __user *optval, int __user *optlen);
int tcp_setsockopt(struct sock *sk, int level, int optname,
		   char __user *optval, unsigned int optlen);
int compat_tcp_getsockopt(struct sock *sk, int level, int optname,
			  char __user *optval, int __user *optlen);
int compat_tcp_setsockopt(struct sock *sk, int level, int optname,
			  char __user *optval, unsigned int optlen);
void tcp_set_keepalive(struct sock *sk, int val);
void tcp_syn_ack_timeout(const struct request_sock *req);
int tcp_recvmsg(struct sock *sk, struct msghdr *msg, size_t len, int nonblock,
		int flags, int *addr_len);
void tcp_parse_options(const struct sk_buff *skb,
		       struct tcp_options_received *opt_rx,
		       int estab, struct tcp_fastopen_cookie *foc);
const u8 *tcp_parse_md5sig_option(const struct tcphdr *th);

/*
 *	TCP v4 functions exported for the inet6 API
 */

void tcp_v4_send_check(struct sock *sk, struct sk_buff *skb);
void tcp_v4_mtu_reduced(struct sock *sk);
void tcp_req_err(struct sock *sk, u32 seq, bool abort);
int tcp_v4_conn_request(struct sock *sk, struct sk_buff *skb);
struct sock *tcp_create_openreq_child(const struct sock *sk,
				      struct request_sock *req,
				      struct sk_buff *skb);
void tcp_ca_openreq_child(struct sock *sk, const struct dst_entry *dst);
struct sock *tcp_v4_syn_recv_sock(const struct sock *sk, struct sk_buff *skb,
				  struct request_sock *req,
				  struct dst_entry *dst,
				  struct request_sock *req_unhash,
				  bool *own_req);
int tcp_v4_do_rcv(struct sock *sk, struct sk_buff *skb);
int tcp_v4_connect(struct sock *sk, struct sockaddr *uaddr, int addr_len);
int tcp_connect(struct sock *sk);
enum tcp_synack_type {
	TCP_SYNACK_NORMAL,
	TCP_SYNACK_FASTOPEN,
	TCP_SYNACK_COOKIE,
};
struct sk_buff *tcp_make_synack(const struct sock *sk, struct dst_entry *dst,
				struct request_sock *req,
				struct tcp_fastopen_cookie *foc,
				enum tcp_synack_type synack_type);
int tcp_disconnect(struct sock *sk, int flags);

void tcp_finish_connect(struct sock *sk, struct sk_buff *skb);
int tcp_send_rcvq(struct sock *sk, struct msghdr *msg, size_t size);
void inet_sk_rx_dst_set(struct sock *sk, const struct sk_buff *skb);

/* From syncookies.c */
struct sock *tcp_get_cookie_sock(struct sock *sk, struct sk_buff *skb,
				 struct request_sock *req,
				 struct dst_entry *dst);
int __cookie_v4_check(const struct iphdr *iph, const struct tcphdr *th,
		      u32 cookie);
struct sock *cookie_v4_check(struct sock *sk, struct sk_buff *skb);
#ifdef CONFIG_SYN_COOKIES

/* Syncookies use a monotonic timer which increments every 60 seconds.
 * This counter is used both as a hash input and partially encoded into
 * the cookie value.  A cookie is only validated further if the delta
 * between the current counter value and the encoded one is less than this,
 * i.e. a sent cookie is valid only at most for 2*60 seconds (or less if
 * the counter advances immediately after a cookie is generated).
 */
#define MAX_SYNCOOKIE_AGE	2
#define TCP_SYNCOOKIE_PERIOD	(60 * HZ)
#define TCP_SYNCOOKIE_VALID	(MAX_SYNCOOKIE_AGE * TCP_SYNCOOKIE_PERIOD)

/* syncookies: remember time of last synqueue overflow
 * But do not dirty this field too often (once per second is enough)
 * It is racy as we do not hold a lock, but race is very minor.
 */
static inline void tcp_synq_overflow(const struct sock *sk)
{
	unsigned long last_overflow = tcp_sk(sk)->rx_opt.ts_recent_stamp;
	unsigned long now = jiffies;

	if (time_after(now, last_overflow + HZ))
		tcp_sk(sk)->rx_opt.ts_recent_stamp = now;
}

/* syncookies: no recent synqueue overflow on this listening socket? */
static inline bool tcp_synq_no_recent_overflow(const struct sock *sk)
{
	unsigned long last_overflow = tcp_sk(sk)->rx_opt.ts_recent_stamp;

	return time_after(jiffies, last_overflow + TCP_SYNCOOKIE_VALID);
}

static inline u32 tcp_cookie_time(void)
{
	u64 val = get_jiffies_64();

	do_div(val, TCP_SYNCOOKIE_PERIOD);
	return val;
}

u32 __cookie_v4_init_sequence(const struct iphdr *iph, const struct tcphdr *th,
			      u16 *mssp);
__u32 cookie_v4_init_sequence(const struct sk_buff *skb, __u16 *mss);
__u32 cookie_init_timestamp(struct request_sock *req);
bool cookie_timestamp_decode(struct tcp_options_received *opt);
bool cookie_ecn_ok(const struct tcp_options_received *opt,
		   const struct net *net, const struct dst_entry *dst);

/* From net/ipv6/syncookies.c */
int __cookie_v6_check(const struct ipv6hdr *iph, const struct tcphdr *th,
		      u32 cookie);
struct sock *cookie_v6_check(struct sock *sk, struct sk_buff *skb);

u32 __cookie_v6_init_sequence(const struct ipv6hdr *iph,
			      const struct tcphdr *th, u16 *mssp);
__u32 cookie_v6_init_sequence(const struct sk_buff *skb, __u16 *mss);
#endif
/* tcp_output.c */

u32 tcp_tso_autosize(const struct sock *sk, unsigned int mss_now,
		     int min_tso_segs);
void __tcp_push_pending_frames(struct sock *sk, unsigned int cur_mss,
			       int nonagle);
bool tcp_may_send_now(struct sock *sk);
int __tcp_retransmit_skb(struct sock *sk, struct sk_buff *skb, int segs);
int tcp_retransmit_skb(struct sock *sk, struct sk_buff *skb, int segs);
void tcp_retransmit_timer(struct sock *sk);
void tcp_xmit_retransmit_queue(struct sock *);
void tcp_simple_retransmit(struct sock *);
void tcp_enter_recovery(struct sock *sk, bool ece_ack);
int tcp_trim_head(struct sock *, struct sk_buff *, u32);
int tcp_fragment(struct sock *, struct sk_buff *, u32, unsigned int, gfp_t);

void tcp_send_probe0(struct sock *);
void tcp_send_partial(struct sock *);
int tcp_write_wakeup(struct sock *, int mib);
void tcp_send_fin(struct sock *sk);
void tcp_send_active_reset(struct sock *sk, gfp_t priority);
int tcp_send_synack(struct sock *);
void tcp_push_one(struct sock *, unsigned int mss_now);
void tcp_send_ack(struct sock *sk);
void tcp_send_delayed_ack(struct sock *sk);
void tcp_send_loss_probe(struct sock *sk);
bool tcp_schedule_loss_probe(struct sock *sk);
void tcp_skb_collapse_tstamp(struct sk_buff *skb,
			     const struct sk_buff *next_skb);

/* tcp_input.c */
void tcp_rearm_rto(struct sock *sk);
void tcp_synack_rtt_meas(struct sock *sk, struct request_sock *req);
void tcp_reset(struct sock *sk);
void tcp_skb_mark_lost_uncond_verify(struct tcp_sock *tp, struct sk_buff *skb);
void tcp_fin(struct sock *sk);

/* tcp_timer.c */
void tcp_init_xmit_timers(struct sock *);
static inline void tcp_clear_xmit_timers(struct sock *sk)
{
	inet_csk_clear_xmit_timers(sk);
}

unsigned int tcp_sync_mss(struct sock *sk, u32 pmtu);
unsigned int tcp_current_mss(struct sock *sk);

/* Bound MSS / TSO packet size with the half of the window */
static inline int tcp_bound_to_half_wnd(struct tcp_sock *tp, int pktsize)
{
	int cutoff;

	/* When peer uses tiny windows, there is no use in packetizing
	 * to sub-MSS pieces for the sake of SWS or making sure there
	 * are enough packets in the pipe for fast recovery.
	 *
	 * On the other hand, for extremely large MSS devices, handling
	 * smaller than MSS windows in this way does make sense.
	 */
	if (tp->max_window > TCP_MSS_DEFAULT)
		cutoff = (tp->max_window >> 1);
	else
		cutoff = tp->max_window;

	if (cutoff && pktsize > cutoff)
		return max_t(int, cutoff, 68U - tp->tcp_header_len);
	else
		return pktsize;
}

/* tcp.c */
void tcp_get_info(struct sock *, struct tcp_info *);

/* Read 'sendfile()'-style from a TCP socket */
int tcp_read_sock(struct sock *sk, read_descriptor_t *desc,
		  sk_read_actor_t recv_actor);

void tcp_initialize_rcv_mss(struct sock *sk);

int tcp_mtu_to_mss(struct sock *sk, int pmtu);
int tcp_mss_to_mtu(struct sock *sk, int mss);
void tcp_mtup_init(struct sock *sk);
void tcp_init_buffer_space(struct sock *sk);

static inline void tcp_bound_rto(const struct sock *sk)
{
	if (inet_csk(sk)->icsk_rto > TCP_RTO_MAX)
		inet_csk(sk)->icsk_rto = TCP_RTO_MAX;
}

static inline u32 __tcp_set_rto(const struct tcp_sock *tp)
{
	return usecs_to_jiffies((tp->srtt_us >> 3) + tp->rttvar_us);
}

static inline void __tcp_fast_path_on(struct tcp_sock *tp, u32 snd_wnd)
{
	tp->pred_flags = htonl((tp->tcp_header_len << 26) |
			       ntohl(TCP_FLAG_ACK) |
			       snd_wnd);
}

static inline void tcp_fast_path_on(struct tcp_sock *tp)
{
	__tcp_fast_path_on(tp, tp->snd_wnd >> tp->rx_opt.snd_wscale);
}

static inline void tcp_fast_path_check(struct sock *sk)
{
	struct tcp_sock *tp = tcp_sk(sk);

	if (RB_EMPTY_ROOT(&tp->out_of_order_queue) &&
	    tp->rcv_wnd &&
	    atomic_read(&sk->sk_rmem_alloc) < sk->sk_rcvbuf &&
	    !tp->urg_data)
		tcp_fast_path_on(tp);
}

/* Compute the actual rto_min value */
static inline u32 tcp_rto_min(struct sock *sk)
{
	const struct dst_entry *dst = __sk_dst_get(sk);
	u32 rto_min = TCP_RTO_MIN;

	if (dst && dst_metric_locked(dst, RTAX_RTO_MIN))
		rto_min = dst_metric_rtt(dst, RTAX_RTO_MIN);
	return rto_min;
}

static inline u32 tcp_rto_min_us(struct sock *sk)
{
	return jiffies_to_usecs(tcp_rto_min(sk));
}

static inline bool tcp_ca_dst_locked(const struct dst_entry *dst)
{
	return dst_metric_locked(dst, RTAX_CC_ALGO);
}

/* Minimum RTT in usec. ~0 means not available. */
static inline u32 tcp_min_rtt(const struct tcp_sock *tp)
{
	return minmax_get(&tp->rtt_min);
}

/* Compute the actual receive window we are currently advertising.
 * Rcv_nxt can be after the window if our peer push more data
 * than the offered window.
 */
static inline u32 tcp_receive_window(const struct tcp_sock *tp)
{
	s32 win = tp->rcv_wup + tp->rcv_wnd - tp->rcv_nxt;

	if (win < 0)
		win = 0;
	return (u32) win;
}

/* Choose a new window, without checks for shrinking, and without
 * scaling applied to the result.  The caller does these things
 * if necessary.  This is a "raw" window selection.
 */
u32 __tcp_select_window(struct sock *sk);

void tcp_send_window_probe(struct sock *sk);

/* TCP timestamps are only 32-bits, this causes a slight
 * complication on 64-bit systems since we store a snapshot
 * of jiffies in the buffer control blocks below.  We decided
 * to use only the low 32-bits of jiffies and hide the ugly
 * casts with the following macro.
 */
#define tcp_time_stamp		((__u32)(jiffies))

static inline u32 tcp_skb_timestamp(const struct sk_buff *skb)
{
	return skb->skb_mstamp.stamp_jiffies;
}


#define tcp_flag_byte(th) (((u_int8_t *)th)[13])

#define TCPHDR_FIN 0x01
#define TCPHDR_SYN 0x02
#define TCPHDR_RST 0x04
#define TCPHDR_PSH 0x08
#define TCPHDR_ACK 0x10
#define TCPHDR_URG 0x20
#define TCPHDR_ECE 0x40
#define TCPHDR_CWR 0x80

#define TCPHDR_SYN_ECN	(TCPHDR_SYN | TCPHDR_ECE | TCPHDR_CWR)

/* This is what the send packet queuing engine uses to pass
 * TCP per-packet control information to the transmission code.
 * We also store the host-order sequence numbers in here too.
 * This is 44 bytes if IPV6 is enabled.
 * If this grows please adjust skbuff.h:skbuff->cb[xxx] size appropriately.
 */
struct tcp_skb_cb {
	__u32		seq;		/* Starting sequence number	*/
	__u32		end_seq;	/* SEQ + FIN + SYN + datalen	*/
	union {
		/* Note : tcp_tw_isn is used in input path only
		 *	  (isn chosen by tcp_timewait_state_process())
		 *
		 * 	  tcp_gso_segs/size are used in write queue only,
		 *	  cf tcp_skb_pcount()/tcp_skb_mss()
		 */
		__u32		tcp_tw_isn;
		struct {
			u16	tcp_gso_segs;
			u16	tcp_gso_size;
		};
	};
	__u8		tcp_flags;	/* TCP header flags. (tcp[13])	*/

	__u8		sacked;		/* State flags for SACK/FACK.	*/
#define TCPCB_SACKED_ACKED	0x01	/* SKB ACK'd by a SACK block	*/
#define TCPCB_SACKED_RETRANS	0x02	/* SKB retransmitted		*/
#define TCPCB_LOST		0x04	/* SKB is lost			*/
#define TCPCB_TAGBITS		0x07	/* All tag bits			*/
#define TCPCB_REPAIRED		0x10	/* SKB repaired (no skb_mstamp)	*/
#define TCPCB_EVER_RETRANS	0x80	/* Ever retransmitted frame	*/
#define TCPCB_RETRANS		(TCPCB_SACKED_RETRANS|TCPCB_EVER_RETRANS| \
				TCPCB_REPAIRED)

	__u8		ip_dsfield;	/* IPv4 tos or IPv6 dsfield	*/
	__u8		txstamp_ack:1,	/* Record TX timestamp for ack? */
			eor:1,		/* Is skb MSG_EOR marked? */
			unused:6;
	__u32		ack_seq;	/* Sequence number ACK'd	*/
	union {
		struct {
			/* There is space for up to 24 bytes */
			__u32 in_flight:30,/* Bytes in flight at transmit */
			      is_app_limited:1, /* cwnd not fully used? */
			      unused:1;
			/* pkts S/ACKed so far upon tx of skb, incl retrans: */
			__u32 delivered;
			/* start of send pipeline phase */
			struct skb_mstamp first_tx_mstamp;
			/* when we reached the "delivered" count */
			struct skb_mstamp delivered_mstamp;
		} tx;   /* only used for outgoing skbs */
		union {
			struct inet_skb_parm	h4;
#if IS_ENABLED(CONFIG_IPV6)
			struct inet6_skb_parm	h6;
#endif
		} header;	/* For incoming skbs */
	};
};

#define TCP_SKB_CB(__skb)	((struct tcp_skb_cb *)&((__skb)->cb[0]))


#if IS_ENABLED(CONFIG_IPV6)
/* This is the variant of inet6_iif() that must be used by TCP,
 * as TCP moves IP6CB into a different location in skb->cb[]
 */
static inline int tcp_v6_iif(const struct sk_buff *skb)
{
	bool l3_slave = ipv6_l3mdev_skb(TCP_SKB_CB(skb)->header.h6.flags);

	return l3_slave ? skb->skb_iif : TCP_SKB_CB(skb)->header.h6.iif;
}
#endif

/* TCP_SKB_CB reference means this can not be used from early demux */
static inline bool inet_exact_dif_match(struct net *net, struct sk_buff *skb)
{
#if IS_ENABLED(CONFIG_NET_L3_MASTER_DEV)
	if (!net->ipv4.sysctl_tcp_l3mdev_accept &&
	    skb && ipv4_l3mdev_skb(TCP_SKB_CB(skb)->header.h4.flags))
		return true;
#endif
	return false;
}

/* Due to TSO, an SKB can be composed of multiple actual
 * packets.  To keep these tracked properly, we use this.
 */
static inline int tcp_skb_pcount(const struct sk_buff *skb)
{
	return TCP_SKB_CB(skb)->tcp_gso_segs;
}

static inline void tcp_skb_pcount_set(struct sk_buff *skb, int segs)
{
	TCP_SKB_CB(skb)->tcp_gso_segs = segs;
}

static inline void tcp_skb_pcount_add(struct sk_buff *skb, int segs)
{
	TCP_SKB_CB(skb)->tcp_gso_segs += segs;
}

/* This is valid iff skb is in write queue and tcp_skb_pcount() > 1. */
static inline int tcp_skb_mss(const struct sk_buff *skb)
{
	return TCP_SKB_CB(skb)->tcp_gso_size;
}

static inline bool tcp_skb_can_collapse_to(const struct sk_buff *skb)
{
	return likely(!TCP_SKB_CB(skb)->eor);
}

/* Events passed to congestion control interface */
enum tcp_ca_event {
	CA_EVENT_TX_START,	/* first transmit when no packets in flight */
	CA_EVENT_CWND_RESTART,	/* congestion window restart */
	CA_EVENT_COMPLETE_CWR,	/* end of congestion recovery */
	CA_EVENT_LOSS,		/* loss timeout */
	CA_EVENT_ECN_NO_CE,	/* ECT set, but not CE marked */
	CA_EVENT_ECN_IS_CE,	/* received CE marked IP packet */
	CA_EVENT_DELAYED_ACK,	/* Delayed ack is sent */
	CA_EVENT_NON_DELAYED_ACK,
};

/* Information about inbound ACK, passed to cong_ops->in_ack_event() */
enum tcp_ca_ack_event_flags {
	CA_ACK_SLOWPATH		= (1 << 0),	/* In slow path processing */
	CA_ACK_WIN_UPDATE	= (1 << 1),	/* ACK updated window */
	CA_ACK_ECE		= (1 << 2),	/* ECE bit is set on ack */
};

/*
 * Interface for adding new TCP congestion control handlers
 */
#define TCP_CA_NAME_MAX	16
#define TCP_CA_MAX	128
#define TCP_CA_BUF_MAX	(TCP_CA_NAME_MAX*TCP_CA_MAX)

#define TCP_CA_UNSPEC	0

/* Algorithm can be set on socket without CAP_NET_ADMIN privileges */
#define TCP_CONG_NON_RESTRICTED 0x1
/* Requires ECN/ECT set on all packets */
#define TCP_CONG_NEEDS_ECN	0x2

union tcp_cc_info;

struct ack_sample {
	u32 pkts_acked;
	s32 rtt_us;
	u32 in_flight;
};

/* A rate sample measures the number of (original/retransmitted) data
 * packets delivered "delivered" over an interval of time "interval_us".
 * The tcp_rate.c code fills in the rate sample, and congestion
 * control modules that define a cong_control function to run at the end
 * of ACK processing can optionally chose to consult this sample when
 * setting cwnd and pacing rate.
 * A sample is invalid if "delivered" or "interval_us" is negative.
 */
struct rate_sample {
	struct	skb_mstamp prior_mstamp; /* starting timestamp for interval */
	u32  prior_delivered;	/* tp->delivered at "prior_mstamp" */
	s32  delivered;		/* number of packets delivered over interval */
	long interval_us;	/* time for tp->delivered to incr "delivered" */
	long rtt_us;		/* RTT of last (S)ACKed packet (or -1) */
	int  losses;		/* number of packets marked lost upon ACK */
	u32  acked_sacked;	/* number of packets newly (S)ACKed upon ACK */
	u32  prior_in_flight;	/* in flight before this ACK */
	bool is_app_limited;	/* is sample from packet with bubble in pipe? */
	bool is_retrans;	/* is sample from retransmission? */
};

struct tcp_congestion_ops {
	struct list_head	list;
	u32 key;
	u32 flags;

	/* initialize private data (optional) */
	void (*init)(struct sock *sk);
	/* cleanup private data  (optional) */
	void (*release)(struct sock *sk);

	/* return slow start threshold (required) */
	u32 (*ssthresh)(struct sock *sk);
	/* do new cwnd calculation (required) */
	void (*cong_avoid)(struct sock *sk, u32 ack, u32 acked);
	/* call before changing ca_state (optional) */
	void (*set_state)(struct sock *sk, u8 new_state);
	/* call when cwnd event occurs (optional) */
	void (*cwnd_event)(struct sock *sk, enum tcp_ca_event ev);
	/* call when ack arrives (optional) */
	void (*in_ack_event)(struct sock *sk, u32 flags);
	/* new value of cwnd after loss (optional) */
	u32  (*undo_cwnd)(struct sock *sk);
	/* hook for packet ack accounting (optional) */
	void (*pkts_acked)(struct sock *sk, const struct ack_sample *sample);
	/* suggest number of segments for each skb to transmit (optional) */
	u32 (*tso_segs_goal)(struct sock *sk);
	/* returns the multiplier used in tcp_sndbuf_expand (optional) */
	u32 (*sndbuf_expand)(struct sock *sk);
	/* call when packets are delivered to update cwnd and pacing rate,
	 * after all the ca_state processing. (optional)
	 */
	void (*cong_control)(struct sock *sk, const struct rate_sample *rs);
	/* get info for inet_diag (optional) */
	size_t (*get_info)(struct sock *sk, u32 ext, int *attr,
			   union tcp_cc_info *info);

	char 		name[TCP_CA_NAME_MAX];
	struct module 	*owner;
};

int tcp_register_congestion_control(struct tcp_congestion_ops *type);
void tcp_unregister_congestion_control(struct tcp_congestion_ops *type);

void tcp_assign_congestion_control(struct sock *sk);
void tcp_init_congestion_control(struct sock *sk);
void tcp_cleanup_congestion_control(struct sock *sk);
int tcp_set_default_congestion_control(const char *name);
void tcp_get_default_congestion_control(char *name);
void tcp_get_available_congestion_control(char *buf, size_t len);
void tcp_get_allowed_congestion_control(char *buf, size_t len);
int tcp_set_allowed_congestion_control(char *allowed);
int tcp_set_congestion_control(struct sock *sk, const char *name);
u32 tcp_slow_start(struct tcp_sock *tp, u32 acked);
void tcp_cong_avoid_ai(struct tcp_sock *tp, u32 w, u32 acked);

u32 tcp_reno_ssthresh(struct sock *sk);
u32 tcp_reno_undo_cwnd(struct sock *sk);
void tcp_reno_cong_avoid(struct sock *sk, u32 ack, u32 acked);
extern struct tcp_congestion_ops tcp_reno;

struct tcp_congestion_ops *tcp_ca_find_key(u32 key);
u32 tcp_ca_get_key_by_name(const char *name, bool *ecn_ca);
#ifdef CONFIG_INET
char *tcp_ca_get_name_by_key(u32 key, char *buffer);
#else
static inline char *tcp_ca_get_name_by_key(u32 key, char *buffer)
{
	return NULL;
}
#endif

static inline bool tcp_ca_needs_ecn(const struct sock *sk)
{
	const struct inet_connection_sock *icsk = inet_csk(sk);

	return icsk->icsk_ca_ops->flags & TCP_CONG_NEEDS_ECN;
}

static inline void tcp_set_ca_state(struct sock *sk, const u8 ca_state)
{
	struct inet_connection_sock *icsk = inet_csk(sk);

	if (icsk->icsk_ca_ops->set_state)
		icsk->icsk_ca_ops->set_state(sk, ca_state);
	icsk->icsk_ca_state = ca_state;
}

static inline void tcp_ca_event(struct sock *sk, const enum tcp_ca_event event)
{
	const struct inet_connection_sock *icsk = inet_csk(sk);

	if (icsk->icsk_ca_ops->cwnd_event)
		icsk->icsk_ca_ops->cwnd_event(sk, event);
}

/* From tcp_rate.c */
void tcp_rate_skb_sent(struct sock *sk, struct sk_buff *skb);
void tcp_rate_skb_delivered(struct sock *sk, struct sk_buff *skb,
			    struct rate_sample *rs);
void tcp_rate_gen(struct sock *sk, u32 delivered, u32 lost,
		  struct rate_sample *rs);
void tcp_rate_check_app_limited(struct sock *sk);

/* These functions determine how the current flow behaves in respect of SACK
 * handling. SACK is negotiated with the peer, and therefore it can vary
 * between different flows.
 *
 * tcp_is_sack - SACK enabled
 * tcp_is_reno - No SACK
 * tcp_is_fack - FACK enabled, implies SACK enabled
 */
static inline int tcp_is_sack(const struct tcp_sock *tp)
{
	return tp->rx_opt.sack_ok;
}

static inline bool tcp_is_reno(const struct tcp_sock *tp)
{
	return !tcp_is_sack(tp);
}

static inline bool tcp_is_fack(const struct tcp_sock *tp)
{
	return tp->rx_opt.sack_ok & TCP_FACK_ENABLED;
}

static inline void tcp_enable_fack(struct tcp_sock *tp)
{
	tp->rx_opt.sack_ok |= TCP_FACK_ENABLED;
}

static inline unsigned int tcp_left_out(const struct tcp_sock *tp)
{
	return tp->sacked_out + tp->lost_out;
}

/* This determines how many packets are "in the network" to the best
 * of our knowledge.  In many cases it is conservative, but where
 * detailed information is available from the receiver (via SACK
 * blocks etc.) we can make more aggressive calculations.
 *
 * Use this for decisions involving congestion control, use just
 * tp->packets_out to determine if the send queue is empty or not.
 *
 * Read this equation as:
 *
 *	"Packets sent once on transmission queue" MINUS
 *	"Packets left network, but not honestly ACKed yet" PLUS
 *	"Packets fast retransmitted"
 */
static inline unsigned int tcp_packets_in_flight(const struct tcp_sock *tp)
{
	return tp->packets_out - tcp_left_out(tp) + tp->retrans_out;
}

#define TCP_INFINITE_SSTHRESH	0x7fffffff

static inline bool tcp_in_slow_start(const struct tcp_sock *tp)
{
	return tp->snd_cwnd < tp->snd_ssthresh;
}

static inline bool tcp_in_initial_slowstart(const struct tcp_sock *tp)
{
	return tp->snd_ssthresh >= TCP_INFINITE_SSTHRESH;
}

static inline bool tcp_in_cwnd_reduction(const struct sock *sk)
{
	return (TCPF_CA_CWR | TCPF_CA_Recovery) &
	       (1 << inet_csk(sk)->icsk_ca_state);
}

/* If cwnd > ssthresh, we may raise ssthresh to be half-way to cwnd.
 * The exception is cwnd reduction phase, when cwnd is decreasing towards
 * ssthresh.
 */
static inline __u32 tcp_current_ssthresh(const struct sock *sk)
{
	const struct tcp_sock *tp = tcp_sk(sk);

	if (tcp_in_cwnd_reduction(sk))
		return tp->snd_ssthresh;
	else
		return max(tp->snd_ssthresh,
			   ((tp->snd_cwnd >> 1) +
			    (tp->snd_cwnd >> 2)));
}

/* Use define here intentionally to get WARN_ON location shown at the caller */
#define tcp_verify_left_out(tp)	WARN_ON(tcp_left_out(tp) > tp->packets_out)

void tcp_enter_cwr(struct sock *sk);
__u32 tcp_init_cwnd(const struct tcp_sock *tp, const struct dst_entry *dst);

/* The maximum number of MSS of available cwnd for which TSO defers
 * sending if not using sysctl_tcp_tso_win_divisor.
 */
static inline __u32 tcp_max_tso_deferred_mss(const struct tcp_sock *tp)
{
	return 3;
}

/* Returns end sequence number of the receiver's advertised window */
static inline u32 tcp_wnd_end(const struct tcp_sock *tp)
{
	return tp->snd_una + tp->snd_wnd;
}

/* We follow the spirit of RFC2861 to validate cwnd but implement a more
 * flexible approach. The RFC suggests cwnd should not be raised unless
 * it was fully used previously. And that's exactly what we do in
 * congestion avoidance mode. But in slow start we allow cwnd to grow
 * as long as the application has used half the cwnd.
 * Example :
 *    cwnd is 10 (IW10), but application sends 9 frames.
 *    We allow cwnd to reach 18 when all frames are ACKed.
 * This check is safe because it's as aggressive as slow start which already
 * risks 100% overshoot. The advantage is that we discourage application to
 * either send more filler packets or data to artificially blow up the cwnd
 * usage, and allow application-limited process to probe bw more aggressively.
 */
static inline bool tcp_is_cwnd_limited(const struct sock *sk)
{
	const struct tcp_sock *tp = tcp_sk(sk);

	/* If in slow start, ensure cwnd grows to twice what was ACKed. */
	if (tcp_in_slow_start(tp))
		return tp->snd_cwnd < 2 * tp->max_packets_out;

	return tp->is_cwnd_limited;
}

/* Something is really bad, we could not queue an additional packet,
 * because qdisc is full or receiver sent a 0 window.
 * We do not want to add fuel to the fire, or abort too early,
 * so make sure the timer we arm now is at least 200ms in the future,
 * regardless of current icsk_rto value (as it could be ~2ms)
 */
static inline unsigned long tcp_probe0_base(const struct sock *sk)
{
	return max_t(unsigned long, inet_csk(sk)->icsk_rto, TCP_RTO_MIN);
}

/* Variant of inet_csk_rto_backoff() used for zero window probes */
static inline unsigned long tcp_probe0_when(const struct sock *sk,
					    unsigned long max_when)
{
	u64 when = (u64)tcp_probe0_base(sk) << inet_csk(sk)->icsk_backoff;

	return (unsigned long)min_t(u64, when, max_when);
}

static inline void tcp_check_probe_timer(struct sock *sk)
{
	if (!tcp_sk(sk)->packets_out && !inet_csk(sk)->icsk_pending)
		inet_csk_reset_xmit_timer(sk, ICSK_TIME_PROBE0,
					  tcp_probe0_base(sk), TCP_RTO_MAX);
}

static inline void tcp_init_wl(struct tcp_sock *tp, u32 seq)
{
	tp->snd_wl1 = seq;
}

static inline void tcp_update_wl(struct tcp_sock *tp, u32 seq)
{
	tp->snd_wl1 = seq;
}

/*
 * Calculate(/check) TCP checksum
 */
static inline __sum16 tcp_v4_check(int len, __be32 saddr,
				   __be32 daddr, __wsum base)
{
	return csum_tcpudp_magic(saddr,daddr,len,IPPROTO_TCP,base);
}

static inline __sum16 __tcp_checksum_complete(struct sk_buff *skb)
{
	return __skb_checksum_complete(skb);
}

static inline bool tcp_checksum_complete(struct sk_buff *skb)
{
	return !skb_csum_unnecessary(skb) &&
		__tcp_checksum_complete(skb);
}

/* Prequeue for VJ style copy to user, combined with checksumming. */

static inline void tcp_prequeue_init(struct tcp_sock *tp)
{
	tp->ucopy.task = NULL;
	tp->ucopy.len = 0;
	tp->ucopy.memory = 0;
	skb_queue_head_init(&tp->ucopy.prequeue);
}

bool tcp_prequeue(struct sock *sk, struct sk_buff *skb);
bool tcp_add_backlog(struct sock *sk, struct sk_buff *skb);
int tcp_filter(struct sock *sk, struct sk_buff *skb);

#undef STATE_TRACE

#ifdef STATE_TRACE
static const char *statename[]={
	"Unused","Established","Syn Sent","Syn Recv",
	"Fin Wait 1","Fin Wait 2","Time Wait", "Close",
	"Close Wait","Last ACK","Listen","Closing"
};
#endif
void tcp_set_state(struct sock *sk, int state);

void tcp_done(struct sock *sk);

int tcp_abort(struct sock *sk, int err);

static inline void tcp_sack_reset(struct tcp_options_received *rx_opt)
{
	rx_opt->dsack = 0;
	rx_opt->num_sacks = 0;
}

u32 tcp_default_init_rwnd(u32 mss);
void tcp_cwnd_restart(struct sock *sk, s32 delta);

static inline void tcp_slow_start_after_idle_check(struct sock *sk)
{
	struct tcp_sock *tp = tcp_sk(sk);
	s32 delta;

	if (!sysctl_tcp_slow_start_after_idle || tp->packets_out)
		return;
	delta = tcp_time_stamp - tp->lsndtime;
	if (delta > inet_csk(sk)->icsk_rto)
		tcp_cwnd_restart(sk, delta);
}

/* Determine a window scaling and initial window to offer. */
void tcp_select_initial_window(int __space, __u32 mss, __u32 *rcv_wnd,
			       __u32 *window_clamp, int wscale_ok,
			       __u8 *rcv_wscale, __u32 init_rcv_wnd);

static inline int tcp_win_from_space(int space)
{
	int tcp_adv_win_scale = sysctl_tcp_adv_win_scale;

	return tcp_adv_win_scale <= 0 ?
		(space>>(-tcp_adv_win_scale)) :
		space - (space>>tcp_adv_win_scale);
}

/* Note: caller must be prepared to deal with negative returns */
static inline int tcp_space(const struct sock *sk)
{
	return tcp_win_from_space(sk->sk_rcvbuf -
				  atomic_read(&sk->sk_rmem_alloc));
}

static inline int tcp_full_space(const struct sock *sk)
{
	return tcp_win_from_space(sk->sk_rcvbuf);
}

extern void tcp_openreq_init_rwin(struct request_sock *req,
				  const struct sock *sk_listener,
				  const struct dst_entry *dst);

void tcp_enter_memory_pressure(struct sock *sk);

static inline int keepalive_intvl_when(const struct tcp_sock *tp)
{
	struct net *net = sock_net((struct sock *)tp);

	return tp->keepalive_intvl ? : net->ipv4.sysctl_tcp_keepalive_intvl;
}

static inline int keepalive_time_when(const struct tcp_sock *tp)
{
	struct net *net = sock_net((struct sock *)tp);

	return tp->keepalive_time ? : net->ipv4.sysctl_tcp_keepalive_time;
}

static inline int keepalive_probes(const struct tcp_sock *tp)
{
	struct net *net = sock_net((struct sock *)tp);

	return tp->keepalive_probes ? : net->ipv4.sysctl_tcp_keepalive_probes;
}

static inline u32 keepalive_time_elapsed(const struct tcp_sock *tp)
{
	const struct inet_connection_sock *icsk = &tp->inet_conn;

	return min_t(u32, tcp_time_stamp - icsk->icsk_ack.lrcvtime,
			  tcp_time_stamp - tp->rcv_tstamp);
}

static inline int tcp_fin_time(const struct sock *sk)
{
	int fin_timeout = tcp_sk(sk)->linger2 ? : sock_net(sk)->ipv4.sysctl_tcp_fin_timeout;
	const int rto = inet_csk(sk)->icsk_rto;

	if (fin_timeout < (rto << 2) - (rto >> 1))
		fin_timeout = (rto << 2) - (rto >> 1);

	return fin_timeout;
}

static inline bool tcp_paws_check(const struct tcp_options_received *rx_opt,
				  int paws_win)
{
	if ((s32)(rx_opt->ts_recent - rx_opt->rcv_tsval) <= paws_win)
		return true;
	if (unlikely(get_seconds() >= rx_opt->ts_recent_stamp + TCP_PAWS_24DAYS))
		return true;
	/*
	 * Some OSes send SYN and SYNACK messages with tsval=0 tsecr=0,
	 * then following tcp messages have valid values. Ignore 0 value,
	 * or else 'negative' tsval might forbid us to accept their packets.
	 */
	if (!rx_opt->ts_recent)
		return true;
	return false;
}

static inline bool tcp_paws_reject(const struct tcp_options_received *rx_opt,
				   int rst)
{
	if (tcp_paws_check(rx_opt, 0))
		return false;

	/* RST segments are not recommended to carry timestamp,
	   and, if they do, it is recommended to ignore PAWS because
	   "their cleanup function should take precedence over timestamps."
	   Certainly, it is mistake. It is necessary to understand the reasons
	   of this constraint to relax it: if peer reboots, clock may go
	   out-of-sync and half-open connections will not be reset.
	   Actually, the problem would be not existing if all
	   the implementations followed draft about maintaining clock
	   via reboots. Linux-2.2 DOES NOT!

	   However, we can relax time bounds for RST segments to MSL.
	 */
	if (rst && get_seconds() >= rx_opt->ts_recent_stamp + TCP_PAWS_MSL)
		return false;
	return true;
}

bool tcp_oow_rate_limited(struct net *net, const struct sk_buff *skb,
			  int mib_idx, u32 *last_oow_ack_time);

static inline void tcp_mib_init(struct net *net)
{
	/* See RFC 2012 */
	TCP_ADD_STATS(net, TCP_MIB_RTOALGORITHM, 1);
	TCP_ADD_STATS(net, TCP_MIB_RTOMIN, TCP_RTO_MIN*1000/HZ);
	TCP_ADD_STATS(net, TCP_MIB_RTOMAX, TCP_RTO_MAX*1000/HZ);
	TCP_ADD_STATS(net, TCP_MIB_MAXCONN, -1);
}

/* from STCP */
static inline void tcp_clear_retrans_hints_partial(struct tcp_sock *tp)
{
	tp->lost_skb_hint = NULL;
}

static inline void tcp_clear_all_retrans_hints(struct tcp_sock *tp)
{
	tcp_clear_retrans_hints_partial(tp);
	tp->retransmit_skb_hint = NULL;
}

union tcp_md5_addr {
	struct in_addr  a4;
#if IS_ENABLED(CONFIG_IPV6)
	struct in6_addr	a6;
#endif
};

/* - key database */
struct tcp_md5sig_key {
	struct hlist_node	node;
	u8			keylen;
	u8			family; /* AF_INET or AF_INET6 */
	union tcp_md5_addr	addr;
	u8			key[TCP_MD5SIG_MAXKEYLEN];
	struct rcu_head		rcu;
};

/* - sock block */
struct tcp_md5sig_info {
	struct hlist_head	head;
	struct rcu_head		rcu;
};

/* - pseudo header */
struct tcp4_pseudohdr {
	__be32		saddr;
	__be32		daddr;
	__u8		pad;
	__u8		protocol;
	__be16		len;
};

struct tcp6_pseudohdr {
	struct in6_addr	saddr;
	struct in6_addr daddr;
	__be32		len;
	__be32		protocol;	/* including padding */
};

union tcp_md5sum_block {
	struct tcp4_pseudohdr ip4;
#if IS_ENABLED(CONFIG_IPV6)
	struct tcp6_pseudohdr ip6;
#endif
};

/* - pool: digest algorithm, hash description and scratch buffer */
struct tcp_md5sig_pool {
	struct ahash_request	*md5_req;
	void			*scratch;
};

/* - functions */
int tcp_v4_md5_hash_skb(char *md5_hash, const struct tcp_md5sig_key *key,
			const struct sock *sk, const struct sk_buff *skb);
int tcp_md5_do_add(struct sock *sk, const union tcp_md5_addr *addr,
		   int family, const u8 *newkey, u8 newkeylen, gfp_t gfp);
int tcp_md5_do_del(struct sock *sk, const union tcp_md5_addr *addr,
		   int family);
struct tcp_md5sig_key *tcp_v4_md5_lookup(const struct sock *sk,
					 const struct sock *addr_sk);

#ifdef CONFIG_TCP_MD5SIG
struct tcp_md5sig_key *tcp_md5_do_lookup(const struct sock *sk,
					 const union tcp_md5_addr *addr,
					 int family);
#define tcp_twsk_md5_key(twsk)	((twsk)->tw_md5_key)
#else
static inline struct tcp_md5sig_key *tcp_md5_do_lookup(const struct sock *sk,
					 const union tcp_md5_addr *addr,
					 int family)
{
	return NULL;
}
#define tcp_twsk_md5_key(twsk)	NULL
#endif

bool tcp_alloc_md5sig_pool(void);

struct tcp_md5sig_pool *tcp_get_md5sig_pool(void);
static inline void tcp_put_md5sig_pool(void)
{
	local_bh_enable();
}

int tcp_md5_hash_skb_data(struct tcp_md5sig_pool *, const struct sk_buff *,
			  unsigned int header_len);
int tcp_md5_hash_key(struct tcp_md5sig_pool *hp,
		     const struct tcp_md5sig_key *key);

/* From tcp_fastopen.c */
void tcp_fastopen_cache_get(struct sock *sk, u16 *mss,
			    struct tcp_fastopen_cookie *cookie, int *syn_loss,
			    unsigned long *last_syn_loss);
void tcp_fastopen_cache_set(struct sock *sk, u16 mss,
			    struct tcp_fastopen_cookie *cookie, bool syn_lost,
			    u16 try_exp);
struct tcp_fastopen_request {
	/* Fast Open cookie. Size 0 means a cookie request */
	struct tcp_fastopen_cookie	cookie;
	struct msghdr			*data;  /* data in MSG_FASTOPEN */
	size_t				size;
	int				copied;	/* queued in tcp_connect() */
};
void tcp_free_fastopen_req(struct tcp_sock *tp);

extern struct tcp_fastopen_context __rcu *tcp_fastopen_ctx;
int tcp_fastopen_reset_cipher(void *key, unsigned int len);
void tcp_fastopen_add_skb(struct sock *sk, struct sk_buff *skb);
struct sock *tcp_try_fastopen(struct sock *sk, struct sk_buff *skb,
			      struct request_sock *req,
			      struct tcp_fastopen_cookie *foc,
			      struct dst_entry *dst);
void tcp_fastopen_init_key_once(bool publish);
bool tcp_fastopen_cookie_check(struct sock *sk, u16 *mss,
			     struct tcp_fastopen_cookie *cookie);
bool tcp_fastopen_defer_connect(struct sock *sk, int *err);
#define TCP_FASTOPEN_KEY_LENGTH 16

/* Fastopen key context */
struct tcp_fastopen_context {
	struct crypto_cipher	*tfm;
	__u8			key[TCP_FASTOPEN_KEY_LENGTH];
	struct rcu_head		rcu;
};

extern unsigned int sysctl_tcp_fastopen_blackhole_timeout;
void tcp_fastopen_active_disable(struct sock *sk);
bool tcp_fastopen_active_should_disable(struct sock *sk);
void tcp_fastopen_active_disable_ofo_check(struct sock *sk);
void tcp_fastopen_active_timeout_reset(void);

/* Latencies incurred by various limits for a sender. They are
 * chronograph-like stats that are mutually exclusive.
 */
enum tcp_chrono {
	TCP_CHRONO_UNSPEC,
	TCP_CHRONO_BUSY, /* Actively sending data (non-empty write queue) */
	TCP_CHRONO_RWND_LIMITED, /* Stalled by insufficient receive window */
	TCP_CHRONO_SNDBUF_LIMITED, /* Stalled by insufficient send buffer */
	__TCP_CHRONO_MAX,
};

void tcp_chrono_start(struct sock *sk, const enum tcp_chrono type);
void tcp_chrono_stop(struct sock *sk, const enum tcp_chrono type);

/* write queue abstraction */
static inline void tcp_write_queue_purge(struct sock *sk)
{
	struct sk_buff *skb;

	tcp_chrono_stop(sk, TCP_CHRONO_BUSY);
	while ((skb = __skb_dequeue(&sk->sk_write_queue)) != NULL)
		sk_wmem_free_skb(sk, skb);
	sk_mem_reclaim(sk);
	tcp_clear_all_retrans_hints(tcp_sk(sk));
}

static inline struct sk_buff *tcp_write_queue_head(const struct sock *sk)
{
	return skb_peek(&sk->sk_write_queue);
}

static inline struct sk_buff *tcp_write_queue_tail(const struct sock *sk)
{
	return skb_peek_tail(&sk->sk_write_queue);
}

static inline struct sk_buff *tcp_write_queue_next(const struct sock *sk,
						   const struct sk_buff *skb)
{
	return skb_queue_next(&sk->sk_write_queue, skb);
}

static inline struct sk_buff *tcp_write_queue_prev(const struct sock *sk,
						   const struct sk_buff *skb)
{
	return skb_queue_prev(&sk->sk_write_queue, skb);
}

#define tcp_for_write_queue(skb, sk)					\
	skb_queue_walk(&(sk)->sk_write_queue, skb)

#define tcp_for_write_queue_from(skb, sk)				\
	skb_queue_walk_from(&(sk)->sk_write_queue, skb)

#define tcp_for_write_queue_from_safe(skb, tmp, sk)			\
	skb_queue_walk_from_safe(&(sk)->sk_write_queue, skb, tmp)

static inline struct sk_buff *tcp_send_head(const struct sock *sk)
{
	return sk->sk_send_head;
}

static inline bool tcp_skb_is_last(const struct sock *sk,
				   const struct sk_buff *skb)
{
	return skb_queue_is_last(&sk->sk_write_queue, skb);
}

static inline void tcp_advance_send_head(struct sock *sk, const struct sk_buff *skb)
{
	if (tcp_skb_is_last(sk, skb))
		sk->sk_send_head = NULL;
	else
		sk->sk_send_head = tcp_write_queue_next(sk, skb);
}

static inline void tcp_check_send_head(struct sock *sk, struct sk_buff *skb_unlinked)
{
	if (sk->sk_send_head == skb_unlinked) {
		sk->sk_send_head = NULL;
		tcp_chrono_stop(sk, TCP_CHRONO_BUSY);
	}
	if (tcp_sk(sk)->highest_sack == skb_unlinked)
		tcp_sk(sk)->highest_sack = NULL;
}

static inline void tcp_init_send_head(struct sock *sk)
{
	sk->sk_send_head = NULL;
}

static inline void __tcp_add_write_queue_tail(struct sock *sk, struct sk_buff *skb)
{
	__skb_queue_tail(&sk->sk_write_queue, skb);
}

static inline void tcp_add_write_queue_tail(struct sock *sk, struct sk_buff *skb)
{
	__tcp_add_write_queue_tail(sk, skb);

	/* Queue it, remembering where we must start sending. */
	if (sk->sk_send_head == NULL) {
		sk->sk_send_head = skb;
		tcp_chrono_start(sk, TCP_CHRONO_BUSY);

		if (tcp_sk(sk)->highest_sack == NULL)
			tcp_sk(sk)->highest_sack = skb;
	}
}

static inline void __tcp_add_write_queue_head(struct sock *sk, struct sk_buff *skb)
{
	__skb_queue_head(&sk->sk_write_queue, skb);
}

/* Insert buff after skb on the write queue of sk.  */
static inline void tcp_insert_write_queue_after(struct sk_buff *skb,
						struct sk_buff *buff,
						struct sock *sk)
{
	__skb_queue_after(&sk->sk_write_queue, skb, buff);
}

/* Insert new before skb on the write queue of sk.  */
static inline void tcp_insert_write_queue_before(struct sk_buff *new,
						  struct sk_buff *skb,
						  struct sock *sk)
{
	__skb_queue_before(&sk->sk_write_queue, skb, new);

	if (sk->sk_send_head == skb)
		sk->sk_send_head = new;
}

static inline void tcp_unlink_write_queue(struct sk_buff *skb, struct sock *sk)
{
	__skb_unlink(skb, &sk->sk_write_queue);
}

static inline bool tcp_write_queue_empty(struct sock *sk)
{
	return skb_queue_empty(&sk->sk_write_queue);
}

static inline void tcp_push_pending_frames(struct sock *sk)
{
	if (tcp_send_head(sk)) {
		struct tcp_sock *tp = tcp_sk(sk);

		__tcp_push_pending_frames(sk, tcp_current_mss(sk), tp->nonagle);
	}
}

/* Start sequence of the skb just after the highest skb with SACKed
 * bit, valid only if sacked_out > 0 or when the caller has ensured
 * validity by itself.
 */
static inline u32 tcp_highest_sack_seq(struct tcp_sock *tp)
{
	if (!tp->sacked_out)
		return tp->snd_una;

	if (tp->highest_sack == NULL)
		return tp->snd_nxt;

	return TCP_SKB_CB(tp->highest_sack)->seq;
}

static inline void tcp_advance_highest_sack(struct sock *sk, struct sk_buff *skb)
{
	tcp_sk(sk)->highest_sack = tcp_skb_is_last(sk, skb) ? NULL :
						tcp_write_queue_next(sk, skb);
}

static inline struct sk_buff *tcp_highest_sack(struct sock *sk)
{
	return tcp_sk(sk)->highest_sack;
}

static inline void tcp_highest_sack_reset(struct sock *sk)
{
	tcp_sk(sk)->highest_sack = tcp_write_queue_head(sk);
}

/* Called when old skb is about to be deleted (to be combined with new skb) */
static inline void tcp_highest_sack_combine(struct sock *sk,
					    struct sk_buff *old,
					    struct sk_buff *new)
{
	if (tcp_sk(sk)->sacked_out && (old == tcp_sk(sk)->highest_sack))
		tcp_sk(sk)->highest_sack = new;
}

/* This helper checks if socket has IP_TRANSPARENT set */
static inline bool inet_sk_transparent(const struct sock *sk)
{
	switch (sk->sk_state) {
	case TCP_TIME_WAIT:
		return inet_twsk(sk)->tw_transparent;
	case TCP_NEW_SYN_RECV:
		return inet_rsk(inet_reqsk(sk))->no_srccheck;
	}
	return inet_sk(sk)->transparent;
}

/* Determines whether this is a thin stream (which may suffer from
 * increased latency). Used to trigger latency-reducing mechanisms.
 */
static inline bool tcp_stream_is_thin(struct tcp_sock *tp)
{
	return tp->packets_out < 4 && !tcp_in_initial_slowstart(tp);
}

/* /proc */
enum tcp_seq_states {
	TCP_SEQ_STATE_LISTENING,
	TCP_SEQ_STATE_ESTABLISHED,
};

int tcp_seq_open(struct inode *inode, struct file *file);

struct tcp_seq_afinfo {
	char				*name;
	sa_family_t			family;
	const struct file_operations	*seq_fops;
	struct seq_operations		seq_ops;
};

struct tcp_iter_state {
	struct seq_net_private	p;
	sa_family_t		family;
	enum tcp_seq_states	state;
	struct sock		*syn_wait_sk;
	int			bucket, offset, sbucket, num;
	loff_t			last_pos;
};

int tcp_proc_register(struct net *net, struct tcp_seq_afinfo *afinfo);
void tcp_proc_unregister(struct net *net, struct tcp_seq_afinfo *afinfo);

extern struct request_sock_ops tcp_request_sock_ops;
extern struct request_sock_ops tcp6_request_sock_ops;

void tcp_v4_destroy_sock(struct sock *sk);

struct sk_buff *tcp_gso_segment(struct sk_buff *skb,
				netdev_features_t features);
struct sk_buff **tcp_gro_receive(struct sk_buff **head, struct sk_buff *skb);
int tcp_gro_complete(struct sk_buff *skb);

void __tcp_v4_send_check(struct sk_buff *skb, __be32 saddr, __be32 daddr);

static inline u32 tcp_notsent_lowat(const struct tcp_sock *tp)
{
	struct net *net = sock_net((struct sock *)tp);
	return tp->notsent_lowat ?: net->ipv4.sysctl_tcp_notsent_lowat;
}

static inline bool tcp_stream_memory_free(const struct sock *sk)
{
	const struct tcp_sock *tp = tcp_sk(sk);
	u32 notsent_bytes = tp->write_seq - tp->snd_nxt;

	return notsent_bytes < tcp_notsent_lowat(tp);
}

#ifdef CONFIG_PROC_FS
int tcp4_proc_init(void);
void tcp4_proc_exit(void);
#endif

int tcp_rtx_synack(const struct sock *sk, struct request_sock *req);
int tcp_conn_request(struct request_sock_ops *rsk_ops,
		     const struct tcp_request_sock_ops *af_ops,
		     struct sock *sk, struct sk_buff *skb);

/* TCP af-specific functions */
struct tcp_sock_af_ops {
#ifdef CONFIG_TCP_MD5SIG
	struct tcp_md5sig_key	*(*md5_lookup) (const struct sock *sk,
						const struct sock *addr_sk);
	int		(*calc_md5_hash)(char *location,
					 const struct tcp_md5sig_key *md5,
					 const struct sock *sk,
					 const struct sk_buff *skb);
	int		(*md5_parse)(struct sock *sk,
				     char __user *optval,
				     int optlen);
#endif
};

struct tcp_request_sock_ops {
	u16 mss_clamp;
#ifdef CONFIG_TCP_MD5SIG
	struct tcp_md5sig_key *(*req_md5_lookup)(const struct sock *sk,
						 const struct sock *addr_sk);
	int		(*calc_md5_hash) (char *location,
					  const struct tcp_md5sig_key *md5,
					  const struct sock *sk,
					  const struct sk_buff *skb);
#endif
	void (*init_req)(struct request_sock *req,
			 const struct sock *sk_listener,
			 struct sk_buff *skb);
#ifdef CONFIG_SYN_COOKIES
	__u32 (*cookie_init_seq)(const struct sk_buff *skb,
				 __u16 *mss);
#endif
	struct dst_entry *(*route_req)(const struct sock *sk, struct flowi *fl,
				       const struct request_sock *req);
	__u32 (*init_seq_tsoff)(const struct sk_buff *skb, u32 *tsoff);
	int (*send_synack)(const struct sock *sk, struct dst_entry *dst,
			   struct flowi *fl, struct request_sock *req,
			   struct tcp_fastopen_cookie *foc,
			   enum tcp_synack_type synack_type);
};

#ifdef CONFIG_SYN_COOKIES
static inline __u32 cookie_init_sequence(const struct tcp_request_sock_ops *ops,
					 const struct sock *sk, struct sk_buff *skb,
					 __u16 *mss)
{
	tcp_synq_overflow(sk);
	__NET_INC_STATS(sock_net(sk), LINUX_MIB_SYNCOOKIESSENT);
	return ops->cookie_init_seq(skb, mss);
}
#else
static inline __u32 cookie_init_sequence(const struct tcp_request_sock_ops *ops,
					 const struct sock *sk, struct sk_buff *skb,
					 __u16 *mss)
{
	return 0;
}
#endif

int tcpv4_offload_init(void);

void tcp_v4_init(void);
void tcp_init(void);

/* tcp_recovery.c */
<<<<<<< HEAD
extern void tcp_rack_mark_lost(struct sock *sk, const struct skb_mstamp *now);
extern void tcp_rack_advance(struct tcp_sock *tp, u8 sacked, u32 end_seq,
			     const struct skb_mstamp *xmit_time,
			     const struct skb_mstamp *ack_time);
=======
extern void tcp_rack_mark_lost(struct sock *sk);
extern void tcp_rack_advance(struct tcp_sock *tp, u8 sacked, u32 end_seq,
			     const struct skb_mstamp *xmit_time);
>>>>>>> 2ac97f0f
extern void tcp_rack_reo_timeout(struct sock *sk);

/*
 * Save and compile IPv4 options, return a pointer to it
 */
static inline struct ip_options_rcu *tcp_v4_save_options(struct sk_buff *skb)
{
	const struct ip_options *opt = &TCP_SKB_CB(skb)->header.h4.opt;
	struct ip_options_rcu *dopt = NULL;

	if (opt->optlen) {
		int opt_size = sizeof(*dopt) + opt->optlen;

		dopt = kmalloc(opt_size, GFP_ATOMIC);
		if (dopt && __ip_options_echo(&dopt->opt, skb, opt)) {
			kfree(dopt);
			dopt = NULL;
		}
	}
	return dopt;
}

/* locally generated TCP pure ACKs have skb->truesize == 2
 * (check tcp_send_ack() in net/ipv4/tcp_output.c )
 * This is much faster than dissecting the packet to find out.
 * (Think of GRE encapsulations, IPv4, IPv6, ...)
 */
static inline bool skb_is_tcp_pure_ack(const struct sk_buff *skb)
{
	return skb->truesize == 2;
}

static inline void skb_set_tcp_pure_ack(struct sk_buff *skb)
{
	skb->truesize = 2;
}

static inline int tcp_inq(struct sock *sk)
{
	struct tcp_sock *tp = tcp_sk(sk);
	int answ;

	if ((1 << sk->sk_state) & (TCPF_SYN_SENT | TCPF_SYN_RECV)) {
		answ = 0;
	} else if (sock_flag(sk, SOCK_URGINLINE) ||
		   !tp->urg_data ||
		   before(tp->urg_seq, tp->copied_seq) ||
		   !before(tp->urg_seq, tp->rcv_nxt)) {

		answ = tp->rcv_nxt - tp->copied_seq;

		/* Subtract 1, if FIN was received */
		if (answ && sock_flag(sk, SOCK_DONE))
			answ--;
	} else {
		answ = tp->urg_seq - tp->copied_seq;
	}

	return answ;
}

int tcp_peek_len(struct socket *sock);

static inline void tcp_segs_in(struct tcp_sock *tp, const struct sk_buff *skb)
{
	u16 segs_in;

	segs_in = max_t(u16, 1, skb_shinfo(skb)->gso_segs);
	tp->segs_in += segs_in;
	if (skb->len > tcp_hdrlen(skb))
		tp->data_segs_in += segs_in;
}

/*
 * TCP listen path runs lockless.
 * We forced "struct sock" to be const qualified to make sure
 * we don't modify one of its field by mistake.
 * Here, we increment sk_drops which is an atomic_t, so we can safely
 * make sock writable again.
 */
static inline void tcp_listendrop(const struct sock *sk)
{
	atomic_inc(&((struct sock *)sk)->sk_drops);
	__NET_INC_STATS(sock_net(sk), LINUX_MIB_LISTENDROPS);
}

#endif	/* _TCP_H */<|MERGE_RESOLUTION|>--- conflicted
+++ resolved
@@ -1853,16 +1853,9 @@
 void tcp_init(void);
 
 /* tcp_recovery.c */
-<<<<<<< HEAD
-extern void tcp_rack_mark_lost(struct sock *sk, const struct skb_mstamp *now);
-extern void tcp_rack_advance(struct tcp_sock *tp, u8 sacked, u32 end_seq,
-			     const struct skb_mstamp *xmit_time,
-			     const struct skb_mstamp *ack_time);
-=======
 extern void tcp_rack_mark_lost(struct sock *sk);
 extern void tcp_rack_advance(struct tcp_sock *tp, u8 sacked, u32 end_seq,
 			     const struct skb_mstamp *xmit_time);
->>>>>>> 2ac97f0f
 extern void tcp_rack_reo_timeout(struct sock *sk);
 
 /*
