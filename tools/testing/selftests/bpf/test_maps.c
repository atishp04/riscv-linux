--- conflicted
+++ resolved
@@ -80,26 +80,15 @@
 	assert(bpf_map_update_elem(fd, &key, &value, BPF_EXIST) == 0);
 	key = 2;
 	assert(bpf_map_update_elem(fd, &key, &value, BPF_ANY) == 0);
-<<<<<<< HEAD
-	key = 1;
-	assert(bpf_map_update_elem(fd, &key, &value, BPF_ANY) == 0);
-=======
 	key = 3;
 	assert(bpf_map_update_elem(fd, &key, &value, BPF_NOEXIST) == -1 &&
 	       errno == E2BIG);
->>>>>>> 2ac97f0f
 
 	/* Check that key = 0 doesn't exist. */
 	key = 0;
 	assert(bpf_map_delete_elem(fd, &key) == -1 && errno == ENOENT);
 
 	/* Iterate over two elements. */
-<<<<<<< HEAD
-	assert(bpf_map_get_next_key(fd, &key, &next_key) == 0 &&
-	       (next_key == 1 || next_key == 2));
-	assert(bpf_map_get_next_key(fd, &next_key, &next_key) == 0 &&
-	       (next_key == 1 || next_key == 2));
-=======
 	assert(bpf_map_get_next_key(fd, NULL, &first_key) == 0 &&
 	       (first_key == 1 || first_key == 2));
 	assert(bpf_map_get_next_key(fd, &key, &next_key) == 0 &&
@@ -107,7 +96,6 @@
 	assert(bpf_map_get_next_key(fd, &next_key, &next_key) == 0 &&
 	       (next_key == 1 || next_key == 2) &&
 	       (next_key != first_key));
->>>>>>> 2ac97f0f
 	assert(bpf_map_get_next_key(fd, &next_key, &next_key) == -1 &&
 	       errno == ENOENT);
 
@@ -120,11 +108,8 @@
 
 	key = 0;
 	/* Check that map is empty. */
-<<<<<<< HEAD
-=======
 	assert(bpf_map_get_next_key(fd, NULL, &next_key) == -1 &&
 	       errno == ENOENT);
->>>>>>> 2ac97f0f
 	assert(bpf_map_get_next_key(fd, &key, &next_key) == -1 &&
 	       errno == ENOENT);
 
@@ -158,11 +143,7 @@
 	int fd, i;
 
 	fd = bpf_create_map(BPF_MAP_TYPE_PERCPU_HASH, sizeof(key),
-<<<<<<< HEAD
-			    sizeof(value[0]), 2, map_flags);
-=======
 			    sizeof(bpf_percpu(value, 0)), 2, map_flags);
->>>>>>> 2ac97f0f
 	if (fd < 0) {
 		printf("Failed to create hashmap '%s'!\n", strerror(errno));
 		exit(1);
@@ -189,14 +170,9 @@
 	/* Check that key=1 can be found. Value could be 0 if the lookup
 	 * was run from a different CPU.
 	 */
-<<<<<<< HEAD
-	value[0] = 1;
-	assert(bpf_map_lookup_elem(fd, &key, value) == 0 && value[0] == 100);
-=======
 	bpf_percpu(value, 0) = 1;
 	assert(bpf_map_lookup_elem(fd, &key, value) == 0 &&
 	       bpf_percpu(value, 0) == 100);
->>>>>>> 2ac97f0f
 
 	key = 2;
 	/* Check that key=2 is not found. */
@@ -223,9 +199,6 @@
 	assert(bpf_map_delete_elem(fd, &key) == -1 && errno == ENOENT);
 
 	/* Iterate over two elements. */
-<<<<<<< HEAD
-	while (!bpf_map_get_next_key(fd, &key, &next_key)) {
-=======
 	assert(bpf_map_get_next_key(fd, NULL, &first_key) == 0 &&
 	       ((expected_key_mask & first_key) == first_key));
 	while (!bpf_map_get_next_key(fd, &key, &next_key)) {
@@ -233,7 +206,6 @@
 			assert(next_key == first_key);
 			first_key = 0;
 		}
->>>>>>> 2ac97f0f
 		assert((expected_key_mask & next_key) == next_key);
 		expected_key_mask &= ~next_key;
 
@@ -259,11 +231,8 @@
 
 	key = 0;
 	/* Check that map is empty. */
-<<<<<<< HEAD
-=======
 	assert(bpf_map_get_next_key(fd, NULL, &next_key) == -1 &&
 	       errno == ENOENT);
->>>>>>> 2ac97f0f
 	assert(bpf_map_get_next_key(fd, &key, &next_key) == -1 &&
 	       errno == ENOENT);
 
@@ -309,11 +278,8 @@
 	assert(bpf_map_lookup_elem(fd, &key, &value) == -1 && errno == ENOENT);
 
 	/* Iterate over two elements. */
-<<<<<<< HEAD
-=======
 	assert(bpf_map_get_next_key(fd, NULL, &next_key) == 0 &&
 	       next_key == 0);
->>>>>>> 2ac97f0f
 	assert(bpf_map_get_next_key(fd, &key, &next_key) == 0 &&
 	       next_key == 0);
 	assert(bpf_map_get_next_key(fd, &next_key, &next_key) == 0 &&
@@ -335,11 +301,7 @@
 	int key, next_key, fd, i;
 
 	fd = bpf_create_map(BPF_MAP_TYPE_PERCPU_ARRAY, sizeof(key),
-<<<<<<< HEAD
-			    sizeof(values[0]), 2, 0);
-=======
 			    sizeof(bpf_percpu(values, 0)), 2, 0);
->>>>>>> 2ac97f0f
 	if (fd < 0) {
 		printf("Failed to create arraymap '%s'!\n", strerror(errno));
 		exit(1);
@@ -352,31 +314,19 @@
 	/* Insert key=1 element. */
 	assert(bpf_map_update_elem(fd, &key, values, BPF_ANY) == 0);
 
-<<<<<<< HEAD
-	values[0] = 0;
-=======
 	bpf_percpu(values, 0) = 0;
->>>>>>> 2ac97f0f
 	assert(bpf_map_update_elem(fd, &key, values, BPF_NOEXIST) == -1 &&
 	       errno == EEXIST);
 
 	/* Check that key=1 can be found. */
-<<<<<<< HEAD
-	assert(bpf_map_lookup_elem(fd, &key, values) == 0 && values[0] == 100);
-=======
 	assert(bpf_map_lookup_elem(fd, &key, values) == 0 &&
 	       bpf_percpu(values, 0) == 100);
->>>>>>> 2ac97f0f
 
 	key = 0;
 	/* Check that key=0 is also found and zero initialized. */
 	assert(bpf_map_lookup_elem(fd, &key, values) == 0 &&
-<<<<<<< HEAD
-	       values[0] == 0 && values[nr_cpus - 1] == 0);
-=======
 	       bpf_percpu(values, 0) == 0 &&
 	       bpf_percpu(values, nr_cpus - 1) == 0);
->>>>>>> 2ac97f0f
 
 	/* Check that key=2 cannot be inserted due to max_entries limit. */
 	key = 2;
@@ -387,15 +337,10 @@
 	assert(bpf_map_lookup_elem(fd, &key, values) == -1 && errno == ENOENT);
 
 	/* Iterate over two elements. */
-<<<<<<< HEAD
-	assert(bpf_map_get_next_key(fd, &key, &next_key) == 0 &&
-	       next_key == 0);
-=======
 	assert(bpf_map_get_next_key(fd, NULL, &next_key) == 0 &&
 	       next_key == 0);
 	assert(bpf_map_get_next_key(fd, &key, &next_key) == 0 &&
 	       next_key == 0);
->>>>>>> 2ac97f0f
 	assert(bpf_map_get_next_key(fd, &next_key, &next_key) == 0 &&
 	       next_key == 1);
 	assert(bpf_map_get_next_key(fd, &next_key, &next_key) == -1 &&
@@ -419,11 +364,7 @@
 	int key, fd, i;
 
 	fd = bpf_create_map(BPF_MAP_TYPE_PERCPU_ARRAY, sizeof(key),
-<<<<<<< HEAD
-			    sizeof(values[0]), nr_keys, 0);
-=======
 			    sizeof(bpf_percpu(values, 0)), nr_keys, 0);
->>>>>>> 2ac97f0f
 	if (fd < 0) {
 		printf("Failed to create per-cpu arraymap '%s'!\n",
 		       strerror(errno));
@@ -600,10 +541,7 @@
 
 	/* Nothing should be left. */
 	key = -1;
-<<<<<<< HEAD
-=======
 	assert(bpf_map_get_next_key(fd, NULL, &key) == -1 && errno == ENOENT);
->>>>>>> 2ac97f0f
 	assert(bpf_map_get_next_key(fd, &key, &key) == -1 && errno == ENOENT);
 }
 
