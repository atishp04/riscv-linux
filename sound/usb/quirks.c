/*
 *   This program is free software; you can redistribute it and/or modify
 *   it under the terms of the GNU General Public License as published by
 *   the Free Software Foundation; either version 2 of the License, or
 *   (at your option) any later version.
 *
 *   This program is distributed in the hope that it will be useful,
 *   but WITHOUT ANY WARRANTY; without even the implied warranty of
 *   MERCHANTABILITY or FITNESS FOR A PARTICULAR PURPOSE.  See the
 *   GNU General Public License for more details.
 *
 *   You should have received a copy of the GNU General Public License
 *   along with this program; if not, write to the Free Software
 *   Foundation, Inc., 59 Temple Place, Suite 330, Boston, MA  02111-1307 USA
 */

#include <linux/init.h>
#include <linux/slab.h>
#include <linux/usb.h>
#include <linux/usb/audio.h>
#include <linux/usb/midi.h>
#include <linux/bits.h>

#include <sound/control.h>
#include <sound/core.h>
#include <sound/info.h>
#include <sound/pcm.h>

#include "usbaudio.h"
#include "card.h"
#include "mixer.h"
#include "mixer_quirks.h"
#include "midi.h"
#include "quirks.h"
#include "helper.h"
#include "endpoint.h"
#include "pcm.h"
#include "clock.h"
#include "stream.h"

/*
 * handle the quirks for the contained interfaces
 */
static int create_composite_quirk(struct snd_usb_audio *chip,
				  struct usb_interface *iface,
				  struct usb_driver *driver,
				  const struct snd_usb_audio_quirk *quirk_comp)
{
	int probed_ifnum = get_iface_desc(iface->altsetting)->bInterfaceNumber;
	const struct snd_usb_audio_quirk *quirk;
	int err;

	for (quirk = quirk_comp->data; quirk->ifnum >= 0; ++quirk) {
		iface = usb_ifnum_to_if(chip->dev, quirk->ifnum);
		if (!iface)
			continue;
		if (quirk->ifnum != probed_ifnum &&
		    usb_interface_claimed(iface))
			continue;
		err = snd_usb_create_quirk(chip, iface, driver, quirk);
		if (err < 0)
			return err;
	}

	for (quirk = quirk_comp->data; quirk->ifnum >= 0; ++quirk) {
		iface = usb_ifnum_to_if(chip->dev, quirk->ifnum);
		if (!iface)
			continue;
		if (quirk->ifnum != probed_ifnum &&
		    !usb_interface_claimed(iface))
			usb_driver_claim_interface(driver, iface, (void *)-1L);
	}

	return 0;
}

static int ignore_interface_quirk(struct snd_usb_audio *chip,
				  struct usb_interface *iface,
				  struct usb_driver *driver,
				  const struct snd_usb_audio_quirk *quirk)
{
	return 0;
}


/*
 * Allow alignment on audio sub-slot (channel samples) rather than
 * on audio slots (audio frames)
 */
static int create_align_transfer_quirk(struct snd_usb_audio *chip,
				       struct usb_interface *iface,
				       struct usb_driver *driver,
				       const struct snd_usb_audio_quirk *quirk)
{
	chip->txfr_quirk = 1;
	return 1;	/* Continue with creating streams and mixer */
}

static int create_any_midi_quirk(struct snd_usb_audio *chip,
				 struct usb_interface *intf,
				 struct usb_driver *driver,
				 const struct snd_usb_audio_quirk *quirk)
{
	return snd_usbmidi_create(chip->card, intf, &chip->midi_list, quirk);
}

/*
 * create a stream for an interface with proper descriptors
 */
static int create_standard_audio_quirk(struct snd_usb_audio *chip,
				       struct usb_interface *iface,
				       struct usb_driver *driver,
				       const struct snd_usb_audio_quirk *quirk)
{
	struct usb_host_interface *alts;
	struct usb_interface_descriptor *altsd;
	int err;

	if (chip->usb_id == USB_ID(0x1686, 0x00dd)) /* Zoom R16/24 */
		chip->tx_length_quirk = 1;

	alts = &iface->altsetting[0];
	altsd = get_iface_desc(alts);
	err = snd_usb_parse_audio_interface(chip, altsd->bInterfaceNumber);
	if (err < 0) {
		usb_audio_err(chip, "cannot setup if %d: error %d\n",
			   altsd->bInterfaceNumber, err);
		return err;
	}
	/* reset the current interface */
	usb_set_interface(chip->dev, altsd->bInterfaceNumber, 0);
	return 0;
}

/*
 * create a stream for an endpoint/altsetting without proper descriptors
 */
static int create_fixed_stream_quirk(struct snd_usb_audio *chip,
				     struct usb_interface *iface,
				     struct usb_driver *driver,
				     const struct snd_usb_audio_quirk *quirk)
{
	struct audioformat *fp;
	struct usb_host_interface *alts;
	struct usb_interface_descriptor *altsd;
	int stream, err;
	unsigned *rate_table = NULL;

	fp = kmemdup(quirk->data, sizeof(*fp), GFP_KERNEL);
	if (!fp)
		return -ENOMEM;

	INIT_LIST_HEAD(&fp->list);
	if (fp->nr_rates > MAX_NR_RATES) {
		kfree(fp);
		return -EINVAL;
	}
	if (fp->nr_rates > 0) {
		rate_table = kmemdup(fp->rate_table,
				     sizeof(int) * fp->nr_rates, GFP_KERNEL);
		if (!rate_table) {
			kfree(fp);
			return -ENOMEM;
		}
		fp->rate_table = rate_table;
	}

	stream = (fp->endpoint & USB_DIR_IN)
		? SNDRV_PCM_STREAM_CAPTURE : SNDRV_PCM_STREAM_PLAYBACK;
	err = snd_usb_add_audio_stream(chip, stream, fp);
	if (err < 0)
		goto error;
	if (fp->iface != get_iface_desc(&iface->altsetting[0])->bInterfaceNumber ||
	    fp->altset_idx >= iface->num_altsetting) {
		err = -EINVAL;
		goto error;
	}
	alts = &iface->altsetting[fp->altset_idx];
	altsd = get_iface_desc(alts);
	if (altsd->bNumEndpoints < 1) {
		err = -EINVAL;
		goto error;
	}

	fp->protocol = altsd->bInterfaceProtocol;

	if (fp->datainterval == 0)
		fp->datainterval = snd_usb_parse_datainterval(chip, alts);
	if (fp->maxpacksize == 0)
		fp->maxpacksize = le16_to_cpu(get_endpoint(alts, 0)->wMaxPacketSize);
	usb_set_interface(chip->dev, fp->iface, 0);
	snd_usb_init_pitch(chip, fp->iface, alts, fp);
	snd_usb_init_sample_rate(chip, fp->iface, alts, fp, fp->rate_max);
	return 0;

 error:
	list_del(&fp->list); /* unlink for avoiding double-free */
	kfree(fp);
	kfree(rate_table);
	return err;
}

static int create_auto_pcm_quirk(struct snd_usb_audio *chip,
				 struct usb_interface *iface,
				 struct usb_driver *driver)
{
	struct usb_host_interface *alts;
	struct usb_interface_descriptor *altsd;
	struct usb_endpoint_descriptor *epd;
	struct uac1_as_header_descriptor *ashd;
	struct uac_format_type_i_discrete_descriptor *fmtd;

	/*
	 * Most Roland/Yamaha audio streaming interfaces have more or less
	 * standard descriptors, but older devices might lack descriptors, and
	 * future ones might change, so ensure that we fail silently if the
	 * interface doesn't look exactly right.
	 */

	/* must have a non-zero altsetting for streaming */
	if (iface->num_altsetting < 2)
		return -ENODEV;
	alts = &iface->altsetting[1];
	altsd = get_iface_desc(alts);

	/* must have an isochronous endpoint for streaming */
	if (altsd->bNumEndpoints < 1)
		return -ENODEV;
	epd = get_endpoint(alts, 0);
	if (!usb_endpoint_xfer_isoc(epd))
		return -ENODEV;

	/* must have format descriptors */
	ashd = snd_usb_find_csint_desc(alts->extra, alts->extralen, NULL,
				       UAC_AS_GENERAL);
	fmtd = snd_usb_find_csint_desc(alts->extra, alts->extralen, NULL,
				       UAC_FORMAT_TYPE);
	if (!ashd || ashd->bLength < 7 ||
	    !fmtd || fmtd->bLength < 8)
		return -ENODEV;

	return create_standard_audio_quirk(chip, iface, driver, NULL);
}

static int create_yamaha_midi_quirk(struct snd_usb_audio *chip,
				    struct usb_interface *iface,
				    struct usb_driver *driver,
				    struct usb_host_interface *alts)
{
	static const struct snd_usb_audio_quirk yamaha_midi_quirk = {
		.type = QUIRK_MIDI_YAMAHA
	};
	struct usb_midi_in_jack_descriptor *injd;
	struct usb_midi_out_jack_descriptor *outjd;

	/* must have some valid jack descriptors */
	injd = snd_usb_find_csint_desc(alts->extra, alts->extralen,
				       NULL, USB_MS_MIDI_IN_JACK);
	outjd = snd_usb_find_csint_desc(alts->extra, alts->extralen,
					NULL, USB_MS_MIDI_OUT_JACK);
	if (!injd && !outjd)
		return -ENODEV;
	if (injd && (injd->bLength < 5 ||
		     (injd->bJackType != USB_MS_EMBEDDED &&
		      injd->bJackType != USB_MS_EXTERNAL)))
		return -ENODEV;
	if (outjd && (outjd->bLength < 6 ||
		      (outjd->bJackType != USB_MS_EMBEDDED &&
		       outjd->bJackType != USB_MS_EXTERNAL)))
		return -ENODEV;
	return create_any_midi_quirk(chip, iface, driver, &yamaha_midi_quirk);
}

static int create_roland_midi_quirk(struct snd_usb_audio *chip,
				    struct usb_interface *iface,
				    struct usb_driver *driver,
				    struct usb_host_interface *alts)
{
	static const struct snd_usb_audio_quirk roland_midi_quirk = {
		.type = QUIRK_MIDI_ROLAND
	};
	u8 *roland_desc = NULL;

	/* might have a vendor-specific descriptor <06 24 F1 02 ...> */
	for (;;) {
		roland_desc = snd_usb_find_csint_desc(alts->extra,
						      alts->extralen,
						      roland_desc, 0xf1);
		if (!roland_desc)
			return -ENODEV;
		if (roland_desc[0] < 6 || roland_desc[3] != 2)
			continue;
		return create_any_midi_quirk(chip, iface, driver,
					     &roland_midi_quirk);
	}
}

static int create_std_midi_quirk(struct snd_usb_audio *chip,
				 struct usb_interface *iface,
				 struct usb_driver *driver,
				 struct usb_host_interface *alts)
{
	struct usb_ms_header_descriptor *mshd;
	struct usb_ms_endpoint_descriptor *msepd;

	/* must have the MIDIStreaming interface header descriptor*/
	mshd = (struct usb_ms_header_descriptor *)alts->extra;
	if (alts->extralen < 7 ||
	    mshd->bLength < 7 ||
	    mshd->bDescriptorType != USB_DT_CS_INTERFACE ||
	    mshd->bDescriptorSubtype != USB_MS_HEADER)
		return -ENODEV;
	/* must have the MIDIStreaming endpoint descriptor*/
	msepd = (struct usb_ms_endpoint_descriptor *)alts->endpoint[0].extra;
	if (alts->endpoint[0].extralen < 4 ||
	    msepd->bLength < 4 ||
	    msepd->bDescriptorType != USB_DT_CS_ENDPOINT ||
	    msepd->bDescriptorSubtype != UAC_MS_GENERAL ||
	    msepd->bNumEmbMIDIJack < 1 ||
	    msepd->bNumEmbMIDIJack > 16)
		return -ENODEV;

	return create_any_midi_quirk(chip, iface, driver, NULL);
}

static int create_auto_midi_quirk(struct snd_usb_audio *chip,
				  struct usb_interface *iface,
				  struct usb_driver *driver)
{
	struct usb_host_interface *alts;
	struct usb_interface_descriptor *altsd;
	struct usb_endpoint_descriptor *epd;
	int err;

	alts = &iface->altsetting[0];
	altsd = get_iface_desc(alts);

	/* must have at least one bulk/interrupt endpoint for streaming */
	if (altsd->bNumEndpoints < 1)
		return -ENODEV;
	epd = get_endpoint(alts, 0);
	if (!usb_endpoint_xfer_bulk(epd) &&
	    !usb_endpoint_xfer_int(epd))
		return -ENODEV;

	switch (USB_ID_VENDOR(chip->usb_id)) {
	case 0x0499: /* Yamaha */
		err = create_yamaha_midi_quirk(chip, iface, driver, alts);
		if (err != -ENODEV)
			return err;
		break;
	case 0x0582: /* Roland */
		err = create_roland_midi_quirk(chip, iface, driver, alts);
		if (err != -ENODEV)
			return err;
		break;
	}

	return create_std_midi_quirk(chip, iface, driver, alts);
}

static int create_autodetect_quirk(struct snd_usb_audio *chip,
				   struct usb_interface *iface,
				   struct usb_driver *driver)
{
	int err;

	err = create_auto_pcm_quirk(chip, iface, driver);
	if (err == -ENODEV)
		err = create_auto_midi_quirk(chip, iface, driver);
	return err;
}

static int create_autodetect_quirks(struct snd_usb_audio *chip,
				    struct usb_interface *iface,
				    struct usb_driver *driver,
				    const struct snd_usb_audio_quirk *quirk)
{
	int probed_ifnum = get_iface_desc(iface->altsetting)->bInterfaceNumber;
	int ifcount, ifnum, err;

	err = create_autodetect_quirk(chip, iface, driver);
	if (err < 0)
		return err;

	/*
	 * ALSA PCM playback/capture devices cannot be registered in two steps,
	 * so we have to claim the other corresponding interface here.
	 */
	ifcount = chip->dev->actconfig->desc.bNumInterfaces;
	for (ifnum = 0; ifnum < ifcount; ifnum++) {
		if (ifnum == probed_ifnum || quirk->ifnum >= 0)
			continue;
		iface = usb_ifnum_to_if(chip->dev, ifnum);
		if (!iface ||
		    usb_interface_claimed(iface) ||
		    get_iface_desc(iface->altsetting)->bInterfaceClass !=
							USB_CLASS_VENDOR_SPEC)
			continue;

		err = create_autodetect_quirk(chip, iface, driver);
		if (err >= 0)
			usb_driver_claim_interface(driver, iface, (void *)-1L);
	}

	return 0;
}

/*
 * Create a stream for an Edirol UA-700/UA-25/UA-4FX interface.  
 * The only way to detect the sample rate is by looking at wMaxPacketSize.
 */
static int create_uaxx_quirk(struct snd_usb_audio *chip,
			     struct usb_interface *iface,
			     struct usb_driver *driver,
			     const struct snd_usb_audio_quirk *quirk)
{
	static const struct audioformat ua_format = {
		.formats = SNDRV_PCM_FMTBIT_S24_3LE,
		.channels = 2,
		.fmt_type = UAC_FORMAT_TYPE_I,
		.altsetting = 1,
		.altset_idx = 1,
		.rates = SNDRV_PCM_RATE_CONTINUOUS,
	};
	struct usb_host_interface *alts;
	struct usb_interface_descriptor *altsd;
	struct audioformat *fp;
	int stream, err;

	/* both PCM and MIDI interfaces have 2 or more altsettings */
	if (iface->num_altsetting < 2)
		return -ENXIO;
	alts = &iface->altsetting[1];
	altsd = get_iface_desc(alts);

	if (altsd->bNumEndpoints == 2) {
		static const struct snd_usb_midi_endpoint_info ua700_ep = {
			.out_cables = 0x0003,
			.in_cables  = 0x0003
		};
		static const struct snd_usb_audio_quirk ua700_quirk = {
			.type = QUIRK_MIDI_FIXED_ENDPOINT,
			.data = &ua700_ep
		};
		static const struct snd_usb_midi_endpoint_info uaxx_ep = {
			.out_cables = 0x0001,
			.in_cables  = 0x0001
		};
		static const struct snd_usb_audio_quirk uaxx_quirk = {
			.type = QUIRK_MIDI_FIXED_ENDPOINT,
			.data = &uaxx_ep
		};
		const struct snd_usb_audio_quirk *quirk =
			chip->usb_id == USB_ID(0x0582, 0x002b)
			? &ua700_quirk : &uaxx_quirk;
		return __snd_usbmidi_create(chip->card, iface,
					  &chip->midi_list, quirk,
					  chip->usb_id);
	}

	if (altsd->bNumEndpoints != 1)
		return -ENXIO;

	fp = kmemdup(&ua_format, sizeof(*fp), GFP_KERNEL);
	if (!fp)
		return -ENOMEM;

	fp->iface = altsd->bInterfaceNumber;
	fp->endpoint = get_endpoint(alts, 0)->bEndpointAddress;
	fp->ep_attr = get_endpoint(alts, 0)->bmAttributes;
	fp->datainterval = 0;
	fp->maxpacksize = le16_to_cpu(get_endpoint(alts, 0)->wMaxPacketSize);
	INIT_LIST_HEAD(&fp->list);

	switch (fp->maxpacksize) {
	case 0x120:
		fp->rate_max = fp->rate_min = 44100;
		break;
	case 0x138:
	case 0x140:
		fp->rate_max = fp->rate_min = 48000;
		break;
	case 0x258:
	case 0x260:
		fp->rate_max = fp->rate_min = 96000;
		break;
	default:
		usb_audio_err(chip, "unknown sample rate\n");
		kfree(fp);
		return -ENXIO;
	}

	stream = (fp->endpoint & USB_DIR_IN)
		? SNDRV_PCM_STREAM_CAPTURE : SNDRV_PCM_STREAM_PLAYBACK;
	err = snd_usb_add_audio_stream(chip, stream, fp);
	if (err < 0) {
		list_del(&fp->list); /* unlink for avoiding double-free */
		kfree(fp);
		return err;
	}
	usb_set_interface(chip->dev, fp->iface, 0);
	return 0;
}

/*
 * Create a standard mixer for the specified interface.
 */
static int create_standard_mixer_quirk(struct snd_usb_audio *chip,
				       struct usb_interface *iface,
				       struct usb_driver *driver,
				       const struct snd_usb_audio_quirk *quirk)
{
	if (quirk->ifnum < 0)
		return 0;

	return snd_usb_create_mixer(chip, quirk->ifnum, 0);
}

/*
 * audio-interface quirks
 *
 * returns zero if no standard audio/MIDI parsing is needed.
 * returns a positive value if standard audio/midi interfaces are parsed
 * after this.
 * returns a negative value at error.
 */
int snd_usb_create_quirk(struct snd_usb_audio *chip,
			 struct usb_interface *iface,
			 struct usb_driver *driver,
			 const struct snd_usb_audio_quirk *quirk)
{
	typedef int (*quirk_func_t)(struct snd_usb_audio *,
				    struct usb_interface *,
				    struct usb_driver *,
				    const struct snd_usb_audio_quirk *);
	static const quirk_func_t quirk_funcs[] = {
		[QUIRK_IGNORE_INTERFACE] = ignore_interface_quirk,
		[QUIRK_COMPOSITE] = create_composite_quirk,
		[QUIRK_AUTODETECT] = create_autodetect_quirks,
		[QUIRK_MIDI_STANDARD_INTERFACE] = create_any_midi_quirk,
		[QUIRK_MIDI_FIXED_ENDPOINT] = create_any_midi_quirk,
		[QUIRK_MIDI_YAMAHA] = create_any_midi_quirk,
		[QUIRK_MIDI_ROLAND] = create_any_midi_quirk,
		[QUIRK_MIDI_MIDIMAN] = create_any_midi_quirk,
		[QUIRK_MIDI_NOVATION] = create_any_midi_quirk,
		[QUIRK_MIDI_RAW_BYTES] = create_any_midi_quirk,
		[QUIRK_MIDI_EMAGIC] = create_any_midi_quirk,
		[QUIRK_MIDI_CME] = create_any_midi_quirk,
		[QUIRK_MIDI_AKAI] = create_any_midi_quirk,
		[QUIRK_MIDI_FTDI] = create_any_midi_quirk,
		[QUIRK_MIDI_CH345] = create_any_midi_quirk,
		[QUIRK_AUDIO_STANDARD_INTERFACE] = create_standard_audio_quirk,
		[QUIRK_AUDIO_FIXED_ENDPOINT] = create_fixed_stream_quirk,
		[QUIRK_AUDIO_EDIROL_UAXX] = create_uaxx_quirk,
		[QUIRK_AUDIO_ALIGN_TRANSFER] = create_align_transfer_quirk,
		[QUIRK_AUDIO_STANDARD_MIXER] = create_standard_mixer_quirk,
	};

	if (quirk->type < QUIRK_TYPE_COUNT) {
		return quirk_funcs[quirk->type](chip, iface, driver, quirk);
	} else {
		usb_audio_err(chip, "invalid quirk type %d\n", quirk->type);
		return -ENXIO;
	}
}

/*
 * boot quirks
 */

#define EXTIGY_FIRMWARE_SIZE_OLD 794
#define EXTIGY_FIRMWARE_SIZE_NEW 483

static int snd_usb_extigy_boot_quirk(struct usb_device *dev, struct usb_interface *intf)
{
	struct usb_host_config *config = dev->actconfig;
	int err;

	if (le16_to_cpu(get_cfg_desc(config)->wTotalLength) == EXTIGY_FIRMWARE_SIZE_OLD ||
	    le16_to_cpu(get_cfg_desc(config)->wTotalLength) == EXTIGY_FIRMWARE_SIZE_NEW) {
		dev_dbg(&dev->dev, "sending Extigy boot sequence...\n");
		/* Send message to force it to reconnect with full interface. */
		err = snd_usb_ctl_msg(dev, usb_sndctrlpipe(dev,0),
				      0x10, 0x43, 0x0001, 0x000a, NULL, 0);
		if (err < 0)
			dev_dbg(&dev->dev, "error sending boot message: %d\n", err);
		err = usb_get_descriptor(dev, USB_DT_DEVICE, 0,
				&dev->descriptor, sizeof(dev->descriptor));
		config = dev->actconfig;
		if (err < 0)
			dev_dbg(&dev->dev, "error usb_get_descriptor: %d\n", err);
		err = usb_reset_configuration(dev);
		if (err < 0)
			dev_dbg(&dev->dev, "error usb_reset_configuration: %d\n", err);
		dev_dbg(&dev->dev, "extigy_boot: new boot length = %d\n",
			    le16_to_cpu(get_cfg_desc(config)->wTotalLength));
		return -ENODEV; /* quit this anyway */
	}
	return 0;
}

static int snd_usb_audigy2nx_boot_quirk(struct usb_device *dev)
{
	u8 buf = 1;

	snd_usb_ctl_msg(dev, usb_rcvctrlpipe(dev, 0), 0x2a,
			USB_DIR_IN | USB_TYPE_VENDOR | USB_RECIP_OTHER,
			0, 0, &buf, 1);
	if (buf == 0) {
		snd_usb_ctl_msg(dev, usb_sndctrlpipe(dev, 0), 0x29,
				USB_DIR_OUT | USB_TYPE_VENDOR | USB_RECIP_OTHER,
				1, 2000, NULL, 0);
		return -ENODEV;
	}
	return 0;
}

static int snd_usb_fasttrackpro_boot_quirk(struct usb_device *dev)
{
	int err;

	if (dev->actconfig->desc.bConfigurationValue == 1) {
		dev_info(&dev->dev,
			   "Fast Track Pro switching to config #2\n");
		/* This function has to be available by the usb core module.
		 * if it is not avialable the boot quirk has to be left out
		 * and the configuration has to be set by udev or hotplug
		 * rules
		 */
		err = usb_driver_set_configuration(dev, 2);
		if (err < 0)
			dev_dbg(&dev->dev,
				"error usb_driver_set_configuration: %d\n",
				err);
		/* Always return an error, so that we stop creating a device
		   that will just be destroyed and recreated with a new
		   configuration */
		return -ENODEV;
	} else
		dev_info(&dev->dev, "Fast Track Pro config OK\n");

	return 0;
}

/*
 * C-Media CM106/CM106+ have four 16-bit internal registers that are nicely
 * documented in the device's data sheet.
 */
static int snd_usb_cm106_write_int_reg(struct usb_device *dev, int reg, u16 value)
{
	u8 buf[4];
	buf[0] = 0x20;
	buf[1] = value & 0xff;
	buf[2] = (value >> 8) & 0xff;
	buf[3] = reg;
	return snd_usb_ctl_msg(dev, usb_sndctrlpipe(dev, 0), USB_REQ_SET_CONFIGURATION,
			       USB_DIR_OUT | USB_TYPE_CLASS | USB_RECIP_ENDPOINT,
			       0, 0, &buf, 4);
}

static int snd_usb_cm106_boot_quirk(struct usb_device *dev)
{
	/*
	 * Enable line-out driver mode, set headphone source to front
	 * channels, enable stereo mic.
	 */
	return snd_usb_cm106_write_int_reg(dev, 2, 0x8004);
}

/*
 * CM6206 registers from the CM6206 datasheet rev 2.1
 */
#define CM6206_REG0_DMA_MASTER BIT(15)
#define CM6206_REG0_SPDIFO_RATE_48K (2 << 12)
#define CM6206_REG0_SPDIFO_RATE_96K (7 << 12)
/* Bit 4 thru 11 is the S/PDIF category code */
#define CM6206_REG0_SPDIFO_CAT_CODE_GENERAL (0 << 4)
#define CM6206_REG0_SPDIFO_EMPHASIS_CD BIT(3)
#define CM6206_REG0_SPDIFO_COPYRIGHT_NA BIT(2)
#define CM6206_REG0_SPDIFO_NON_AUDIO BIT(1)
#define CM6206_REG0_SPDIFO_PRO_FORMAT BIT(0)

#define CM6206_REG1_TEST_SEL_CLK BIT(14)
#define CM6206_REG1_PLLBIN_EN BIT(13)
#define CM6206_REG1_SOFT_MUTE_EN BIT(12)
#define CM6206_REG1_GPIO4_OUT BIT(11)
#define CM6206_REG1_GPIO4_OE BIT(10)
#define CM6206_REG1_GPIO3_OUT BIT(9)
#define CM6206_REG1_GPIO3_OE BIT(8)
#define CM6206_REG1_GPIO2_OUT BIT(7)
#define CM6206_REG1_GPIO2_OE BIT(6)
#define CM6206_REG1_GPIO1_OUT BIT(5)
#define CM6206_REG1_GPIO1_OE BIT(4)
#define CM6206_REG1_SPDIFO_INVALID BIT(3)
#define CM6206_REG1_SPDIF_LOOP_EN BIT(2)
#define CM6206_REG1_SPDIFO_DIS BIT(1)
#define CM6206_REG1_SPDIFI_MIX BIT(0)

#define CM6206_REG2_DRIVER_ON BIT(15)
#define CM6206_REG2_HEADP_SEL_SIDE_CHANNELS (0 << 13)
#define CM6206_REG2_HEADP_SEL_SURROUND_CHANNELS (1 << 13)
#define CM6206_REG2_HEADP_SEL_CENTER_SUBW (2 << 13)
#define CM6206_REG2_HEADP_SEL_FRONT_CHANNELS (3 << 13)
#define CM6206_REG2_MUTE_HEADPHONE_RIGHT BIT(12)
#define CM6206_REG2_MUTE_HEADPHONE_LEFT BIT(11)
#define CM6206_REG2_MUTE_REAR_SURROUND_RIGHT BIT(10)
#define CM6206_REG2_MUTE_REAR_SURROUND_LEFT BIT(9)
#define CM6206_REG2_MUTE_SIDE_SURROUND_RIGHT BIT(8)
#define CM6206_REG2_MUTE_SIDE_SURROUND_LEFT BIT(7)
#define CM6206_REG2_MUTE_SUBWOOFER BIT(6)
#define CM6206_REG2_MUTE_CENTER BIT(5)
#define CM6206_REG2_MUTE_RIGHT_FRONT BIT(3)
#define CM6206_REG2_MUTE_LEFT_FRONT BIT(3)
#define CM6206_REG2_EN_BTL BIT(2)
#define CM6206_REG2_MCUCLKSEL_1_5_MHZ (0)
#define CM6206_REG2_MCUCLKSEL_3_MHZ (1)
#define CM6206_REG2_MCUCLKSEL_6_MHZ (2)
#define CM6206_REG2_MCUCLKSEL_12_MHZ (3)

/* Bit 11..13 sets the sensitivity to FLY tuner volume control VP/VD signal */
#define CM6206_REG3_FLYSPEED_DEFAULT (2 << 11)
#define CM6206_REG3_VRAP25EN BIT(10)
#define CM6206_REG3_MSEL1 BIT(9)
#define CM6206_REG3_SPDIFI_RATE_44_1K BIT(0 << 7)
#define CM6206_REG3_SPDIFI_RATE_48K BIT(2 << 7)
#define CM6206_REG3_SPDIFI_RATE_32K BIT(3 << 7)
#define CM6206_REG3_PINSEL BIT(6)
#define CM6206_REG3_FOE BIT(5)
#define CM6206_REG3_ROE BIT(4)
#define CM6206_REG3_CBOE BIT(3)
#define CM6206_REG3_LOSE BIT(2)
#define CM6206_REG3_HPOE BIT(1)
#define CM6206_REG3_SPDIFI_CANREC BIT(0)

#define CM6206_REG5_DA_RSTN BIT(13)
#define CM6206_REG5_AD_RSTN BIT(12)
#define CM6206_REG5_SPDIFO_AD2SPDO BIT(12)
#define CM6206_REG5_SPDIFO_SEL_FRONT (0 << 9)
#define CM6206_REG5_SPDIFO_SEL_SIDE_SUR (1 << 9)
#define CM6206_REG5_SPDIFO_SEL_CEN_LFE (2 << 9)
#define CM6206_REG5_SPDIFO_SEL_REAR_SUR (3 << 9)
#define CM6206_REG5_CODECM BIT(8)
#define CM6206_REG5_EN_HPF BIT(7)
#define CM6206_REG5_T_SEL_DSDA4 BIT(6)
#define CM6206_REG5_T_SEL_DSDA3 BIT(5)
#define CM6206_REG5_T_SEL_DSDA2 BIT(4)
#define CM6206_REG5_T_SEL_DSDA1 BIT(3)
#define CM6206_REG5_T_SEL_DSDAD_NORMAL 0
#define CM6206_REG5_T_SEL_DSDAD_FRONT 4
#define CM6206_REG5_T_SEL_DSDAD_S_SURROUND 5
#define CM6206_REG5_T_SEL_DSDAD_CEN_LFE 6
#define CM6206_REG5_T_SEL_DSDAD_R_SURROUND 7

static int snd_usb_cm6206_boot_quirk(struct usb_device *dev)
{
	int err  = 0, reg;
	int val[] = {
		/*
		 * Values here are chosen based on sniffing USB traffic
		 * under Windows.
		 *
		 * REG0: DAC is master, sample rate 48kHz, no copyright
		 */
		CM6206_REG0_SPDIFO_RATE_48K |
		CM6206_REG0_SPDIFO_COPYRIGHT_NA,
		/*
		 * REG1: PLL binary search enable, soft mute enable.
		 */
		CM6206_REG1_PLLBIN_EN |
<<<<<<< HEAD
		CM6206_REG1_SOFT_MUTE_EN |
=======
		CM6206_REG1_SOFT_MUTE_EN,
>>>>>>> f17b5f06
		/*
		 * REG2: enable output drivers,
		 * select front channels to the headphone output,
		 * then mute the headphone channels, run the MCU
		 * at 1.5 MHz.
		 */
		CM6206_REG2_DRIVER_ON |
		CM6206_REG2_HEADP_SEL_FRONT_CHANNELS |
		CM6206_REG2_MUTE_HEADPHONE_RIGHT |
		CM6206_REG2_MUTE_HEADPHONE_LEFT,
		/*
		 * REG3: default flyspeed, set 2.5V mic bias
		 * enable all line out ports and enable SPDIF
		 */
		CM6206_REG3_FLYSPEED_DEFAULT |
		CM6206_REG3_VRAP25EN |
		CM6206_REG3_FOE |
		CM6206_REG3_ROE |
		CM6206_REG3_CBOE |
		CM6206_REG3_LOSE |
		CM6206_REG3_HPOE |
		CM6206_REG3_SPDIFI_CANREC,
		/* REG4 is just a bunch of GPIO lines */
		0x0000,
		/* REG5: de-assert AD/DA reset signals */
		CM6206_REG5_DA_RSTN |
		CM6206_REG5_AD_RSTN };

	for (reg = 0; reg < ARRAY_SIZE(val); reg++) {
		err = snd_usb_cm106_write_int_reg(dev, reg, val[reg]);
		if (err < 0)
			return err;
	}

	return err;
}

/* quirk for Plantronics GameCom 780 with CM6302 chip */
static int snd_usb_gamecon780_boot_quirk(struct usb_device *dev)
{
	/* set the initial volume and don't change; other values are either
	 * too loud or silent due to firmware bug (bko#65251)
	 */
	u8 buf[2] = { 0x74, 0xe3 };
	return snd_usb_ctl_msg(dev, usb_sndctrlpipe(dev, 0), UAC_SET_CUR,
			USB_RECIP_INTERFACE | USB_TYPE_CLASS | USB_DIR_OUT,
			UAC_FU_VOLUME << 8, 9 << 8, buf, 2);
}

/*
 * Novation Twitch DJ controller
 * Focusrite Novation Saffire 6 USB audio card
 */
static int snd_usb_novation_boot_quirk(struct usb_device *dev)
{
	/* preemptively set up the device because otherwise the
	 * raw MIDI endpoints are not active */
	usb_set_interface(dev, 0, 1);
	return 0;
}

/*
 * This call will put the synth in "USB send" mode, i.e it will send MIDI
 * messages through USB (this is disabled at startup). The synth will
 * acknowledge by sending a sysex on endpoint 0x85 and by displaying a USB
 * sign on its LCD. Values here are chosen based on sniffing USB traffic
 * under Windows.
 */
static int snd_usb_accessmusic_boot_quirk(struct usb_device *dev)
{
	int err, actual_length;

	/* "midi send" enable */
	static const u8 seq[] = { 0x4e, 0x73, 0x52, 0x01 };

	void *buf = kmemdup(seq, ARRAY_SIZE(seq), GFP_KERNEL);
	if (!buf)
		return -ENOMEM;
	err = usb_interrupt_msg(dev, usb_sndintpipe(dev, 0x05), buf,
			ARRAY_SIZE(seq), &actual_length, 1000);
	kfree(buf);
	if (err < 0)
		return err;

	return 0;
}

/*
 * Some sound cards from Native Instruments are in fact compliant to the USB
 * audio standard of version 2 and other approved USB standards, even though
 * they come up as vendor-specific device when first connected.
 *
 * However, they can be told to come up with a new set of descriptors
 * upon their next enumeration, and the interfaces announced by the new
 * descriptors will then be handled by the kernel's class drivers. As the
 * product ID will also change, no further checks are required.
 */

static int snd_usb_nativeinstruments_boot_quirk(struct usb_device *dev)
{
	int ret = usb_control_msg(dev, usb_sndctrlpipe(dev, 0),
				  0xaf, USB_TYPE_VENDOR | USB_RECIP_DEVICE,
				  1, 0, NULL, 0, 1000);

	if (ret < 0)
		return ret;

	usb_reset_device(dev);

	/* return -EAGAIN, so the creation of an audio interface for this
	 * temporary device is aborted. The device will reconnect with a
	 * new product ID */
	return -EAGAIN;
}

static void mbox2_setup_48_24_magic(struct usb_device *dev)
{
	u8 srate[3];
	u8 temp[12];

	/* Choose 48000Hz permanently */
	srate[0] = 0x80;
	srate[1] = 0xbb;
	srate[2] = 0x00;

	/* Send the magic! */
	snd_usb_ctl_msg(dev, usb_rcvctrlpipe(dev, 0),
		0x01, 0x22, 0x0100, 0x0085, &temp, 0x0003);
	snd_usb_ctl_msg(dev, usb_sndctrlpipe(dev, 0),
		0x81, 0xa2, 0x0100, 0x0085, &srate, 0x0003);
	snd_usb_ctl_msg(dev, usb_sndctrlpipe(dev, 0),
		0x81, 0xa2, 0x0100, 0x0086, &srate, 0x0003);
	snd_usb_ctl_msg(dev, usb_sndctrlpipe(dev, 0),
		0x81, 0xa2, 0x0100, 0x0003, &srate, 0x0003);
	return;
}

/* Digidesign Mbox 2 needs to load firmware onboard
 * and driver must wait a few seconds for initialisation.
 */

#define MBOX2_FIRMWARE_SIZE    646
#define MBOX2_BOOT_LOADING     0x01 /* Hard coded into the device */
#define MBOX2_BOOT_READY       0x02 /* Hard coded into the device */

static int snd_usb_mbox2_boot_quirk(struct usb_device *dev)
{
	struct usb_host_config *config = dev->actconfig;
	int err;
	u8 bootresponse[0x12];
	int fwsize;
	int count;

	fwsize = le16_to_cpu(get_cfg_desc(config)->wTotalLength);

	if (fwsize != MBOX2_FIRMWARE_SIZE) {
		dev_err(&dev->dev, "Invalid firmware size=%d.\n", fwsize);
		return -ENODEV;
	}

	dev_dbg(&dev->dev, "Sending Digidesign Mbox 2 boot sequence...\n");

	count = 0;
	bootresponse[0] = MBOX2_BOOT_LOADING;
	while ((bootresponse[0] == MBOX2_BOOT_LOADING) && (count < 10)) {
		msleep(500); /* 0.5 second delay */
		snd_usb_ctl_msg(dev, usb_rcvctrlpipe(dev, 0),
			/* Control magic - load onboard firmware */
			0x85, 0xc0, 0x0001, 0x0000, &bootresponse, 0x0012);
		if (bootresponse[0] == MBOX2_BOOT_READY)
			break;
		dev_dbg(&dev->dev, "device not ready, resending boot sequence...\n");
		count++;
	}

	if (bootresponse[0] != MBOX2_BOOT_READY) {
		dev_err(&dev->dev, "Unknown bootresponse=%d, or timed out, ignoring device.\n", bootresponse[0]);
		return -ENODEV;
	}

	dev_dbg(&dev->dev, "device initialised!\n");

	err = usb_get_descriptor(dev, USB_DT_DEVICE, 0,
		&dev->descriptor, sizeof(dev->descriptor));
	config = dev->actconfig;
	if (err < 0)
		dev_dbg(&dev->dev, "error usb_get_descriptor: %d\n", err);

	err = usb_reset_configuration(dev);
	if (err < 0)
		dev_dbg(&dev->dev, "error usb_reset_configuration: %d\n", err);
	dev_dbg(&dev->dev, "mbox2_boot: new boot length = %d\n",
		le16_to_cpu(get_cfg_desc(config)->wTotalLength));

	mbox2_setup_48_24_magic(dev);

	dev_info(&dev->dev, "Digidesign Mbox 2: 24bit 48kHz");

	return 0; /* Successful boot */
}

static int snd_usb_axefx3_boot_quirk(struct usb_device *dev)
{
	int err;

	dev_dbg(&dev->dev, "Waiting for Axe-Fx III to boot up...\n");

	/* If the Axe-Fx III has not fully booted, it will timeout when trying
	 * to enable the audio streaming interface. A more generous timeout is
	 * used here to detect when the Axe-Fx III has finished booting as the
	 * set interface message will be acked once it has
	 */
	err = usb_control_msg(dev, usb_sndctrlpipe(dev, 0),
				USB_REQ_SET_INTERFACE, USB_RECIP_INTERFACE,
				1, 1, NULL, 0, 120000);
	if (err < 0) {
		dev_err(&dev->dev,
			"failed waiting for Axe-Fx III to boot: %d\n", err);
		return err;
	}

	dev_dbg(&dev->dev, "Axe-Fx III is now ready\n");

	err = usb_set_interface(dev, 1, 0);
	if (err < 0)
		dev_dbg(&dev->dev,
			"error stopping Axe-Fx III interface: %d\n", err);

	return 0;
}

/*
 * Setup quirks
 */
#define MAUDIO_SET		0x01 /* parse device_setup */
#define MAUDIO_SET_COMPATIBLE	0x80 /* use only "win-compatible" interfaces */
#define MAUDIO_SET_DTS		0x02 /* enable DTS Digital Output */
#define MAUDIO_SET_96K		0x04 /* 48-96KHz rate if set, 8-48KHz otherwise */
#define MAUDIO_SET_24B		0x08 /* 24bits sample if set, 16bits otherwise */
#define MAUDIO_SET_DI		0x10 /* enable Digital Input */
#define MAUDIO_SET_MASK		0x1f /* bit mask for setup value */
#define MAUDIO_SET_24B_48K_DI	 0x19 /* 24bits+48KHz+Digital Input */
#define MAUDIO_SET_24B_48K_NOTDI 0x09 /* 24bits+48KHz+No Digital Input */
#define MAUDIO_SET_16B_48K_DI	 0x11 /* 16bits+48KHz+Digital Input */
#define MAUDIO_SET_16B_48K_NOTDI 0x01 /* 16bits+48KHz+No Digital Input */

static int quattro_skip_setting_quirk(struct snd_usb_audio *chip,
				      int iface, int altno)
{
	/* Reset ALL ifaces to 0 altsetting.
	 * Call it for every possible altsetting of every interface.
	 */
	usb_set_interface(chip->dev, iface, 0);
	if (chip->setup & MAUDIO_SET) {
		if (chip->setup & MAUDIO_SET_COMPATIBLE) {
			if (iface != 1 && iface != 2)
				return 1; /* skip all interfaces but 1 and 2 */
		} else {
			unsigned int mask;
			if (iface == 1 || iface == 2)
				return 1; /* skip interfaces 1 and 2 */
			if ((chip->setup & MAUDIO_SET_96K) && altno != 1)
				return 1; /* skip this altsetting */
			mask = chip->setup & MAUDIO_SET_MASK;
			if (mask == MAUDIO_SET_24B_48K_DI && altno != 2)
				return 1; /* skip this altsetting */
			if (mask == MAUDIO_SET_24B_48K_NOTDI && altno != 3)
				return 1; /* skip this altsetting */
			if (mask == MAUDIO_SET_16B_48K_NOTDI && altno != 4)
				return 1; /* skip this altsetting */
		}
	}
	usb_audio_dbg(chip,
		    "using altsetting %d for interface %d config %d\n",
		    altno, iface, chip->setup);
	return 0; /* keep this altsetting */
}

static int audiophile_skip_setting_quirk(struct snd_usb_audio *chip,
					 int iface,
					 int altno)
{
	/* Reset ALL ifaces to 0 altsetting.
	 * Call it for every possible altsetting of every interface.
	 */
	usb_set_interface(chip->dev, iface, 0);

	if (chip->setup & MAUDIO_SET) {
		unsigned int mask;
		if ((chip->setup & MAUDIO_SET_DTS) && altno != 6)
			return 1; /* skip this altsetting */
		if ((chip->setup & MAUDIO_SET_96K) && altno != 1)
			return 1; /* skip this altsetting */
		mask = chip->setup & MAUDIO_SET_MASK;
		if (mask == MAUDIO_SET_24B_48K_DI && altno != 2)
			return 1; /* skip this altsetting */
		if (mask == MAUDIO_SET_24B_48K_NOTDI && altno != 3)
			return 1; /* skip this altsetting */
		if (mask == MAUDIO_SET_16B_48K_DI && altno != 4)
			return 1; /* skip this altsetting */
		if (mask == MAUDIO_SET_16B_48K_NOTDI && altno != 5)
			return 1; /* skip this altsetting */
	}

	return 0; /* keep this altsetting */
}

static int fasttrackpro_skip_setting_quirk(struct snd_usb_audio *chip,
					   int iface, int altno)
{
	/* Reset ALL ifaces to 0 altsetting.
	 * Call it for every possible altsetting of every interface.
	 */
	usb_set_interface(chip->dev, iface, 0);

	/* possible configuration where both inputs and only one output is
	 *used is not supported by the current setup
	 */
	if (chip->setup & (MAUDIO_SET | MAUDIO_SET_24B)) {
		if (chip->setup & MAUDIO_SET_96K) {
			if (altno != 3 && altno != 6)
				return 1;
		} else if (chip->setup & MAUDIO_SET_DI) {
			if (iface == 4)
				return 1; /* no analog input */
			if (altno != 2 && altno != 5)
				return 1; /* enable only altsets 2 and 5 */
		} else {
			if (iface == 5)
				return 1; /* disable digialt input */
			if (altno != 2 && altno != 5)
				return 1; /* enalbe only altsets 2 and 5 */
		}
	} else {
		/* keep only 16-Bit mode */
		if (altno != 1)
			return 1;
	}

	usb_audio_dbg(chip,
		    "using altsetting %d for interface %d config %d\n",
		    altno, iface, chip->setup);
	return 0; /* keep this altsetting */
}

int snd_usb_apply_interface_quirk(struct snd_usb_audio *chip,
				  int iface,
				  int altno)
{
	/* audiophile usb: skip altsets incompatible with device_setup */
	if (chip->usb_id == USB_ID(0x0763, 0x2003))
		return audiophile_skip_setting_quirk(chip, iface, altno);
	/* quattro usb: skip altsets incompatible with device_setup */
	if (chip->usb_id == USB_ID(0x0763, 0x2001))
		return quattro_skip_setting_quirk(chip, iface, altno);
	/* fasttrackpro usb: skip altsets incompatible with device_setup */
	if (chip->usb_id == USB_ID(0x0763, 0x2012))
		return fasttrackpro_skip_setting_quirk(chip, iface, altno);

	return 0;
}

int snd_usb_apply_boot_quirk(struct usb_device *dev,
			     struct usb_interface *intf,
			     const struct snd_usb_audio_quirk *quirk,
			     unsigned int id)
{
	switch (id) {
	case USB_ID(0x041e, 0x3000):
		/* SB Extigy needs special boot-up sequence */
		/* if more models come, this will go to the quirk list. */
		return snd_usb_extigy_boot_quirk(dev, intf);

	case USB_ID(0x041e, 0x3020):
		/* SB Audigy 2 NX needs its own boot-up magic, too */
		return snd_usb_audigy2nx_boot_quirk(dev);

	case USB_ID(0x10f5, 0x0200):
		/* C-Media CM106 / Turtle Beach Audio Advantage Roadie */
		return snd_usb_cm106_boot_quirk(dev);

	case USB_ID(0x0d8c, 0x0102):
		/* C-Media CM6206 / CM106-Like Sound Device */
	case USB_ID(0x0ccd, 0x00b1): /* Terratec Aureon 7.1 USB */
		return snd_usb_cm6206_boot_quirk(dev);

	case USB_ID(0x0dba, 0x3000):
		/* Digidesign Mbox 2 */
		return snd_usb_mbox2_boot_quirk(dev);

	case USB_ID(0x1235, 0x0010): /* Focusrite Novation Saffire 6 USB */
	case USB_ID(0x1235, 0x0018): /* Focusrite Novation Twitch */
		return snd_usb_novation_boot_quirk(dev);

	case USB_ID(0x133e, 0x0815):
		/* Access Music VirusTI Desktop */
		return snd_usb_accessmusic_boot_quirk(dev);

	case USB_ID(0x17cc, 0x1000): /* Komplete Audio 6 */
	case USB_ID(0x17cc, 0x1010): /* Traktor Audio 6 */
	case USB_ID(0x17cc, 0x1020): /* Traktor Audio 10 */
		return snd_usb_nativeinstruments_boot_quirk(dev);
	case USB_ID(0x0763, 0x2012):  /* M-Audio Fast Track Pro USB */
		return snd_usb_fasttrackpro_boot_quirk(dev);
	case USB_ID(0x047f, 0xc010): /* Plantronics Gamecom 780 */
		return snd_usb_gamecon780_boot_quirk(dev);
	case USB_ID(0x2466, 0x8010): /* Fractal Audio Axe-Fx 3 */
		return snd_usb_axefx3_boot_quirk(dev);
	}

	return 0;
}

/*
 * check if the device uses big-endian samples
 */
int snd_usb_is_big_endian_format(struct snd_usb_audio *chip, struct audioformat *fp)
{
	/* it depends on altsetting whether the device is big-endian or not */
	switch (chip->usb_id) {
	case USB_ID(0x0763, 0x2001): /* M-Audio Quattro: captured data only */
		if (fp->altsetting == 2 || fp->altsetting == 3 ||
			fp->altsetting == 5 || fp->altsetting == 6)
			return 1;
		break;
	case USB_ID(0x0763, 0x2003): /* M-Audio Audiophile USB */
		if (chip->setup == 0x00 ||
			fp->altsetting == 1 || fp->altsetting == 2 ||
			fp->altsetting == 3)
			return 1;
		break;
	case USB_ID(0x0763, 0x2012): /* M-Audio Fast Track Pro */
		if (fp->altsetting == 2 || fp->altsetting == 3 ||
			fp->altsetting == 5 || fp->altsetting == 6)
			return 1;
		break;
	}
	return 0;
}

/*
 * For E-Mu 0404USB/0202USB/TrackerPre/0204 sample rate should be set for device,
 * not for interface.
 */

enum {
	EMU_QUIRK_SR_44100HZ = 0,
	EMU_QUIRK_SR_48000HZ,
	EMU_QUIRK_SR_88200HZ,
	EMU_QUIRK_SR_96000HZ,
	EMU_QUIRK_SR_176400HZ,
	EMU_QUIRK_SR_192000HZ
};

static void set_format_emu_quirk(struct snd_usb_substream *subs,
				 struct audioformat *fmt)
{
	unsigned char emu_samplerate_id = 0;

	/* When capture is active
	 * sample rate shouldn't be changed
	 * by playback substream
	 */
	if (subs->direction == SNDRV_PCM_STREAM_PLAYBACK) {
		if (subs->stream->substream[SNDRV_PCM_STREAM_CAPTURE].interface != -1)
			return;
	}

	switch (fmt->rate_min) {
	case 48000:
		emu_samplerate_id = EMU_QUIRK_SR_48000HZ;
		break;
	case 88200:
		emu_samplerate_id = EMU_QUIRK_SR_88200HZ;
		break;
	case 96000:
		emu_samplerate_id = EMU_QUIRK_SR_96000HZ;
		break;
	case 176400:
		emu_samplerate_id = EMU_QUIRK_SR_176400HZ;
		break;
	case 192000:
		emu_samplerate_id = EMU_QUIRK_SR_192000HZ;
		break;
	default:
		emu_samplerate_id = EMU_QUIRK_SR_44100HZ;
		break;
	}
	snd_emuusb_set_samplerate(subs->stream->chip, emu_samplerate_id);
	subs->pkt_offset_adj = (emu_samplerate_id >= EMU_QUIRK_SR_176400HZ) ? 4 : 0;
}

void snd_usb_set_format_quirk(struct snd_usb_substream *subs,
			      struct audioformat *fmt)
{
	switch (subs->stream->chip->usb_id) {
	case USB_ID(0x041e, 0x3f02): /* E-Mu 0202 USB */
	case USB_ID(0x041e, 0x3f04): /* E-Mu 0404 USB */
	case USB_ID(0x041e, 0x3f0a): /* E-Mu Tracker Pre */
	case USB_ID(0x041e, 0x3f19): /* E-Mu 0204 USB */
		set_format_emu_quirk(subs, fmt);
		break;
	}
}

bool snd_usb_get_sample_rate_quirk(struct snd_usb_audio *chip)
{
	/* devices which do not support reading the sample rate. */
	switch (chip->usb_id) {
	case USB_ID(0x041E, 0x4080): /* Creative Live Cam VF0610 */
	case USB_ID(0x04D8, 0xFEEA): /* Benchmark DAC1 Pre */
	case USB_ID(0x0556, 0x0014): /* Phoenix Audio TMX320VC */
	case USB_ID(0x05A3, 0x9420): /* ELP HD USB Camera */
	case USB_ID(0x074D, 0x3553): /* Outlaw RR2150 (Micronas UAC3553B) */
	case USB_ID(0x1395, 0x740a): /* Sennheiser DECT */
	case USB_ID(0x1901, 0x0191): /* GE B850V3 CP2114 audio interface */
	case USB_ID(0x21B4, 0x0081): /* AudioQuest DragonFly */
		return true;
	}

	/* devices of these vendors don't support reading rate, either */
	switch (USB_ID_VENDOR(chip->usb_id)) {
	case 0x045E: /* MS Lifecam */
	case 0x047F: /* Plantronics */
	case 0x1de7: /* Phoenix Audio */
		return true;
	}

	return false;
}

/* ITF-USB DSD based DACs need a vendor cmd to switch
 * between PCM and native DSD mode
 */
static bool is_itf_usb_dsd_dac(unsigned int id)
{
	switch (id) {
	case USB_ID(0x154e, 0x1003): /* Denon DA-300USB */
	case USB_ID(0x154e, 0x3005): /* Marantz HD-DAC1 */
	case USB_ID(0x154e, 0x3006): /* Marantz SA-14S1 */
	case USB_ID(0x1852, 0x5065): /* Luxman DA-06 */
	case USB_ID(0x0644, 0x8043): /* TEAC UD-501/UD-501V2/UD-503/NT-503 */
	case USB_ID(0x0644, 0x8044): /* Esoteric D-05X */
	case USB_ID(0x0644, 0x804a): /* TEAC UD-301 */
		return true;
	}
	return false;
}

int snd_usb_select_mode_quirk(struct snd_usb_substream *subs,
			      struct audioformat *fmt)
{
	struct usb_device *dev = subs->dev;
	int err;

	if (is_itf_usb_dsd_dac(subs->stream->chip->usb_id)) {
		/* First switch to alt set 0, otherwise the mode switch cmd
		 * will not be accepted by the DAC
		 */
		err = usb_set_interface(dev, fmt->iface, 0);
		if (err < 0)
			return err;

		msleep(20); /* Delay needed after setting the interface */

		/* Vendor mode switch cmd is required. */
		if (fmt->formats & SNDRV_PCM_FMTBIT_DSD_U32_BE) {
			/* DSD mode (DSD_U32) requested */
			err = snd_usb_ctl_msg(dev, usb_sndctrlpipe(dev, 0), 0,
					      USB_DIR_OUT|USB_TYPE_VENDOR|USB_RECIP_INTERFACE,
					      1, 1, NULL, 0);
			if (err < 0)
				return err;

		} else {
			/* PCM or DOP mode (S32) requested */
			/* PCM mode (S16) requested */
			err = snd_usb_ctl_msg(dev, usb_sndctrlpipe(dev, 0), 0,
					      USB_DIR_OUT|USB_TYPE_VENDOR|USB_RECIP_INTERFACE,
					      0, 1, NULL, 0);
			if (err < 0)
				return err;

		}
		msleep(20);
	}
	return 0;
}

void snd_usb_endpoint_start_quirk(struct snd_usb_endpoint *ep)
{
	/*
	 * "Playback Design" products send bogus feedback data at the start
	 * of the stream. Ignore them.
	 */
	if (USB_ID_VENDOR(ep->chip->usb_id) == 0x23ba &&
	    ep->type == SND_USB_ENDPOINT_TYPE_SYNC)
		ep->skip_packets = 4;

	/*
	 * M-Audio Fast Track C400/C600 - when packets are not skipped, real
	 * world latency varies by approx. +/- 50 frames (at 96KHz) each time
	 * the stream is (re)started. When skipping packets 16 at endpoint
	 * start up, the real world latency is stable within +/- 1 frame (also
	 * across power cycles).
	 */
	if ((ep->chip->usb_id == USB_ID(0x0763, 0x2030) ||
	     ep->chip->usb_id == USB_ID(0x0763, 0x2031)) &&
	    ep->type == SND_USB_ENDPOINT_TYPE_DATA)
		ep->skip_packets = 16;

	/* Work around devices that report unreasonable feedback data */
	if ((ep->chip->usb_id == USB_ID(0x0644, 0x8038) ||  /* TEAC UD-H01 */
	     ep->chip->usb_id == USB_ID(0x1852, 0x5034)) && /* T+A Dac8 */
	    ep->syncmaxsize == 4)
		ep->tenor_fb_quirk = 1;
}

void snd_usb_set_interface_quirk(struct usb_device *dev)
{
	struct snd_usb_audio *chip = dev_get_drvdata(&dev->dev);

	if (!chip)
		return;
	/*
	 * "Playback Design" products need a 50ms delay after setting the
	 * USB interface.
	 */
	switch (USB_ID_VENDOR(chip->usb_id)) {
	case 0x23ba: /* Playback Design */
	case 0x0644: /* TEAC Corp. */
		msleep(50);
		break;
	}
}

/* quirk applied after snd_usb_ctl_msg(); not applied during boot quirks */
void snd_usb_ctl_msg_quirk(struct usb_device *dev, unsigned int pipe,
			   __u8 request, __u8 requesttype, __u16 value,
			   __u16 index, void *data, __u16 size)
{
	struct snd_usb_audio *chip = dev_get_drvdata(&dev->dev);

	if (!chip)
		return;
	/*
	 * "Playback Design" products need a 20ms delay after each
	 * class compliant request
	 */
	if (USB_ID_VENDOR(chip->usb_id) == 0x23ba &&
	    (requesttype & USB_TYPE_MASK) == USB_TYPE_CLASS)
		msleep(20);

	/*
	 * "TEAC Corp." products need a 20ms delay after each
	 * class compliant request
	 */
	if (USB_ID_VENDOR(chip->usb_id) == 0x0644 &&
	    (requesttype & USB_TYPE_MASK) == USB_TYPE_CLASS)
		msleep(20);

	/* ITF-USB DSD based DACs functionality need a delay
	 * after each class compliant request
	 */
	if (is_itf_usb_dsd_dac(chip->usb_id)
	    && (requesttype & USB_TYPE_MASK) == USB_TYPE_CLASS)
		msleep(20);

	/* Zoom R16/24, Logitech H650e, Jabra 550a needs a tiny delay here,
	 * otherwise requests like get/set frequency return as failed despite
	 * actually succeeding.
	 */
	if ((chip->usb_id == USB_ID(0x1686, 0x00dd) ||
	     chip->usb_id == USB_ID(0x046d, 0x0a46) ||
	     chip->usb_id == USB_ID(0x0b0e, 0x0349)) &&
	    (requesttype & USB_TYPE_MASK) == USB_TYPE_CLASS)
		usleep_range(1000, 2000);
}

/*
 * snd_usb_interface_dsd_format_quirks() is called from format.c to
 * augment the PCM format bit-field for DSD types. The UAC standards
 * don't have a designated bit field to denote DSD-capable interfaces,
 * hence all hardware that is known to support this format has to be
 * listed here.
 */
u64 snd_usb_interface_dsd_format_quirks(struct snd_usb_audio *chip,
					struct audioformat *fp,
					unsigned int sample_bytes)
{
	struct usb_interface *iface;

	/* Playback Designs */
	if (USB_ID_VENDOR(chip->usb_id) == 0x23ba) {
		switch (fp->altsetting) {
		case 1:
			fp->dsd_dop = true;
			return SNDRV_PCM_FMTBIT_DSD_U16_LE;
		case 2:
			fp->dsd_bitrev = true;
			return SNDRV_PCM_FMTBIT_DSD_U8;
		case 3:
			fp->dsd_bitrev = true;
			return SNDRV_PCM_FMTBIT_DSD_U16_LE;
		}
	}

	/* XMOS based USB DACs */
	switch (chip->usb_id) {
	case USB_ID(0x1511, 0x0037): /* AURALiC VEGA */
	case USB_ID(0x20b1, 0x0002): /* Wyred 4 Sound DAC-2 DSD */
	case USB_ID(0x20b1, 0x2004): /* Matrix Audio X-SPDIF 2 */
	case USB_ID(0x20b1, 0x2008): /* Matrix Audio X-Sabre */
	case USB_ID(0x20b1, 0x300a): /* Matrix Audio Mini-i Pro */
	case USB_ID(0x22d9, 0x0416): /* OPPO HA-1 */
	case USB_ID(0x22d9, 0x0436): /* OPPO Sonica */
	case USB_ID(0x22d9, 0x0461): /* OPPO UDP-205 */
	case USB_ID(0x2522, 0x0012): /* LH Labs VI DAC Infinity */
	case USB_ID(0x2772, 0x0230): /* Pro-Ject Pre Box S2 Digital */
		if (fp->altsetting == 2)
			return SNDRV_PCM_FMTBIT_DSD_U32_BE;
		break;

	case USB_ID(0x152a, 0x85de): /* SMSL D1 DAC */
	case USB_ID(0x16d0, 0x09dd): /* Encore mDSD */
	case USB_ID(0x0d8c, 0x0316): /* Hegel HD12 DSD */
	case USB_ID(0x16b0, 0x06b2): /* NuPrime DAC-10 */
	case USB_ID(0x16d0, 0x0733): /* Furutech ADL Stratos */
	case USB_ID(0x16d0, 0x09db): /* NuPrime Audio DAC-9 */
	case USB_ID(0x1db5, 0x0003): /* Bryston BDA3 */
	case USB_ID(0x20b1, 0x000a): /* Gustard DAC-X20U */
	case USB_ID(0x20b1, 0x2005): /* Denafrips Ares DAC */
	case USB_ID(0x20b1, 0x2009): /* DIYINHK DSD DXD 384kHz USB to I2S/DSD */
	case USB_ID(0x20b1, 0x2023): /* JLsounds I2SoverUSB */
	case USB_ID(0x20b1, 0x3021): /* Eastern El. MiniMax Tube DAC Supreme */
	case USB_ID(0x20b1, 0x3023): /* Aune X1S 32BIT/384 DSD DAC */
	case USB_ID(0x20b1, 0x302d): /* Unison Research Unico CD Due */
	case USB_ID(0x20b1, 0x307b): /* CH Precision C1 DAC */
	case USB_ID(0x20b1, 0x3086): /* Singxer F-1 converter board */
	case USB_ID(0x22d9, 0x0426): /* OPPO HA-2 */
	case USB_ID(0x22e1, 0xca01): /* HDTA Serenade DSD */
	case USB_ID(0x249c, 0x9326): /* M2Tech Young MkIII */
	case USB_ID(0x2616, 0x0106): /* PS Audio NuWave DAC */
	case USB_ID(0x2622, 0x0041): /* Audiolab M-DAC+ */
	case USB_ID(0x27f7, 0x3002): /* W4S DAC-2v2SE */
	case USB_ID(0x29a2, 0x0086): /* Mutec MC3+ USB */
	case USB_ID(0x6b42, 0x0042): /* MSB Technology */
		if (fp->altsetting == 3)
			return SNDRV_PCM_FMTBIT_DSD_U32_BE;
		break;

	/* Amanero Combo384 USB based DACs with native DSD support */
	case USB_ID(0x16d0, 0x071a):  /* Amanero - Combo384 */
	case USB_ID(0x2ab6, 0x0004):  /* T+A DAC8DSD-V2.0, MP1000E-V2.0, MP2000R-V2.0, MP2500R-V2.0, MP3100HV-V2.0 */
	case USB_ID(0x2ab6, 0x0005):  /* T+A USB HD Audio 1 */
	case USB_ID(0x2ab6, 0x0006):  /* T+A USB HD Audio 2 */
		if (fp->altsetting == 2) {
			switch (le16_to_cpu(chip->dev->descriptor.bcdDevice)) {
			case 0x199:
				return SNDRV_PCM_FMTBIT_DSD_U32_LE;
			case 0x19b:
			case 0x203:
				return SNDRV_PCM_FMTBIT_DSD_U32_BE;
			default:
				break;
			}
		}
		break;
	case USB_ID(0x16d0, 0x0a23):
		if (fp->altsetting == 2)
			return SNDRV_PCM_FMTBIT_DSD_U32_BE;
		break;

	default:
		break;
	}

	/* ITF-USB DSD based DACs */
	if (is_itf_usb_dsd_dac(chip->usb_id)) {
		iface = usb_ifnum_to_if(chip->dev, fp->iface);

		/* Altsetting 2 support native DSD if the num of altsets is
		 * three (0-2),
		 * Altsetting 3 support native DSD if the num of altsets is
		 * four (0-3).
		 */
		if (fp->altsetting == iface->num_altsetting - 1)
			return SNDRV_PCM_FMTBIT_DSD_U32_BE;
	}

	/* Mostly generic method to detect many DSD-capable implementations -
	 * from XMOS/Thesycon
	 */
	switch (USB_ID_VENDOR(chip->usb_id)) {
	case 0x20b1:  /* XMOS based devices */
	case 0x152a:  /* Thesycon devices */
	case 0x25ce:  /* Mytek devices */
		if (fp->dsd_raw)
			return SNDRV_PCM_FMTBIT_DSD_U32_BE;
		break;
	default:
		break;

	}

	return 0;
}

void snd_usb_audioformat_attributes_quirk(struct snd_usb_audio *chip,
					  struct audioformat *fp,
					  int stream)
{
	switch (chip->usb_id) {
	case USB_ID(0x0a92, 0x0053): /* AudioTrak Optoplay */
		/* Optoplay sets the sample rate attribute although
		 * it seems not supporting it in fact.
		 */
		fp->attributes &= ~UAC_EP_CS_ATTR_SAMPLE_RATE;
		break;
	case USB_ID(0x041e, 0x3020): /* Creative SB Audigy 2 NX */
	case USB_ID(0x0763, 0x2003): /* M-Audio Audiophile USB */
		/* doesn't set the sample rate attribute, but supports it */
		fp->attributes |= UAC_EP_CS_ATTR_SAMPLE_RATE;
		break;
	case USB_ID(0x0763, 0x2001):  /* M-Audio Quattro USB */
	case USB_ID(0x0763, 0x2012):  /* M-Audio Fast Track Pro USB */
	case USB_ID(0x047f, 0x0ca1): /* plantronics headset */
	case USB_ID(0x077d, 0x07af): /* Griffin iMic (note that there is
					an older model 77d:223) */
	/*
	 * plantronics headset and Griffin iMic have set adaptive-in
	 * although it's really not...
	 */
		fp->ep_attr &= ~USB_ENDPOINT_SYNCTYPE;
		if (stream == SNDRV_PCM_STREAM_PLAYBACK)
			fp->ep_attr |= USB_ENDPOINT_SYNC_ADAPTIVE;
		else
			fp->ep_attr |= USB_ENDPOINT_SYNC_SYNC;
		break;
	}
}<|MERGE_RESOLUTION|>--- conflicted
+++ resolved
@@ -768,11 +768,7 @@
 		 * REG1: PLL binary search enable, soft mute enable.
 		 */
 		CM6206_REG1_PLLBIN_EN |
-<<<<<<< HEAD
-		CM6206_REG1_SOFT_MUTE_EN |
-=======
 		CM6206_REG1_SOFT_MUTE_EN,
->>>>>>> f17b5f06
 		/*
 		 * REG2: enable output drivers,
 		 * select front channels to the headphone output,
