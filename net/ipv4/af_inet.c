/*
 * INET		An implementation of the TCP/IP protocol suite for the LINUX
 *		operating system.  INET is implemented using the  BSD Socket
 *		interface as the means of communication with the user level.
 *
 *		PF_INET protocol family socket handler.
 *
 * Authors:	Ross Biro
 *		Fred N. van Kempen, <waltje@uWalt.NL.Mugnet.ORG>
 *		Florian La Roche, <flla@stud.uni-sb.de>
 *		Alan Cox, <A.Cox@swansea.ac.uk>
 *
 * Changes (see also sock.c)
 *
 *		piggy,
 *		Karl Knutson	:	Socket protocol table
 *		A.N.Kuznetsov	:	Socket death error in accept().
 *		John Richardson :	Fix non blocking error in connect()
 *					so sockets that fail to connect
 *					don't return -EINPROGRESS.
 *		Alan Cox	:	Asynchronous I/O support
 *		Alan Cox	:	Keep correct socket pointer on sock
 *					structures
 *					when accept() ed
 *		Alan Cox	:	Semantics of SO_LINGER aren't state
 *					moved to close when you look carefully.
 *					With this fixed and the accept bug fixed
 *					some RPC stuff seems happier.
 *		Niibe Yutaka	:	4.4BSD style write async I/O
 *		Alan Cox,
 *		Tony Gale 	:	Fixed reuse semantics.
 *		Alan Cox	:	bind() shouldn't abort existing but dead
 *					sockets. Stops FTP netin:.. I hope.
 *		Alan Cox	:	bind() works correctly for RAW sockets.
 *					Note that FreeBSD at least was broken
 *					in this respect so be careful with
 *					compatibility tests...
 *		Alan Cox	:	routing cache support
 *		Alan Cox	:	memzero the socket structure for
 *					compactness.
 *		Matt Day	:	nonblock connect error handler
 *		Alan Cox	:	Allow large numbers of pending sockets
 *					(eg for big web sites), but only if
 *					specifically application requested.
 *		Alan Cox	:	New buffering throughout IP. Used
 *					dumbly.
 *		Alan Cox	:	New buffering now used smartly.
 *		Alan Cox	:	BSD rather than common sense
 *					interpretation of listen.
 *		Germano Caronni	:	Assorted small races.
 *		Alan Cox	:	sendmsg/recvmsg basic support.
 *		Alan Cox	:	Only sendmsg/recvmsg now supported.
 *		Alan Cox	:	Locked down bind (see security list).
 *		Alan Cox	:	Loosened bind a little.
 *		Mike McLagan	:	ADD/DEL DLCI Ioctls
 *	Willy Konynenberg	:	Transparent proxying support.
 *		David S. Miller	:	New socket lookup architecture.
 *					Some other random speedups.
 *		Cyrus Durgin	:	Cleaned up file for kmod hacks.
 *		Andi Kleen	:	Fix inet_stream_connect TCP race.
 *
 *		This program is free software; you can redistribute it and/or
 *		modify it under the terms of the GNU General Public License
 *		as published by the Free Software Foundation; either version
 *		2 of the License, or (at your option) any later version.
 */

#define pr_fmt(fmt) "IPv4: " fmt

#include <linux/err.h>
#include <linux/errno.h>
#include <linux/types.h>
#include <linux/socket.h>
#include <linux/in.h>
#include <linux/kernel.h>
#include <linux/kmod.h>
#include <linux/sched.h>
#include <linux/timer.h>
#include <linux/string.h>
#include <linux/sockios.h>
#include <linux/net.h>
#include <linux/capability.h>
#include <linux/fcntl.h>
#include <linux/mm.h>
#include <linux/interrupt.h>
#include <linux/stat.h>
#include <linux/init.h>
#include <linux/poll.h>
#include <linux/netfilter_ipv4.h>
#include <linux/random.h>
#include <linux/slab.h>

#include <linux/uaccess.h>

#include <linux/inet.h>
#include <linux/igmp.h>
#include <linux/inetdevice.h>
#include <linux/netdevice.h>
#include <net/checksum.h>
#include <net/ip.h>
#include <net/protocol.h>
#include <net/arp.h>
#include <net/route.h>
#include <net/ip_fib.h>
#include <net/inet_connection_sock.h>
#include <net/tcp.h>
#include <net/udp.h>
#include <net/udplite.h>
#include <net/ping.h>
#include <linux/skbuff.h>
#include <net/sock.h>
#include <net/raw.h>
#include <net/icmp.h>
#include <net/inet_common.h>
#include <net/ip_tunnels.h>
#include <net/xfrm.h>
#include <net/net_namespace.h>
#include <net/secure_seq.h>
#ifdef CONFIG_IP_MROUTE
#include <linux/mroute.h>
#endif
#include <net/l3mdev.h>


/* The inetsw table contains everything that inet_create needs to
 * build a new socket.
 */
static struct list_head inetsw[SOCK_MAX];
static DEFINE_SPINLOCK(inetsw_lock);

/* New destruction routine */

void inet_sock_destruct(struct sock *sk)
{
	struct inet_sock *inet = inet_sk(sk);

	__skb_queue_purge(&sk->sk_receive_queue);
	__skb_queue_purge(&sk->sk_error_queue);

	sk_mem_reclaim(sk);

	if (sk->sk_type == SOCK_STREAM && sk->sk_state != TCP_CLOSE) {
		pr_err("Attempt to release TCP socket in state %d %p\n",
		       sk->sk_state, sk);
		return;
	}
	if (!sock_flag(sk, SOCK_DEAD)) {
		pr_err("Attempt to release alive inet socket %p\n", sk);
		return;
	}

	WARN_ON(atomic_read(&sk->sk_rmem_alloc));
	WARN_ON(atomic_read(&sk->sk_wmem_alloc));
	WARN_ON(sk->sk_wmem_queued);
	WARN_ON(sk->sk_forward_alloc);

	kfree(rcu_dereference_protected(inet->inet_opt, 1));
	dst_release(rcu_dereference_check(sk->sk_dst_cache, 1));
	dst_release(sk->sk_rx_dst);
	sk_refcnt_debug_dec(sk);
}
EXPORT_SYMBOL(inet_sock_destruct);

/*
 *	The routines beyond this point handle the behaviour of an AF_INET
 *	socket object. Mostly it punts to the subprotocols of IP to do
 *	the work.
 */

/*
 *	Automatically bind an unbound socket.
 */

static int inet_autobind(struct sock *sk)
{
	struct inet_sock *inet;
	/* We may need to bind the socket. */
	lock_sock(sk);
	inet = inet_sk(sk);
	if (!inet->inet_num) {
		if (sk->sk_prot->get_port(sk, 0)) {
			release_sock(sk);
			return -EAGAIN;
		}
		inet->inet_sport = htons(inet->inet_num);
	}
	release_sock(sk);
	return 0;
}

/*
 *	Move a socket into listening state.
 */
int inet_listen(struct socket *sock, int backlog)
{
	struct sock *sk = sock->sk;
	unsigned char old_state;
	int err;

	lock_sock(sk);

	err = -EINVAL;
	if (sock->state != SS_UNCONNECTED || sock->type != SOCK_STREAM)
		goto out;

	old_state = sk->sk_state;
	if (!((1 << old_state) & (TCPF_CLOSE | TCPF_LISTEN)))
		goto out;

	/* Really, if the socket is already in listen state
	 * we can only allow the backlog to be adjusted.
	 */
	if (old_state != TCP_LISTEN) {
		/* Enable TFO w/o requiring TCP_FASTOPEN socket option.
		 * Note that only TCP sockets (SOCK_STREAM) will reach here.
		 * Also fastopen backlog may already been set via the option
		 * because the socket was in TCP_LISTEN state previously but
		 * was shutdown() rather than close().
		 */
		if ((sysctl_tcp_fastopen & TFO_SERVER_WO_SOCKOPT1) &&
		    (sysctl_tcp_fastopen & TFO_SERVER_ENABLE) &&
		    !inet_csk(sk)->icsk_accept_queue.fastopenq.max_qlen) {
			fastopen_queue_tune(sk, backlog);
			tcp_fastopen_init_key_once(true);
		}

		err = inet_csk_listen_start(sk, backlog);
		if (err)
			goto out;
	}
	sk->sk_max_ack_backlog = backlog;
	err = 0;

out:
	release_sock(sk);
	return err;
}
EXPORT_SYMBOL(inet_listen);

/*
 *	Create an inet socket.
 */

static int inet_create(struct net *net, struct socket *sock, int protocol,
		       int kern)
{
	struct sock *sk;
	struct inet_protosw *answer;
	struct inet_sock *inet;
	struct proto *answer_prot;
	unsigned char answer_flags;
	int try_loading_module = 0;
	int err;

	if (protocol < 0 || protocol >= IPPROTO_MAX)
		return -EINVAL;

	sock->state = SS_UNCONNECTED;

	/* Look for the requested type/protocol pair. */
lookup_protocol:
	err = -ESOCKTNOSUPPORT;
	rcu_read_lock();
	list_for_each_entry_rcu(answer, &inetsw[sock->type], list) {

		err = 0;
		/* Check the non-wild match. */
		if (protocol == answer->protocol) {
			if (protocol != IPPROTO_IP)
				break;
		} else {
			/* Check for the two wild cases. */
			if (IPPROTO_IP == protocol) {
				protocol = answer->protocol;
				break;
			}
			if (IPPROTO_IP == answer->protocol)
				break;
		}
		err = -EPROTONOSUPPORT;
	}

	if (unlikely(err)) {
		if (try_loading_module < 2) {
			rcu_read_unlock();
			/*
			 * Be more specific, e.g. net-pf-2-proto-132-type-1
			 * (net-pf-PF_INET-proto-IPPROTO_SCTP-type-SOCK_STREAM)
			 */
			if (++try_loading_module == 1)
				request_module("net-pf-%d-proto-%d-type-%d",
					       PF_INET, protocol, sock->type);
			/*
			 * Fall back to generic, e.g. net-pf-2-proto-132
			 * (net-pf-PF_INET-proto-IPPROTO_SCTP)
			 */
			else
				request_module("net-pf-%d-proto-%d",
					       PF_INET, protocol);
			goto lookup_protocol;
		} else
			goto out_rcu_unlock;
	}

	err = -EPERM;
	if (sock->type == SOCK_RAW && !kern &&
	    !ns_capable(net->user_ns, CAP_NET_RAW))
		goto out_rcu_unlock;

	sock->ops = answer->ops;
	answer_prot = answer->prot;
	answer_flags = answer->flags;
	rcu_read_unlock();

	WARN_ON(!answer_prot->slab);

	err = -ENOBUFS;
	sk = sk_alloc(net, PF_INET, GFP_KERNEL, answer_prot, kern);
	if (!sk)
		goto out;

	err = 0;
	if (INET_PROTOSW_REUSE & answer_flags)
		sk->sk_reuse = SK_CAN_REUSE;

	inet = inet_sk(sk);
	inet->is_icsk = (INET_PROTOSW_ICSK & answer_flags) != 0;

	inet->nodefrag = 0;

	if (SOCK_RAW == sock->type) {
		inet->inet_num = protocol;
		if (IPPROTO_RAW == protocol)
			inet->hdrincl = 1;
	}

	if (net->ipv4.sysctl_ip_no_pmtu_disc)
		inet->pmtudisc = IP_PMTUDISC_DONT;
	else
		inet->pmtudisc = IP_PMTUDISC_WANT;

	inet->inet_id = 0;

	sock_init_data(sock, sk);

	sk->sk_destruct	   = inet_sock_destruct;
	sk->sk_protocol	   = protocol;
	sk->sk_backlog_rcv = sk->sk_prot->backlog_rcv;

	inet->uc_ttl	= -1;
	inet->mc_loop	= 1;
	inet->mc_ttl	= 1;
	inet->mc_all	= 1;
	inet->mc_index	= 0;
	inet->mc_list	= NULL;
	inet->rcv_tos	= 0;

	sk_refcnt_debug_inc(sk);

	if (inet->inet_num) {
		/* It assumes that any protocol which allows
		 * the user to assign a number at socket
		 * creation time automatically
		 * shares.
		 */
		inet->inet_sport = htons(inet->inet_num);
		/* Add to protocol hash chains. */
		err = sk->sk_prot->hash(sk);
		if (err) {
			sk_common_release(sk);
			goto out;
		}
	}

	if (sk->sk_prot->init) {
		err = sk->sk_prot->init(sk);
		if (err) {
			sk_common_release(sk);
			goto out;
		}
	}

	if (!kern) {
		err = BPF_CGROUP_RUN_PROG_INET_SOCK(sk);
		if (err) {
			sk_common_release(sk);
			goto out;
		}
	}
out:
	return err;
out_rcu_unlock:
	rcu_read_unlock();
	goto out;
}


/*
 *	The peer socket should always be NULL (or else). When we call this
 *	function we are destroying the object and from then on nobody
 *	should refer to it.
 */
int inet_release(struct socket *sock)
{
	struct sock *sk = sock->sk;

	if (sk) {
		long timeout;

		/* Applications forget to leave groups before exiting */
		ip_mc_drop_socket(sk);

		/* If linger is set, we don't return until the close
		 * is complete.  Otherwise we return immediately. The
		 * actually closing is done the same either way.
		 *
		 * If the close is due to the process exiting, we never
		 * linger..
		 */
		timeout = 0;
		if (sock_flag(sk, SOCK_LINGER) &&
		    !(current->flags & PF_EXITING))
			timeout = sk->sk_lingertime;
		sock->sk = NULL;
		sk->sk_prot->close(sk, timeout);
	}
	return 0;
}
EXPORT_SYMBOL(inet_release);

int inet_bind(struct socket *sock, struct sockaddr *uaddr, int addr_len)
{
	struct sockaddr_in *addr = (struct sockaddr_in *)uaddr;
	struct sock *sk = sock->sk;
	struct inet_sock *inet = inet_sk(sk);
	struct net *net = sock_net(sk);
	unsigned short snum;
	int chk_addr_ret;
	u32 tb_id = RT_TABLE_LOCAL;
	int err;

	/* If the socket has its own bind function then use it. (RAW) */
	if (sk->sk_prot->bind) {
		err = sk->sk_prot->bind(sk, uaddr, addr_len);
		goto out;
	}
	err = -EINVAL;
	if (addr_len < sizeof(struct sockaddr_in))
		goto out;

	if (addr->sin_family != AF_INET) {
		/* Compatibility games : accept AF_UNSPEC (mapped to AF_INET)
		 * only if s_addr is INADDR_ANY.
		 */
		err = -EAFNOSUPPORT;
		if (addr->sin_family != AF_UNSPEC ||
		    addr->sin_addr.s_addr != htonl(INADDR_ANY))
			goto out;
	}

	tb_id = l3mdev_fib_table_by_index(net, sk->sk_bound_dev_if) ? : tb_id;
	chk_addr_ret = inet_addr_type_table(net, addr->sin_addr.s_addr, tb_id);

	/* Not specified by any standard per-se, however it breaks too
	 * many applications when removed.  It is unfortunate since
	 * allowing applications to make a non-local bind solves
	 * several problems with systems using dynamic addressing.
	 * (ie. your servers still start up even if your ISDN link
	 *  is temporarily down)
	 */
	err = -EADDRNOTAVAIL;
	if (!net->ipv4.sysctl_ip_nonlocal_bind &&
	    !(inet->freebind || inet->transparent) &&
	    addr->sin_addr.s_addr != htonl(INADDR_ANY) &&
	    chk_addr_ret != RTN_LOCAL &&
	    chk_addr_ret != RTN_MULTICAST &&
	    chk_addr_ret != RTN_BROADCAST)
		goto out;

	snum = ntohs(addr->sin_port);
	err = -EACCES;
	if (snum && snum < inet_prot_sock(net) &&
	    !ns_capable(net->user_ns, CAP_NET_BIND_SERVICE))
		goto out;

	/*      We keep a pair of addresses. rcv_saddr is the one
	 *      used by hash lookups, and saddr is used for transmit.
	 *
	 *      In the BSD API these are the same except where it
	 *      would be illegal to use them (multicast/broadcast) in
	 *      which case the sending device address is used.
	 */
	lock_sock(sk);

	/* Check these errors (active socket, double bind). */
	err = -EINVAL;
	if (sk->sk_state != TCP_CLOSE || inet->inet_num)
		goto out_release_sock;

	inet->inet_rcv_saddr = inet->inet_saddr = addr->sin_addr.s_addr;
	if (chk_addr_ret == RTN_MULTICAST || chk_addr_ret == RTN_BROADCAST)
		inet->inet_saddr = 0;  /* Use device */

	/* Make sure we are allowed to bind here. */
	if ((snum || !inet->bind_address_no_port) &&
	    sk->sk_prot->get_port(sk, snum)) {
		inet->inet_saddr = inet->inet_rcv_saddr = 0;
		err = -EADDRINUSE;
		goto out_release_sock;
	}

	if (inet->inet_rcv_saddr)
		sk->sk_userlocks |= SOCK_BINDADDR_LOCK;
	if (snum)
		sk->sk_userlocks |= SOCK_BINDPORT_LOCK;
	inet->inet_sport = htons(inet->inet_num);
	inet->inet_daddr = 0;
	inet->inet_dport = 0;
	sk_dst_reset(sk);
	err = 0;
out_release_sock:
	release_sock(sk);
out:
	return err;
}
EXPORT_SYMBOL(inet_bind);

int inet_dgram_connect(struct socket *sock, struct sockaddr *uaddr,
		       int addr_len, int flags)
{
	struct sock *sk = sock->sk;

	if (addr_len < sizeof(uaddr->sa_family))
		return -EINVAL;
	if (uaddr->sa_family == AF_UNSPEC)
		return sk->sk_prot->disconnect(sk, flags);

	if (!inet_sk(sk)->inet_num && inet_autobind(sk))
		return -EAGAIN;
	return sk->sk_prot->connect(sk, uaddr, addr_len);
}
EXPORT_SYMBOL(inet_dgram_connect);

static long inet_wait_for_connect(struct sock *sk, long timeo, int writebias)
{
	DEFINE_WAIT_FUNC(wait, woken_wake_function);

	add_wait_queue(sk_sleep(sk), &wait);
	sk->sk_write_pending += writebias;

	/* Basic assumption: if someone sets sk->sk_err, he _must_
	 * change state of the socket from TCP_SYN_*.
	 * Connect() does not allow to get error notifications
	 * without closing the socket.
	 */
	while ((1 << sk->sk_state) & (TCPF_SYN_SENT | TCPF_SYN_RECV)) {
		release_sock(sk);
		timeo = wait_woken(&wait, TASK_INTERRUPTIBLE, timeo);
		lock_sock(sk);
		if (signal_pending(current) || !timeo)
			break;
	}
	remove_wait_queue(sk_sleep(sk), &wait);
	sk->sk_write_pending -= writebias;
	return timeo;
}

/*
 *	Connect to a remote host. There is regrettably still a little
 *	TCP 'magic' in here.
 */
int __inet_stream_connect(struct socket *sock, struct sockaddr *uaddr,
			  int addr_len, int flags, int is_sendmsg)
{
	struct sock *sk = sock->sk;
	int err;
	long timeo;

	/*
	 * uaddr can be NULL and addr_len can be 0 if:
	 * sk is a TCP fastopen active socket and
	 * TCP_FASTOPEN_CONNECT sockopt is set and
	 * we already have a valid cookie for this socket.
	 * In this case, user can call write() after connect().
	 * write() will invoke tcp_sendmsg_fastopen() which calls
	 * __inet_stream_connect().
	 */
	if (uaddr) {
		if (addr_len < sizeof(uaddr->sa_family))
			return -EINVAL;

		if (uaddr->sa_family == AF_UNSPEC) {
			err = sk->sk_prot->disconnect(sk, flags);
			sock->state = err ? SS_DISCONNECTING : SS_UNCONNECTED;
			goto out;
		}
	}

	switch (sock->state) {
	default:
		err = -EINVAL;
		goto out;
	case SS_CONNECTED:
		err = -EISCONN;
		goto out;
	case SS_CONNECTING:
		if (inet_sk(sk)->defer_connect)
			err = is_sendmsg ? -EINPROGRESS : -EISCONN;
		else
			err = -EALREADY;
		/* Fall out of switch with err, set for this state */
		break;
	case SS_UNCONNECTED:
		err = -EISCONN;
		if (sk->sk_state != TCP_CLOSE)
			goto out;

		err = sk->sk_prot->connect(sk, uaddr, addr_len);
		if (err < 0)
			goto out;

		sock->state = SS_CONNECTING;

		if (!err && inet_sk(sk)->defer_connect)
			goto out;

		/* Just entered SS_CONNECTING state; the only
		 * difference is that return value in non-blocking
		 * case is EINPROGRESS, rather than EALREADY.
		 */
		err = -EINPROGRESS;
		break;
	}

	timeo = sock_sndtimeo(sk, flags & O_NONBLOCK);

	if ((1 << sk->sk_state) & (TCPF_SYN_SENT | TCPF_SYN_RECV)) {
		int writebias = (sk->sk_protocol == IPPROTO_TCP) &&
				tcp_sk(sk)->fastopen_req &&
				tcp_sk(sk)->fastopen_req->data ? 1 : 0;

		/* Error code is set above */
		if (!timeo || !inet_wait_for_connect(sk, timeo, writebias))
			goto out;

		err = sock_intr_errno(timeo);
		if (signal_pending(current))
			goto out;
	}

	/* Connection was closed by RST, timeout, ICMP error
	 * or another process disconnected us.
	 */
	if (sk->sk_state == TCP_CLOSE)
		goto sock_error;

	/* sk->sk_err may be not zero now, if RECVERR was ordered by user
	 * and error was received after socket entered established state.
	 * Hence, it is handled normally after connect() return successfully.
	 */

	sock->state = SS_CONNECTED;
	err = 0;
out:
	return err;

sock_error:
	err = sock_error(sk) ? : -ECONNABORTED;
	sock->state = SS_UNCONNECTED;
	if (sk->sk_prot->disconnect(sk, flags))
		sock->state = SS_DISCONNECTING;
	goto out;
}
EXPORT_SYMBOL(__inet_stream_connect);

int inet_stream_connect(struct socket *sock, struct sockaddr *uaddr,
			int addr_len, int flags)
{
	int err;

	lock_sock(sock->sk);
	err = __inet_stream_connect(sock, uaddr, addr_len, flags, 0);
	release_sock(sock->sk);
	return err;
}
EXPORT_SYMBOL(inet_stream_connect);

/*
 *	Accept a pending connection. The TCP layer now gives BSD semantics.
 */

int inet_accept(struct socket *sock, struct socket *newsock, int flags,
		bool kern)
{
	struct sock *sk1 = sock->sk;
	int err = -EINVAL;
	struct sock *sk2 = sk1->sk_prot->accept(sk1, flags, &err, kern);

	if (!sk2)
		goto do_err;

	lock_sock(sk2);

	sock_rps_record_flow(sk2);
	WARN_ON(!((1 << sk2->sk_state) &
		  (TCPF_ESTABLISHED | TCPF_SYN_RECV |
		  TCPF_CLOSE_WAIT | TCPF_CLOSE)));

	sock_graft(sk2, newsock);

	newsock->state = SS_CONNECTED;
	err = 0;
	release_sock(sk2);
do_err:
	return err;
}
EXPORT_SYMBOL(inet_accept);


/*
 *	This does both peername and sockname.
 */
int inet_getname(struct socket *sock, struct sockaddr *uaddr,
			int *uaddr_len, int peer)
{
	struct sock *sk		= sock->sk;
	struct inet_sock *inet	= inet_sk(sk);
	DECLARE_SOCKADDR(struct sockaddr_in *, sin, uaddr);

	sin->sin_family = AF_INET;
	if (peer) {
		if (!inet->inet_dport ||
		    (((1 << sk->sk_state) & (TCPF_CLOSE | TCPF_SYN_SENT)) &&
		     peer == 1))
			return -ENOTCONN;
		sin->sin_port = inet->inet_dport;
		sin->sin_addr.s_addr = inet->inet_daddr;
	} else {
		__be32 addr = inet->inet_rcv_saddr;
		if (!addr)
			addr = inet->inet_saddr;
		sin->sin_port = inet->inet_sport;
		sin->sin_addr.s_addr = addr;
	}
	memset(sin->sin_zero, 0, sizeof(sin->sin_zero));
	*uaddr_len = sizeof(*sin);
	return 0;
}
EXPORT_SYMBOL(inet_getname);

int inet_sendmsg(struct socket *sock, struct msghdr *msg, size_t size)
{
	struct sock *sk = sock->sk;

	sock_rps_record_flow(sk);

	/* We may need to bind the socket. */
	if (!inet_sk(sk)->inet_num && !sk->sk_prot->no_autobind &&
	    inet_autobind(sk))
		return -EAGAIN;

	return sk->sk_prot->sendmsg(sk, msg, size);
}
EXPORT_SYMBOL(inet_sendmsg);

ssize_t inet_sendpage(struct socket *sock, struct page *page, int offset,
		      size_t size, int flags)
{
	struct sock *sk = sock->sk;

	sock_rps_record_flow(sk);

	/* We may need to bind the socket. */
	if (!inet_sk(sk)->inet_num && !sk->sk_prot->no_autobind &&
	    inet_autobind(sk))
		return -EAGAIN;

	if (sk->sk_prot->sendpage)
		return sk->sk_prot->sendpage(sk, page, offset, size, flags);
	return sock_no_sendpage(sock, page, offset, size, flags);
}
EXPORT_SYMBOL(inet_sendpage);

int inet_recvmsg(struct socket *sock, struct msghdr *msg, size_t size,
		 int flags)
{
	struct sock *sk = sock->sk;
	int addr_len = 0;
	int err;

	sock_rps_record_flow(sk);

	err = sk->sk_prot->recvmsg(sk, msg, size, flags & MSG_DONTWAIT,
				   flags & ~MSG_DONTWAIT, &addr_len);
	if (err >= 0)
		msg->msg_namelen = addr_len;
	return err;
}
EXPORT_SYMBOL(inet_recvmsg);

int inet_shutdown(struct socket *sock, int how)
{
	struct sock *sk = sock->sk;
	int err = 0;

	/* This should really check to make sure
	 * the socket is a TCP socket. (WHY AC...)
	 */
	how++; /* maps 0->1 has the advantage of making bit 1 rcvs and
		       1->2 bit 2 snds.
		       2->3 */
	if ((how & ~SHUTDOWN_MASK) || !how)	/* MAXINT->0 */
		return -EINVAL;

	lock_sock(sk);
	if (sock->state == SS_CONNECTING) {
		if ((1 << sk->sk_state) &
		    (TCPF_SYN_SENT | TCPF_SYN_RECV | TCPF_CLOSE))
			sock->state = SS_DISCONNECTING;
		else
			sock->state = SS_CONNECTED;
	}

	switch (sk->sk_state) {
	case TCP_CLOSE:
		err = -ENOTCONN;
		/* Hack to wake up other listeners, who can poll for
		   POLLHUP, even on eg. unconnected UDP sockets -- RR */
	default:
		sk->sk_shutdown |= how;
		if (sk->sk_prot->shutdown)
			sk->sk_prot->shutdown(sk, how);
		break;

	/* Remaining two branches are temporary solution for missing
	 * close() in multithreaded environment. It is _not_ a good idea,
	 * but we have no choice until close() is repaired at VFS level.
	 */
	case TCP_LISTEN:
		if (!(how & RCV_SHUTDOWN))
			break;
		/* Fall through */
	case TCP_SYN_SENT:
		err = sk->sk_prot->disconnect(sk, O_NONBLOCK);
		sock->state = err ? SS_DISCONNECTING : SS_UNCONNECTED;
		break;
	}

	/* Wake up anyone sleeping in poll. */
	sk->sk_state_change(sk);
	release_sock(sk);
	return err;
}
EXPORT_SYMBOL(inet_shutdown);

/*
 *	ioctl() calls you can issue on an INET socket. Most of these are
 *	device configuration and stuff and very rarely used. Some ioctls
 *	pass on to the socket itself.
 *
 *	NOTE: I like the idea of a module for the config stuff. ie ifconfig
 *	loads the devconfigure module does its configuring and unloads it.
 *	There's a good 20K of config code hanging around the kernel.
 */

int inet_ioctl(struct socket *sock, unsigned int cmd, unsigned long arg)
{
	struct sock *sk = sock->sk;
	int err = 0;
	struct net *net = sock_net(sk);

	switch (cmd) {
	case SIOCGSTAMP:
		err = sock_get_timestamp(sk, (struct timeval __user *)arg);
		break;
	case SIOCGSTAMPNS:
		err = sock_get_timestampns(sk, (struct timespec __user *)arg);
		break;
	case SIOCADDRT:
	case SIOCDELRT:
	case SIOCRTMSG:
		err = ip_rt_ioctl(net, cmd, (void __user *)arg);
		break;
	case SIOCDARP:
	case SIOCGARP:
	case SIOCSARP:
		err = arp_ioctl(net, cmd, (void __user *)arg);
		break;
	case SIOCGIFADDR:
	case SIOCSIFADDR:
	case SIOCGIFBRDADDR:
	case SIOCSIFBRDADDR:
	case SIOCGIFNETMASK:
	case SIOCSIFNETMASK:
	case SIOCGIFDSTADDR:
	case SIOCSIFDSTADDR:
	case SIOCSIFPFLAGS:
	case SIOCGIFPFLAGS:
	case SIOCSIFFLAGS:
		err = devinet_ioctl(net, cmd, (void __user *)arg);
		break;
	default:
		if (sk->sk_prot->ioctl)
			err = sk->sk_prot->ioctl(sk, cmd, arg);
		else
			err = -ENOIOCTLCMD;
		break;
	}
	return err;
}
EXPORT_SYMBOL(inet_ioctl);

#ifdef CONFIG_COMPAT
static int inet_compat_ioctl(struct socket *sock, unsigned int cmd, unsigned long arg)
{
	struct sock *sk = sock->sk;
	int err = -ENOIOCTLCMD;

	if (sk->sk_prot->compat_ioctl)
		err = sk->sk_prot->compat_ioctl(sk, cmd, arg);

	return err;
}
#endif

const struct proto_ops inet_stream_ops = {
	.family		   = PF_INET,
	.owner		   = THIS_MODULE,
	.release	   = inet_release,
	.bind		   = inet_bind,
	.connect	   = inet_stream_connect,
	.socketpair	   = sock_no_socketpair,
	.accept		   = inet_accept,
	.getname	   = inet_getname,
	.poll		   = tcp_poll,
	.ioctl		   = inet_ioctl,
	.listen		   = inet_listen,
	.shutdown	   = inet_shutdown,
	.setsockopt	   = sock_common_setsockopt,
	.getsockopt	   = sock_common_getsockopt,
	.sendmsg	   = inet_sendmsg,
	.recvmsg	   = inet_recvmsg,
	.mmap		   = sock_no_mmap,
	.sendpage	   = inet_sendpage,
	.splice_read	   = tcp_splice_read,
	.read_sock	   = tcp_read_sock,
	.peek_len	   = tcp_peek_len,
#ifdef CONFIG_COMPAT
	.compat_setsockopt = compat_sock_common_setsockopt,
	.compat_getsockopt = compat_sock_common_getsockopt,
	.compat_ioctl	   = inet_compat_ioctl,
#endif
};
EXPORT_SYMBOL(inet_stream_ops);

const struct proto_ops inet_dgram_ops = {
	.family		   = PF_INET,
	.owner		   = THIS_MODULE,
	.release	   = inet_release,
	.bind		   = inet_bind,
	.connect	   = inet_dgram_connect,
	.socketpair	   = sock_no_socketpair,
	.accept		   = sock_no_accept,
	.getname	   = inet_getname,
	.poll		   = udp_poll,
	.ioctl		   = inet_ioctl,
	.listen		   = sock_no_listen,
	.shutdown	   = inet_shutdown,
	.setsockopt	   = sock_common_setsockopt,
	.getsockopt	   = sock_common_getsockopt,
	.sendmsg	   = inet_sendmsg,
	.recvmsg	   = inet_recvmsg,
	.mmap		   = sock_no_mmap,
	.sendpage	   = inet_sendpage,
	.set_peek_off	   = sk_set_peek_off,
#ifdef CONFIG_COMPAT
	.compat_setsockopt = compat_sock_common_setsockopt,
	.compat_getsockopt = compat_sock_common_getsockopt,
	.compat_ioctl	   = inet_compat_ioctl,
#endif
};
EXPORT_SYMBOL(inet_dgram_ops);

/*
 * For SOCK_RAW sockets; should be the same as inet_dgram_ops but without
 * udp_poll
 */
static const struct proto_ops inet_sockraw_ops = {
	.family		   = PF_INET,
	.owner		   = THIS_MODULE,
	.release	   = inet_release,
	.bind		   = inet_bind,
	.connect	   = inet_dgram_connect,
	.socketpair	   = sock_no_socketpair,
	.accept		   = sock_no_accept,
	.getname	   = inet_getname,
	.poll		   = datagram_poll,
	.ioctl		   = inet_ioctl,
	.listen		   = sock_no_listen,
	.shutdown	   = inet_shutdown,
	.setsockopt	   = sock_common_setsockopt,
	.getsockopt	   = sock_common_getsockopt,
	.sendmsg	   = inet_sendmsg,
	.recvmsg	   = inet_recvmsg,
	.mmap		   = sock_no_mmap,
	.sendpage	   = inet_sendpage,
#ifdef CONFIG_COMPAT
	.compat_setsockopt = compat_sock_common_setsockopt,
	.compat_getsockopt = compat_sock_common_getsockopt,
	.compat_ioctl	   = inet_compat_ioctl,
#endif
};

static const struct net_proto_family inet_family_ops = {
	.family = PF_INET,
	.create = inet_create,
	.owner	= THIS_MODULE,
};

/* Upon startup we insert all the elements in inetsw_array[] into
 * the linked list inetsw.
 */
static struct inet_protosw inetsw_array[] =
{
	{
		.type =       SOCK_STREAM,
		.protocol =   IPPROTO_TCP,
		.prot =       &tcp_prot,
		.ops =        &inet_stream_ops,
		.flags =      INET_PROTOSW_PERMANENT |
			      INET_PROTOSW_ICSK,
	},

	{
		.type =       SOCK_DGRAM,
		.protocol =   IPPROTO_UDP,
		.prot =       &udp_prot,
		.ops =        &inet_dgram_ops,
		.flags =      INET_PROTOSW_PERMANENT,
       },

       {
		.type =       SOCK_DGRAM,
		.protocol =   IPPROTO_ICMP,
		.prot =       &ping_prot,
		.ops =        &inet_dgram_ops,
		.flags =      INET_PROTOSW_REUSE,
       },

       {
	       .type =       SOCK_RAW,
	       .protocol =   IPPROTO_IP,	/* wild card */
	       .prot =       &raw_prot,
	       .ops =        &inet_sockraw_ops,
	       .flags =      INET_PROTOSW_REUSE,
       }
};

#define INETSW_ARRAY_LEN ARRAY_SIZE(inetsw_array)

void inet_register_protosw(struct inet_protosw *p)
{
	struct list_head *lh;
	struct inet_protosw *answer;
	int protocol = p->protocol;
	struct list_head *last_perm;

	spin_lock_bh(&inetsw_lock);

	if (p->type >= SOCK_MAX)
		goto out_illegal;

	/* If we are trying to override a permanent protocol, bail. */
	last_perm = &inetsw[p->type];
	list_for_each(lh, &inetsw[p->type]) {
		answer = list_entry(lh, struct inet_protosw, list);
		/* Check only the non-wild match. */
		if ((INET_PROTOSW_PERMANENT & answer->flags) == 0)
			break;
		if (protocol == answer->protocol)
			goto out_permanent;
		last_perm = lh;
	}

	/* Add the new entry after the last permanent entry if any, so that
	 * the new entry does not override a permanent entry when matched with
	 * a wild-card protocol. But it is allowed to override any existing
	 * non-permanent entry.  This means that when we remove this entry, the
	 * system automatically returns to the old behavior.
	 */
	list_add_rcu(&p->list, last_perm);
out:
	spin_unlock_bh(&inetsw_lock);

	return;

out_permanent:
	pr_err("Attempt to override permanent protocol %d\n", protocol);
	goto out;

out_illegal:
	pr_err("Ignoring attempt to register invalid socket type %d\n",
	       p->type);
	goto out;
}
EXPORT_SYMBOL(inet_register_protosw);

void inet_unregister_protosw(struct inet_protosw *p)
{
	if (INET_PROTOSW_PERMANENT & p->flags) {
		pr_err("Attempt to unregister permanent protocol %d\n",
		       p->protocol);
	} else {
		spin_lock_bh(&inetsw_lock);
		list_del_rcu(&p->list);
		spin_unlock_bh(&inetsw_lock);

		synchronize_net();
	}
}
EXPORT_SYMBOL(inet_unregister_protosw);

static int inet_sk_reselect_saddr(struct sock *sk)
{
	struct inet_sock *inet = inet_sk(sk);
	__be32 old_saddr = inet->inet_saddr;
	__be32 daddr = inet->inet_daddr;
	struct flowi4 *fl4;
	struct rtable *rt;
	__be32 new_saddr;
	struct ip_options_rcu *inet_opt;

	inet_opt = rcu_dereference_protected(inet->inet_opt,
					     lockdep_sock_is_held(sk));
	if (inet_opt && inet_opt->opt.srr)
		daddr = inet_opt->opt.faddr;

	/* Query new route. */
	fl4 = &inet->cork.fl.u.ip4;
	rt = ip_route_connect(fl4, daddr, 0, RT_CONN_FLAGS(sk),
			      sk->sk_bound_dev_if, sk->sk_protocol,
			      inet->inet_sport, inet->inet_dport, sk);
	if (IS_ERR(rt))
		return PTR_ERR(rt);

	sk_setup_caps(sk, &rt->dst);

	new_saddr = fl4->saddr;

	if (new_saddr == old_saddr)
		return 0;

	if (sock_net(sk)->ipv4.sysctl_ip_dynaddr > 1) {
		pr_info("%s(): shifting inet->saddr from %pI4 to %pI4\n",
			__func__, &old_saddr, &new_saddr);
	}

	inet->inet_saddr = inet->inet_rcv_saddr = new_saddr;

	/*
	 * XXX The only one ugly spot where we need to
	 * XXX really change the sockets identity after
	 * XXX it has entered the hashes. -DaveM
	 *
	 * Besides that, it does not check for connection
	 * uniqueness. Wait for troubles.
	 */
	return __sk_prot_rehash(sk);
}

int inet_sk_rebuild_header(struct sock *sk)
{
	struct inet_sock *inet = inet_sk(sk);
	struct rtable *rt = (struct rtable *)__sk_dst_check(sk, 0);
	__be32 daddr;
	struct ip_options_rcu *inet_opt;
	struct flowi4 *fl4;
	int err;

	/* Route is OK, nothing to do. */
	if (rt)
		return 0;

	/* Reroute. */
	rcu_read_lock();
	inet_opt = rcu_dereference(inet->inet_opt);
	daddr = inet->inet_daddr;
	if (inet_opt && inet_opt->opt.srr)
		daddr = inet_opt->opt.faddr;
	rcu_read_unlock();
	fl4 = &inet->cork.fl.u.ip4;
	rt = ip_route_output_ports(sock_net(sk), fl4, sk, daddr, inet->inet_saddr,
				   inet->inet_dport, inet->inet_sport,
				   sk->sk_protocol, RT_CONN_FLAGS(sk),
				   sk->sk_bound_dev_if);
	if (!IS_ERR(rt)) {
		err = 0;
		sk_setup_caps(sk, &rt->dst);
	} else {
		err = PTR_ERR(rt);

		/* Routing failed... */
		sk->sk_route_caps = 0;
		/*
		 * Other protocols have to map its equivalent state to TCP_SYN_SENT.
		 * DCCP maps its DCCP_REQUESTING state to TCP_SYN_SENT. -acme
		 */
		if (!sock_net(sk)->ipv4.sysctl_ip_dynaddr ||
		    sk->sk_state != TCP_SYN_SENT ||
		    (sk->sk_userlocks & SOCK_BINDADDR_LOCK) ||
		    (err = inet_sk_reselect_saddr(sk)) != 0)
			sk->sk_err_soft = -err;
	}

	return err;
}
EXPORT_SYMBOL(inet_sk_rebuild_header);

struct sk_buff *inet_gso_segment(struct sk_buff *skb,
				 netdev_features_t features)
{
	bool udpfrag = false, fixedid = false, gso_partial, encap;
	struct sk_buff *segs = ERR_PTR(-EINVAL);
	const struct net_offload *ops;
	unsigned int offset = 0;
	struct iphdr *iph;
	int proto, tot_len;
	int nhoff;
	int ihl;
	int id;

	skb_reset_network_header(skb);
	nhoff = skb_network_header(skb) - skb_mac_header(skb);
	if (unlikely(!pskb_may_pull(skb, sizeof(*iph))))
		goto out;

	iph = ip_hdr(skb);
	ihl = iph->ihl * 4;
	if (ihl < sizeof(*iph))
		goto out;

	id = ntohs(iph->id);
	proto = iph->protocol;

	/* Warning: after this point, iph might be no longer valid */
	if (unlikely(!pskb_may_pull(skb, ihl)))
		goto out;
	__skb_pull(skb, ihl);

	encap = SKB_GSO_CB(skb)->encap_level > 0;
	if (encap)
		features &= skb->dev->hw_enc_features;
	SKB_GSO_CB(skb)->encap_level += ihl;

	skb_reset_transport_header(skb);

	segs = ERR_PTR(-EPROTONOSUPPORT);

	if (!skb->encapsulation || encap) {
		udpfrag = !!(skb_shinfo(skb)->gso_type & SKB_GSO_UDP);
		fixedid = !!(skb_shinfo(skb)->gso_type & SKB_GSO_TCP_FIXEDID);

		/* fixed ID is invalid if DF bit is not set */
		if (fixedid && !(ip_hdr(skb)->frag_off & htons(IP_DF)))
			goto out;
	}

	ops = rcu_dereference(inet_offloads[proto]);
	if (likely(ops && ops->callbacks.gso_segment))
		segs = ops->callbacks.gso_segment(skb, features);

	if (IS_ERR_OR_NULL(segs))
		goto out;

	gso_partial = !!(skb_shinfo(segs)->gso_type & SKB_GSO_PARTIAL);

	skb = segs;
	do {
		iph = (struct iphdr *)(skb_mac_header(skb) + nhoff);
		if (udpfrag) {
			iph->frag_off = htons(offset >> 3);
			if (skb->next)
				iph->frag_off |= htons(IP_MF);
			offset += skb->len - nhoff - ihl;
			tot_len = skb->len - nhoff;
		} else if (skb_is_gso(skb)) {
			if (!fixedid) {
				iph->id = htons(id);
				id += skb_shinfo(skb)->gso_segs;
			}

			if (gso_partial)
				tot_len = skb_shinfo(skb)->gso_size +
					  SKB_GSO_CB(skb)->data_offset +
					  skb->head - (unsigned char *)iph;
			else
				tot_len = skb->len - nhoff;
		} else {
			if (!fixedid)
				iph->id = htons(id++);
			tot_len = skb->len - nhoff;
		}
		iph->tot_len = htons(tot_len);
		ip_send_check(iph);
		if (encap)
			skb_reset_inner_headers(skb);
		skb->network_header = (u8 *)iph - skb->head;
	} while ((skb = skb->next));

out:
	return segs;
}
EXPORT_SYMBOL(inet_gso_segment);

struct sk_buff **inet_gro_receive(struct sk_buff **head, struct sk_buff *skb)
{
	const struct net_offload *ops;
	struct sk_buff **pp = NULL;
	struct sk_buff *p;
	const struct iphdr *iph;
	unsigned int hlen;
	unsigned int off;
	unsigned int id;
	int flush = 1;
	int proto;

	off = skb_gro_offset(skb);
	hlen = off + sizeof(*iph);
	iph = skb_gro_header_fast(skb, off);
	if (skb_gro_header_hard(skb, hlen)) {
		iph = skb_gro_header_slow(skb, hlen, off);
		if (unlikely(!iph))
			goto out;
	}

	proto = iph->protocol;

	rcu_read_lock();
	ops = rcu_dereference(inet_offloads[proto]);
	if (!ops || !ops->callbacks.gro_receive)
		goto out_unlock;

	if (*(u8 *)iph != 0x45)
		goto out_unlock;

	if (ip_is_fragment(iph))
		goto out_unlock;

	if (unlikely(ip_fast_csum((u8 *)iph, 5)))
		goto out_unlock;

	id = ntohl(*(__be32 *)&iph->id);
	flush = (u16)((ntohl(*(__be32 *)iph) ^ skb_gro_len(skb)) | (id & ~IP_DF));
	id >>= 16;

	for (p = *head; p; p = p->next) {
		struct iphdr *iph2;
		u16 flush_id;

		if (!NAPI_GRO_CB(p)->same_flow)
			continue;

		iph2 = (struct iphdr *)(p->data + off);
		/* The above works because, with the exception of the top
		 * (inner most) layer, we only aggregate pkts with the same
		 * hdr length so all the hdrs we'll need to verify will start
		 * at the same offset.
		 */
		if ((iph->protocol ^ iph2->protocol) |
		    ((__force u32)iph->saddr ^ (__force u32)iph2->saddr) |
		    ((__force u32)iph->daddr ^ (__force u32)iph2->daddr)) {
			NAPI_GRO_CB(p)->same_flow = 0;
			continue;
		}

		/* All fields must match except length and checksum. */
		NAPI_GRO_CB(p)->flush |=
			(iph->ttl ^ iph2->ttl) |
			(iph->tos ^ iph2->tos) |
			((iph->frag_off ^ iph2->frag_off) & htons(IP_DF));

		NAPI_GRO_CB(p)->flush |= flush;

		/* We need to store of the IP ID check to be included later
		 * when we can verify that this packet does in fact belong
		 * to a given flow.
		 */
		flush_id = (u16)(id - ntohs(iph2->id));

		/* This bit of code makes it much easier for us to identify
		 * the cases where we are doing atomic vs non-atomic IP ID
		 * checks.  Specifically an atomic check can return IP ID
		 * values 0 - 0xFFFF, while a non-atomic check can only
		 * return 0 or 0xFFFF.
		 */
		if (!NAPI_GRO_CB(p)->is_atomic ||
		    !(iph->frag_off & htons(IP_DF))) {
			flush_id ^= NAPI_GRO_CB(p)->count;
			flush_id = flush_id ? 0xFFFF : 0;
		}

		/* If the previous IP ID value was based on an atomic
		 * datagram we can overwrite the value and ignore it.
		 */
		if (NAPI_GRO_CB(skb)->is_atomic)
			NAPI_GRO_CB(p)->flush_id = flush_id;
		else
			NAPI_GRO_CB(p)->flush_id |= flush_id;
	}

	NAPI_GRO_CB(skb)->is_atomic = !!(iph->frag_off & htons(IP_DF));
	NAPI_GRO_CB(skb)->flush |= flush;
	skb_set_network_header(skb, off);
	/* The above will be needed by the transport layer if there is one
	 * immediately following this IP hdr.
	 */

	/* Note : No need to call skb_gro_postpull_rcsum() here,
	 * as we already checked checksum over ipv4 header was 0
	 */
	skb_gro_pull(skb, sizeof(*iph));
	skb_set_transport_header(skb, skb_gro_offset(skb));

	pp = call_gro_receive(ops->callbacks.gro_receive, head, skb);

out_unlock:
	rcu_read_unlock();

out:
	skb_gro_flush_final(skb, pp, flush);

	return pp;
}
EXPORT_SYMBOL(inet_gro_receive);

static struct sk_buff **ipip_gro_receive(struct sk_buff **head,
					 struct sk_buff *skb)
{
	if (NAPI_GRO_CB(skb)->encap_mark) {
		NAPI_GRO_CB(skb)->flush = 1;
		return NULL;
	}

	NAPI_GRO_CB(skb)->encap_mark = 1;

	return inet_gro_receive(head, skb);
}

#define SECONDS_PER_DAY	86400

/* inet_current_timestamp - Return IP network timestamp
 *
 * Return milliseconds since midnight in network byte order.
 */
__be32 inet_current_timestamp(void)
{
	u32 secs;
	u32 msecs;
	struct timespec64 ts;

	ktime_get_real_ts64(&ts);

	/* Get secs since midnight. */
	(void)div_u64_rem(ts.tv_sec, SECONDS_PER_DAY, &secs);
	/* Convert to msecs. */
	msecs = secs * MSEC_PER_SEC;
	/* Convert nsec to msec. */
	msecs += (u32)ts.tv_nsec / NSEC_PER_MSEC;

	/* Convert to network byte order. */
	return htonl(msecs);
}
EXPORT_SYMBOL(inet_current_timestamp);

int inet_recv_error(struct sock *sk, struct msghdr *msg, int len, int *addr_len)
{
	if (sk->sk_family == AF_INET)
		return ip_recv_error(sk, msg, len, addr_len);
#if IS_ENABLED(CONFIG_IPV6)
	if (sk->sk_family == AF_INET6)
		return pingv6_ops.ipv6_recv_error(sk, msg, len, addr_len);
#endif
	return -EINVAL;
}

int inet_gro_complete(struct sk_buff *skb, int nhoff)
{
	__be16 newlen = htons(skb->len - nhoff);
	struct iphdr *iph = (struct iphdr *)(skb->data + nhoff);
	const struct net_offload *ops;
	int proto = iph->protocol;
	int err = -ENOSYS;

	if (skb->encapsulation) {
		skb_set_inner_protocol(skb, cpu_to_be16(ETH_P_IP));
		skb_set_inner_network_header(skb, nhoff);
	}

	csum_replace2(&iph->check, iph->tot_len, newlen);
	iph->tot_len = newlen;

	rcu_read_lock();
	ops = rcu_dereference(inet_offloads[proto]);
	if (WARN_ON(!ops || !ops->callbacks.gro_complete))
		goto out_unlock;

	/* Only need to add sizeof(*iph) to get to the next hdr below
	 * because any hdr with option will have been flushed in
	 * inet_gro_receive().
	 */
	err = ops->callbacks.gro_complete(skb, nhoff + sizeof(*iph));

out_unlock:
	rcu_read_unlock();

	return err;
}
EXPORT_SYMBOL(inet_gro_complete);

static int ipip_gro_complete(struct sk_buff *skb, int nhoff)
{
	skb->encapsulation = 1;
	skb_shinfo(skb)->gso_type |= SKB_GSO_IPXIP4;
	return inet_gro_complete(skb, nhoff);
}

int inet_ctl_sock_create(struct sock **sk, unsigned short family,
			 unsigned short type, unsigned char protocol,
			 struct net *net)
{
	struct socket *sock;
	int rc = sock_create_kern(net, family, type, protocol, &sock);

	if (rc == 0) {
		*sk = sock->sk;
		(*sk)->sk_allocation = GFP_ATOMIC;
		/*
		 * Unhash it so that IP input processing does not even see it,
		 * we do not wish this socket to see incoming packets.
		 */
		(*sk)->sk_prot->unhash(*sk);
	}
	return rc;
}
EXPORT_SYMBOL_GPL(inet_ctl_sock_create);

u64 snmp_get_cpu_field(void __percpu *mib, int cpu, int offt)
{
	return  *(((unsigned long *)per_cpu_ptr(mib, cpu)) + offt);
}
EXPORT_SYMBOL_GPL(snmp_get_cpu_field);

unsigned long snmp_fold_field(void __percpu *mib, int offt)
{
	unsigned long res = 0;
	int i;

	for_each_possible_cpu(i)
		res += snmp_get_cpu_field(mib, i, offt);
	return res;
}
EXPORT_SYMBOL_GPL(snmp_fold_field);

#if BITS_PER_LONG==32

u64 snmp_get_cpu_field64(void __percpu *mib, int cpu, int offt,
			 size_t syncp_offset)
{
	void *bhptr;
	struct u64_stats_sync *syncp;
	u64 v;
	unsigned int start;

	bhptr = per_cpu_ptr(mib, cpu);
	syncp = (struct u64_stats_sync *)(bhptr + syncp_offset);
	do {
		start = u64_stats_fetch_begin_irq(syncp);
		v = *(((u64 *)bhptr) + offt);
	} while (u64_stats_fetch_retry_irq(syncp, start));

	return v;
}
EXPORT_SYMBOL_GPL(snmp_get_cpu_field64);

u64 snmp_fold_field64(void __percpu *mib, int offt, size_t syncp_offset)
{
	u64 res = 0;
	int cpu;

	for_each_possible_cpu(cpu) {
		res += snmp_get_cpu_field64(mib, cpu, offt, syncp_offset);
	}
	return res;
}
EXPORT_SYMBOL_GPL(snmp_fold_field64);
#endif

#ifdef CONFIG_IP_MULTICAST
static const struct net_protocol igmp_protocol = {
	.handler =	igmp_rcv,
	.netns_ok =	1,
};
#endif

static struct net_protocol tcp_protocol = {
	.early_demux	=	tcp_v4_early_demux,
	.early_demux_handler =  tcp_v4_early_demux,
	.handler	=	tcp_v4_rcv,
	.err_handler	=	tcp_v4_err,
	.no_policy	=	1,
	.netns_ok	=	1,
	.icmp_strict_tag_validation = 1,
};

static struct net_protocol udp_protocol = {
	.early_demux =	udp_v4_early_demux,
	.early_demux_handler =	udp_v4_early_demux,
	.handler =	udp_rcv,
	.err_handler =	udp_err,
	.no_policy =	1,
	.netns_ok =	1,
};

static const struct net_protocol icmp_protocol = {
	.handler =	icmp_rcv,
	.err_handler =	icmp_err,
	.no_policy =	1,
	.netns_ok =	1,
};

static __net_init int ipv4_mib_init_net(struct net *net)
{
	int i;

	net->mib.tcp_statistics = alloc_percpu(struct tcp_mib);
	if (!net->mib.tcp_statistics)
		goto err_tcp_mib;
	net->mib.ip_statistics = alloc_percpu(struct ipstats_mib);
	if (!net->mib.ip_statistics)
		goto err_ip_mib;

	for_each_possible_cpu(i) {
		struct ipstats_mib *af_inet_stats;
		af_inet_stats = per_cpu_ptr(net->mib.ip_statistics, i);
		u64_stats_init(&af_inet_stats->syncp);
	}

	net->mib.net_statistics = alloc_percpu(struct linux_mib);
	if (!net->mib.net_statistics)
		goto err_net_mib;
	net->mib.udp_statistics = alloc_percpu(struct udp_mib);
	if (!net->mib.udp_statistics)
		goto err_udp_mib;
	net->mib.udplite_statistics = alloc_percpu(struct udp_mib);
	if (!net->mib.udplite_statistics)
		goto err_udplite_mib;
	net->mib.icmp_statistics = alloc_percpu(struct icmp_mib);
	if (!net->mib.icmp_statistics)
		goto err_icmp_mib;
	net->mib.icmpmsg_statistics = kzalloc(sizeof(struct icmpmsg_mib),
					      GFP_KERNEL);
	if (!net->mib.icmpmsg_statistics)
		goto err_icmpmsg_mib;

	tcp_mib_init(net);
	return 0;

err_icmpmsg_mib:
	free_percpu(net->mib.icmp_statistics);
err_icmp_mib:
	free_percpu(net->mib.udplite_statistics);
err_udplite_mib:
	free_percpu(net->mib.udp_statistics);
err_udp_mib:
	free_percpu(net->mib.net_statistics);
err_net_mib:
	free_percpu(net->mib.ip_statistics);
err_ip_mib:
	free_percpu(net->mib.tcp_statistics);
err_tcp_mib:
	return -ENOMEM;
}

static __net_exit void ipv4_mib_exit_net(struct net *net)
{
	kfree(net->mib.icmpmsg_statistics);
	free_percpu(net->mib.icmp_statistics);
	free_percpu(net->mib.udplite_statistics);
	free_percpu(net->mib.udp_statistics);
	free_percpu(net->mib.net_statistics);
	free_percpu(net->mib.ip_statistics);
	free_percpu(net->mib.tcp_statistics);
}

static __net_initdata struct pernet_operations ipv4_mib_ops = {
	.init = ipv4_mib_init_net,
	.exit = ipv4_mib_exit_net,
};

static int __init init_ipv4_mibs(void)
{
	return register_pernet_subsys(&ipv4_mib_ops);
}

static __net_init int inet_init_net(struct net *net)
{
	/*
	 * Set defaults for local port range
	 */
	seqlock_init(&net->ipv4.ip_local_ports.lock);
	net->ipv4.ip_local_ports.range[0] =  32768;
	net->ipv4.ip_local_ports.range[1] =  60999;

	seqlock_init(&net->ipv4.ping_group_range.lock);
	/*
	 * Sane defaults - nobody may create ping sockets.
	 * Boot scripts should set this to distro-specific group.
	 */
	net->ipv4.ping_group_range.range[0] = make_kgid(&init_user_ns, 1);
	net->ipv4.ping_group_range.range[1] = make_kgid(&init_user_ns, 0);

	/* Default values for sysctl-controlled parameters.
	 * We set them here, in case sysctl is not compiled.
	 */
	net->ipv4.sysctl_ip_default_ttl = IPDEFTTL;
	net->ipv4.sysctl_ip_dynaddr = 0;
	net->ipv4.sysctl_ip_early_demux = 1;
<<<<<<< HEAD
=======
	net->ipv4.sysctl_udp_early_demux = 1;
	net->ipv4.sysctl_tcp_early_demux = 1;
>>>>>>> 2ac97f0f
#ifdef CONFIG_SYSCTL
	net->ipv4.sysctl_ip_prot_sock = PROT_SOCK;
#endif

	return 0;
}

static __net_exit void inet_exit_net(struct net *net)
{
}

static __net_initdata struct pernet_operations af_inet_ops = {
	.init = inet_init_net,
	.exit = inet_exit_net,
};

static int __init init_inet_pernet_ops(void)
{
	return register_pernet_subsys(&af_inet_ops);
}

static int ipv4_proc_init(void);

/*
 *	IP protocol layer initialiser
 */

static struct packet_offload ip_packet_offload __read_mostly = {
	.type = cpu_to_be16(ETH_P_IP),
	.callbacks = {
		.gso_segment = inet_gso_segment,
		.gro_receive = inet_gro_receive,
		.gro_complete = inet_gro_complete,
	},
};

static const struct net_offload ipip_offload = {
	.callbacks = {
		.gso_segment	= inet_gso_segment,
		.gro_receive	= ipip_gro_receive,
		.gro_complete	= ipip_gro_complete,
	},
};

static int __init ipv4_offload_init(void)
{
	/*
	 * Add offloads
	 */
	if (udpv4_offload_init() < 0)
		pr_crit("%s: Cannot add UDP protocol offload\n", __func__);
	if (tcpv4_offload_init() < 0)
		pr_crit("%s: Cannot add TCP protocol offload\n", __func__);

	dev_add_offload(&ip_packet_offload);
	inet_add_offload(&ipip_offload, IPPROTO_IPIP);
	return 0;
}

fs_initcall(ipv4_offload_init);

static struct packet_type ip_packet_type __read_mostly = {
	.type = cpu_to_be16(ETH_P_IP),
	.func = ip_rcv,
};

static int __init inet_init(void)
{
	struct inet_protosw *q;
	struct list_head *r;
	int rc = -EINVAL;

	sock_skb_cb_check_size(sizeof(struct inet_skb_parm));

	rc = proto_register(&tcp_prot, 1);
	if (rc)
		goto out;

	rc = proto_register(&udp_prot, 1);
	if (rc)
		goto out_unregister_tcp_proto;

	rc = proto_register(&raw_prot, 1);
	if (rc)
		goto out_unregister_udp_proto;

	rc = proto_register(&ping_prot, 1);
	if (rc)
		goto out_unregister_raw_proto;

	/*
	 *	Tell SOCKET that we are alive...
	 */

	(void)sock_register(&inet_family_ops);

#ifdef CONFIG_SYSCTL
	ip_static_sysctl_init();
#endif

	/*
	 *	Add all the base protocols.
	 */

	if (inet_add_protocol(&icmp_protocol, IPPROTO_ICMP) < 0)
		pr_crit("%s: Cannot add ICMP protocol\n", __func__);
	if (inet_add_protocol(&udp_protocol, IPPROTO_UDP) < 0)
		pr_crit("%s: Cannot add UDP protocol\n", __func__);
	if (inet_add_protocol(&tcp_protocol, IPPROTO_TCP) < 0)
		pr_crit("%s: Cannot add TCP protocol\n", __func__);
#ifdef CONFIG_IP_MULTICAST
	if (inet_add_protocol(&igmp_protocol, IPPROTO_IGMP) < 0)
		pr_crit("%s: Cannot add IGMP protocol\n", __func__);
#endif

	/* Register the socket-side information for inet_create. */
	for (r = &inetsw[0]; r < &inetsw[SOCK_MAX]; ++r)
		INIT_LIST_HEAD(r);

	for (q = inetsw_array; q < &inetsw_array[INETSW_ARRAY_LEN]; ++q)
		inet_register_protosw(q);

	/*
	 *	Set the ARP module up
	 */

	arp_init();

	/*
	 *	Set the IP module up
	 */

	ip_init();

	/* Setup TCP slab cache for open requests. */
	tcp_init();

	/* Setup UDP memory threshold */
	udp_init();

	/* Add UDP-Lite (RFC 3828) */
	udplite4_register();

	ping_init();

	/*
	 *	Set the ICMP layer up
	 */

	if (icmp_init() < 0)
		panic("Failed to create the ICMP control socket.\n");

	/*
	 *	Initialise the multicast router
	 */
#if defined(CONFIG_IP_MROUTE)
	if (ip_mr_init())
		pr_crit("%s: Cannot init ipv4 mroute\n", __func__);
#endif

	if (init_inet_pernet_ops())
		pr_crit("%s: Cannot init ipv4 inet pernet ops\n", __func__);
	/*
	 *	Initialise per-cpu ipv4 mibs
	 */

	if (init_ipv4_mibs())
		pr_crit("%s: Cannot init ipv4 mibs\n", __func__);

	ipv4_proc_init();

	ipfrag_init();

	dev_add_pack(&ip_packet_type);

	ip_tunnel_core_init();

	rc = 0;
out:
	return rc;
out_unregister_raw_proto:
	proto_unregister(&raw_prot);
out_unregister_udp_proto:
	proto_unregister(&udp_prot);
out_unregister_tcp_proto:
	proto_unregister(&tcp_prot);
	goto out;
}

fs_initcall(inet_init);

/* ------------------------------------------------------------------------ */

#ifdef CONFIG_PROC_FS
static int __init ipv4_proc_init(void)
{
	int rc = 0;

	if (raw_proc_init())
		goto out_raw;
	if (tcp4_proc_init())
		goto out_tcp;
	if (udp4_proc_init())
		goto out_udp;
	if (ping_proc_init())
		goto out_ping;
	if (ip_misc_proc_init())
		goto out_misc;
out:
	return rc;
out_misc:
	ping_proc_exit();
out_ping:
	udp4_proc_exit();
out_udp:
	tcp4_proc_exit();
out_tcp:
	raw_proc_exit();
out_raw:
	rc = -ENOMEM;
	goto out;
}

#else /* CONFIG_PROC_FS */
static int __init ipv4_proc_init(void)
{
	return 0;
}
#endif /* CONFIG_PROC_FS */<|MERGE_RESOLUTION|>--- conflicted
+++ resolved
@@ -1725,11 +1725,8 @@
 	net->ipv4.sysctl_ip_default_ttl = IPDEFTTL;
 	net->ipv4.sysctl_ip_dynaddr = 0;
 	net->ipv4.sysctl_ip_early_demux = 1;
-<<<<<<< HEAD
-=======
 	net->ipv4.sysctl_udp_early_demux = 1;
 	net->ipv4.sysctl_tcp_early_demux = 1;
->>>>>>> 2ac97f0f
 #ifdef CONFIG_SYSCTL
 	net->ipv4.sysctl_ip_prot_sock = PROT_SOCK;
 #endif
