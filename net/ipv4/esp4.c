#define pr_fmt(fmt) "IPsec: " fmt

#include <crypto/aead.h>
#include <crypto/authenc.h>
#include <linux/err.h>
#include <linux/module.h>
#include <net/ip.h>
#include <net/xfrm.h>
#include <net/esp.h>
#include <linux/scatterlist.h>
#include <linux/kernel.h>
#include <linux/pfkeyv2.h>
#include <linux/rtnetlink.h>
#include <linux/slab.h>
#include <linux/spinlock.h>
#include <linux/in6.h>
#include <net/icmp.h>
#include <net/protocol.h>
#include <net/udp.h>

#include <linux/highmem.h>

struct esp_skb_cb {
	struct xfrm_skb_cb xfrm;
	void *tmp;
};

struct esp_output_extra {
	__be32 seqhi;
	u32 esphoff;
};

#define ESP_SKB_CB(__skb) ((struct esp_skb_cb *)&((__skb)->cb[0]))

static u32 esp4_get_mtu(struct xfrm_state *x, int mtu);

/*
 * Allocate an AEAD request structure with extra space for SG and IV.
 *
 * For alignment considerations the IV is placed at the front, followed
 * by the request and finally the SG list.
 *
 * TODO: Use spare space in skb for this where possible.
 */
static void *esp_alloc_tmp(struct crypto_aead *aead, int nfrags, int extralen)
{
	unsigned int len;

	len = extralen;

	len += crypto_aead_ivsize(aead);

	if (len) {
		len += crypto_aead_alignmask(aead) &
		       ~(crypto_tfm_ctx_alignment() - 1);
		len = ALIGN(len, crypto_tfm_ctx_alignment());
	}

	len += sizeof(struct aead_request) + crypto_aead_reqsize(aead);
	len = ALIGN(len, __alignof__(struct scatterlist));

	len += sizeof(struct scatterlist) * nfrags;

	return kmalloc(len, GFP_ATOMIC);
}

static inline void *esp_tmp_extra(void *tmp)
{
	return PTR_ALIGN(tmp, __alignof__(struct esp_output_extra));
}

static inline u8 *esp_tmp_iv(struct crypto_aead *aead, void *tmp, int extralen)
{
	return crypto_aead_ivsize(aead) ?
	       PTR_ALIGN((u8 *)tmp + extralen,
			 crypto_aead_alignmask(aead) + 1) : tmp + extralen;
}

static inline struct aead_request *esp_tmp_req(struct crypto_aead *aead, u8 *iv)
{
	struct aead_request *req;

	req = (void *)PTR_ALIGN(iv + crypto_aead_ivsize(aead),
				crypto_tfm_ctx_alignment());
	aead_request_set_tfm(req, aead);
	return req;
}

static inline struct scatterlist *esp_req_sg(struct crypto_aead *aead,
					     struct aead_request *req)
{
	return (void *)ALIGN((unsigned long)(req + 1) +
			     crypto_aead_reqsize(aead),
			     __alignof__(struct scatterlist));
}

static void esp_ssg_unref(struct xfrm_state *x, void *tmp)
{
	struct esp_output_extra *extra = esp_tmp_extra(tmp);
	struct crypto_aead *aead = x->data;
	int extralen = 0;
	u8 *iv;
	struct aead_request *req;
	struct scatterlist *sg;

	if (x->props.flags & XFRM_STATE_ESN)
		extralen += sizeof(*extra);

	extra = esp_tmp_extra(tmp);
	iv = esp_tmp_iv(aead, tmp, extralen);
	req = esp_tmp_req(aead, iv);

	/* Unref skb_frag_pages in the src scatterlist if necessary.
	 * Skip the first sg which comes from skb->data.
	 */
	if (req->src != req->dst)
		for (sg = sg_next(req->src); sg; sg = sg_next(sg))
			put_page(sg_page(sg));
}

static void esp_output_done(struct crypto_async_request *base, int err)
{
	struct sk_buff *skb = base->data;
	void *tmp;
	struct dst_entry *dst = skb_dst(skb);
	struct xfrm_state *x = dst->xfrm;

	tmp = ESP_SKB_CB(skb)->tmp;
	esp_ssg_unref(x, tmp);
	kfree(tmp);
	xfrm_output_resume(skb, err);
}

/* Move ESP header back into place. */
static void esp_restore_header(struct sk_buff *skb, unsigned int offset)
{
	struct ip_esp_hdr *esph = (void *)(skb->data + offset);
	void *tmp = ESP_SKB_CB(skb)->tmp;
	__be32 *seqhi = esp_tmp_extra(tmp);

	esph->seq_no = esph->spi;
	esph->spi = *seqhi;
}

static void esp_output_restore_header(struct sk_buff *skb)
{
	void *tmp = ESP_SKB_CB(skb)->tmp;
	struct esp_output_extra *extra = esp_tmp_extra(tmp);

	esp_restore_header(skb, skb_transport_offset(skb) + extra->esphoff -
				sizeof(__be32));
}

static struct ip_esp_hdr *esp_output_set_extra(struct sk_buff *skb,
<<<<<<< HEAD
					       struct ip_esp_hdr *esph,
					       struct esp_output_extra *extra)
{
	struct xfrm_state *x = skb_dst(skb)->xfrm;

=======
					       struct xfrm_state *x,
					       struct ip_esp_hdr *esph,
					       struct esp_output_extra *extra)
{
>>>>>>> 2ac97f0f
	/* For ESN we move the header forward by 4 bytes to
	 * accomodate the high bits.  We will move it back after
	 * encryption.
	 */
	if ((x->props.flags & XFRM_STATE_ESN)) {
<<<<<<< HEAD
=======
		__u32 seqhi;
		struct xfrm_offload *xo = xfrm_offload(skb);

		if (xo)
			seqhi = xo->seq.hi;
		else
			seqhi = XFRM_SKB_CB(skb)->seq.output.hi;

>>>>>>> 2ac97f0f
		extra->esphoff = (unsigned char *)esph -
				 skb_transport_header(skb);
		esph = (struct ip_esp_hdr *)((unsigned char *)esph - 4);
		extra->seqhi = esph->spi;
<<<<<<< HEAD
		esph->seq_no = htonl(XFRM_SKB_CB(skb)->seq.output.hi);
=======
		esph->seq_no = htonl(seqhi);
>>>>>>> 2ac97f0f
	}

	esph->spi = x->id.spi;

	return esph;
}

static void esp_output_done_esn(struct crypto_async_request *base, int err)
{
	struct sk_buff *skb = base->data;

	esp_output_restore_header(skb);
	esp_output_done(base, err);
}

static void esp_output_fill_trailer(u8 *tail, int tfclen, int plen, __u8 proto)
{
	/* Fill padding... */
	if (tfclen) {
		memset(tail, 0, tfclen);
		tail += tfclen;
	}
	do {
		int i;
		for (i = 0; i < plen - 2; i++)
			tail[i] = i + 1;
	} while (0);
	tail[plen - 2] = plen - 2;
	tail[plen - 1] = proto;
}

<<<<<<< HEAD
static int esp_output(struct xfrm_state *x, struct sk_buff *skb)
{
	struct esp_output_extra *extra;
	int err = -ENOMEM;
	struct ip_esp_hdr *esph;
	struct crypto_aead *aead;
	struct aead_request *req;
	struct scatterlist *sg, *dsg;
	struct sk_buff *trailer;
	struct page *page;
	void *tmp;
	u8 *iv;
	u8 *tail;
	u8 *vaddr;
	int blksize;
	int clen;
	int alen;
	int plen;
	int ivlen;
	int tfclen;
	int nfrags;
	int assoclen;
	int extralen;
	int tailen;
	__be64 seqno;
	__u8 proto = *skb_mac_header(skb);
=======
static void esp_output_udp_encap(struct xfrm_state *x, struct sk_buff *skb, struct esp_info *esp)
{
	int encap_type;
	struct udphdr *uh;
	__be32 *udpdata32;
	__be16 sport, dport;
	struct xfrm_encap_tmpl *encap = x->encap;
	struct ip_esp_hdr *esph = esp->esph;

	spin_lock_bh(&x->lock);
	sport = encap->encap_sport;
	dport = encap->encap_dport;
	encap_type = encap->encap_type;
	spin_unlock_bh(&x->lock);

	uh = (struct udphdr *)esph;
	uh->source = sport;
	uh->dest = dport;
	uh->len = htons(skb->len + esp->tailen
		  - skb_transport_offset(skb));
	uh->check = 0;

	switch (encap_type) {
	default:
	case UDP_ENCAP_ESPINUDP:
		esph = (struct ip_esp_hdr *)(uh + 1);
		break;
	case UDP_ENCAP_ESPINUDP_NON_IKE:
		udpdata32 = (__be32 *)(uh + 1);
		udpdata32[0] = udpdata32[1] = 0;
		esph = (struct ip_esp_hdr *)(udpdata32 + 2);
		break;
	}

	*skb_mac_header(skb) = IPPROTO_UDP;
	esp->esph = esph;
}

int esp_output_head(struct xfrm_state *x, struct sk_buff *skb, struct esp_info *esp)
{
	u8 *tail;
	u8 *vaddr;
	int nfrags;
	struct page *page;
	struct sk_buff *trailer;
	int tailen = esp->tailen;
>>>>>>> 2ac97f0f

	/* this is non-NULL only with UDP Encapsulation */
	if (x->encap)
		esp_output_udp_encap(x, skb, esp);

	if (!skb_cloned(skb)) {
		if (tailen <= skb_availroom(skb)) {
			nfrags = 1;
			trailer = skb;
			tail = skb_tail_pointer(trailer);

			goto skip_cow;
		} else if ((skb_shinfo(skb)->nr_frags < MAX_SKB_FRAGS)
			   && !skb_has_frag_list(skb)) {
			int allocsize;
			struct sock *sk = skb->sk;
			struct page_frag *pfrag = &x->xfrag;

			esp->inplace = false;

			allocsize = ALIGN(tailen, L1_CACHE_BYTES);

			spin_lock_bh(&x->lock);

			if (unlikely(!skb_page_frag_refill(allocsize, pfrag, GFP_ATOMIC))) {
				spin_unlock_bh(&x->lock);
				goto cow;
			}

			page = pfrag->page;
			get_page(page);

			vaddr = kmap_atomic(page);

			tail = vaddr + pfrag->offset;

			esp_output_fill_trailer(tail, esp->tfclen, esp->plen, esp->proto);

			kunmap_atomic(vaddr);

			spin_unlock_bh(&x->lock);

			nfrags = skb_shinfo(skb)->nr_frags;

			__skb_fill_page_desc(skb, nfrags, page, pfrag->offset,
					     tailen);
			skb_shinfo(skb)->nr_frags = ++nfrags;

			pfrag->offset = pfrag->offset + allocsize;
			nfrags++;

			skb->len += tailen;
			skb->data_len += tailen;
			skb->truesize += tailen;
			if (sk)
				atomic_add(tailen, &sk->sk_wmem_alloc);

			goto out;
		}
	}
<<<<<<< HEAD
	blksize = ALIGN(crypto_aead_blocksize(aead), 4);
	clen = ALIGN(skb->len + 2 + tfclen, blksize);
	plen = clen - skb->len - tfclen;
	tailen = tfclen + plen + alen;
	assoclen = sizeof(*esph);
=======

cow:
	nfrags = skb_cow_data(skb, tailen, &trailer);
	if (nfrags < 0)
		goto out;
	tail = skb_tail_pointer(trailer);
	esp->esph = ip_esp_hdr(skb);

skip_cow:
	esp_output_fill_trailer(tail, esp->tfclen, esp->plen, esp->proto);
	pskb_put(skb, trailer, tailen);

out:
	return nfrags;
}
EXPORT_SYMBOL_GPL(esp_output_head);

int esp_output_tail(struct xfrm_state *x, struct sk_buff *skb, struct esp_info *esp)
{
	u8 *iv;
	int alen;
	void *tmp;
	int ivlen;
	int assoclen;
	int extralen;
	struct page *page;
	struct ip_esp_hdr *esph;
	struct crypto_aead *aead;
	struct aead_request *req;
	struct scatterlist *sg, *dsg;
	struct esp_output_extra *extra;
	int err = -ENOMEM;

	assoclen = sizeof(struct ip_esp_hdr);
>>>>>>> 2ac97f0f
	extralen = 0;

	if (x->props.flags & XFRM_STATE_ESN) {
		extralen += sizeof(*extra);
		assoclen += sizeof(__be32);
	}

<<<<<<< HEAD
	*skb_mac_header(skb) = IPPROTO_ESP;
	esph = ip_esp_hdr(skb);
=======
	aead = x->data;
	alen = crypto_aead_authsize(aead);
	ivlen = crypto_aead_ivsize(aead);

	tmp = esp_alloc_tmp(aead, esp->nfrags + 2, extralen);
	if (!tmp)
		goto error;

	extra = esp_tmp_extra(tmp);
	iv = esp_tmp_iv(aead, tmp, extralen);
	req = esp_tmp_req(aead, iv);
	sg = esp_req_sg(aead, req);

	if (esp->inplace)
		dsg = sg;
	else
		dsg = &sg[esp->nfrags];

	esph = esp_output_set_extra(skb, x, esp->esph, extra);
	esp->esph = esph;
>>>>>>> 2ac97f0f

	sg_init_table(sg, esp->nfrags);
	skb_to_sgvec(skb, sg,
		     (unsigned char *)esph - skb->data,
		     assoclen + ivlen + esp->clen + alen);

	if (!esp->inplace) {
		int allocsize;
		struct page_frag *pfrag = &x->xfrag;

<<<<<<< HEAD
		uh = (struct udphdr *)esph;
		uh->source = sport;
		uh->dest = dport;
		uh->len = htons(skb->len + tailen
				- skb_transport_offset(skb));
		uh->check = 0;
=======
		allocsize = ALIGN(skb->data_len, L1_CACHE_BYTES);
>>>>>>> 2ac97f0f

		spin_lock_bh(&x->lock);
		if (unlikely(!skb_page_frag_refill(allocsize, pfrag, GFP_ATOMIC))) {
			spin_unlock_bh(&x->lock);
			goto error;
		}

		skb_shinfo(skb)->nr_frags = 1;

<<<<<<< HEAD
	if (!skb_cloned(skb)) {
		if (tailen <= skb_availroom(skb)) {
			nfrags = 1;
			trailer = skb;
			tail = skb_tail_pointer(trailer);

			goto skip_cow;
		} else if ((skb_shinfo(skb)->nr_frags < MAX_SKB_FRAGS)
			   && !skb_has_frag_list(skb)) {
			int allocsize;
			struct sock *sk = skb->sk;
			struct page_frag *pfrag = &x->xfrag;

			allocsize = ALIGN(tailen, L1_CACHE_BYTES);

			spin_lock_bh(&x->lock);

			if (unlikely(!skb_page_frag_refill(allocsize, pfrag, GFP_ATOMIC))) {
				spin_unlock_bh(&x->lock);
				goto cow;
			}

			page = pfrag->page;
			get_page(page);

			vaddr = kmap_atomic(page);

			tail = vaddr + pfrag->offset;

			esp_output_fill_trailer(tail, tfclen, plen, proto);

			kunmap_atomic(vaddr);

			nfrags = skb_shinfo(skb)->nr_frags;

			__skb_fill_page_desc(skb, nfrags, page, pfrag->offset,
					     tailen);
			skb_shinfo(skb)->nr_frags = ++nfrags;

			pfrag->offset = pfrag->offset + allocsize;
			nfrags++;

			skb->len += tailen;
			skb->data_len += tailen;
			skb->truesize += tailen;
			if (sk)
				atomic_add(tailen, &sk->sk_wmem_alloc);

			skb_push(skb, -skb_network_offset(skb));

			esph->seq_no = htonl(XFRM_SKB_CB(skb)->seq.output.low);
			esph->spi = x->id.spi;

			tmp = esp_alloc_tmp(aead, nfrags + 2, extralen);
			if (!tmp) {
				spin_unlock_bh(&x->lock);
				err = -ENOMEM;
				goto error;
			}

			extra = esp_tmp_extra(tmp);
			iv = esp_tmp_iv(aead, tmp, extralen);
			req = esp_tmp_req(aead, iv);
			sg = esp_req_sg(aead, req);
			dsg = &sg[nfrags];

			esph = esp_output_set_extra(skb, esph, extra);

			sg_init_table(sg, nfrags);
			skb_to_sgvec(skb, sg,
				     (unsigned char *)esph - skb->data,
				     assoclen + ivlen + clen + alen);

			allocsize = ALIGN(skb->data_len, L1_CACHE_BYTES);

			if (unlikely(!skb_page_frag_refill(allocsize, pfrag, GFP_ATOMIC))) {
				spin_unlock_bh(&x->lock);
				err = -ENOMEM;
				goto error;
			}

			skb_shinfo(skb)->nr_frags = 1;

			page = pfrag->page;
			get_page(page);
			/* replace page frags in skb with new page */
			__skb_fill_page_desc(skb, 0, page, pfrag->offset, skb->data_len);
			pfrag->offset = pfrag->offset + allocsize;

			sg_init_table(dsg, skb_shinfo(skb)->nr_frags + 1);
			skb_to_sgvec(skb, dsg,
				     (unsigned char *)esph - skb->data,
				     assoclen + ivlen + clen + alen);

			spin_unlock_bh(&x->lock);

			goto skip_cow2;
		}
	}

cow:
	err = skb_cow_data(skb, tailen, &trailer);
	if (err < 0)
		goto error;
	nfrags = err;
	tail = skb_tail_pointer(trailer);
	esph = ip_esp_hdr(skb);

skip_cow:
	esp_output_fill_trailer(tail, tfclen, plen, proto);

	pskb_put(skb, trailer, clen - skb->len + alen);
	skb_push(skb, -skb_network_offset(skb));
	esph->seq_no = htonl(XFRM_SKB_CB(skb)->seq.output.low);
	esph->spi = x->id.spi;

	tmp = esp_alloc_tmp(aead, nfrags, extralen);
	if (!tmp) {
		err = -ENOMEM;
		goto error;
	}

	extra = esp_tmp_extra(tmp);
	iv = esp_tmp_iv(aead, tmp, extralen);
	req = esp_tmp_req(aead, iv);
	sg = esp_req_sg(aead, req);
	dsg = sg;

	esph = esp_output_set_extra(skb, esph, extra);

	sg_init_table(sg, nfrags);
	skb_to_sgvec(skb, sg,
		     (unsigned char *)esph - skb->data,
		     assoclen + ivlen + clen + alen);

skip_cow2:
	if ((x->props.flags & XFRM_STATE_ESN))
		aead_request_set_callback(req, 0, esp_output_done_esn, skb);
	else
		aead_request_set_callback(req, 0, esp_output_done, skb);

	aead_request_set_crypt(req, sg, dsg, ivlen + clen, iv);
=======
		page = pfrag->page;
		get_page(page);
		/* replace page frags in skb with new page */
		__skb_fill_page_desc(skb, 0, page, pfrag->offset, skb->data_len);
		pfrag->offset = pfrag->offset + allocsize;
		spin_unlock_bh(&x->lock);

		sg_init_table(dsg, skb_shinfo(skb)->nr_frags + 1);
		skb_to_sgvec(skb, dsg,
			     (unsigned char *)esph - skb->data,
			     assoclen + ivlen + esp->clen + alen);
	}

	if ((x->props.flags & XFRM_STATE_ESN))
		aead_request_set_callback(req, 0, esp_output_done_esn, skb);
	else
		aead_request_set_callback(req, 0, esp_output_done, skb);

	aead_request_set_crypt(req, sg, dsg, ivlen + esp->clen, iv);
>>>>>>> 2ac97f0f
	aead_request_set_ad(req, assoclen);

	memset(iv, 0, ivlen);
	memcpy(iv + ivlen - min(ivlen, 8), (u8 *)&esp->seqno + 8 - min(ivlen, 8),
	       min(ivlen, 8));

	ESP_SKB_CB(skb)->tmp = tmp;
	err = crypto_aead_encrypt(req);

	switch (err) {
	case -EINPROGRESS:
		goto error;

	case -EBUSY:
		err = NET_XMIT_DROP;
		break;

	case 0:
		if ((x->props.flags & XFRM_STATE_ESN))
			esp_output_restore_header(skb);
	}

	if (sg != dsg)
		esp_ssg_unref(x, tmp);
	kfree(tmp);

error:
	return err;
}
EXPORT_SYMBOL_GPL(esp_output_tail);

static int esp_output(struct xfrm_state *x, struct sk_buff *skb)
{
	int alen;
	int blksize;
	struct ip_esp_hdr *esph;
	struct crypto_aead *aead;
	struct esp_info esp;

	esp.inplace = true;

	esp.proto = *skb_mac_header(skb);
	*skb_mac_header(skb) = IPPROTO_ESP;

	/* skb is pure payload to encrypt */

	aead = x->data;
	alen = crypto_aead_authsize(aead);

	esp.tfclen = 0;
	if (x->tfcpad) {
		struct xfrm_dst *dst = (struct xfrm_dst *)skb_dst(skb);
		u32 padto;

		padto = min(x->tfcpad, esp4_get_mtu(x, dst->child_mtu_cached));
		if (skb->len < padto)
			esp.tfclen = padto - skb->len;
	}
	blksize = ALIGN(crypto_aead_blocksize(aead), 4);
	esp.clen = ALIGN(skb->len + 2 + esp.tfclen, blksize);
	esp.plen = esp.clen - skb->len - esp.tfclen;
	esp.tailen = esp.tfclen + esp.plen + alen;

	esp.esph = ip_esp_hdr(skb);

	esp.nfrags = esp_output_head(x, skb, &esp);
	if (esp.nfrags < 0)
		return esp.nfrags;

	esph = esp.esph;
	esph->spi = x->id.spi;

	esph->seq_no = htonl(XFRM_SKB_CB(skb)->seq.output.low);
	esp.seqno = cpu_to_be64(XFRM_SKB_CB(skb)->seq.output.low +
				 ((u64)XFRM_SKB_CB(skb)->seq.output.hi << 32));

	skb_push(skb, -skb_network_offset(skb));

	return esp_output_tail(x, skb, &esp);
}

int esp_input_done2(struct sk_buff *skb, int err)
{
	const struct iphdr *iph;
	struct xfrm_state *x = xfrm_input_state(skb);
	struct xfrm_offload *xo = xfrm_offload(skb);
	struct crypto_aead *aead = x->data;
	int alen = crypto_aead_authsize(aead);
	int hlen = sizeof(struct ip_esp_hdr) + crypto_aead_ivsize(aead);
	int elen = skb->len - hlen;
	int ihl;
	u8 nexthdr[2];
	int padlen;

	if (!xo || (xo && !(xo->flags & CRYPTO_DONE)))
		kfree(ESP_SKB_CB(skb)->tmp);

	if (unlikely(err))
		goto out;

	if (skb_copy_bits(skb, skb->len-alen-2, nexthdr, 2))
		BUG();

	err = -EINVAL;
	padlen = nexthdr[0];
	if (padlen + 2 + alen >= elen)
		goto out;

	/* ... check padding bits here. Silly. :-) */

	iph = ip_hdr(skb);
	ihl = iph->ihl * 4;

	if (x->encap) {
		struct xfrm_encap_tmpl *encap = x->encap;
		struct udphdr *uh = (void *)(skb_network_header(skb) + ihl);

		/*
		 * 1) if the NAT-T peer's IP or port changed then
		 *    advertize the change to the keying daemon.
		 *    This is an inbound SA, so just compare
		 *    SRC ports.
		 */
		if (iph->saddr != x->props.saddr.a4 ||
		    uh->source != encap->encap_sport) {
			xfrm_address_t ipaddr;

			ipaddr.a4 = iph->saddr;
			km_new_mapping(x, &ipaddr, uh->source);

			/* XXX: perhaps add an extra
			 * policy check here, to see
			 * if we should allow or
			 * reject a packet from a
			 * different source
			 * address/port.
			 */
		}

		/*
		 * 2) ignore UDP/TCP checksums in case
		 *    of NAT-T in Transport Mode, or
		 *    perform other post-processing fixes
		 *    as per draft-ietf-ipsec-udp-encaps-06,
		 *    section 3.1.2
		 */
		if (x->props.mode == XFRM_MODE_TRANSPORT)
			skb->ip_summed = CHECKSUM_UNNECESSARY;
	}

	pskb_trim(skb, skb->len - alen - padlen - 2);
	__skb_pull(skb, hlen);
	if (x->props.mode == XFRM_MODE_TUNNEL)
		skb_reset_transport_header(skb);
	else
		skb_set_transport_header(skb, -ihl);

	err = nexthdr[1];

	/* RFC4303: Drop dummy packets without any error */
	if (err == IPPROTO_NONE)
		err = -EINVAL;

out:
	return err;
}
EXPORT_SYMBOL_GPL(esp_input_done2);

static void esp_input_done(struct crypto_async_request *base, int err)
{
	struct sk_buff *skb = base->data;

	xfrm_input_resume(skb, esp_input_done2(skb, err));
}

static void esp_input_restore_header(struct sk_buff *skb)
{
	esp_restore_header(skb, 0);
	__skb_pull(skb, 4);
}

static void esp_input_set_header(struct sk_buff *skb, __be32 *seqhi)
{
	struct xfrm_state *x = xfrm_input_state(skb);
	struct ip_esp_hdr *esph = (struct ip_esp_hdr *)skb->data;

	/* For ESN we move the header forward by 4 bytes to
	 * accomodate the high bits.  We will move it back after
	 * decryption.
	 */
	if ((x->props.flags & XFRM_STATE_ESN)) {
		esph = (void *)skb_push(skb, 4);
		*seqhi = esph->spi;
		esph->spi = esph->seq_no;
		esph->seq_no = XFRM_SKB_CB(skb)->seq.input.hi;
	}
}

static void esp_input_done_esn(struct crypto_async_request *base, int err)
{
	struct sk_buff *skb = base->data;

	esp_input_restore_header(skb);
	esp_input_done(base, err);
}

/*
 * Note: detecting truncated vs. non-truncated authentication data is very
 * expensive, so we only support truncated data, which is the recommended
 * and common case.
 */
static int esp_input(struct xfrm_state *x, struct sk_buff *skb)
{
	struct ip_esp_hdr *esph;
	struct crypto_aead *aead = x->data;
	struct aead_request *req;
	struct sk_buff *trailer;
	int ivlen = crypto_aead_ivsize(aead);
	int elen = skb->len - sizeof(*esph) - ivlen;
	int nfrags;
	int assoclen;
	int seqhilen;
	__be32 *seqhi;
	void *tmp;
	u8 *iv;
	struct scatterlist *sg;
	int err = -EINVAL;

	if (!pskb_may_pull(skb, sizeof(*esph) + ivlen))
		goto out;

	if (elen <= 0)
		goto out;

	assoclen = sizeof(*esph);
	seqhilen = 0;

	if (x->props.flags & XFRM_STATE_ESN) {
		seqhilen += sizeof(__be32);
		assoclen += seqhilen;
	}

	if (!skb_cloned(skb)) {
		if (!skb_is_nonlinear(skb)) {
			nfrags = 1;

			goto skip_cow;
		} else if (!skb_has_frag_list(skb)) {
			nfrags = skb_shinfo(skb)->nr_frags;
			nfrags++;

			goto skip_cow;
		}
	}

	err = skb_cow_data(skb, 0, &trailer);
	if (err < 0)
		goto out;

	nfrags = err;

skip_cow:
	err = -ENOMEM;
	tmp = esp_alloc_tmp(aead, nfrags, seqhilen);
	if (!tmp)
		goto out;

	ESP_SKB_CB(skb)->tmp = tmp;
	seqhi = esp_tmp_extra(tmp);
	iv = esp_tmp_iv(aead, tmp, seqhilen);
	req = esp_tmp_req(aead, iv);
	sg = esp_req_sg(aead, req);

	esp_input_set_header(skb, seqhi);

	sg_init_table(sg, nfrags);
	skb_to_sgvec(skb, sg, 0, skb->len);

	skb->ip_summed = CHECKSUM_NONE;

	if ((x->props.flags & XFRM_STATE_ESN))
		aead_request_set_callback(req, 0, esp_input_done_esn, skb);
	else
		aead_request_set_callback(req, 0, esp_input_done, skb);

	aead_request_set_crypt(req, sg, sg, elen + ivlen, iv);
	aead_request_set_ad(req, assoclen);

	err = crypto_aead_decrypt(req);
	if (err == -EINPROGRESS)
		goto out;

	if ((x->props.flags & XFRM_STATE_ESN))
		esp_input_restore_header(skb);

	err = esp_input_done2(skb, err);

out:
	return err;
}

static u32 esp4_get_mtu(struct xfrm_state *x, int mtu)
{
	struct crypto_aead *aead = x->data;
	u32 blksize = ALIGN(crypto_aead_blocksize(aead), 4);
	unsigned int net_adj;

	switch (x->props.mode) {
	case XFRM_MODE_TRANSPORT:
	case XFRM_MODE_BEET:
		net_adj = sizeof(struct iphdr);
		break;
	case XFRM_MODE_TUNNEL:
		net_adj = 0;
		break;
	default:
		BUG();
	}

	return ((mtu - x->props.header_len - crypto_aead_authsize(aead) -
		 net_adj) & ~(blksize - 1)) + net_adj - 2;
}

static int esp4_err(struct sk_buff *skb, u32 info)
{
	struct net *net = dev_net(skb->dev);
	const struct iphdr *iph = (const struct iphdr *)skb->data;
	struct ip_esp_hdr *esph = (struct ip_esp_hdr *)(skb->data+(iph->ihl<<2));
	struct xfrm_state *x;

	switch (icmp_hdr(skb)->type) {
	case ICMP_DEST_UNREACH:
		if (icmp_hdr(skb)->code != ICMP_FRAG_NEEDED)
			return 0;
	case ICMP_REDIRECT:
		break;
	default:
		return 0;
	}

	x = xfrm_state_lookup(net, skb->mark, (const xfrm_address_t *)&iph->daddr,
			      esph->spi, IPPROTO_ESP, AF_INET);
	if (!x)
		return 0;

	if (icmp_hdr(skb)->type == ICMP_DEST_UNREACH)
		ipv4_update_pmtu(skb, net, info, 0, 0, IPPROTO_ESP, 0);
	else
		ipv4_redirect(skb, net, 0, 0, IPPROTO_ESP, 0);
	xfrm_state_put(x);

	return 0;
}

static void esp_destroy(struct xfrm_state *x)
{
	struct crypto_aead *aead = x->data;

	if (!aead)
		return;

	crypto_free_aead(aead);
}

static int esp_init_aead(struct xfrm_state *x)
{
	char aead_name[CRYPTO_MAX_ALG_NAME];
	struct crypto_aead *aead;
	int err;
	u32 mask = 0;

	err = -ENAMETOOLONG;
	if (snprintf(aead_name, CRYPTO_MAX_ALG_NAME, "%s(%s)",
		     x->geniv, x->aead->alg_name) >= CRYPTO_MAX_ALG_NAME)
		goto error;

	if (x->xso.offload_handle)
		mask |= CRYPTO_ALG_ASYNC;

	aead = crypto_alloc_aead(aead_name, 0, mask);
	err = PTR_ERR(aead);
	if (IS_ERR(aead))
		goto error;

	x->data = aead;

	err = crypto_aead_setkey(aead, x->aead->alg_key,
				 (x->aead->alg_key_len + 7) / 8);
	if (err)
		goto error;

	err = crypto_aead_setauthsize(aead, x->aead->alg_icv_len / 8);
	if (err)
		goto error;

error:
	return err;
}

static int esp_init_authenc(struct xfrm_state *x)
{
	struct crypto_aead *aead;
	struct crypto_authenc_key_param *param;
	struct rtattr *rta;
	char *key;
	char *p;
	char authenc_name[CRYPTO_MAX_ALG_NAME];
	unsigned int keylen;
	int err;
	u32 mask = 0;

	err = -EINVAL;
	if (!x->ealg)
		goto error;

	err = -ENAMETOOLONG;

	if ((x->props.flags & XFRM_STATE_ESN)) {
		if (snprintf(authenc_name, CRYPTO_MAX_ALG_NAME,
			     "%s%sauthencesn(%s,%s)%s",
			     x->geniv ?: "", x->geniv ? "(" : "",
			     x->aalg ? x->aalg->alg_name : "digest_null",
			     x->ealg->alg_name,
			     x->geniv ? ")" : "") >= CRYPTO_MAX_ALG_NAME)
			goto error;
	} else {
		if (snprintf(authenc_name, CRYPTO_MAX_ALG_NAME,
			     "%s%sauthenc(%s,%s)%s",
			     x->geniv ?: "", x->geniv ? "(" : "",
			     x->aalg ? x->aalg->alg_name : "digest_null",
			     x->ealg->alg_name,
			     x->geniv ? ")" : "") >= CRYPTO_MAX_ALG_NAME)
			goto error;
	}

	if (x->xso.offload_handle)
		mask |= CRYPTO_ALG_ASYNC;

	aead = crypto_alloc_aead(authenc_name, 0, mask);
	err = PTR_ERR(aead);
	if (IS_ERR(aead))
		goto error;

	x->data = aead;

	keylen = (x->aalg ? (x->aalg->alg_key_len + 7) / 8 : 0) +
		 (x->ealg->alg_key_len + 7) / 8 + RTA_SPACE(sizeof(*param));
	err = -ENOMEM;
	key = kmalloc(keylen, GFP_KERNEL);
	if (!key)
		goto error;

	p = key;
	rta = (void *)p;
	rta->rta_type = CRYPTO_AUTHENC_KEYA_PARAM;
	rta->rta_len = RTA_LENGTH(sizeof(*param));
	param = RTA_DATA(rta);
	p += RTA_SPACE(sizeof(*param));

	if (x->aalg) {
		struct xfrm_algo_desc *aalg_desc;

		memcpy(p, x->aalg->alg_key, (x->aalg->alg_key_len + 7) / 8);
		p += (x->aalg->alg_key_len + 7) / 8;

		aalg_desc = xfrm_aalg_get_byname(x->aalg->alg_name, 0);
		BUG_ON(!aalg_desc);

		err = -EINVAL;
		if (aalg_desc->uinfo.auth.icv_fullbits / 8 !=
		    crypto_aead_authsize(aead)) {
			pr_info("ESP: %s digestsize %u != %hu\n",
				x->aalg->alg_name,
				crypto_aead_authsize(aead),
				aalg_desc->uinfo.auth.icv_fullbits / 8);
			goto free_key;
		}

		err = crypto_aead_setauthsize(
			aead, x->aalg->alg_trunc_len / 8);
		if (err)
			goto free_key;
	}

	param->enckeylen = cpu_to_be32((x->ealg->alg_key_len + 7) / 8);
	memcpy(p, x->ealg->alg_key, (x->ealg->alg_key_len + 7) / 8);

	err = crypto_aead_setkey(aead, key, keylen);

free_key:
	kfree(key);

error:
	return err;
}

static int esp_init_state(struct xfrm_state *x)
{
	struct crypto_aead *aead;
	u32 align;
	int err;

	x->data = NULL;

	if (x->aead)
		err = esp_init_aead(x);
	else
		err = esp_init_authenc(x);

	if (err)
		goto error;

	aead = x->data;

	x->props.header_len = sizeof(struct ip_esp_hdr) +
			      crypto_aead_ivsize(aead);
	if (x->props.mode == XFRM_MODE_TUNNEL)
		x->props.header_len += sizeof(struct iphdr);
	else if (x->props.mode == XFRM_MODE_BEET && x->sel.family != AF_INET6)
		x->props.header_len += IPV4_BEET_PHMAXLEN;
	if (x->encap) {
		struct xfrm_encap_tmpl *encap = x->encap;

		switch (encap->encap_type) {
		default:
			goto error;
		case UDP_ENCAP_ESPINUDP:
			x->props.header_len += sizeof(struct udphdr);
			break;
		case UDP_ENCAP_ESPINUDP_NON_IKE:
			x->props.header_len += sizeof(struct udphdr) + 2 * sizeof(u32);
			break;
		}
	}

	align = ALIGN(crypto_aead_blocksize(aead), 4);
	x->props.trailer_len = align + 1 + crypto_aead_authsize(aead);

error:
	return err;
}

static int esp4_rcv_cb(struct sk_buff *skb, int err)
{
	return 0;
}

static const struct xfrm_type esp_type =
{
	.description	= "ESP4",
	.owner		= THIS_MODULE,
	.proto	     	= IPPROTO_ESP,
	.flags		= XFRM_TYPE_REPLAY_PROT,
	.init_state	= esp_init_state,
	.destructor	= esp_destroy,
	.get_mtu	= esp4_get_mtu,
	.input		= esp_input,
	.output		= esp_output,
};

static struct xfrm4_protocol esp4_protocol = {
	.handler	=	xfrm4_rcv,
	.input_handler	=	xfrm_input,
	.cb_handler	=	esp4_rcv_cb,
	.err_handler	=	esp4_err,
	.priority	=	0,
};

static int __init esp4_init(void)
{
	if (xfrm_register_type(&esp_type, AF_INET) < 0) {
		pr_info("%s: can't add xfrm type\n", __func__);
		return -EAGAIN;
	}
	if (xfrm4_protocol_register(&esp4_protocol, IPPROTO_ESP) < 0) {
		pr_info("%s: can't add protocol\n", __func__);
		xfrm_unregister_type(&esp_type, AF_INET);
		return -EAGAIN;
	}
	return 0;
}

static void __exit esp4_fini(void)
{
	if (xfrm4_protocol_deregister(&esp4_protocol, IPPROTO_ESP) < 0)
		pr_info("%s: can't remove protocol\n", __func__);
	if (xfrm_unregister_type(&esp_type, AF_INET) < 0)
		pr_info("%s: can't remove xfrm type\n", __func__);
}

module_init(esp4_init);
module_exit(esp4_fini);
MODULE_LICENSE("GPL");
MODULE_ALIAS_XFRM_TYPE(AF_INET, XFRM_PROTO_ESP);<|MERGE_RESOLUTION|>--- conflicted
+++ resolved
@@ -152,25 +152,15 @@
 }
 
 static struct ip_esp_hdr *esp_output_set_extra(struct sk_buff *skb,
-<<<<<<< HEAD
-					       struct ip_esp_hdr *esph,
-					       struct esp_output_extra *extra)
-{
-	struct xfrm_state *x = skb_dst(skb)->xfrm;
-
-=======
 					       struct xfrm_state *x,
 					       struct ip_esp_hdr *esph,
 					       struct esp_output_extra *extra)
 {
->>>>>>> 2ac97f0f
 	/* For ESN we move the header forward by 4 bytes to
 	 * accomodate the high bits.  We will move it back after
 	 * encryption.
 	 */
 	if ((x->props.flags & XFRM_STATE_ESN)) {
-<<<<<<< HEAD
-=======
 		__u32 seqhi;
 		struct xfrm_offload *xo = xfrm_offload(skb);
 
@@ -179,16 +169,11 @@
 		else
 			seqhi = XFRM_SKB_CB(skb)->seq.output.hi;
 
->>>>>>> 2ac97f0f
 		extra->esphoff = (unsigned char *)esph -
 				 skb_transport_header(skb);
 		esph = (struct ip_esp_hdr *)((unsigned char *)esph - 4);
 		extra->seqhi = esph->spi;
-<<<<<<< HEAD
-		esph->seq_no = htonl(XFRM_SKB_CB(skb)->seq.output.hi);
-=======
 		esph->seq_no = htonl(seqhi);
->>>>>>> 2ac97f0f
 	}
 
 	esph->spi = x->id.spi;
@@ -220,34 +205,6 @@
 	tail[plen - 1] = proto;
 }
 
-<<<<<<< HEAD
-static int esp_output(struct xfrm_state *x, struct sk_buff *skb)
-{
-	struct esp_output_extra *extra;
-	int err = -ENOMEM;
-	struct ip_esp_hdr *esph;
-	struct crypto_aead *aead;
-	struct aead_request *req;
-	struct scatterlist *sg, *dsg;
-	struct sk_buff *trailer;
-	struct page *page;
-	void *tmp;
-	u8 *iv;
-	u8 *tail;
-	u8 *vaddr;
-	int blksize;
-	int clen;
-	int alen;
-	int plen;
-	int ivlen;
-	int tfclen;
-	int nfrags;
-	int assoclen;
-	int extralen;
-	int tailen;
-	__be64 seqno;
-	__u8 proto = *skb_mac_header(skb);
-=======
 static void esp_output_udp_encap(struct xfrm_state *x, struct sk_buff *skb, struct esp_info *esp)
 {
 	int encap_type;
@@ -294,7 +251,6 @@
 	struct page *page;
 	struct sk_buff *trailer;
 	int tailen = esp->tailen;
->>>>>>> 2ac97f0f
 
 	/* this is non-NULL only with UDP Encapsulation */
 	if (x->encap)
@@ -355,13 +311,6 @@
 			goto out;
 		}
 	}
-<<<<<<< HEAD
-	blksize = ALIGN(crypto_aead_blocksize(aead), 4);
-	clen = ALIGN(skb->len + 2 + tfclen, blksize);
-	plen = clen - skb->len - tfclen;
-	tailen = tfclen + plen + alen;
-	assoclen = sizeof(*esph);
-=======
 
 cow:
 	nfrags = skb_cow_data(skb, tailen, &trailer);
@@ -396,7 +345,6 @@
 	int err = -ENOMEM;
 
 	assoclen = sizeof(struct ip_esp_hdr);
->>>>>>> 2ac97f0f
 	extralen = 0;
 
 	if (x->props.flags & XFRM_STATE_ESN) {
@@ -404,10 +352,6 @@
 		assoclen += sizeof(__be32);
 	}
 
-<<<<<<< HEAD
-	*skb_mac_header(skb) = IPPROTO_ESP;
-	esph = ip_esp_hdr(skb);
-=======
 	aead = x->data;
 	alen = crypto_aead_authsize(aead);
 	ivlen = crypto_aead_ivsize(aead);
@@ -428,7 +372,6 @@
 
 	esph = esp_output_set_extra(skb, x, esp->esph, extra);
 	esp->esph = esph;
->>>>>>> 2ac97f0f
 
 	sg_init_table(sg, esp->nfrags);
 	skb_to_sgvec(skb, sg,
@@ -439,16 +382,7 @@
 		int allocsize;
 		struct page_frag *pfrag = &x->xfrag;
 
-<<<<<<< HEAD
-		uh = (struct udphdr *)esph;
-		uh->source = sport;
-		uh->dest = dport;
-		uh->len = htons(skb->len + tailen
-				- skb_transport_offset(skb));
-		uh->check = 0;
-=======
 		allocsize = ALIGN(skb->data_len, L1_CACHE_BYTES);
->>>>>>> 2ac97f0f
 
 		spin_lock_bh(&x->lock);
 		if (unlikely(!skb_page_frag_refill(allocsize, pfrag, GFP_ATOMIC))) {
@@ -458,150 +392,6 @@
 
 		skb_shinfo(skb)->nr_frags = 1;
 
-<<<<<<< HEAD
-	if (!skb_cloned(skb)) {
-		if (tailen <= skb_availroom(skb)) {
-			nfrags = 1;
-			trailer = skb;
-			tail = skb_tail_pointer(trailer);
-
-			goto skip_cow;
-		} else if ((skb_shinfo(skb)->nr_frags < MAX_SKB_FRAGS)
-			   && !skb_has_frag_list(skb)) {
-			int allocsize;
-			struct sock *sk = skb->sk;
-			struct page_frag *pfrag = &x->xfrag;
-
-			allocsize = ALIGN(tailen, L1_CACHE_BYTES);
-
-			spin_lock_bh(&x->lock);
-
-			if (unlikely(!skb_page_frag_refill(allocsize, pfrag, GFP_ATOMIC))) {
-				spin_unlock_bh(&x->lock);
-				goto cow;
-			}
-
-			page = pfrag->page;
-			get_page(page);
-
-			vaddr = kmap_atomic(page);
-
-			tail = vaddr + pfrag->offset;
-
-			esp_output_fill_trailer(tail, tfclen, plen, proto);
-
-			kunmap_atomic(vaddr);
-
-			nfrags = skb_shinfo(skb)->nr_frags;
-
-			__skb_fill_page_desc(skb, nfrags, page, pfrag->offset,
-					     tailen);
-			skb_shinfo(skb)->nr_frags = ++nfrags;
-
-			pfrag->offset = pfrag->offset + allocsize;
-			nfrags++;
-
-			skb->len += tailen;
-			skb->data_len += tailen;
-			skb->truesize += tailen;
-			if (sk)
-				atomic_add(tailen, &sk->sk_wmem_alloc);
-
-			skb_push(skb, -skb_network_offset(skb));
-
-			esph->seq_no = htonl(XFRM_SKB_CB(skb)->seq.output.low);
-			esph->spi = x->id.spi;
-
-			tmp = esp_alloc_tmp(aead, nfrags + 2, extralen);
-			if (!tmp) {
-				spin_unlock_bh(&x->lock);
-				err = -ENOMEM;
-				goto error;
-			}
-
-			extra = esp_tmp_extra(tmp);
-			iv = esp_tmp_iv(aead, tmp, extralen);
-			req = esp_tmp_req(aead, iv);
-			sg = esp_req_sg(aead, req);
-			dsg = &sg[nfrags];
-
-			esph = esp_output_set_extra(skb, esph, extra);
-
-			sg_init_table(sg, nfrags);
-			skb_to_sgvec(skb, sg,
-				     (unsigned char *)esph - skb->data,
-				     assoclen + ivlen + clen + alen);
-
-			allocsize = ALIGN(skb->data_len, L1_CACHE_BYTES);
-
-			if (unlikely(!skb_page_frag_refill(allocsize, pfrag, GFP_ATOMIC))) {
-				spin_unlock_bh(&x->lock);
-				err = -ENOMEM;
-				goto error;
-			}
-
-			skb_shinfo(skb)->nr_frags = 1;
-
-			page = pfrag->page;
-			get_page(page);
-			/* replace page frags in skb with new page */
-			__skb_fill_page_desc(skb, 0, page, pfrag->offset, skb->data_len);
-			pfrag->offset = pfrag->offset + allocsize;
-
-			sg_init_table(dsg, skb_shinfo(skb)->nr_frags + 1);
-			skb_to_sgvec(skb, dsg,
-				     (unsigned char *)esph - skb->data,
-				     assoclen + ivlen + clen + alen);
-
-			spin_unlock_bh(&x->lock);
-
-			goto skip_cow2;
-		}
-	}
-
-cow:
-	err = skb_cow_data(skb, tailen, &trailer);
-	if (err < 0)
-		goto error;
-	nfrags = err;
-	tail = skb_tail_pointer(trailer);
-	esph = ip_esp_hdr(skb);
-
-skip_cow:
-	esp_output_fill_trailer(tail, tfclen, plen, proto);
-
-	pskb_put(skb, trailer, clen - skb->len + alen);
-	skb_push(skb, -skb_network_offset(skb));
-	esph->seq_no = htonl(XFRM_SKB_CB(skb)->seq.output.low);
-	esph->spi = x->id.spi;
-
-	tmp = esp_alloc_tmp(aead, nfrags, extralen);
-	if (!tmp) {
-		err = -ENOMEM;
-		goto error;
-	}
-
-	extra = esp_tmp_extra(tmp);
-	iv = esp_tmp_iv(aead, tmp, extralen);
-	req = esp_tmp_req(aead, iv);
-	sg = esp_req_sg(aead, req);
-	dsg = sg;
-
-	esph = esp_output_set_extra(skb, esph, extra);
-
-	sg_init_table(sg, nfrags);
-	skb_to_sgvec(skb, sg,
-		     (unsigned char *)esph - skb->data,
-		     assoclen + ivlen + clen + alen);
-
-skip_cow2:
-	if ((x->props.flags & XFRM_STATE_ESN))
-		aead_request_set_callback(req, 0, esp_output_done_esn, skb);
-	else
-		aead_request_set_callback(req, 0, esp_output_done, skb);
-
-	aead_request_set_crypt(req, sg, dsg, ivlen + clen, iv);
-=======
 		page = pfrag->page;
 		get_page(page);
 		/* replace page frags in skb with new page */
@@ -621,7 +411,6 @@
 		aead_request_set_callback(req, 0, esp_output_done, skb);
 
 	aead_request_set_crypt(req, sg, dsg, ivlen + esp->clen, iv);
->>>>>>> 2ac97f0f
 	aead_request_set_ad(req, assoclen);
 
 	memset(iv, 0, ivlen);
