--- conflicted
+++ resolved
@@ -400,11 +400,7 @@
 
 	if (unlikely(!new_header_size && dec.bos)) {
 		/* Penultimate hop popping */
-<<<<<<< HEAD
-		if (!mpls_egress(rt, skb, dec))
-=======
 		if (!mpls_egress(dev_net(out_dev), rt, skb, dec))
->>>>>>> 2ac97f0f
 			goto err;
 	} else {
 		bool bos;
@@ -1084,13 +1080,8 @@
 	return size;
 }
 
-<<<<<<< HEAD
-static void mpls_netconf_notify_devconf(struct net *net, int type,
-					struct mpls_dev *mdev)
-=======
 static void mpls_netconf_notify_devconf(struct net *net, int event,
 					int type, struct mpls_dev *mdev)
->>>>>>> 2ac97f0f
 {
 	struct sk_buff *skb;
 	int err = -ENOBUFS;
@@ -1099,12 +1090,7 @@
 	if (!skb)
 		goto errout;
 
-<<<<<<< HEAD
-	err = mpls_netconf_fill_devconf(skb, mdev, 0, 0, RTM_NEWNETCONF,
-					0, type);
-=======
 	err = mpls_netconf_fill_devconf(skb, mdev, 0, 0, event, 0, type);
->>>>>>> 2ac97f0f
 	if (err < 0) {
 		/* -EMSGSIZE implies BUG in mpls_netconf_msgsize_devconf() */
 		WARN_ON(err == -EMSGSIZE);
@@ -1124,12 +1110,8 @@
 };
 
 static int mpls_netconf_get_devconf(struct sk_buff *in_skb,
-<<<<<<< HEAD
-				    struct nlmsghdr *nlh)
-=======
 				    struct nlmsghdr *nlh,
 				    struct netlink_ext_ack *extack)
->>>>>>> 2ac97f0f
 {
 	struct net *net = sock_net(in_skb->sk);
 	struct nlattr *tb[NETCONFA_MAX + 1];
@@ -1141,11 +1123,7 @@
 	int err;
 
 	err = nlmsg_parse(nlh, sizeof(*ncm), tb, NETCONFA_MAX,
-<<<<<<< HEAD
-			  devconf_mpls_policy);
-=======
 			  devconf_mpls_policy, NULL);
->>>>>>> 2ac97f0f
 	if (err < 0)
 		goto errout;
 
@@ -1246,14 +1224,8 @@
 
 		if (i == offsetof(struct mpls_dev, input_enabled) &&
 		    val != oval) {
-<<<<<<< HEAD
-			mpls_netconf_notify_devconf(net,
-						    NETCONFA_INPUT,
-						    mdev);
-=======
 			mpls_netconf_notify_devconf(net, RTM_NEWNETCONF,
 						    NETCONFA_INPUT, mdev);
->>>>>>> 2ac97f0f
 		}
 	}
 
@@ -1343,16 +1315,12 @@
 		u64_stats_init(&mpls_stats->syncp);
 	}
 
-<<<<<<< HEAD
-=======
 	mdev->dev = dev;
 
->>>>>>> 2ac97f0f
 	err = mpls_dev_sysctl_register(dev, mdev);
 	if (err)
 		goto free;
 
-	mdev->dev = dev;
 	rcu_assign_pointer(dev->mpls_ptr, mdev);
 
 	return mdev;
@@ -1399,13 +1367,7 @@
 				nh_flags |= RTNH_F_DEAD;
 				/* fall through */
 			case NETDEV_CHANGE:
-<<<<<<< HEAD
-				nh->nh_flags |= RTNH_F_LINKDOWN;
-				if (event != NETDEV_UNREGISTER)
-					ACCESS_ONCE(rt->rt_nhn_alive) = rt->rt_nhn_alive - 1;
-=======
 				nh_flags |= RTNH_F_LINKDOWN;
->>>>>>> 2ac97f0f
 				break;
 			}
 			if (event == NETDEV_UNREGISTER)
