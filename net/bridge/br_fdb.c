--- conflicted
+++ resolved
@@ -106,11 +106,7 @@
 	struct hlist_head *head = &br->hash[br_mac_hash(addr, vid)];
 	struct net_bridge_fdb_entry *fdb;
 
-<<<<<<< HEAD
-	WARN_ON_ONCE(!br_hash_lock_held(br));
-=======
 	lockdep_assert_held_once(&br->hash_lock);
->>>>>>> 2ac97f0f
 
 	rcu_read_lock();
 	fdb = fdb_find_rcu(head, addr, vid);
