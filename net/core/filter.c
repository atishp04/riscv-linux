/*
 * Linux Socket Filter - Kernel level socket filtering
 *
 * Based on the design of the Berkeley Packet Filter. The new
 * internal format has been designed by PLUMgrid:
 *
 *	Copyright (c) 2011 - 2014 PLUMgrid, http://plumgrid.com
 *
 * Authors:
 *
 *	Jay Schulist <jschlst@samba.org>
 *	Alexei Starovoitov <ast@plumgrid.com>
 *	Daniel Borkmann <dborkman@redhat.com>
 *
 * This program is free software; you can redistribute it and/or
 * modify it under the terms of the GNU General Public License
 * as published by the Free Software Foundation; either version
 * 2 of the License, or (at your option) any later version.
 *
 * Andi Kleen - Fix a few bad bugs and races.
 * Kris Katterjohn - Added many additional checks in bpf_check_classic()
 */

#include <linux/module.h>
#include <linux/types.h>
#include <linux/mm.h>
#include <linux/fcntl.h>
#include <linux/socket.h>
#include <linux/sock_diag.h>
#include <linux/in.h>
#include <linux/inet.h>
#include <linux/netdevice.h>
#include <linux/if_packet.h>
#include <linux/if_arp.h>
#include <linux/gfp.h>
#include <net/ip.h>
#include <net/protocol.h>
#include <net/netlink.h>
#include <linux/skbuff.h>
#include <net/sock.h>
#include <net/flow_dissector.h>
#include <linux/errno.h>
#include <linux/timer.h>
#include <linux/uaccess.h>
#include <asm/unaligned.h>
#include <linux/filter.h>
#include <linux/ratelimit.h>
#include <linux/seccomp.h>
#include <linux/if_vlan.h>
#include <linux/bpf.h>
#include <net/sch_generic.h>
#include <net/cls_cgroup.h>
#include <net/dst_metadata.h>
#include <net/dst.h>
#include <net/sock_reuseport.h>
#include <net/busy_poll.h>

/**
 *	sk_filter_trim_cap - run a packet through a socket filter
 *	@sk: sock associated with &sk_buff
 *	@skb: buffer to filter
 *	@cap: limit on how short the eBPF program may trim the packet
 *
 * Run the eBPF program and then cut skb->data to correct size returned by
 * the program. If pkt_len is 0 we toss packet. If skb->len is smaller
 * than pkt_len we keep whole skb->data. This is the socket level
 * wrapper to BPF_PROG_RUN. It returns 0 if the packet should
 * be accepted or -EPERM if the packet should be tossed.
 *
 */
int sk_filter_trim_cap(struct sock *sk, struct sk_buff *skb, unsigned int cap)
{
	int err;
	struct sk_filter *filter;

	/*
	 * If the skb was allocated from pfmemalloc reserves, only
	 * allow SOCK_MEMALLOC sockets to use it as this socket is
	 * helping free memory
	 */
	if (skb_pfmemalloc(skb) && !sock_flag(sk, SOCK_MEMALLOC)) {
		NET_INC_STATS(sock_net(sk), LINUX_MIB_PFMEMALLOCDROP);
		return -ENOMEM;
	}
	err = BPF_CGROUP_RUN_PROG_INET_INGRESS(sk, skb);
	if (err)
		return err;

	err = security_sock_rcv_skb(sk, skb);
	if (err)
		return err;

	rcu_read_lock();
	filter = rcu_dereference(sk->sk_filter);
	if (filter) {
		struct sock *save_sk = skb->sk;
		unsigned int pkt_len;

		skb->sk = sk;
		pkt_len = bpf_prog_run_save_cb(filter->prog, skb);
		skb->sk = save_sk;
		err = pkt_len ? pskb_trim(skb, max(cap, pkt_len)) : -EPERM;
	}
	rcu_read_unlock();

	return err;
}
EXPORT_SYMBOL(sk_filter_trim_cap);

BPF_CALL_1(__skb_get_pay_offset, struct sk_buff *, skb)
{
	return skb_get_poff(skb);
}

BPF_CALL_3(__skb_get_nlattr, struct sk_buff *, skb, u32, a, u32, x)
{
	struct nlattr *nla;

	if (skb_is_nonlinear(skb))
		return 0;

	if (skb->len < sizeof(struct nlattr))
		return 0;

	if (a > skb->len - sizeof(struct nlattr))
		return 0;

	nla = nla_find((struct nlattr *) &skb->data[a], skb->len - a, x);
	if (nla)
		return (void *) nla - (void *) skb->data;

	return 0;
}

BPF_CALL_3(__skb_get_nlattr_nest, struct sk_buff *, skb, u32, a, u32, x)
{
	struct nlattr *nla;

	if (skb_is_nonlinear(skb))
		return 0;

	if (skb->len < sizeof(struct nlattr))
		return 0;

	if (a > skb->len - sizeof(struct nlattr))
		return 0;

	nla = (struct nlattr *) &skb->data[a];
	if (nla->nla_len > skb->len - a)
		return 0;

	nla = nla_find_nested(nla, x);
	if (nla)
		return (void *) nla - (void *) skb->data;

	return 0;
}

BPF_CALL_0(__get_raw_cpu_id)
{
	return raw_smp_processor_id();
}

static const struct bpf_func_proto bpf_get_raw_smp_processor_id_proto = {
	.func		= __get_raw_cpu_id,
	.gpl_only	= false,
	.ret_type	= RET_INTEGER,
};

static u32 convert_skb_access(int skb_field, int dst_reg, int src_reg,
			      struct bpf_insn *insn_buf)
{
	struct bpf_insn *insn = insn_buf;

	switch (skb_field) {
	case SKF_AD_MARK:
		BUILD_BUG_ON(FIELD_SIZEOF(struct sk_buff, mark) != 4);

		*insn++ = BPF_LDX_MEM(BPF_W, dst_reg, src_reg,
				      offsetof(struct sk_buff, mark));
		break;

	case SKF_AD_PKTTYPE:
		*insn++ = BPF_LDX_MEM(BPF_B, dst_reg, src_reg, PKT_TYPE_OFFSET());
		*insn++ = BPF_ALU32_IMM(BPF_AND, dst_reg, PKT_TYPE_MAX);
#ifdef __BIG_ENDIAN_BITFIELD
		*insn++ = BPF_ALU32_IMM(BPF_RSH, dst_reg, 5);
#endif
		break;

	case SKF_AD_QUEUE:
		BUILD_BUG_ON(FIELD_SIZEOF(struct sk_buff, queue_mapping) != 2);

		*insn++ = BPF_LDX_MEM(BPF_H, dst_reg, src_reg,
				      offsetof(struct sk_buff, queue_mapping));
		break;

	case SKF_AD_VLAN_TAG:
	case SKF_AD_VLAN_TAG_PRESENT:
		BUILD_BUG_ON(FIELD_SIZEOF(struct sk_buff, vlan_tci) != 2);
		BUILD_BUG_ON(VLAN_TAG_PRESENT != 0x1000);

		/* dst_reg = *(u16 *) (src_reg + offsetof(vlan_tci)) */
		*insn++ = BPF_LDX_MEM(BPF_H, dst_reg, src_reg,
				      offsetof(struct sk_buff, vlan_tci));
		if (skb_field == SKF_AD_VLAN_TAG) {
			*insn++ = BPF_ALU32_IMM(BPF_AND, dst_reg,
						~VLAN_TAG_PRESENT);
		} else {
			/* dst_reg >>= 12 */
			*insn++ = BPF_ALU32_IMM(BPF_RSH, dst_reg, 12);
			/* dst_reg &= 1 */
			*insn++ = BPF_ALU32_IMM(BPF_AND, dst_reg, 1);
		}
		break;
	}

	return insn - insn_buf;
}

static bool convert_bpf_extensions(struct sock_filter *fp,
				   struct bpf_insn **insnp)
{
	struct bpf_insn *insn = *insnp;
	u32 cnt;

	switch (fp->k) {
	case SKF_AD_OFF + SKF_AD_PROTOCOL:
		BUILD_BUG_ON(FIELD_SIZEOF(struct sk_buff, protocol) != 2);

		/* A = *(u16 *) (CTX + offsetof(protocol)) */
		*insn++ = BPF_LDX_MEM(BPF_H, BPF_REG_A, BPF_REG_CTX,
				      offsetof(struct sk_buff, protocol));
		/* A = ntohs(A) [emitting a nop or swap16] */
		*insn = BPF_ENDIAN(BPF_FROM_BE, BPF_REG_A, 16);
		break;

	case SKF_AD_OFF + SKF_AD_PKTTYPE:
		cnt = convert_skb_access(SKF_AD_PKTTYPE, BPF_REG_A, BPF_REG_CTX, insn);
		insn += cnt - 1;
		break;

	case SKF_AD_OFF + SKF_AD_IFINDEX:
	case SKF_AD_OFF + SKF_AD_HATYPE:
		BUILD_BUG_ON(FIELD_SIZEOF(struct net_device, ifindex) != 4);
		BUILD_BUG_ON(FIELD_SIZEOF(struct net_device, type) != 2);

		*insn++ = BPF_LDX_MEM(BPF_FIELD_SIZEOF(struct sk_buff, dev),
				      BPF_REG_TMP, BPF_REG_CTX,
				      offsetof(struct sk_buff, dev));
		/* if (tmp != 0) goto pc + 1 */
		*insn++ = BPF_JMP_IMM(BPF_JNE, BPF_REG_TMP, 0, 1);
		*insn++ = BPF_EXIT_INSN();
		if (fp->k == SKF_AD_OFF + SKF_AD_IFINDEX)
			*insn = BPF_LDX_MEM(BPF_W, BPF_REG_A, BPF_REG_TMP,
					    offsetof(struct net_device, ifindex));
		else
			*insn = BPF_LDX_MEM(BPF_H, BPF_REG_A, BPF_REG_TMP,
					    offsetof(struct net_device, type));
		break;

	case SKF_AD_OFF + SKF_AD_MARK:
		cnt = convert_skb_access(SKF_AD_MARK, BPF_REG_A, BPF_REG_CTX, insn);
		insn += cnt - 1;
		break;

	case SKF_AD_OFF + SKF_AD_RXHASH:
		BUILD_BUG_ON(FIELD_SIZEOF(struct sk_buff, hash) != 4);

		*insn = BPF_LDX_MEM(BPF_W, BPF_REG_A, BPF_REG_CTX,
				    offsetof(struct sk_buff, hash));
		break;

	case SKF_AD_OFF + SKF_AD_QUEUE:
		cnt = convert_skb_access(SKF_AD_QUEUE, BPF_REG_A, BPF_REG_CTX, insn);
		insn += cnt - 1;
		break;

	case SKF_AD_OFF + SKF_AD_VLAN_TAG:
		cnt = convert_skb_access(SKF_AD_VLAN_TAG,
					 BPF_REG_A, BPF_REG_CTX, insn);
		insn += cnt - 1;
		break;

	case SKF_AD_OFF + SKF_AD_VLAN_TAG_PRESENT:
		cnt = convert_skb_access(SKF_AD_VLAN_TAG_PRESENT,
					 BPF_REG_A, BPF_REG_CTX, insn);
		insn += cnt - 1;
		break;

	case SKF_AD_OFF + SKF_AD_VLAN_TPID:
		BUILD_BUG_ON(FIELD_SIZEOF(struct sk_buff, vlan_proto) != 2);

		/* A = *(u16 *) (CTX + offsetof(vlan_proto)) */
		*insn++ = BPF_LDX_MEM(BPF_H, BPF_REG_A, BPF_REG_CTX,
				      offsetof(struct sk_buff, vlan_proto));
		/* A = ntohs(A) [emitting a nop or swap16] */
		*insn = BPF_ENDIAN(BPF_FROM_BE, BPF_REG_A, 16);
		break;

	case SKF_AD_OFF + SKF_AD_PAY_OFFSET:
	case SKF_AD_OFF + SKF_AD_NLATTR:
	case SKF_AD_OFF + SKF_AD_NLATTR_NEST:
	case SKF_AD_OFF + SKF_AD_CPU:
	case SKF_AD_OFF + SKF_AD_RANDOM:
		/* arg1 = CTX */
		*insn++ = BPF_MOV64_REG(BPF_REG_ARG1, BPF_REG_CTX);
		/* arg2 = A */
		*insn++ = BPF_MOV64_REG(BPF_REG_ARG2, BPF_REG_A);
		/* arg3 = X */
		*insn++ = BPF_MOV64_REG(BPF_REG_ARG3, BPF_REG_X);
		/* Emit call(arg1=CTX, arg2=A, arg3=X) */
		switch (fp->k) {
		case SKF_AD_OFF + SKF_AD_PAY_OFFSET:
			*insn = BPF_EMIT_CALL(__skb_get_pay_offset);
			break;
		case SKF_AD_OFF + SKF_AD_NLATTR:
			*insn = BPF_EMIT_CALL(__skb_get_nlattr);
			break;
		case SKF_AD_OFF + SKF_AD_NLATTR_NEST:
			*insn = BPF_EMIT_CALL(__skb_get_nlattr_nest);
			break;
		case SKF_AD_OFF + SKF_AD_CPU:
			*insn = BPF_EMIT_CALL(__get_raw_cpu_id);
			break;
		case SKF_AD_OFF + SKF_AD_RANDOM:
			*insn = BPF_EMIT_CALL(bpf_user_rnd_u32);
			bpf_user_rnd_init_once();
			break;
		}
		break;

	case SKF_AD_OFF + SKF_AD_ALU_XOR_X:
		/* A ^= X */
		*insn = BPF_ALU32_REG(BPF_XOR, BPF_REG_A, BPF_REG_X);
		break;

	default:
		/* This is just a dummy call to avoid letting the compiler
		 * evict __bpf_call_base() as an optimization. Placed here
		 * where no-one bothers.
		 */
		BUG_ON(__bpf_call_base(0, 0, 0, 0, 0) != 0);
		return false;
	}

	*insnp = insn;
	return true;
}

/**
 *	bpf_convert_filter - convert filter program
 *	@prog: the user passed filter program
 *	@len: the length of the user passed filter program
 *	@new_prog: buffer where converted program will be stored
 *	@new_len: pointer to store length of converted program
 *
 * Remap 'sock_filter' style classic BPF (cBPF) instruction set to 'bpf_insn'
 * style extended BPF (eBPF).
 * Conversion workflow:
 *
 * 1) First pass for calculating the new program length:
 *   bpf_convert_filter(old_prog, old_len, NULL, &new_len)
 *
 * 2) 2nd pass to remap in two passes: 1st pass finds new
 *    jump offsets, 2nd pass remapping:
 *   new_prog = kmalloc(sizeof(struct bpf_insn) * new_len);
 *   bpf_convert_filter(old_prog, old_len, new_prog, &new_len);
 */
static int bpf_convert_filter(struct sock_filter *prog, int len,
			      struct bpf_insn *new_prog, int *new_len)
{
	int new_flen = 0, pass = 0, target, i;
	struct bpf_insn *new_insn;
	struct sock_filter *fp;
	int *addrs = NULL;
	u8 bpf_src;

	BUILD_BUG_ON(BPF_MEMWORDS * sizeof(u32) > MAX_BPF_STACK);
	BUILD_BUG_ON(BPF_REG_FP + 1 != MAX_BPF_REG);

	if (len <= 0 || len > BPF_MAXINSNS)
		return -EINVAL;

	if (new_prog) {
		addrs = kcalloc(len, sizeof(*addrs),
				GFP_KERNEL | __GFP_NOWARN);
		if (!addrs)
			return -ENOMEM;
	}

do_pass:
	new_insn = new_prog;
	fp = prog;

	/* Classic BPF related prologue emission. */
	if (new_insn) {
		/* Classic BPF expects A and X to be reset first. These need
		 * to be guaranteed to be the first two instructions.
		 */
		*new_insn++ = BPF_ALU64_REG(BPF_XOR, BPF_REG_A, BPF_REG_A);
		*new_insn++ = BPF_ALU64_REG(BPF_XOR, BPF_REG_X, BPF_REG_X);

		/* All programs must keep CTX in callee saved BPF_REG_CTX.
		 * In eBPF case it's done by the compiler, here we need to
		 * do this ourself. Initial CTX is present in BPF_REG_ARG1.
		 */
		*new_insn++ = BPF_MOV64_REG(BPF_REG_CTX, BPF_REG_ARG1);
	} else {
		new_insn += 3;
	}

	for (i = 0; i < len; fp++, i++) {
		struct bpf_insn tmp_insns[6] = { };
		struct bpf_insn *insn = tmp_insns;

		if (addrs)
			addrs[i] = new_insn - new_prog;

		switch (fp->code) {
		/* All arithmetic insns and skb loads map as-is. */
		case BPF_ALU | BPF_ADD | BPF_X:
		case BPF_ALU | BPF_ADD | BPF_K:
		case BPF_ALU | BPF_SUB | BPF_X:
		case BPF_ALU | BPF_SUB | BPF_K:
		case BPF_ALU | BPF_AND | BPF_X:
		case BPF_ALU | BPF_AND | BPF_K:
		case BPF_ALU | BPF_OR | BPF_X:
		case BPF_ALU | BPF_OR | BPF_K:
		case BPF_ALU | BPF_LSH | BPF_X:
		case BPF_ALU | BPF_LSH | BPF_K:
		case BPF_ALU | BPF_RSH | BPF_X:
		case BPF_ALU | BPF_RSH | BPF_K:
		case BPF_ALU | BPF_XOR | BPF_X:
		case BPF_ALU | BPF_XOR | BPF_K:
		case BPF_ALU | BPF_MUL | BPF_X:
		case BPF_ALU | BPF_MUL | BPF_K:
		case BPF_ALU | BPF_DIV | BPF_X:
		case BPF_ALU | BPF_DIV | BPF_K:
		case BPF_ALU | BPF_MOD | BPF_X:
		case BPF_ALU | BPF_MOD | BPF_K:
		case BPF_ALU | BPF_NEG:
		case BPF_LD | BPF_ABS | BPF_W:
		case BPF_LD | BPF_ABS | BPF_H:
		case BPF_LD | BPF_ABS | BPF_B:
		case BPF_LD | BPF_IND | BPF_W:
		case BPF_LD | BPF_IND | BPF_H:
		case BPF_LD | BPF_IND | BPF_B:
			/* Check for overloaded BPF extension and
			 * directly convert it if found, otherwise
			 * just move on with mapping.
			 */
			if (BPF_CLASS(fp->code) == BPF_LD &&
			    BPF_MODE(fp->code) == BPF_ABS &&
			    convert_bpf_extensions(fp, &insn))
				break;

			*insn = BPF_RAW_INSN(fp->code, BPF_REG_A, BPF_REG_X, 0, fp->k);
			break;

		/* Jump transformation cannot use BPF block macros
		 * everywhere as offset calculation and target updates
		 * require a bit more work than the rest, i.e. jump
		 * opcodes map as-is, but offsets need adjustment.
		 */

#define BPF_EMIT_JMP							\
	do {								\
		if (target >= len || target < 0)			\
			goto err;					\
		insn->off = addrs ? addrs[target] - addrs[i] - 1 : 0;	\
		/* Adjust pc relative offset for 2nd or 3rd insn. */	\
		insn->off -= insn - tmp_insns;				\
	} while (0)

		case BPF_JMP | BPF_JA:
			target = i + fp->k + 1;
			insn->code = fp->code;
			BPF_EMIT_JMP;
			break;

		case BPF_JMP | BPF_JEQ | BPF_K:
		case BPF_JMP | BPF_JEQ | BPF_X:
		case BPF_JMP | BPF_JSET | BPF_K:
		case BPF_JMP | BPF_JSET | BPF_X:
		case BPF_JMP | BPF_JGT | BPF_K:
		case BPF_JMP | BPF_JGT | BPF_X:
		case BPF_JMP | BPF_JGE | BPF_K:
		case BPF_JMP | BPF_JGE | BPF_X:
			if (BPF_SRC(fp->code) == BPF_K && (int) fp->k < 0) {
				/* BPF immediates are signed, zero extend
				 * immediate into tmp register and use it
				 * in compare insn.
				 */
				*insn++ = BPF_MOV32_IMM(BPF_REG_TMP, fp->k);

				insn->dst_reg = BPF_REG_A;
				insn->src_reg = BPF_REG_TMP;
				bpf_src = BPF_X;
			} else {
				insn->dst_reg = BPF_REG_A;
				insn->imm = fp->k;
				bpf_src = BPF_SRC(fp->code);
				insn->src_reg = bpf_src == BPF_X ? BPF_REG_X : 0;
			}

			/* Common case where 'jump_false' is next insn. */
			if (fp->jf == 0) {
				insn->code = BPF_JMP | BPF_OP(fp->code) | bpf_src;
				target = i + fp->jt + 1;
				BPF_EMIT_JMP;
				break;
			}

			/* Convert JEQ into JNE when 'jump_true' is next insn. */
			if (fp->jt == 0 && BPF_OP(fp->code) == BPF_JEQ) {
				insn->code = BPF_JMP | BPF_JNE | bpf_src;
				target = i + fp->jf + 1;
				BPF_EMIT_JMP;
				break;
			}

			/* Other jumps are mapped into two insns: Jxx and JA. */
			target = i + fp->jt + 1;
			insn->code = BPF_JMP | BPF_OP(fp->code) | bpf_src;
			BPF_EMIT_JMP;
			insn++;

			insn->code = BPF_JMP | BPF_JA;
			target = i + fp->jf + 1;
			BPF_EMIT_JMP;
			break;

		/* ldxb 4 * ([14] & 0xf) is remaped into 6 insns. */
		case BPF_LDX | BPF_MSH | BPF_B:
			/* tmp = A */
			*insn++ = BPF_MOV64_REG(BPF_REG_TMP, BPF_REG_A);
			/* A = BPF_R0 = *(u8 *) (skb->data + K) */
			*insn++ = BPF_LD_ABS(BPF_B, fp->k);
			/* A &= 0xf */
			*insn++ = BPF_ALU32_IMM(BPF_AND, BPF_REG_A, 0xf);
			/* A <<= 2 */
			*insn++ = BPF_ALU32_IMM(BPF_LSH, BPF_REG_A, 2);
			/* X = A */
			*insn++ = BPF_MOV64_REG(BPF_REG_X, BPF_REG_A);
			/* A = tmp */
			*insn = BPF_MOV64_REG(BPF_REG_A, BPF_REG_TMP);
			break;

		/* RET_K is remaped into 2 insns. RET_A case doesn't need an
		 * extra mov as BPF_REG_0 is already mapped into BPF_REG_A.
		 */
		case BPF_RET | BPF_A:
		case BPF_RET | BPF_K:
			if (BPF_RVAL(fp->code) == BPF_K)
				*insn++ = BPF_MOV32_RAW(BPF_K, BPF_REG_0,
							0, fp->k);
			*insn = BPF_EXIT_INSN();
			break;

		/* Store to stack. */
		case BPF_ST:
		case BPF_STX:
			*insn = BPF_STX_MEM(BPF_W, BPF_REG_FP, BPF_CLASS(fp->code) ==
					    BPF_ST ? BPF_REG_A : BPF_REG_X,
					    -(BPF_MEMWORDS - fp->k) * 4);
			break;

		/* Load from stack. */
		case BPF_LD | BPF_MEM:
		case BPF_LDX | BPF_MEM:
			*insn = BPF_LDX_MEM(BPF_W, BPF_CLASS(fp->code) == BPF_LD  ?
					    BPF_REG_A : BPF_REG_X, BPF_REG_FP,
					    -(BPF_MEMWORDS - fp->k) * 4);
			break;

		/* A = K or X = K */
		case BPF_LD | BPF_IMM:
		case BPF_LDX | BPF_IMM:
			*insn = BPF_MOV32_IMM(BPF_CLASS(fp->code) == BPF_LD ?
					      BPF_REG_A : BPF_REG_X, fp->k);
			break;

		/* X = A */
		case BPF_MISC | BPF_TAX:
			*insn = BPF_MOV64_REG(BPF_REG_X, BPF_REG_A);
			break;

		/* A = X */
		case BPF_MISC | BPF_TXA:
			*insn = BPF_MOV64_REG(BPF_REG_A, BPF_REG_X);
			break;

		/* A = skb->len or X = skb->len */
		case BPF_LD | BPF_W | BPF_LEN:
		case BPF_LDX | BPF_W | BPF_LEN:
			*insn = BPF_LDX_MEM(BPF_W, BPF_CLASS(fp->code) == BPF_LD ?
					    BPF_REG_A : BPF_REG_X, BPF_REG_CTX,
					    offsetof(struct sk_buff, len));
			break;

		/* Access seccomp_data fields. */
		case BPF_LDX | BPF_ABS | BPF_W:
			/* A = *(u32 *) (ctx + K) */
			*insn = BPF_LDX_MEM(BPF_W, BPF_REG_A, BPF_REG_CTX, fp->k);
			break;

		/* Unknown instruction. */
		default:
			goto err;
		}

		insn++;
		if (new_prog)
			memcpy(new_insn, tmp_insns,
			       sizeof(*insn) * (insn - tmp_insns));
		new_insn += insn - tmp_insns;
	}

	if (!new_prog) {
		/* Only calculating new length. */
		*new_len = new_insn - new_prog;
		return 0;
	}

	pass++;
	if (new_flen != new_insn - new_prog) {
		new_flen = new_insn - new_prog;
		if (pass > 2)
			goto err;
		goto do_pass;
	}

	kfree(addrs);
	BUG_ON(*new_len != new_flen);
	return 0;
err:
	kfree(addrs);
	return -EINVAL;
}

/* Security:
 *
 * As we dont want to clear mem[] array for each packet going through
 * __bpf_prog_run(), we check that filter loaded by user never try to read
 * a cell if not previously written, and we check all branches to be sure
 * a malicious user doesn't try to abuse us.
 */
static int check_load_and_stores(const struct sock_filter *filter, int flen)
{
	u16 *masks, memvalid = 0; /* One bit per cell, 16 cells */
	int pc, ret = 0;

	BUILD_BUG_ON(BPF_MEMWORDS > 16);

	masks = kmalloc_array(flen, sizeof(*masks), GFP_KERNEL);
	if (!masks)
		return -ENOMEM;

	memset(masks, 0xff, flen * sizeof(*masks));

	for (pc = 0; pc < flen; pc++) {
		memvalid &= masks[pc];

		switch (filter[pc].code) {
		case BPF_ST:
		case BPF_STX:
			memvalid |= (1 << filter[pc].k);
			break;
		case BPF_LD | BPF_MEM:
		case BPF_LDX | BPF_MEM:
			if (!(memvalid & (1 << filter[pc].k))) {
				ret = -EINVAL;
				goto error;
			}
			break;
		case BPF_JMP | BPF_JA:
			/* A jump must set masks on target */
			masks[pc + 1 + filter[pc].k] &= memvalid;
			memvalid = ~0;
			break;
		case BPF_JMP | BPF_JEQ | BPF_K:
		case BPF_JMP | BPF_JEQ | BPF_X:
		case BPF_JMP | BPF_JGE | BPF_K:
		case BPF_JMP | BPF_JGE | BPF_X:
		case BPF_JMP | BPF_JGT | BPF_K:
		case BPF_JMP | BPF_JGT | BPF_X:
		case BPF_JMP | BPF_JSET | BPF_K:
		case BPF_JMP | BPF_JSET | BPF_X:
			/* A jump must set masks on targets */
			masks[pc + 1 + filter[pc].jt] &= memvalid;
			masks[pc + 1 + filter[pc].jf] &= memvalid;
			memvalid = ~0;
			break;
		}
	}
error:
	kfree(masks);
	return ret;
}

static bool chk_code_allowed(u16 code_to_probe)
{
	static const bool codes[] = {
		/* 32 bit ALU operations */
		[BPF_ALU | BPF_ADD | BPF_K] = true,
		[BPF_ALU | BPF_ADD | BPF_X] = true,
		[BPF_ALU | BPF_SUB | BPF_K] = true,
		[BPF_ALU | BPF_SUB | BPF_X] = true,
		[BPF_ALU | BPF_MUL | BPF_K] = true,
		[BPF_ALU | BPF_MUL | BPF_X] = true,
		[BPF_ALU | BPF_DIV | BPF_K] = true,
		[BPF_ALU | BPF_DIV | BPF_X] = true,
		[BPF_ALU | BPF_MOD | BPF_K] = true,
		[BPF_ALU | BPF_MOD | BPF_X] = true,
		[BPF_ALU | BPF_AND | BPF_K] = true,
		[BPF_ALU | BPF_AND | BPF_X] = true,
		[BPF_ALU | BPF_OR | BPF_K] = true,
		[BPF_ALU | BPF_OR | BPF_X] = true,
		[BPF_ALU | BPF_XOR | BPF_K] = true,
		[BPF_ALU | BPF_XOR | BPF_X] = true,
		[BPF_ALU | BPF_LSH | BPF_K] = true,
		[BPF_ALU | BPF_LSH | BPF_X] = true,
		[BPF_ALU | BPF_RSH | BPF_K] = true,
		[BPF_ALU | BPF_RSH | BPF_X] = true,
		[BPF_ALU | BPF_NEG] = true,
		/* Load instructions */
		[BPF_LD | BPF_W | BPF_ABS] = true,
		[BPF_LD | BPF_H | BPF_ABS] = true,
		[BPF_LD | BPF_B | BPF_ABS] = true,
		[BPF_LD | BPF_W | BPF_LEN] = true,
		[BPF_LD | BPF_W | BPF_IND] = true,
		[BPF_LD | BPF_H | BPF_IND] = true,
		[BPF_LD | BPF_B | BPF_IND] = true,
		[BPF_LD | BPF_IMM] = true,
		[BPF_LD | BPF_MEM] = true,
		[BPF_LDX | BPF_W | BPF_LEN] = true,
		[BPF_LDX | BPF_B | BPF_MSH] = true,
		[BPF_LDX | BPF_IMM] = true,
		[BPF_LDX | BPF_MEM] = true,
		/* Store instructions */
		[BPF_ST] = true,
		[BPF_STX] = true,
		/* Misc instructions */
		[BPF_MISC | BPF_TAX] = true,
		[BPF_MISC | BPF_TXA] = true,
		/* Return instructions */
		[BPF_RET | BPF_K] = true,
		[BPF_RET | BPF_A] = true,
		/* Jump instructions */
		[BPF_JMP | BPF_JA] = true,
		[BPF_JMP | BPF_JEQ | BPF_K] = true,
		[BPF_JMP | BPF_JEQ | BPF_X] = true,
		[BPF_JMP | BPF_JGE | BPF_K] = true,
		[BPF_JMP | BPF_JGE | BPF_X] = true,
		[BPF_JMP | BPF_JGT | BPF_K] = true,
		[BPF_JMP | BPF_JGT | BPF_X] = true,
		[BPF_JMP | BPF_JSET | BPF_K] = true,
		[BPF_JMP | BPF_JSET | BPF_X] = true,
	};

	if (code_to_probe >= ARRAY_SIZE(codes))
		return false;

	return codes[code_to_probe];
}

static bool bpf_check_basics_ok(const struct sock_filter *filter,
				unsigned int flen)
{
	if (filter == NULL)
		return false;
	if (flen == 0 || flen > BPF_MAXINSNS)
		return false;

	return true;
}

/**
 *	bpf_check_classic - verify socket filter code
 *	@filter: filter to verify
 *	@flen: length of filter
 *
 * Check the user's filter code. If we let some ugly
 * filter code slip through kaboom! The filter must contain
 * no references or jumps that are out of range, no illegal
 * instructions, and must end with a RET instruction.
 *
 * All jumps are forward as they are not signed.
 *
 * Returns 0 if the rule set is legal or -EINVAL if not.
 */
static int bpf_check_classic(const struct sock_filter *filter,
			     unsigned int flen)
{
	bool anc_found;
	int pc;

	/* Check the filter code now */
	for (pc = 0; pc < flen; pc++) {
		const struct sock_filter *ftest = &filter[pc];

		/* May we actually operate on this code? */
		if (!chk_code_allowed(ftest->code))
			return -EINVAL;

		/* Some instructions need special checks */
		switch (ftest->code) {
		case BPF_ALU | BPF_DIV | BPF_K:
		case BPF_ALU | BPF_MOD | BPF_K:
			/* Check for division by zero */
			if (ftest->k == 0)
				return -EINVAL;
			break;
		case BPF_ALU | BPF_LSH | BPF_K:
		case BPF_ALU | BPF_RSH | BPF_K:
			if (ftest->k >= 32)
				return -EINVAL;
			break;
		case BPF_LD | BPF_MEM:
		case BPF_LDX | BPF_MEM:
		case BPF_ST:
		case BPF_STX:
			/* Check for invalid memory addresses */
			if (ftest->k >= BPF_MEMWORDS)
				return -EINVAL;
			break;
		case BPF_JMP | BPF_JA:
			/* Note, the large ftest->k might cause loops.
			 * Compare this with conditional jumps below,
			 * where offsets are limited. --ANK (981016)
			 */
			if (ftest->k >= (unsigned int)(flen - pc - 1))
				return -EINVAL;
			break;
		case BPF_JMP | BPF_JEQ | BPF_K:
		case BPF_JMP | BPF_JEQ | BPF_X:
		case BPF_JMP | BPF_JGE | BPF_K:
		case BPF_JMP | BPF_JGE | BPF_X:
		case BPF_JMP | BPF_JGT | BPF_K:
		case BPF_JMP | BPF_JGT | BPF_X:
		case BPF_JMP | BPF_JSET | BPF_K:
		case BPF_JMP | BPF_JSET | BPF_X:
			/* Both conditionals must be safe */
			if (pc + ftest->jt + 1 >= flen ||
			    pc + ftest->jf + 1 >= flen)
				return -EINVAL;
			break;
		case BPF_LD | BPF_W | BPF_ABS:
		case BPF_LD | BPF_H | BPF_ABS:
		case BPF_LD | BPF_B | BPF_ABS:
			anc_found = false;
			if (bpf_anc_helper(ftest) & BPF_ANC)
				anc_found = true;
			/* Ancillary operation unknown or unsupported */
			if (anc_found == false && ftest->k >= SKF_AD_OFF)
				return -EINVAL;
		}
	}

	/* Last instruction must be a RET code */
	switch (filter[flen - 1].code) {
	case BPF_RET | BPF_K:
	case BPF_RET | BPF_A:
		return check_load_and_stores(filter, flen);
	}

	return -EINVAL;
}

static int bpf_prog_store_orig_filter(struct bpf_prog *fp,
				      const struct sock_fprog *fprog)
{
	unsigned int fsize = bpf_classic_proglen(fprog);
	struct sock_fprog_kern *fkprog;

	fp->orig_prog = kmalloc(sizeof(*fkprog), GFP_KERNEL);
	if (!fp->orig_prog)
		return -ENOMEM;

	fkprog = fp->orig_prog;
	fkprog->len = fprog->len;

	fkprog->filter = kmemdup(fp->insns, fsize,
				 GFP_KERNEL | __GFP_NOWARN);
	if (!fkprog->filter) {
		kfree(fp->orig_prog);
		return -ENOMEM;
	}

	return 0;
}

static void bpf_release_orig_filter(struct bpf_prog *fp)
{
	struct sock_fprog_kern *fprog = fp->orig_prog;

	if (fprog) {
		kfree(fprog->filter);
		kfree(fprog);
	}
}

static void __bpf_prog_release(struct bpf_prog *prog)
{
	if (prog->type == BPF_PROG_TYPE_SOCKET_FILTER) {
		bpf_prog_put(prog);
	} else {
		bpf_release_orig_filter(prog);
		bpf_prog_free(prog);
	}
}

static void __sk_filter_release(struct sk_filter *fp)
{
	__bpf_prog_release(fp->prog);
	kfree(fp);
}

/**
 * 	sk_filter_release_rcu - Release a socket filter by rcu_head
 *	@rcu: rcu_head that contains the sk_filter to free
 */
static void sk_filter_release_rcu(struct rcu_head *rcu)
{
	struct sk_filter *fp = container_of(rcu, struct sk_filter, rcu);

	__sk_filter_release(fp);
}

/**
 *	sk_filter_release - release a socket filter
 *	@fp: filter to remove
 *
 *	Remove a filter from a socket and release its resources.
 */
static void sk_filter_release(struct sk_filter *fp)
{
	if (refcount_dec_and_test(&fp->refcnt))
		call_rcu(&fp->rcu, sk_filter_release_rcu);
}

void sk_filter_uncharge(struct sock *sk, struct sk_filter *fp)
{
	u32 filter_size = bpf_prog_size(fp->prog->len);

	atomic_sub(filter_size, &sk->sk_omem_alloc);
	sk_filter_release(fp);
}

/* try to charge the socket memory if there is space available
 * return true on success
 */
static bool __sk_filter_charge(struct sock *sk, struct sk_filter *fp)
{
	u32 filter_size = bpf_prog_size(fp->prog->len);

	/* same check as in sock_kmalloc() */
	if (filter_size <= sysctl_optmem_max &&
	    atomic_read(&sk->sk_omem_alloc) + filter_size < sysctl_optmem_max) {
		atomic_add(filter_size, &sk->sk_omem_alloc);
		return true;
	}
	return false;
}

bool sk_filter_charge(struct sock *sk, struct sk_filter *fp)
{
	bool ret = __sk_filter_charge(sk, fp);
	if (ret)
		refcount_inc(&fp->refcnt);
	return ret;
}

static struct bpf_prog *bpf_migrate_filter(struct bpf_prog *fp)
{
	struct sock_filter *old_prog;
	struct bpf_prog *old_fp;
	int err, new_len, old_len = fp->len;

	/* We are free to overwrite insns et al right here as it
	 * won't be used at this point in time anymore internally
	 * after the migration to the internal BPF instruction
	 * representation.
	 */
	BUILD_BUG_ON(sizeof(struct sock_filter) !=
		     sizeof(struct bpf_insn));

	/* Conversion cannot happen on overlapping memory areas,
	 * so we need to keep the user BPF around until the 2nd
	 * pass. At this time, the user BPF is stored in fp->insns.
	 */
	old_prog = kmemdup(fp->insns, old_len * sizeof(struct sock_filter),
			   GFP_KERNEL | __GFP_NOWARN);
	if (!old_prog) {
		err = -ENOMEM;
		goto out_err;
	}

	/* 1st pass: calculate the new program length. */
	err = bpf_convert_filter(old_prog, old_len, NULL, &new_len);
	if (err)
		goto out_err_free;

	/* Expand fp for appending the new filter representation. */
	old_fp = fp;
	fp = bpf_prog_realloc(old_fp, bpf_prog_size(new_len), 0);
	if (!fp) {
		/* The old_fp is still around in case we couldn't
		 * allocate new memory, so uncharge on that one.
		 */
		fp = old_fp;
		err = -ENOMEM;
		goto out_err_free;
	}

	fp->len = new_len;

	/* 2nd pass: remap sock_filter insns into bpf_insn insns. */
	err = bpf_convert_filter(old_prog, old_len, fp->insnsi, &new_len);
	if (err)
		/* 2nd bpf_convert_filter() can fail only if it fails
		 * to allocate memory, remapping must succeed. Note,
		 * that at this time old_fp has already been released
		 * by krealloc().
		 */
		goto out_err_free;

	/* We are guaranteed to never error here with cBPF to eBPF
	 * transitions, since there's no issue with type compatibility
	 * checks on program arrays.
	 */
	fp = bpf_prog_select_runtime(fp, &err);

	kfree(old_prog);
	return fp;

out_err_free:
	kfree(old_prog);
out_err:
	__bpf_prog_release(fp);
	return ERR_PTR(err);
}

static struct bpf_prog *bpf_prepare_filter(struct bpf_prog *fp,
					   bpf_aux_classic_check_t trans)
{
	int err;

	fp->bpf_func = NULL;
	fp->jited = 0;

	err = bpf_check_classic(fp->insns, fp->len);
	if (err) {
		__bpf_prog_release(fp);
		return ERR_PTR(err);
	}

	/* There might be additional checks and transformations
	 * needed on classic filters, f.e. in case of seccomp.
	 */
	if (trans) {
		err = trans(fp->insns, fp->len);
		if (err) {
			__bpf_prog_release(fp);
			return ERR_PTR(err);
		}
	}

	/* Probe if we can JIT compile the filter and if so, do
	 * the compilation of the filter.
	 */
	bpf_jit_compile(fp);

	/* JIT compiler couldn't process this filter, so do the
	 * internal BPF translation for the optimized interpreter.
	 */
	if (!fp->jited)
		fp = bpf_migrate_filter(fp);

	return fp;
}

/**
 *	bpf_prog_create - create an unattached filter
 *	@pfp: the unattached filter that is created
 *	@fprog: the filter program
 *
 * Create a filter independent of any socket. We first run some
 * sanity checks on it to make sure it does not explode on us later.
 * If an error occurs or there is insufficient memory for the filter
 * a negative errno code is returned. On success the return is zero.
 */
int bpf_prog_create(struct bpf_prog **pfp, struct sock_fprog_kern *fprog)
{
	unsigned int fsize = bpf_classic_proglen(fprog);
	struct bpf_prog *fp;

	/* Make sure new filter is there and in the right amounts. */
	if (!bpf_check_basics_ok(fprog->filter, fprog->len))
		return -EINVAL;

	fp = bpf_prog_alloc(bpf_prog_size(fprog->len), 0);
	if (!fp)
		return -ENOMEM;

	memcpy(fp->insns, fprog->filter, fsize);

	fp->len = fprog->len;
	/* Since unattached filters are not copied back to user
	 * space through sk_get_filter(), we do not need to hold
	 * a copy here, and can spare us the work.
	 */
	fp->orig_prog = NULL;

	/* bpf_prepare_filter() already takes care of freeing
	 * memory in case something goes wrong.
	 */
	fp = bpf_prepare_filter(fp, NULL);
	if (IS_ERR(fp))
		return PTR_ERR(fp);

	*pfp = fp;
	return 0;
}
EXPORT_SYMBOL_GPL(bpf_prog_create);

/**
 *	bpf_prog_create_from_user - create an unattached filter from user buffer
 *	@pfp: the unattached filter that is created
 *	@fprog: the filter program
 *	@trans: post-classic verifier transformation handler
 *	@save_orig: save classic BPF program
 *
 * This function effectively does the same as bpf_prog_create(), only
 * that it builds up its insns buffer from user space provided buffer.
 * It also allows for passing a bpf_aux_classic_check_t handler.
 */
int bpf_prog_create_from_user(struct bpf_prog **pfp, struct sock_fprog *fprog,
			      bpf_aux_classic_check_t trans, bool save_orig)
{
	unsigned int fsize = bpf_classic_proglen(fprog);
	struct bpf_prog *fp;
	int err;

	/* Make sure new filter is there and in the right amounts. */
	if (!bpf_check_basics_ok(fprog->filter, fprog->len))
		return -EINVAL;

	fp = bpf_prog_alloc(bpf_prog_size(fprog->len), 0);
	if (!fp)
		return -ENOMEM;

	if (copy_from_user(fp->insns, fprog->filter, fsize)) {
		__bpf_prog_free(fp);
		return -EFAULT;
	}

	fp->len = fprog->len;
	fp->orig_prog = NULL;

	if (save_orig) {
		err = bpf_prog_store_orig_filter(fp, fprog);
		if (err) {
			__bpf_prog_free(fp);
			return -ENOMEM;
		}
	}

	/* bpf_prepare_filter() already takes care of freeing
	 * memory in case something goes wrong.
	 */
	fp = bpf_prepare_filter(fp, trans);
	if (IS_ERR(fp))
		return PTR_ERR(fp);

	*pfp = fp;
	return 0;
}
EXPORT_SYMBOL_GPL(bpf_prog_create_from_user);

void bpf_prog_destroy(struct bpf_prog *fp)
{
	__bpf_prog_release(fp);
}
EXPORT_SYMBOL_GPL(bpf_prog_destroy);

static int __sk_attach_prog(struct bpf_prog *prog, struct sock *sk)
{
	struct sk_filter *fp, *old_fp;

	fp = kmalloc(sizeof(*fp), GFP_KERNEL);
	if (!fp)
		return -ENOMEM;

	fp->prog = prog;

	if (!__sk_filter_charge(sk, fp)) {
		kfree(fp);
		return -ENOMEM;
	}
	refcount_set(&fp->refcnt, 1);

	old_fp = rcu_dereference_protected(sk->sk_filter,
					   lockdep_sock_is_held(sk));
	rcu_assign_pointer(sk->sk_filter, fp);

	if (old_fp)
		sk_filter_uncharge(sk, old_fp);

	return 0;
}

static int __reuseport_attach_prog(struct bpf_prog *prog, struct sock *sk)
{
	struct bpf_prog *old_prog;
	int err;

	if (bpf_prog_size(prog->len) > sysctl_optmem_max)
		return -ENOMEM;

	if (sk_unhashed(sk) && sk->sk_reuseport) {
		err = reuseport_alloc(sk);
		if (err)
			return err;
	} else if (!rcu_access_pointer(sk->sk_reuseport_cb)) {
		/* The socket wasn't bound with SO_REUSEPORT */
		return -EINVAL;
	}

	old_prog = reuseport_attach_prog(sk, prog);
	if (old_prog)
		bpf_prog_destroy(old_prog);

	return 0;
}

static
struct bpf_prog *__get_filter(struct sock_fprog *fprog, struct sock *sk)
{
	unsigned int fsize = bpf_classic_proglen(fprog);
	struct bpf_prog *prog;
	int err;

	if (sock_flag(sk, SOCK_FILTER_LOCKED))
		return ERR_PTR(-EPERM);

	/* Make sure new filter is there and in the right amounts. */
	if (!bpf_check_basics_ok(fprog->filter, fprog->len))
		return ERR_PTR(-EINVAL);

	prog = bpf_prog_alloc(bpf_prog_size(fprog->len), 0);
	if (!prog)
		return ERR_PTR(-ENOMEM);

	if (copy_from_user(prog->insns, fprog->filter, fsize)) {
		__bpf_prog_free(prog);
		return ERR_PTR(-EFAULT);
	}

	prog->len = fprog->len;

	err = bpf_prog_store_orig_filter(prog, fprog);
	if (err) {
		__bpf_prog_free(prog);
		return ERR_PTR(-ENOMEM);
	}

	/* bpf_prepare_filter() already takes care of freeing
	 * memory in case something goes wrong.
	 */
	return bpf_prepare_filter(prog, NULL);
}

/**
 *	sk_attach_filter - attach a socket filter
 *	@fprog: the filter program
 *	@sk: the socket to use
 *
 * Attach the user's filter code. We first run some sanity checks on
 * it to make sure it does not explode on us later. If an error
 * occurs or there is insufficient memory for the filter a negative
 * errno code is returned. On success the return is zero.
 */
int sk_attach_filter(struct sock_fprog *fprog, struct sock *sk)
{
	struct bpf_prog *prog = __get_filter(fprog, sk);
	int err;

	if (IS_ERR(prog))
		return PTR_ERR(prog);

	err = __sk_attach_prog(prog, sk);
	if (err < 0) {
		__bpf_prog_release(prog);
		return err;
	}

	return 0;
}
EXPORT_SYMBOL_GPL(sk_attach_filter);

int sk_reuseport_attach_filter(struct sock_fprog *fprog, struct sock *sk)
{
	struct bpf_prog *prog = __get_filter(fprog, sk);
	int err;

	if (IS_ERR(prog))
		return PTR_ERR(prog);

	err = __reuseport_attach_prog(prog, sk);
	if (err < 0) {
		__bpf_prog_release(prog);
		return err;
	}

	return 0;
}

static struct bpf_prog *__get_bpf(u32 ufd, struct sock *sk)
{
	if (sock_flag(sk, SOCK_FILTER_LOCKED))
		return ERR_PTR(-EPERM);

	return bpf_prog_get_type(ufd, BPF_PROG_TYPE_SOCKET_FILTER);
}

int sk_attach_bpf(u32 ufd, struct sock *sk)
{
	struct bpf_prog *prog = __get_bpf(ufd, sk);
	int err;

	if (IS_ERR(prog))
		return PTR_ERR(prog);

	err = __sk_attach_prog(prog, sk);
	if (err < 0) {
		bpf_prog_put(prog);
		return err;
	}

	return 0;
}

int sk_reuseport_attach_bpf(u32 ufd, struct sock *sk)
{
	struct bpf_prog *prog = __get_bpf(ufd, sk);
	int err;

	if (IS_ERR(prog))
		return PTR_ERR(prog);

	err = __reuseport_attach_prog(prog, sk);
	if (err < 0) {
		bpf_prog_put(prog);
		return err;
	}

	return 0;
}

struct bpf_scratchpad {
	union {
		__be32 diff[MAX_BPF_STACK / sizeof(__be32)];
		u8     buff[MAX_BPF_STACK];
	};
};

static DEFINE_PER_CPU(struct bpf_scratchpad, bpf_sp);

static inline int __bpf_try_make_writable(struct sk_buff *skb,
					  unsigned int write_len)
{
	return skb_ensure_writable(skb, write_len);
}

static inline int bpf_try_make_writable(struct sk_buff *skb,
					unsigned int write_len)
{
	int err = __bpf_try_make_writable(skb, write_len);

	bpf_compute_data_end(skb);
	return err;
}

static int bpf_try_make_head_writable(struct sk_buff *skb)
{
	return bpf_try_make_writable(skb, skb_headlen(skb));
}

static inline void bpf_push_mac_rcsum(struct sk_buff *skb)
{
	if (skb_at_tc_ingress(skb))
		skb_postpush_rcsum(skb, skb_mac_header(skb), skb->mac_len);
}

static inline void bpf_pull_mac_rcsum(struct sk_buff *skb)
{
	if (skb_at_tc_ingress(skb))
		skb_postpull_rcsum(skb, skb_mac_header(skb), skb->mac_len);
}

BPF_CALL_5(bpf_skb_store_bytes, struct sk_buff *, skb, u32, offset,
	   const void *, from, u32, len, u64, flags)
{
	void *ptr;

	if (unlikely(flags & ~(BPF_F_RECOMPUTE_CSUM | BPF_F_INVALIDATE_HASH)))
		return -EINVAL;
	if (unlikely(offset > 0xffff))
		return -EFAULT;
	if (unlikely(bpf_try_make_writable(skb, offset + len)))
		return -EFAULT;

	ptr = skb->data + offset;
	if (flags & BPF_F_RECOMPUTE_CSUM)
		__skb_postpull_rcsum(skb, ptr, len, offset);

	memcpy(ptr, from, len);

	if (flags & BPF_F_RECOMPUTE_CSUM)
		__skb_postpush_rcsum(skb, ptr, len, offset);
	if (flags & BPF_F_INVALIDATE_HASH)
		skb_clear_hash(skb);

	return 0;
}

static const struct bpf_func_proto bpf_skb_store_bytes_proto = {
	.func		= bpf_skb_store_bytes,
	.gpl_only	= false,
	.ret_type	= RET_INTEGER,
	.arg1_type	= ARG_PTR_TO_CTX,
	.arg2_type	= ARG_ANYTHING,
	.arg3_type	= ARG_PTR_TO_MEM,
	.arg4_type	= ARG_CONST_SIZE,
	.arg5_type	= ARG_ANYTHING,
};

BPF_CALL_4(bpf_skb_load_bytes, const struct sk_buff *, skb, u32, offset,
	   void *, to, u32, len)
{
	void *ptr;

	if (unlikely(offset > 0xffff))
		goto err_clear;

	ptr = skb_header_pointer(skb, offset, len, to);
	if (unlikely(!ptr))
		goto err_clear;
	if (ptr != to)
		memcpy(to, ptr, len);

	return 0;
err_clear:
	memset(to, 0, len);
	return -EFAULT;
}

static const struct bpf_func_proto bpf_skb_load_bytes_proto = {
	.func		= bpf_skb_load_bytes,
	.gpl_only	= false,
	.ret_type	= RET_INTEGER,
	.arg1_type	= ARG_PTR_TO_CTX,
	.arg2_type	= ARG_ANYTHING,
	.arg3_type	= ARG_PTR_TO_UNINIT_MEM,
	.arg4_type	= ARG_CONST_SIZE,
};

BPF_CALL_2(bpf_skb_pull_data, struct sk_buff *, skb, u32, len)
{
	/* Idea is the following: should the needed direct read/write
	 * test fail during runtime, we can pull in more data and redo
	 * again, since implicitly, we invalidate previous checks here.
	 *
	 * Or, since we know how much we need to make read/writeable,
	 * this can be done once at the program beginning for direct
	 * access case. By this we overcome limitations of only current
	 * headroom being accessible.
	 */
	return bpf_try_make_writable(skb, len ? : skb_headlen(skb));
}

static const struct bpf_func_proto bpf_skb_pull_data_proto = {
	.func		= bpf_skb_pull_data,
	.gpl_only	= false,
	.ret_type	= RET_INTEGER,
	.arg1_type	= ARG_PTR_TO_CTX,
	.arg2_type	= ARG_ANYTHING,
};

BPF_CALL_5(bpf_l3_csum_replace, struct sk_buff *, skb, u32, offset,
	   u64, from, u64, to, u64, flags)
{
	__sum16 *ptr;

	if (unlikely(flags & ~(BPF_F_HDR_FIELD_MASK)))
		return -EINVAL;
	if (unlikely(offset > 0xffff || offset & 1))
		return -EFAULT;
	if (unlikely(bpf_try_make_writable(skb, offset + sizeof(*ptr))))
		return -EFAULT;

	ptr = (__sum16 *)(skb->data + offset);
	switch (flags & BPF_F_HDR_FIELD_MASK) {
	case 0:
		if (unlikely(from != 0))
			return -EINVAL;

		csum_replace_by_diff(ptr, to);
		break;
	case 2:
		csum_replace2(ptr, from, to);
		break;
	case 4:
		csum_replace4(ptr, from, to);
		break;
	default:
		return -EINVAL;
	}

	return 0;
}

static const struct bpf_func_proto bpf_l3_csum_replace_proto = {
	.func		= bpf_l3_csum_replace,
	.gpl_only	= false,
	.ret_type	= RET_INTEGER,
	.arg1_type	= ARG_PTR_TO_CTX,
	.arg2_type	= ARG_ANYTHING,
	.arg3_type	= ARG_ANYTHING,
	.arg4_type	= ARG_ANYTHING,
	.arg5_type	= ARG_ANYTHING,
};

BPF_CALL_5(bpf_l4_csum_replace, struct sk_buff *, skb, u32, offset,
	   u64, from, u64, to, u64, flags)
{
	bool is_pseudo = flags & BPF_F_PSEUDO_HDR;
	bool is_mmzero = flags & BPF_F_MARK_MANGLED_0;
	bool do_mforce = flags & BPF_F_MARK_ENFORCE;
	__sum16 *ptr;

	if (unlikely(flags & ~(BPF_F_MARK_MANGLED_0 | BPF_F_MARK_ENFORCE |
			       BPF_F_PSEUDO_HDR | BPF_F_HDR_FIELD_MASK)))
		return -EINVAL;
	if (unlikely(offset > 0xffff || offset & 1))
		return -EFAULT;
	if (unlikely(bpf_try_make_writable(skb, offset + sizeof(*ptr))))
		return -EFAULT;

	ptr = (__sum16 *)(skb->data + offset);
	if (is_mmzero && !do_mforce && !*ptr)
		return 0;

	switch (flags & BPF_F_HDR_FIELD_MASK) {
	case 0:
		if (unlikely(from != 0))
			return -EINVAL;

		inet_proto_csum_replace_by_diff(ptr, skb, to, is_pseudo);
		break;
	case 2:
		inet_proto_csum_replace2(ptr, skb, from, to, is_pseudo);
		break;
	case 4:
		inet_proto_csum_replace4(ptr, skb, from, to, is_pseudo);
		break;
	default:
		return -EINVAL;
	}

	if (is_mmzero && !*ptr)
		*ptr = CSUM_MANGLED_0;
	return 0;
}

static const struct bpf_func_proto bpf_l4_csum_replace_proto = {
	.func		= bpf_l4_csum_replace,
	.gpl_only	= false,
	.ret_type	= RET_INTEGER,
	.arg1_type	= ARG_PTR_TO_CTX,
	.arg2_type	= ARG_ANYTHING,
	.arg3_type	= ARG_ANYTHING,
	.arg4_type	= ARG_ANYTHING,
	.arg5_type	= ARG_ANYTHING,
};

BPF_CALL_5(bpf_csum_diff, __be32 *, from, u32, from_size,
	   __be32 *, to, u32, to_size, __wsum, seed)
{
	struct bpf_scratchpad *sp = this_cpu_ptr(&bpf_sp);
	u32 diff_size = from_size + to_size;
	int i, j = 0;

	/* This is quite flexible, some examples:
	 *
	 * from_size == 0, to_size > 0,  seed := csum --> pushing data
	 * from_size > 0,  to_size == 0, seed := csum --> pulling data
	 * from_size > 0,  to_size > 0,  seed := 0    --> diffing data
	 *
	 * Even for diffing, from_size and to_size don't need to be equal.
	 */
	if (unlikely(((from_size | to_size) & (sizeof(__be32) - 1)) ||
		     diff_size > sizeof(sp->diff)))
		return -EINVAL;

	for (i = 0; i < from_size / sizeof(__be32); i++, j++)
		sp->diff[j] = ~from[i];
	for (i = 0; i <   to_size / sizeof(__be32); i++, j++)
		sp->diff[j] = to[i];

	return csum_partial(sp->diff, diff_size, seed);
}

static const struct bpf_func_proto bpf_csum_diff_proto = {
	.func		= bpf_csum_diff,
	.gpl_only	= false,
	.pkt_access	= true,
	.ret_type	= RET_INTEGER,
	.arg1_type	= ARG_PTR_TO_MEM,
	.arg2_type	= ARG_CONST_SIZE_OR_ZERO,
	.arg3_type	= ARG_PTR_TO_MEM,
	.arg4_type	= ARG_CONST_SIZE_OR_ZERO,
	.arg5_type	= ARG_ANYTHING,
};

BPF_CALL_2(bpf_csum_update, struct sk_buff *, skb, __wsum, csum)
{
	/* The interface is to be used in combination with bpf_csum_diff()
	 * for direct packet writes. csum rotation for alignment as well
	 * as emulating csum_sub() can be done from the eBPF program.
	 */
	if (skb->ip_summed == CHECKSUM_COMPLETE)
		return (skb->csum = csum_add(skb->csum, csum));

	return -ENOTSUPP;
}

static const struct bpf_func_proto bpf_csum_update_proto = {
	.func		= bpf_csum_update,
	.gpl_only	= false,
	.ret_type	= RET_INTEGER,
	.arg1_type	= ARG_PTR_TO_CTX,
	.arg2_type	= ARG_ANYTHING,
};

static inline int __bpf_rx_skb(struct net_device *dev, struct sk_buff *skb)
{
	return dev_forward_skb(dev, skb);
}

static inline int __bpf_rx_skb_no_mac(struct net_device *dev,
				      struct sk_buff *skb)
{
	int ret = ____dev_forward_skb(dev, skb);

	if (likely(!ret)) {
		skb->dev = dev;
		ret = netif_rx(skb);
	}

	return ret;
}

static inline int __bpf_tx_skb(struct net_device *dev, struct sk_buff *skb)
{
	int ret;

	if (unlikely(__this_cpu_read(xmit_recursion) > XMIT_RECURSION_LIMIT)) {
		net_crit_ratelimited("bpf: recursion limit reached on datapath, buggy bpf program?\n");
		kfree_skb(skb);
		return -ENETDOWN;
	}

	skb->dev = dev;

	__this_cpu_inc(xmit_recursion);
	ret = dev_queue_xmit(skb);
	__this_cpu_dec(xmit_recursion);

	return ret;
}

static int __bpf_redirect_no_mac(struct sk_buff *skb, struct net_device *dev,
				 u32 flags)
{
	/* skb->mac_len is not set on normal egress */
	unsigned int mlen = skb->network_header - skb->mac_header;

	__skb_pull(skb, mlen);

	/* At ingress, the mac header has already been pulled once.
	 * At egress, skb_pospull_rcsum has to be done in case that
	 * the skb is originated from ingress (i.e. a forwarded skb)
	 * to ensure that rcsum starts at net header.
	 */
	if (!skb_at_tc_ingress(skb))
		skb_postpull_rcsum(skb, skb_mac_header(skb), mlen);
	skb_pop_mac_header(skb);
	skb_reset_mac_len(skb);
	return flags & BPF_F_INGRESS ?
	       __bpf_rx_skb_no_mac(dev, skb) : __bpf_tx_skb(dev, skb);
}

static int __bpf_redirect_common(struct sk_buff *skb, struct net_device *dev,
				 u32 flags)
{
	/* Verify that a link layer header is carried */
	if (unlikely(skb->mac_header >= skb->network_header)) {
		kfree_skb(skb);
		return -ERANGE;
	}

	bpf_push_mac_rcsum(skb);
	return flags & BPF_F_INGRESS ?
	       __bpf_rx_skb(dev, skb) : __bpf_tx_skb(dev, skb);
}

static int __bpf_redirect(struct sk_buff *skb, struct net_device *dev,
			  u32 flags)
{
	if (dev_is_mac_header_xmit(dev))
		return __bpf_redirect_common(skb, dev, flags);
	else
		return __bpf_redirect_no_mac(skb, dev, flags);
}

BPF_CALL_3(bpf_clone_redirect, struct sk_buff *, skb, u32, ifindex, u64, flags)
{
	struct net_device *dev;
	struct sk_buff *clone;
	int ret;

	if (unlikely(flags & ~(BPF_F_INGRESS)))
		return -EINVAL;

	dev = dev_get_by_index_rcu(dev_net(skb->dev), ifindex);
	if (unlikely(!dev))
		return -EINVAL;

	clone = skb_clone(skb, GFP_ATOMIC);
	if (unlikely(!clone))
		return -ENOMEM;

	/* For direct write, we need to keep the invariant that the skbs
	 * we're dealing with need to be uncloned. Should uncloning fail
	 * here, we need to free the just generated clone to unclone once
	 * again.
	 */
	ret = bpf_try_make_head_writable(skb);
	if (unlikely(ret)) {
		kfree_skb(clone);
		return -ENOMEM;
	}

	return __bpf_redirect(clone, dev, flags);
}

static const struct bpf_func_proto bpf_clone_redirect_proto = {
	.func           = bpf_clone_redirect,
	.gpl_only       = false,
	.ret_type       = RET_INTEGER,
	.arg1_type      = ARG_PTR_TO_CTX,
	.arg2_type      = ARG_ANYTHING,
	.arg3_type      = ARG_ANYTHING,
};

struct redirect_info {
	u32 ifindex;
	u32 flags;
};

static DEFINE_PER_CPU(struct redirect_info, redirect_info);

BPF_CALL_2(bpf_redirect, u32, ifindex, u64, flags)
{
	struct redirect_info *ri = this_cpu_ptr(&redirect_info);

	if (unlikely(flags & ~(BPF_F_INGRESS)))
		return TC_ACT_SHOT;

	ri->ifindex = ifindex;
	ri->flags = flags;

	return TC_ACT_REDIRECT;
}

int skb_do_redirect(struct sk_buff *skb)
{
	struct redirect_info *ri = this_cpu_ptr(&redirect_info);
	struct net_device *dev;

	dev = dev_get_by_index_rcu(dev_net(skb->dev), ri->ifindex);
	ri->ifindex = 0;
	if (unlikely(!dev)) {
		kfree_skb(skb);
		return -EINVAL;
	}

	return __bpf_redirect(skb, dev, ri->flags);
}

static const struct bpf_func_proto bpf_redirect_proto = {
	.func           = bpf_redirect,
	.gpl_only       = false,
	.ret_type       = RET_INTEGER,
	.arg1_type      = ARG_ANYTHING,
	.arg2_type      = ARG_ANYTHING,
};

BPF_CALL_1(bpf_get_cgroup_classid, const struct sk_buff *, skb)
{
	return task_get_classid(skb);
}

static const struct bpf_func_proto bpf_get_cgroup_classid_proto = {
	.func           = bpf_get_cgroup_classid,
	.gpl_only       = false,
	.ret_type       = RET_INTEGER,
	.arg1_type      = ARG_PTR_TO_CTX,
};

BPF_CALL_1(bpf_get_route_realm, const struct sk_buff *, skb)
{
	return dst_tclassid(skb);
}

static const struct bpf_func_proto bpf_get_route_realm_proto = {
	.func           = bpf_get_route_realm,
	.gpl_only       = false,
	.ret_type       = RET_INTEGER,
	.arg1_type      = ARG_PTR_TO_CTX,
};

BPF_CALL_1(bpf_get_hash_recalc, struct sk_buff *, skb)
{
	/* If skb_clear_hash() was called due to mangling, we can
	 * trigger SW recalculation here. Later access to hash
	 * can then use the inline skb->hash via context directly
	 * instead of calling this helper again.
	 */
	return skb_get_hash(skb);
}

static const struct bpf_func_proto bpf_get_hash_recalc_proto = {
	.func		= bpf_get_hash_recalc,
	.gpl_only	= false,
	.ret_type	= RET_INTEGER,
	.arg1_type	= ARG_PTR_TO_CTX,
};

BPF_CALL_1(bpf_set_hash_invalid, struct sk_buff *, skb)
{
	/* After all direct packet write, this can be used once for
	 * triggering a lazy recalc on next skb_get_hash() invocation.
	 */
	skb_clear_hash(skb);
	return 0;
}

static const struct bpf_func_proto bpf_set_hash_invalid_proto = {
	.func		= bpf_set_hash_invalid,
	.gpl_only	= false,
	.ret_type	= RET_INTEGER,
	.arg1_type	= ARG_PTR_TO_CTX,
};

BPF_CALL_3(bpf_skb_vlan_push, struct sk_buff *, skb, __be16, vlan_proto,
	   u16, vlan_tci)
{
	int ret;

	if (unlikely(vlan_proto != htons(ETH_P_8021Q) &&
		     vlan_proto != htons(ETH_P_8021AD)))
		vlan_proto = htons(ETH_P_8021Q);

	bpf_push_mac_rcsum(skb);
	ret = skb_vlan_push(skb, vlan_proto, vlan_tci);
	bpf_pull_mac_rcsum(skb);

	bpf_compute_data_end(skb);
	return ret;
}

const struct bpf_func_proto bpf_skb_vlan_push_proto = {
	.func           = bpf_skb_vlan_push,
	.gpl_only       = false,
	.ret_type       = RET_INTEGER,
	.arg1_type      = ARG_PTR_TO_CTX,
	.arg2_type      = ARG_ANYTHING,
	.arg3_type      = ARG_ANYTHING,
};
EXPORT_SYMBOL_GPL(bpf_skb_vlan_push_proto);

BPF_CALL_1(bpf_skb_vlan_pop, struct sk_buff *, skb)
{
	int ret;

	bpf_push_mac_rcsum(skb);
	ret = skb_vlan_pop(skb);
	bpf_pull_mac_rcsum(skb);

	bpf_compute_data_end(skb);
	return ret;
}

const struct bpf_func_proto bpf_skb_vlan_pop_proto = {
	.func           = bpf_skb_vlan_pop,
	.gpl_only       = false,
	.ret_type       = RET_INTEGER,
	.arg1_type      = ARG_PTR_TO_CTX,
};
EXPORT_SYMBOL_GPL(bpf_skb_vlan_pop_proto);

static int bpf_skb_generic_push(struct sk_buff *skb, u32 off, u32 len)
{
	/* Caller already did skb_cow() with len as headroom,
	 * so no need to do it here.
	 */
	skb_push(skb, len);
	memmove(skb->data, skb->data + len, off);
	memset(skb->data + off, 0, len);

	/* No skb_postpush_rcsum(skb, skb->data + off, len)
	 * needed here as it does not change the skb->csum
	 * result for checksum complete when summing over
	 * zeroed blocks.
	 */
	return 0;
}

static int bpf_skb_generic_pop(struct sk_buff *skb, u32 off, u32 len)
{
	/* skb_ensure_writable() is not needed here, as we're
	 * already working on an uncloned skb.
	 */
	if (unlikely(!pskb_may_pull(skb, off + len)))
		return -ENOMEM;

	skb_postpull_rcsum(skb, skb->data + off, len);
	memmove(skb->data + len, skb->data, off);
	__skb_pull(skb, len);

	return 0;
}

static int bpf_skb_net_hdr_push(struct sk_buff *skb, u32 off, u32 len)
{
	bool trans_same = skb->transport_header == skb->network_header;
	int ret;

	/* There's no need for __skb_push()/__skb_pull() pair to
	 * get to the start of the mac header as we're guaranteed
	 * to always start from here under eBPF.
	 */
	ret = bpf_skb_generic_push(skb, off, len);
	if (likely(!ret)) {
		skb->mac_header -= len;
		skb->network_header -= len;
		if (trans_same)
			skb->transport_header = skb->network_header;
	}

	return ret;
}

static int bpf_skb_net_hdr_pop(struct sk_buff *skb, u32 off, u32 len)
{
	bool trans_same = skb->transport_header == skb->network_header;
	int ret;

	/* Same here, __skb_push()/__skb_pull() pair not needed. */
	ret = bpf_skb_generic_pop(skb, off, len);
	if (likely(!ret)) {
		skb->mac_header += len;
		skb->network_header += len;
		if (trans_same)
			skb->transport_header = skb->network_header;
	}

	return ret;
}

static int bpf_skb_proto_4_to_6(struct sk_buff *skb)
{
	const u32 len_diff = sizeof(struct ipv6hdr) - sizeof(struct iphdr);
	u32 off = skb->network_header - skb->mac_header;
	int ret;

	ret = skb_cow(skb, len_diff);
	if (unlikely(ret < 0))
		return ret;

	ret = bpf_skb_net_hdr_push(skb, off, len_diff);
	if (unlikely(ret < 0))
		return ret;

	if (skb_is_gso(skb)) {
		/* SKB_GSO_UDP stays as is. SKB_GSO_TCPV4 needs to
		 * be changed into SKB_GSO_TCPV6.
		 */
		if (skb_shinfo(skb)->gso_type & SKB_GSO_TCPV4) {
			skb_shinfo(skb)->gso_type &= ~SKB_GSO_TCPV4;
			skb_shinfo(skb)->gso_type |=  SKB_GSO_TCPV6;
		}

		/* Due to IPv6 header, MSS needs to be downgraded. */
		skb_shinfo(skb)->gso_size -= len_diff;
		/* Header must be checked, and gso_segs recomputed. */
		skb_shinfo(skb)->gso_type |= SKB_GSO_DODGY;
		skb_shinfo(skb)->gso_segs = 0;
	}

	skb->protocol = htons(ETH_P_IPV6);
	skb_clear_hash(skb);

	return 0;
}

static int bpf_skb_proto_6_to_4(struct sk_buff *skb)
{
	const u32 len_diff = sizeof(struct ipv6hdr) - sizeof(struct iphdr);
	u32 off = skb->network_header - skb->mac_header;
	int ret;

	ret = skb_unclone(skb, GFP_ATOMIC);
	if (unlikely(ret < 0))
		return ret;

	ret = bpf_skb_net_hdr_pop(skb, off, len_diff);
	if (unlikely(ret < 0))
		return ret;

	if (skb_is_gso(skb)) {
		/* SKB_GSO_UDP stays as is. SKB_GSO_TCPV6 needs to
		 * be changed into SKB_GSO_TCPV4.
		 */
		if (skb_shinfo(skb)->gso_type & SKB_GSO_TCPV6) {
			skb_shinfo(skb)->gso_type &= ~SKB_GSO_TCPV6;
			skb_shinfo(skb)->gso_type |=  SKB_GSO_TCPV4;
		}

		/* Due to IPv4 header, MSS can be upgraded. */
		skb_shinfo(skb)->gso_size += len_diff;
		/* Header must be checked, and gso_segs recomputed. */
		skb_shinfo(skb)->gso_type |= SKB_GSO_DODGY;
		skb_shinfo(skb)->gso_segs = 0;
	}

	skb->protocol = htons(ETH_P_IP);
	skb_clear_hash(skb);

	return 0;
}

static int bpf_skb_proto_xlat(struct sk_buff *skb, __be16 to_proto)
{
	__be16 from_proto = skb->protocol;

	if (from_proto == htons(ETH_P_IP) &&
	      to_proto == htons(ETH_P_IPV6))
		return bpf_skb_proto_4_to_6(skb);

	if (from_proto == htons(ETH_P_IPV6) &&
	      to_proto == htons(ETH_P_IP))
		return bpf_skb_proto_6_to_4(skb);

	return -ENOTSUPP;
}

BPF_CALL_3(bpf_skb_change_proto, struct sk_buff *, skb, __be16, proto,
	   u64, flags)
{
	int ret;

	if (unlikely(flags))
		return -EINVAL;

	/* General idea is that this helper does the basic groundwork
	 * needed for changing the protocol, and eBPF program fills the
	 * rest through bpf_skb_store_bytes(), bpf_lX_csum_replace()
	 * and other helpers, rather than passing a raw buffer here.
	 *
	 * The rationale is to keep this minimal and without a need to
	 * deal with raw packet data. F.e. even if we would pass buffers
	 * here, the program still needs to call the bpf_lX_csum_replace()
	 * helpers anyway. Plus, this way we keep also separation of
	 * concerns, since f.e. bpf_skb_store_bytes() should only take
	 * care of stores.
	 *
	 * Currently, additional options and extension header space are
	 * not supported, but flags register is reserved so we can adapt
	 * that. For offloads, we mark packet as dodgy, so that headers
	 * need to be verified first.
	 */
	ret = bpf_skb_proto_xlat(skb, proto);
	bpf_compute_data_end(skb);
	return ret;
}

static const struct bpf_func_proto bpf_skb_change_proto_proto = {
	.func		= bpf_skb_change_proto,
	.gpl_only	= false,
	.ret_type	= RET_INTEGER,
	.arg1_type	= ARG_PTR_TO_CTX,
	.arg2_type	= ARG_ANYTHING,
	.arg3_type	= ARG_ANYTHING,
};

BPF_CALL_2(bpf_skb_change_type, struct sk_buff *, skb, u32, pkt_type)
{
	/* We only allow a restricted subset to be changed for now. */
	if (unlikely(!skb_pkt_type_ok(skb->pkt_type) ||
		     !skb_pkt_type_ok(pkt_type)))
		return -EINVAL;

	skb->pkt_type = pkt_type;
	return 0;
}

static const struct bpf_func_proto bpf_skb_change_type_proto = {
	.func		= bpf_skb_change_type,
	.gpl_only	= false,
	.ret_type	= RET_INTEGER,
	.arg1_type	= ARG_PTR_TO_CTX,
	.arg2_type	= ARG_ANYTHING,
};

static u32 __bpf_skb_min_len(const struct sk_buff *skb)
{
	u32 min_len = skb_network_offset(skb);

	if (skb_transport_header_was_set(skb))
		min_len = skb_transport_offset(skb);
	if (skb->ip_summed == CHECKSUM_PARTIAL)
		min_len = skb_checksum_start_offset(skb) +
			  skb->csum_offset + sizeof(__sum16);
	return min_len;
}

static u32 __bpf_skb_max_len(const struct sk_buff *skb)
{
	return skb->dev->mtu + skb->dev->hard_header_len;
}

static int bpf_skb_grow_rcsum(struct sk_buff *skb, unsigned int new_len)
{
	unsigned int old_len = skb->len;
	int ret;

	ret = __skb_grow_rcsum(skb, new_len);
	if (!ret)
		memset(skb->data + old_len, 0, new_len - old_len);
	return ret;
}

static int bpf_skb_trim_rcsum(struct sk_buff *skb, unsigned int new_len)
{
	return __skb_trim_rcsum(skb, new_len);
}

BPF_CALL_3(bpf_skb_change_tail, struct sk_buff *, skb, u32, new_len,
	   u64, flags)
{
	u32 max_len = __bpf_skb_max_len(skb);
	u32 min_len = __bpf_skb_min_len(skb);
	int ret;

	if (unlikely(flags || new_len > max_len || new_len < min_len))
		return -EINVAL;
	if (skb->encapsulation)
		return -ENOTSUPP;

	/* The basic idea of this helper is that it's performing the
	 * needed work to either grow or trim an skb, and eBPF program
	 * rewrites the rest via helpers like bpf_skb_store_bytes(),
	 * bpf_lX_csum_replace() and others rather than passing a raw
	 * buffer here. This one is a slow path helper and intended
	 * for replies with control messages.
	 *
	 * Like in bpf_skb_change_proto(), we want to keep this rather
	 * minimal and without protocol specifics so that we are able
	 * to separate concerns as in bpf_skb_store_bytes() should only
	 * be the one responsible for writing buffers.
	 *
	 * It's really expected to be a slow path operation here for
	 * control message replies, so we're implicitly linearizing,
	 * uncloning and drop offloads from the skb by this.
	 */
	ret = __bpf_try_make_writable(skb, skb->len);
	if (!ret) {
		if (new_len > skb->len)
			ret = bpf_skb_grow_rcsum(skb, new_len);
		else if (new_len < skb->len)
			ret = bpf_skb_trim_rcsum(skb, new_len);
		if (!ret && skb_is_gso(skb))
			skb_gso_reset(skb);
	}

	bpf_compute_data_end(skb);
	return ret;
}

static const struct bpf_func_proto bpf_skb_change_tail_proto = {
	.func		= bpf_skb_change_tail,
	.gpl_only	= false,
	.ret_type	= RET_INTEGER,
	.arg1_type	= ARG_PTR_TO_CTX,
	.arg2_type	= ARG_ANYTHING,
	.arg3_type	= ARG_ANYTHING,
};

BPF_CALL_3(bpf_skb_change_head, struct sk_buff *, skb, u32, head_room,
	   u64, flags)
{
	u32 max_len = __bpf_skb_max_len(skb);
	u32 new_len = skb->len + head_room;
	int ret;

	if (unlikely(flags || (!skb_is_gso(skb) && new_len > max_len) ||
		     new_len < skb->len))
		return -EINVAL;

	ret = skb_cow(skb, head_room);
	if (likely(!ret)) {
		/* Idea for this helper is that we currently only
		 * allow to expand on mac header. This means that
		 * skb->protocol network header, etc, stay as is.
		 * Compared to bpf_skb_change_tail(), we're more
		 * flexible due to not needing to linearize or
		 * reset GSO. Intention for this helper is to be
		 * used by an L3 skb that needs to push mac header
		 * for redirection into L2 device.
		 */
		__skb_push(skb, head_room);
		memset(skb->data, 0, head_room);
		skb_reset_mac_header(skb);
	}

	bpf_compute_data_end(skb);
	return 0;
}

static const struct bpf_func_proto bpf_skb_change_head_proto = {
	.func		= bpf_skb_change_head,
	.gpl_only	= false,
	.ret_type	= RET_INTEGER,
	.arg1_type	= ARG_PTR_TO_CTX,
	.arg2_type	= ARG_ANYTHING,
	.arg3_type	= ARG_ANYTHING,
};

BPF_CALL_2(bpf_xdp_adjust_head, struct xdp_buff *, xdp, int, offset)
{
	void *data = xdp->data + offset;

	if (unlikely(data < xdp->data_hard_start ||
		     data > xdp->data_end - ETH_HLEN))
		return -EINVAL;

	xdp->data = data;

	return 0;
}

static const struct bpf_func_proto bpf_xdp_adjust_head_proto = {
	.func		= bpf_xdp_adjust_head,
	.gpl_only	= false,
	.ret_type	= RET_INTEGER,
	.arg1_type	= ARG_PTR_TO_CTX,
	.arg2_type	= ARG_ANYTHING,
};

bool bpf_helper_changes_pkt_data(void *func)
{
	if (func == bpf_skb_vlan_push ||
	    func == bpf_skb_vlan_pop ||
	    func == bpf_skb_store_bytes ||
	    func == bpf_skb_change_proto ||
	    func == bpf_skb_change_head ||
	    func == bpf_skb_change_tail ||
	    func == bpf_skb_pull_data ||
	    func == bpf_l3_csum_replace ||
	    func == bpf_l4_csum_replace ||
	    func == bpf_xdp_adjust_head)
		return true;

	return false;
}

static unsigned long bpf_skb_copy(void *dst_buff, const void *skb,
				  unsigned long off, unsigned long len)
{
	void *ptr = skb_header_pointer(skb, off, len, dst_buff);

	if (unlikely(!ptr))
		return len;
	if (ptr != dst_buff)
		memcpy(dst_buff, ptr, len);

	return 0;
}

BPF_CALL_5(bpf_skb_event_output, struct sk_buff *, skb, struct bpf_map *, map,
	   u64, flags, void *, meta, u64, meta_size)
{
	u64 skb_size = (flags & BPF_F_CTXLEN_MASK) >> 32;

	if (unlikely(flags & ~(BPF_F_CTXLEN_MASK | BPF_F_INDEX_MASK)))
		return -EINVAL;
	if (unlikely(skb_size > skb->len))
		return -EFAULT;

	return bpf_event_output(map, flags, meta, meta_size, skb, skb_size,
				bpf_skb_copy);
}

static const struct bpf_func_proto bpf_skb_event_output_proto = {
	.func		= bpf_skb_event_output,
	.gpl_only	= true,
	.ret_type	= RET_INTEGER,
	.arg1_type	= ARG_PTR_TO_CTX,
	.arg2_type	= ARG_CONST_MAP_PTR,
	.arg3_type	= ARG_ANYTHING,
	.arg4_type	= ARG_PTR_TO_MEM,
	.arg5_type	= ARG_CONST_SIZE,
};

static unsigned short bpf_tunnel_key_af(u64 flags)
{
	return flags & BPF_F_TUNINFO_IPV6 ? AF_INET6 : AF_INET;
}

BPF_CALL_4(bpf_skb_get_tunnel_key, struct sk_buff *, skb, struct bpf_tunnel_key *, to,
	   u32, size, u64, flags)
{
	const struct ip_tunnel_info *info = skb_tunnel_info(skb);
	u8 compat[sizeof(struct bpf_tunnel_key)];
	void *to_orig = to;
	int err;

	if (unlikely(!info || (flags & ~(BPF_F_TUNINFO_IPV6)))) {
		err = -EINVAL;
		goto err_clear;
	}
	if (ip_tunnel_info_af(info) != bpf_tunnel_key_af(flags)) {
		err = -EPROTO;
		goto err_clear;
	}
	if (unlikely(size != sizeof(struct bpf_tunnel_key))) {
		err = -EINVAL;
		switch (size) {
		case offsetof(struct bpf_tunnel_key, tunnel_label):
		case offsetof(struct bpf_tunnel_key, tunnel_ext):
			goto set_compat;
		case offsetof(struct bpf_tunnel_key, remote_ipv6[1]):
			/* Fixup deprecated structure layouts here, so we have
			 * a common path later on.
			 */
			if (ip_tunnel_info_af(info) != AF_INET)
				goto err_clear;
set_compat:
			to = (struct bpf_tunnel_key *)compat;
			break;
		default:
			goto err_clear;
		}
	}

	to->tunnel_id = be64_to_cpu(info->key.tun_id);
	to->tunnel_tos = info->key.tos;
	to->tunnel_ttl = info->key.ttl;

	if (flags & BPF_F_TUNINFO_IPV6) {
		memcpy(to->remote_ipv6, &info->key.u.ipv6.src,
		       sizeof(to->remote_ipv6));
		to->tunnel_label = be32_to_cpu(info->key.label);
	} else {
		to->remote_ipv4 = be32_to_cpu(info->key.u.ipv4.src);
	}

	if (unlikely(size != sizeof(struct bpf_tunnel_key)))
		memcpy(to_orig, to, size);

	return 0;
err_clear:
	memset(to_orig, 0, size);
	return err;
}

static const struct bpf_func_proto bpf_skb_get_tunnel_key_proto = {
	.func		= bpf_skb_get_tunnel_key,
	.gpl_only	= false,
	.ret_type	= RET_INTEGER,
	.arg1_type	= ARG_PTR_TO_CTX,
	.arg2_type	= ARG_PTR_TO_UNINIT_MEM,
	.arg3_type	= ARG_CONST_SIZE,
	.arg4_type	= ARG_ANYTHING,
};

BPF_CALL_3(bpf_skb_get_tunnel_opt, struct sk_buff *, skb, u8 *, to, u32, size)
{
	const struct ip_tunnel_info *info = skb_tunnel_info(skb);
	int err;

	if (unlikely(!info ||
		     !(info->key.tun_flags & TUNNEL_OPTIONS_PRESENT))) {
		err = -ENOENT;
		goto err_clear;
	}
	if (unlikely(size < info->options_len)) {
		err = -ENOMEM;
		goto err_clear;
	}

	ip_tunnel_info_opts_get(to, info);
	if (size > info->options_len)
		memset(to + info->options_len, 0, size - info->options_len);

	return info->options_len;
err_clear:
	memset(to, 0, size);
	return err;
}

static const struct bpf_func_proto bpf_skb_get_tunnel_opt_proto = {
	.func		= bpf_skb_get_tunnel_opt,
	.gpl_only	= false,
	.ret_type	= RET_INTEGER,
	.arg1_type	= ARG_PTR_TO_CTX,
	.arg2_type	= ARG_PTR_TO_UNINIT_MEM,
	.arg3_type	= ARG_CONST_SIZE,
};

static struct metadata_dst __percpu *md_dst;

BPF_CALL_4(bpf_skb_set_tunnel_key, struct sk_buff *, skb,
	   const struct bpf_tunnel_key *, from, u32, size, u64, flags)
{
	struct metadata_dst *md = this_cpu_ptr(md_dst);
	u8 compat[sizeof(struct bpf_tunnel_key)];
	struct ip_tunnel_info *info;

	if (unlikely(flags & ~(BPF_F_TUNINFO_IPV6 | BPF_F_ZERO_CSUM_TX |
			       BPF_F_DONT_FRAGMENT)))
		return -EINVAL;
	if (unlikely(size != sizeof(struct bpf_tunnel_key))) {
		switch (size) {
		case offsetof(struct bpf_tunnel_key, tunnel_label):
		case offsetof(struct bpf_tunnel_key, tunnel_ext):
		case offsetof(struct bpf_tunnel_key, remote_ipv6[1]):
			/* Fixup deprecated structure layouts here, so we have
			 * a common path later on.
			 */
			memcpy(compat, from, size);
			memset(compat + size, 0, sizeof(compat) - size);
			from = (const struct bpf_tunnel_key *) compat;
			break;
		default:
			return -EINVAL;
		}
	}
	if (unlikely((!(flags & BPF_F_TUNINFO_IPV6) && from->tunnel_label) ||
		     from->tunnel_ext))
		return -EINVAL;

	skb_dst_drop(skb);
	dst_hold((struct dst_entry *) md);
	skb_dst_set(skb, (struct dst_entry *) md);

	info = &md->u.tun_info;
	info->mode = IP_TUNNEL_INFO_TX;

	info->key.tun_flags = TUNNEL_KEY | TUNNEL_CSUM | TUNNEL_NOCACHE;
	if (flags & BPF_F_DONT_FRAGMENT)
		info->key.tun_flags |= TUNNEL_DONT_FRAGMENT;

	info->key.tun_id = cpu_to_be64(from->tunnel_id);
	info->key.tos = from->tunnel_tos;
	info->key.ttl = from->tunnel_ttl;

	if (flags & BPF_F_TUNINFO_IPV6) {
		info->mode |= IP_TUNNEL_INFO_IPV6;
		memcpy(&info->key.u.ipv6.dst, from->remote_ipv6,
		       sizeof(from->remote_ipv6));
		info->key.label = cpu_to_be32(from->tunnel_label) &
				  IPV6_FLOWLABEL_MASK;
	} else {
		info->key.u.ipv4.dst = cpu_to_be32(from->remote_ipv4);
		if (flags & BPF_F_ZERO_CSUM_TX)
			info->key.tun_flags &= ~TUNNEL_CSUM;
	}

	return 0;
}

static const struct bpf_func_proto bpf_skb_set_tunnel_key_proto = {
	.func		= bpf_skb_set_tunnel_key,
	.gpl_only	= false,
	.ret_type	= RET_INTEGER,
	.arg1_type	= ARG_PTR_TO_CTX,
	.arg2_type	= ARG_PTR_TO_MEM,
	.arg3_type	= ARG_CONST_SIZE,
	.arg4_type	= ARG_ANYTHING,
};

BPF_CALL_3(bpf_skb_set_tunnel_opt, struct sk_buff *, skb,
	   const u8 *, from, u32, size)
{
	struct ip_tunnel_info *info = skb_tunnel_info(skb);
	const struct metadata_dst *md = this_cpu_ptr(md_dst);

	if (unlikely(info != &md->u.tun_info || (size & (sizeof(u32) - 1))))
		return -EINVAL;
	if (unlikely(size > IP_TUNNEL_OPTS_MAX))
		return -ENOMEM;

	ip_tunnel_info_opts_set(info, from, size);

	return 0;
}

static const struct bpf_func_proto bpf_skb_set_tunnel_opt_proto = {
	.func		= bpf_skb_set_tunnel_opt,
	.gpl_only	= false,
	.ret_type	= RET_INTEGER,
	.arg1_type	= ARG_PTR_TO_CTX,
	.arg2_type	= ARG_PTR_TO_MEM,
	.arg3_type	= ARG_CONST_SIZE,
};

static const struct bpf_func_proto *
bpf_get_skb_set_tunnel_proto(enum bpf_func_id which)
{
	if (!md_dst) {
		/* Race is not possible, since it's called from verifier
		 * that is holding verifier mutex.
		 */
		md_dst = metadata_dst_alloc_percpu(IP_TUNNEL_OPTS_MAX,
						   GFP_KERNEL);
		if (!md_dst)
			return NULL;
	}

	switch (which) {
	case BPF_FUNC_skb_set_tunnel_key:
		return &bpf_skb_set_tunnel_key_proto;
	case BPF_FUNC_skb_set_tunnel_opt:
		return &bpf_skb_set_tunnel_opt_proto;
	default:
		return NULL;
	}
}

BPF_CALL_3(bpf_skb_under_cgroup, struct sk_buff *, skb, struct bpf_map *, map,
	   u32, idx)
{
	struct bpf_array *array = container_of(map, struct bpf_array, map);
	struct cgroup *cgrp;
	struct sock *sk;

	sk = skb_to_full_sk(skb);
	if (!sk || !sk_fullsock(sk))
		return -ENOENT;
	if (unlikely(idx >= array->map.max_entries))
		return -E2BIG;

	cgrp = READ_ONCE(array->ptrs[idx]);
	if (unlikely(!cgrp))
		return -EAGAIN;

	return sk_under_cgroup_hierarchy(sk, cgrp);
}

static const struct bpf_func_proto bpf_skb_under_cgroup_proto = {
	.func		= bpf_skb_under_cgroup,
	.gpl_only	= false,
	.ret_type	= RET_INTEGER,
	.arg1_type	= ARG_PTR_TO_CTX,
	.arg2_type	= ARG_CONST_MAP_PTR,
	.arg3_type	= ARG_ANYTHING,
};

static unsigned long bpf_xdp_copy(void *dst_buff, const void *src_buff,
				  unsigned long off, unsigned long len)
{
	memcpy(dst_buff, src_buff + off, len);
	return 0;
}

BPF_CALL_5(bpf_xdp_event_output, struct xdp_buff *, xdp, struct bpf_map *, map,
	   u64, flags, void *, meta, u64, meta_size)
{
	u64 xdp_size = (flags & BPF_F_CTXLEN_MASK) >> 32;

	if (unlikely(flags & ~(BPF_F_CTXLEN_MASK | BPF_F_INDEX_MASK)))
		return -EINVAL;
	if (unlikely(xdp_size > (unsigned long)(xdp->data_end - xdp->data)))
		return -EFAULT;

	return bpf_event_output(map, flags, meta, meta_size, xdp->data,
				xdp_size, bpf_xdp_copy);
}

static const struct bpf_func_proto bpf_xdp_event_output_proto = {
	.func		= bpf_xdp_event_output,
	.gpl_only	= true,
	.ret_type	= RET_INTEGER,
	.arg1_type	= ARG_PTR_TO_CTX,
	.arg2_type	= ARG_CONST_MAP_PTR,
	.arg3_type	= ARG_ANYTHING,
	.arg4_type	= ARG_PTR_TO_MEM,
	.arg5_type	= ARG_CONST_SIZE,
<<<<<<< HEAD
=======
};

BPF_CALL_1(bpf_get_socket_cookie, struct sk_buff *, skb)
{
	return skb->sk ? sock_gen_cookie(skb->sk) : 0;
}

static const struct bpf_func_proto bpf_get_socket_cookie_proto = {
	.func           = bpf_get_socket_cookie,
	.gpl_only       = false,
	.ret_type       = RET_INTEGER,
	.arg1_type      = ARG_PTR_TO_CTX,
};

BPF_CALL_1(bpf_get_socket_uid, struct sk_buff *, skb)
{
	struct sock *sk = sk_to_full_sk(skb->sk);
	kuid_t kuid;

	if (!sk || !sk_fullsock(sk))
		return overflowuid;
	kuid = sock_net_uid(sock_net(sk), sk);
	return from_kuid_munged(sock_net(sk)->user_ns, kuid);
}

static const struct bpf_func_proto bpf_get_socket_uid_proto = {
	.func           = bpf_get_socket_uid,
	.gpl_only       = false,
	.ret_type       = RET_INTEGER,
	.arg1_type      = ARG_PTR_TO_CTX,
>>>>>>> 2ac97f0f
};

static const struct bpf_func_proto *
bpf_base_func_proto(enum bpf_func_id func_id)
{
	switch (func_id) {
	case BPF_FUNC_map_lookup_elem:
		return &bpf_map_lookup_elem_proto;
	case BPF_FUNC_map_update_elem:
		return &bpf_map_update_elem_proto;
	case BPF_FUNC_map_delete_elem:
		return &bpf_map_delete_elem_proto;
	case BPF_FUNC_get_prandom_u32:
		return &bpf_get_prandom_u32_proto;
	case BPF_FUNC_get_smp_processor_id:
		return &bpf_get_raw_smp_processor_id_proto;
	case BPF_FUNC_get_numa_node_id:
		return &bpf_get_numa_node_id_proto;
	case BPF_FUNC_tail_call:
		return &bpf_tail_call_proto;
	case BPF_FUNC_ktime_get_ns:
		return &bpf_ktime_get_ns_proto;
	case BPF_FUNC_trace_printk:
		if (capable(CAP_SYS_ADMIN))
			return bpf_get_trace_printk_proto();
	default:
		return NULL;
	}
}

static const struct bpf_func_proto *
sk_filter_func_proto(enum bpf_func_id func_id)
{
	switch (func_id) {
	case BPF_FUNC_skb_load_bytes:
		return &bpf_skb_load_bytes_proto;
<<<<<<< HEAD
=======
	case BPF_FUNC_get_socket_cookie:
		return &bpf_get_socket_cookie_proto;
	case BPF_FUNC_get_socket_uid:
		return &bpf_get_socket_uid_proto;
>>>>>>> 2ac97f0f
	default:
		return bpf_base_func_proto(func_id);
	}
}

static const struct bpf_func_proto *
tc_cls_act_func_proto(enum bpf_func_id func_id)
{
	switch (func_id) {
	case BPF_FUNC_skb_store_bytes:
		return &bpf_skb_store_bytes_proto;
	case BPF_FUNC_skb_load_bytes:
		return &bpf_skb_load_bytes_proto;
	case BPF_FUNC_skb_pull_data:
		return &bpf_skb_pull_data_proto;
	case BPF_FUNC_csum_diff:
		return &bpf_csum_diff_proto;
	case BPF_FUNC_csum_update:
		return &bpf_csum_update_proto;
	case BPF_FUNC_l3_csum_replace:
		return &bpf_l3_csum_replace_proto;
	case BPF_FUNC_l4_csum_replace:
		return &bpf_l4_csum_replace_proto;
	case BPF_FUNC_clone_redirect:
		return &bpf_clone_redirect_proto;
	case BPF_FUNC_get_cgroup_classid:
		return &bpf_get_cgroup_classid_proto;
	case BPF_FUNC_skb_vlan_push:
		return &bpf_skb_vlan_push_proto;
	case BPF_FUNC_skb_vlan_pop:
		return &bpf_skb_vlan_pop_proto;
	case BPF_FUNC_skb_change_proto:
		return &bpf_skb_change_proto_proto;
	case BPF_FUNC_skb_change_type:
		return &bpf_skb_change_type_proto;
	case BPF_FUNC_skb_change_tail:
		return &bpf_skb_change_tail_proto;
	case BPF_FUNC_skb_get_tunnel_key:
		return &bpf_skb_get_tunnel_key_proto;
	case BPF_FUNC_skb_set_tunnel_key:
		return bpf_get_skb_set_tunnel_proto(func_id);
	case BPF_FUNC_skb_get_tunnel_opt:
		return &bpf_skb_get_tunnel_opt_proto;
	case BPF_FUNC_skb_set_tunnel_opt:
		return bpf_get_skb_set_tunnel_proto(func_id);
	case BPF_FUNC_redirect:
		return &bpf_redirect_proto;
	case BPF_FUNC_get_route_realm:
		return &bpf_get_route_realm_proto;
	case BPF_FUNC_get_hash_recalc:
		return &bpf_get_hash_recalc_proto;
	case BPF_FUNC_set_hash_invalid:
		return &bpf_set_hash_invalid_proto;
	case BPF_FUNC_perf_event_output:
		return &bpf_skb_event_output_proto;
	case BPF_FUNC_get_smp_processor_id:
		return &bpf_get_smp_processor_id_proto;
	case BPF_FUNC_skb_under_cgroup:
		return &bpf_skb_under_cgroup_proto;
	case BPF_FUNC_get_socket_cookie:
		return &bpf_get_socket_cookie_proto;
	case BPF_FUNC_get_socket_uid:
		return &bpf_get_socket_uid_proto;
	default:
		return bpf_base_func_proto(func_id);
	}
}

static const struct bpf_func_proto *
xdp_func_proto(enum bpf_func_id func_id)
{
	switch (func_id) {
	case BPF_FUNC_perf_event_output:
		return &bpf_xdp_event_output_proto;
	case BPF_FUNC_get_smp_processor_id:
		return &bpf_get_smp_processor_id_proto;
	case BPF_FUNC_xdp_adjust_head:
		return &bpf_xdp_adjust_head_proto;
	default:
		return bpf_base_func_proto(func_id);
	}
}

static const struct bpf_func_proto *
cg_skb_func_proto(enum bpf_func_id func_id)
{
<<<<<<< HEAD
	switch (func_id) {
	case BPF_FUNC_skb_load_bytes:
		return &bpf_skb_load_bytes_proto;
	default:
		return bpf_base_func_proto(func_id);
	}
=======
	return sk_filter_func_proto(func_id);
>>>>>>> 2ac97f0f
}

static const struct bpf_func_proto *
lwt_inout_func_proto(enum bpf_func_id func_id)
{
	switch (func_id) {
	case BPF_FUNC_skb_load_bytes:
		return &bpf_skb_load_bytes_proto;
	case BPF_FUNC_skb_pull_data:
		return &bpf_skb_pull_data_proto;
	case BPF_FUNC_csum_diff:
		return &bpf_csum_diff_proto;
	case BPF_FUNC_get_cgroup_classid:
		return &bpf_get_cgroup_classid_proto;
	case BPF_FUNC_get_route_realm:
		return &bpf_get_route_realm_proto;
	case BPF_FUNC_get_hash_recalc:
		return &bpf_get_hash_recalc_proto;
	case BPF_FUNC_perf_event_output:
		return &bpf_skb_event_output_proto;
	case BPF_FUNC_get_smp_processor_id:
		return &bpf_get_smp_processor_id_proto;
	case BPF_FUNC_skb_under_cgroup:
		return &bpf_skb_under_cgroup_proto;
	default:
		return bpf_base_func_proto(func_id);
	}
}

static const struct bpf_func_proto *
lwt_xmit_func_proto(enum bpf_func_id func_id)
{
	switch (func_id) {
	case BPF_FUNC_skb_get_tunnel_key:
		return &bpf_skb_get_tunnel_key_proto;
	case BPF_FUNC_skb_set_tunnel_key:
		return bpf_get_skb_set_tunnel_proto(func_id);
	case BPF_FUNC_skb_get_tunnel_opt:
		return &bpf_skb_get_tunnel_opt_proto;
	case BPF_FUNC_skb_set_tunnel_opt:
		return bpf_get_skb_set_tunnel_proto(func_id);
	case BPF_FUNC_redirect:
		return &bpf_redirect_proto;
	case BPF_FUNC_clone_redirect:
		return &bpf_clone_redirect_proto;
	case BPF_FUNC_skb_change_tail:
		return &bpf_skb_change_tail_proto;
	case BPF_FUNC_skb_change_head:
		return &bpf_skb_change_head_proto;
	case BPF_FUNC_skb_store_bytes:
		return &bpf_skb_store_bytes_proto;
	case BPF_FUNC_csum_update:
		return &bpf_csum_update_proto;
	case BPF_FUNC_l3_csum_replace:
		return &bpf_l3_csum_replace_proto;
	case BPF_FUNC_l4_csum_replace:
		return &bpf_l4_csum_replace_proto;
	case BPF_FUNC_set_hash_invalid:
		return &bpf_set_hash_invalid_proto;
	default:
		return lwt_inout_func_proto(func_id);
	}
}

static bool __is_valid_access(int off, int size)
{
	if (off < 0 || off >= sizeof(struct __sk_buff))
		return false;

	/* The verifier guarantees that size > 0. */
	if (off % size != 0)
		return false;

	switch (off) {
	case offsetof(struct __sk_buff, cb[0]) ...
	     offsetof(struct __sk_buff, cb[4]) + sizeof(__u32) - 1:
		if (off + size >
		    offsetof(struct __sk_buff, cb[4]) + sizeof(__u32))
			return false;
		break;
	default:
		if (size != sizeof(__u32))
			return false;
	}

	return true;
}

static bool sk_filter_is_valid_access(int off, int size,
				      enum bpf_access_type type,
				      enum bpf_reg_type *reg_type)
{
	switch (off) {
	case offsetof(struct __sk_buff, tc_classid):
	case offsetof(struct __sk_buff, data):
	case offsetof(struct __sk_buff, data_end):
		return false;
	}

	if (type == BPF_WRITE) {
		switch (off) {
		case offsetof(struct __sk_buff, cb[0]) ...
		     offsetof(struct __sk_buff, cb[4]) + sizeof(__u32) - 1:
			break;
		default:
			return false;
		}
	}

	return __is_valid_access(off, size);
}

static bool lwt_is_valid_access(int off, int size,
				enum bpf_access_type type,
				enum bpf_reg_type *reg_type)
{
	switch (off) {
	case offsetof(struct __sk_buff, tc_classid):
		return false;
	}

	if (type == BPF_WRITE) {
		switch (off) {
		case offsetof(struct __sk_buff, mark):
		case offsetof(struct __sk_buff, priority):
		case offsetof(struct __sk_buff, cb[0]) ...
		     offsetof(struct __sk_buff, cb[4]) + sizeof(__u32) - 1:
			break;
		default:
			return false;
		}
	}

	switch (off) {
	case offsetof(struct __sk_buff, data):
		*reg_type = PTR_TO_PACKET;
		break;
	case offsetof(struct __sk_buff, data_end):
		*reg_type = PTR_TO_PACKET_END;
		break;
	}

	return __is_valid_access(off, size);
}

static bool sock_filter_is_valid_access(int off, int size,
					enum bpf_access_type type,
					enum bpf_reg_type *reg_type)
{
	if (type == BPF_WRITE) {
		switch (off) {
		case offsetof(struct bpf_sock, bound_dev_if):
			break;
		default:
			return false;
		}
	}

	if (off < 0 || off + size > sizeof(struct bpf_sock))
		return false;
	/* The verifier guarantees that size > 0. */
	if (off % size != 0)
		return false;
	if (size != sizeof(__u32))
		return false;

	return true;
}

static int tc_cls_act_prologue(struct bpf_insn *insn_buf, bool direct_write,
			       const struct bpf_prog *prog)
{
	struct bpf_insn *insn = insn_buf;

	if (!direct_write)
		return 0;

	/* if (!skb->cloned)
	 *       goto start;
	 *
	 * (Fast-path, otherwise approximation that we might be
	 *  a clone, do the rest in helper.)
	 */
	*insn++ = BPF_LDX_MEM(BPF_B, BPF_REG_6, BPF_REG_1, CLONED_OFFSET());
	*insn++ = BPF_ALU32_IMM(BPF_AND, BPF_REG_6, CLONED_MASK);
	*insn++ = BPF_JMP_IMM(BPF_JEQ, BPF_REG_6, 0, 7);

	/* ret = bpf_skb_pull_data(skb, 0); */
	*insn++ = BPF_MOV64_REG(BPF_REG_6, BPF_REG_1);
	*insn++ = BPF_ALU64_REG(BPF_XOR, BPF_REG_2, BPF_REG_2);
	*insn++ = BPF_RAW_INSN(BPF_JMP | BPF_CALL, 0, 0, 0,
			       BPF_FUNC_skb_pull_data);
	/* if (!ret)
	 *      goto restore;
	 * return TC_ACT_SHOT;
	 */
	*insn++ = BPF_JMP_IMM(BPF_JEQ, BPF_REG_0, 0, 2);
	*insn++ = BPF_ALU32_IMM(BPF_MOV, BPF_REG_0, TC_ACT_SHOT);
	*insn++ = BPF_EXIT_INSN();

	/* restore: */
	*insn++ = BPF_MOV64_REG(BPF_REG_1, BPF_REG_6);
	/* start: */
	*insn++ = prog->insnsi[0];

	return insn - insn_buf;
}

static bool tc_cls_act_is_valid_access(int off, int size,
				       enum bpf_access_type type,
				       enum bpf_reg_type *reg_type)
{
	if (type == BPF_WRITE) {
		switch (off) {
		case offsetof(struct __sk_buff, mark):
		case offsetof(struct __sk_buff, tc_index):
		case offsetof(struct __sk_buff, priority):
		case offsetof(struct __sk_buff, cb[0]) ...
		     offsetof(struct __sk_buff, cb[4]) + sizeof(__u32) - 1:
		case offsetof(struct __sk_buff, tc_classid):
			break;
		default:
			return false;
		}
	}

	switch (off) {
	case offsetof(struct __sk_buff, data):
		*reg_type = PTR_TO_PACKET;
		break;
	case offsetof(struct __sk_buff, data_end):
		*reg_type = PTR_TO_PACKET_END;
		break;
	}

	return __is_valid_access(off, size);
}

static bool __is_valid_xdp_access(int off, int size)
{
	if (off < 0 || off >= sizeof(struct xdp_md))
		return false;
	if (off % size != 0)
		return false;
	if (size != sizeof(__u32))
		return false;

	return true;
}

static bool xdp_is_valid_access(int off, int size,
				enum bpf_access_type type,
				enum bpf_reg_type *reg_type)
{
	if (type == BPF_WRITE)
		return false;

	switch (off) {
	case offsetof(struct xdp_md, data):
		*reg_type = PTR_TO_PACKET;
		break;
	case offsetof(struct xdp_md, data_end):
		*reg_type = PTR_TO_PACKET_END;
		break;
	}

	return __is_valid_xdp_access(off, size);
}

void bpf_warn_invalid_xdp_action(u32 act)
{
	WARN_ONCE(1, "Illegal XDP return value %u, expect packet loss\n", act);
}
EXPORT_SYMBOL_GPL(bpf_warn_invalid_xdp_action);

static u32 bpf_convert_ctx_access(enum bpf_access_type type,
				  const struct bpf_insn *si,
				  struct bpf_insn *insn_buf,
				  struct bpf_prog *prog)
{
	struct bpf_insn *insn = insn_buf;
	int off;

	switch (si->off) {
	case offsetof(struct __sk_buff, len):
		BUILD_BUG_ON(FIELD_SIZEOF(struct sk_buff, len) != 4);

		*insn++ = BPF_LDX_MEM(BPF_W, si->dst_reg, si->src_reg,
				      offsetof(struct sk_buff, len));
		break;

	case offsetof(struct __sk_buff, protocol):
		BUILD_BUG_ON(FIELD_SIZEOF(struct sk_buff, protocol) != 2);

		*insn++ = BPF_LDX_MEM(BPF_H, si->dst_reg, si->src_reg,
				      offsetof(struct sk_buff, protocol));
		break;

	case offsetof(struct __sk_buff, vlan_proto):
		BUILD_BUG_ON(FIELD_SIZEOF(struct sk_buff, vlan_proto) != 2);

		*insn++ = BPF_LDX_MEM(BPF_H, si->dst_reg, si->src_reg,
				      offsetof(struct sk_buff, vlan_proto));
		break;

	case offsetof(struct __sk_buff, priority):
		BUILD_BUG_ON(FIELD_SIZEOF(struct sk_buff, priority) != 4);

		if (type == BPF_WRITE)
			*insn++ = BPF_STX_MEM(BPF_W, si->dst_reg, si->src_reg,
					      offsetof(struct sk_buff, priority));
		else
			*insn++ = BPF_LDX_MEM(BPF_W, si->dst_reg, si->src_reg,
					      offsetof(struct sk_buff, priority));
		break;

	case offsetof(struct __sk_buff, ingress_ifindex):
		BUILD_BUG_ON(FIELD_SIZEOF(struct sk_buff, skb_iif) != 4);

		*insn++ = BPF_LDX_MEM(BPF_W, si->dst_reg, si->src_reg,
				      offsetof(struct sk_buff, skb_iif));
		break;

	case offsetof(struct __sk_buff, ifindex):
		BUILD_BUG_ON(FIELD_SIZEOF(struct net_device, ifindex) != 4);

		*insn++ = BPF_LDX_MEM(BPF_FIELD_SIZEOF(struct sk_buff, dev),
				      si->dst_reg, si->src_reg,
				      offsetof(struct sk_buff, dev));
		*insn++ = BPF_JMP_IMM(BPF_JEQ, si->dst_reg, 0, 1);
		*insn++ = BPF_LDX_MEM(BPF_W, si->dst_reg, si->dst_reg,
				      offsetof(struct net_device, ifindex));
		break;

	case offsetof(struct __sk_buff, hash):
		BUILD_BUG_ON(FIELD_SIZEOF(struct sk_buff, hash) != 4);

		*insn++ = BPF_LDX_MEM(BPF_W, si->dst_reg, si->src_reg,
				      offsetof(struct sk_buff, hash));
		break;

	case offsetof(struct __sk_buff, mark):
		BUILD_BUG_ON(FIELD_SIZEOF(struct sk_buff, mark) != 4);

		if (type == BPF_WRITE)
			*insn++ = BPF_STX_MEM(BPF_W, si->dst_reg, si->src_reg,
					      offsetof(struct sk_buff, mark));
		else
			*insn++ = BPF_LDX_MEM(BPF_W, si->dst_reg, si->src_reg,
					      offsetof(struct sk_buff, mark));
		break;

	case offsetof(struct __sk_buff, pkt_type):
		return convert_skb_access(SKF_AD_PKTTYPE, si->dst_reg,
					  si->src_reg, insn);

	case offsetof(struct __sk_buff, queue_mapping):
		return convert_skb_access(SKF_AD_QUEUE, si->dst_reg,
					  si->src_reg, insn);

	case offsetof(struct __sk_buff, vlan_present):
		return convert_skb_access(SKF_AD_VLAN_TAG_PRESENT,
					  si->dst_reg, si->src_reg, insn);

	case offsetof(struct __sk_buff, vlan_tci):
		return convert_skb_access(SKF_AD_VLAN_TAG,
					  si->dst_reg, si->src_reg, insn);

	case offsetof(struct __sk_buff, cb[0]) ...
	     offsetof(struct __sk_buff, cb[4]) + sizeof(__u32) - 1:
		BUILD_BUG_ON(FIELD_SIZEOF(struct qdisc_skb_cb, data) < 20);
		BUILD_BUG_ON((offsetof(struct sk_buff, cb) +
			      offsetof(struct qdisc_skb_cb, data)) %
			     sizeof(__u64));

		prog->cb_access = 1;
		off  = si->off;
		off -= offsetof(struct __sk_buff, cb[0]);
		off += offsetof(struct sk_buff, cb);
		off += offsetof(struct qdisc_skb_cb, data);
		if (type == BPF_WRITE)
			*insn++ = BPF_STX_MEM(BPF_SIZE(si->code), si->dst_reg,
					      si->src_reg, off);
		else
			*insn++ = BPF_LDX_MEM(BPF_SIZE(si->code), si->dst_reg,
					      si->src_reg, off);
		break;

	case offsetof(struct __sk_buff, tc_classid):
		BUILD_BUG_ON(FIELD_SIZEOF(struct qdisc_skb_cb, tc_classid) != 2);

		off  = si->off;
		off -= offsetof(struct __sk_buff, tc_classid);
		off += offsetof(struct sk_buff, cb);
		off += offsetof(struct qdisc_skb_cb, tc_classid);
		if (type == BPF_WRITE)
			*insn++ = BPF_STX_MEM(BPF_H, si->dst_reg,
					      si->src_reg, off);
		else
			*insn++ = BPF_LDX_MEM(BPF_H, si->dst_reg,
					      si->src_reg, off);
		break;

	case offsetof(struct __sk_buff, data):
		*insn++ = BPF_LDX_MEM(BPF_FIELD_SIZEOF(struct sk_buff, data),
				      si->dst_reg, si->src_reg,
				      offsetof(struct sk_buff, data));
		break;

	case offsetof(struct __sk_buff, data_end):
		off  = si->off;
		off -= offsetof(struct __sk_buff, data_end);
		off += offsetof(struct sk_buff, cb);
		off += offsetof(struct bpf_skb_data_end, data_end);
		*insn++ = BPF_LDX_MEM(BPF_SIZEOF(void *), si->dst_reg,
				      si->src_reg, off);
		break;

	case offsetof(struct __sk_buff, tc_index):
#ifdef CONFIG_NET_SCHED
		BUILD_BUG_ON(FIELD_SIZEOF(struct sk_buff, tc_index) != 2);

		if (type == BPF_WRITE)
			*insn++ = BPF_STX_MEM(BPF_H, si->dst_reg, si->src_reg,
					      offsetof(struct sk_buff, tc_index));
		else
			*insn++ = BPF_LDX_MEM(BPF_H, si->dst_reg, si->src_reg,
					      offsetof(struct sk_buff, tc_index));
#else
		if (type == BPF_WRITE)
			*insn++ = BPF_MOV64_REG(si->dst_reg, si->dst_reg);
		else
			*insn++ = BPF_MOV64_IMM(si->dst_reg, 0);
<<<<<<< HEAD
=======
#endif
		break;

	case offsetof(struct __sk_buff, napi_id):
#if defined(CONFIG_NET_RX_BUSY_POLL)
		BUILD_BUG_ON(FIELD_SIZEOF(struct sk_buff, napi_id) != 4);

		*insn++ = BPF_LDX_MEM(BPF_W, si->dst_reg, si->src_reg,
				      offsetof(struct sk_buff, napi_id));
		*insn++ = BPF_JMP_IMM(BPF_JGE, si->dst_reg, MIN_NAPI_ID, 1);
		*insn++ = BPF_MOV64_IMM(si->dst_reg, 0);
#else
		*insn++ = BPF_MOV64_IMM(si->dst_reg, 0);
>>>>>>> 2ac97f0f
#endif
		break;
	}

	return insn - insn_buf;
}

static u32 sock_filter_convert_ctx_access(enum bpf_access_type type,
					  const struct bpf_insn *si,
					  struct bpf_insn *insn_buf,
					  struct bpf_prog *prog)
{
	struct bpf_insn *insn = insn_buf;

	switch (si->off) {
	case offsetof(struct bpf_sock, bound_dev_if):
		BUILD_BUG_ON(FIELD_SIZEOF(struct sock, sk_bound_dev_if) != 4);

		if (type == BPF_WRITE)
			*insn++ = BPF_STX_MEM(BPF_W, si->dst_reg, si->src_reg,
					offsetof(struct sock, sk_bound_dev_if));
		else
			*insn++ = BPF_LDX_MEM(BPF_W, si->dst_reg, si->src_reg,
				      offsetof(struct sock, sk_bound_dev_if));
		break;

	case offsetof(struct bpf_sock, family):
		BUILD_BUG_ON(FIELD_SIZEOF(struct sock, sk_family) != 2);

		*insn++ = BPF_LDX_MEM(BPF_H, si->dst_reg, si->src_reg,
				      offsetof(struct sock, sk_family));
		break;

	case offsetof(struct bpf_sock, type):
		*insn++ = BPF_LDX_MEM(BPF_W, si->dst_reg, si->src_reg,
				      offsetof(struct sock, __sk_flags_offset));
		*insn++ = BPF_ALU32_IMM(BPF_AND, si->dst_reg, SK_FL_TYPE_MASK);
		*insn++ = BPF_ALU32_IMM(BPF_RSH, si->dst_reg, SK_FL_TYPE_SHIFT);
		break;

	case offsetof(struct bpf_sock, protocol):
		*insn++ = BPF_LDX_MEM(BPF_W, si->dst_reg, si->src_reg,
				      offsetof(struct sock, __sk_flags_offset));
		*insn++ = BPF_ALU32_IMM(BPF_AND, si->dst_reg, SK_FL_PROTO_MASK);
		*insn++ = BPF_ALU32_IMM(BPF_RSH, si->dst_reg, SK_FL_PROTO_SHIFT);
		break;
	}

	return insn - insn_buf;
}

static u32 tc_cls_act_convert_ctx_access(enum bpf_access_type type,
					 const struct bpf_insn *si,
					 struct bpf_insn *insn_buf,
					 struct bpf_prog *prog)
{
	struct bpf_insn *insn = insn_buf;

	switch (si->off) {
	case offsetof(struct __sk_buff, ifindex):
		BUILD_BUG_ON(FIELD_SIZEOF(struct net_device, ifindex) != 4);

		*insn++ = BPF_LDX_MEM(BPF_FIELD_SIZEOF(struct sk_buff, dev),
				      si->dst_reg, si->src_reg,
				      offsetof(struct sk_buff, dev));
		*insn++ = BPF_LDX_MEM(BPF_W, si->dst_reg, si->dst_reg,
				      offsetof(struct net_device, ifindex));
		break;
	default:
		return bpf_convert_ctx_access(type, si, insn_buf, prog);
	}

	return insn - insn_buf;
}

static u32 xdp_convert_ctx_access(enum bpf_access_type type,
				  const struct bpf_insn *si,
				  struct bpf_insn *insn_buf,
				  struct bpf_prog *prog)
{
	struct bpf_insn *insn = insn_buf;

	switch (si->off) {
	case offsetof(struct xdp_md, data):
		*insn++ = BPF_LDX_MEM(BPF_FIELD_SIZEOF(struct xdp_buff, data),
				      si->dst_reg, si->src_reg,
				      offsetof(struct xdp_buff, data));
		break;
	case offsetof(struct xdp_md, data_end):
		*insn++ = BPF_LDX_MEM(BPF_FIELD_SIZEOF(struct xdp_buff, data_end),
				      si->dst_reg, si->src_reg,
				      offsetof(struct xdp_buff, data_end));
		break;
	}

	return insn - insn_buf;
}

const struct bpf_verifier_ops sk_filter_prog_ops = {
	.get_func_proto		= sk_filter_func_proto,
	.is_valid_access	= sk_filter_is_valid_access,
	.convert_ctx_access	= bpf_convert_ctx_access,
};

const struct bpf_verifier_ops tc_cls_act_prog_ops = {
	.get_func_proto		= tc_cls_act_func_proto,
	.is_valid_access	= tc_cls_act_is_valid_access,
	.convert_ctx_access	= tc_cls_act_convert_ctx_access,
	.gen_prologue		= tc_cls_act_prologue,
	.test_run		= bpf_prog_test_run_skb,
};

const struct bpf_verifier_ops xdp_prog_ops = {
	.get_func_proto		= xdp_func_proto,
	.is_valid_access	= xdp_is_valid_access,
	.convert_ctx_access	= xdp_convert_ctx_access,
	.test_run		= bpf_prog_test_run_xdp,
};

const struct bpf_verifier_ops cg_skb_prog_ops = {
	.get_func_proto		= cg_skb_func_proto,
	.is_valid_access	= sk_filter_is_valid_access,
	.convert_ctx_access	= bpf_convert_ctx_access,
<<<<<<< HEAD
=======
	.test_run		= bpf_prog_test_run_skb,
>>>>>>> 2ac97f0f
};

const struct bpf_verifier_ops lwt_inout_prog_ops = {
	.get_func_proto		= lwt_inout_func_proto,
	.is_valid_access	= lwt_is_valid_access,
	.convert_ctx_access	= bpf_convert_ctx_access,
<<<<<<< HEAD
=======
	.test_run		= bpf_prog_test_run_skb,
>>>>>>> 2ac97f0f
};

const struct bpf_verifier_ops lwt_xmit_prog_ops = {
	.get_func_proto		= lwt_xmit_func_proto,
	.is_valid_access	= lwt_is_valid_access,
	.convert_ctx_access	= bpf_convert_ctx_access,
	.gen_prologue		= tc_cls_act_prologue,
	.test_run		= bpf_prog_test_run_skb,
};

<<<<<<< HEAD
static const struct bpf_verifier_ops cg_sock_ops = {
=======
const struct bpf_verifier_ops cg_sock_prog_ops = {
>>>>>>> 2ac97f0f
	.get_func_proto		= bpf_base_func_proto,
	.is_valid_access	= sock_filter_is_valid_access,
	.convert_ctx_access	= sock_filter_convert_ctx_access,
};

<<<<<<< HEAD
static struct bpf_prog_type_list sk_filter_type __ro_after_init = {
	.ops	= &sk_filter_ops,
	.type	= BPF_PROG_TYPE_SOCKET_FILTER,
};

static struct bpf_prog_type_list sched_cls_type __ro_after_init = {
	.ops	= &tc_cls_act_ops,
	.type	= BPF_PROG_TYPE_SCHED_CLS,
};

static struct bpf_prog_type_list sched_act_type __ro_after_init = {
	.ops	= &tc_cls_act_ops,
	.type	= BPF_PROG_TYPE_SCHED_ACT,
};

static struct bpf_prog_type_list xdp_type __ro_after_init = {
	.ops	= &xdp_ops,
	.type	= BPF_PROG_TYPE_XDP,
};

static struct bpf_prog_type_list cg_skb_type __ro_after_init = {
	.ops	= &cg_skb_ops,
	.type	= BPF_PROG_TYPE_CGROUP_SKB,
};

static struct bpf_prog_type_list lwt_in_type __ro_after_init = {
	.ops	= &lwt_inout_ops,
	.type	= BPF_PROG_TYPE_LWT_IN,
};

static struct bpf_prog_type_list lwt_out_type __ro_after_init = {
	.ops	= &lwt_inout_ops,
	.type	= BPF_PROG_TYPE_LWT_OUT,
};

static struct bpf_prog_type_list lwt_xmit_type __ro_after_init = {
	.ops	= &lwt_xmit_ops,
	.type	= BPF_PROG_TYPE_LWT_XMIT,
};

static struct bpf_prog_type_list cg_sock_type __ro_after_init = {
	.ops	= &cg_sock_ops,
	.type	= BPF_PROG_TYPE_CGROUP_SOCK
};

static int __init register_sk_filter_ops(void)
{
	bpf_register_prog_type(&sk_filter_type);
	bpf_register_prog_type(&sched_cls_type);
	bpf_register_prog_type(&sched_act_type);
	bpf_register_prog_type(&xdp_type);
	bpf_register_prog_type(&cg_skb_type);
	bpf_register_prog_type(&cg_sock_type);
	bpf_register_prog_type(&lwt_in_type);
	bpf_register_prog_type(&lwt_out_type);
	bpf_register_prog_type(&lwt_xmit_type);

	return 0;
}
late_initcall(register_sk_filter_ops);

=======
>>>>>>> 2ac97f0f
int sk_detach_filter(struct sock *sk)
{
	int ret = -ENOENT;
	struct sk_filter *filter;

	if (sock_flag(sk, SOCK_FILTER_LOCKED))
		return -EPERM;

	filter = rcu_dereference_protected(sk->sk_filter,
					   lockdep_sock_is_held(sk));
	if (filter) {
		RCU_INIT_POINTER(sk->sk_filter, NULL);
		sk_filter_uncharge(sk, filter);
		ret = 0;
	}

	return ret;
}
EXPORT_SYMBOL_GPL(sk_detach_filter);

int sk_get_filter(struct sock *sk, struct sock_filter __user *ubuf,
		  unsigned int len)
{
	struct sock_fprog_kern *fprog;
	struct sk_filter *filter;
	int ret = 0;

	lock_sock(sk);
	filter = rcu_dereference_protected(sk->sk_filter,
					   lockdep_sock_is_held(sk));
	if (!filter)
		goto out;

	/* We're copying the filter that has been originally attached,
	 * so no conversion/decode needed anymore. eBPF programs that
	 * have no original program cannot be dumped through this.
	 */
	ret = -EACCES;
	fprog = filter->prog->orig_prog;
	if (!fprog)
		goto out;

	ret = fprog->len;
	if (!len)
		/* User space only enquires number of filter blocks. */
		goto out;

	ret = -EINVAL;
	if (len < fprog->len)
		goto out;

	ret = -EFAULT;
	if (copy_to_user(ubuf, fprog->filter, bpf_classic_proglen(fprog)))
		goto out;

	/* Instead of bytes, the API requests to return the number
	 * of filter blocks.
	 */
	ret = fprog->len;
out:
	release_sock(sk);
	return ret;
}<|MERGE_RESOLUTION|>--- conflicted
+++ resolved
@@ -2612,8 +2612,6 @@
 	.arg3_type	= ARG_ANYTHING,
 	.arg4_type	= ARG_PTR_TO_MEM,
 	.arg5_type	= ARG_CONST_SIZE,
-<<<<<<< HEAD
-=======
 };
 
 BPF_CALL_1(bpf_get_socket_cookie, struct sk_buff *, skb)
@@ -2644,7 +2642,6 @@
 	.gpl_only       = false,
 	.ret_type       = RET_INTEGER,
 	.arg1_type      = ARG_PTR_TO_CTX,
->>>>>>> 2ac97f0f
 };
 
 static const struct bpf_func_proto *
@@ -2681,13 +2678,10 @@
 	switch (func_id) {
 	case BPF_FUNC_skb_load_bytes:
 		return &bpf_skb_load_bytes_proto;
-<<<<<<< HEAD
-=======
 	case BPF_FUNC_get_socket_cookie:
 		return &bpf_get_socket_cookie_proto;
 	case BPF_FUNC_get_socket_uid:
 		return &bpf_get_socket_uid_proto;
->>>>>>> 2ac97f0f
 	default:
 		return bpf_base_func_proto(func_id);
 	}
@@ -2774,16 +2768,7 @@
 static const struct bpf_func_proto *
 cg_skb_func_proto(enum bpf_func_id func_id)
 {
-<<<<<<< HEAD
-	switch (func_id) {
-	case BPF_FUNC_skb_load_bytes:
-		return &bpf_skb_load_bytes_proto;
-	default:
-		return bpf_base_func_proto(func_id);
-	}
-=======
 	return sk_filter_func_proto(func_id);
->>>>>>> 2ac97f0f
 }
 
 static const struct bpf_func_proto *
@@ -3217,8 +3202,6 @@
 			*insn++ = BPF_MOV64_REG(si->dst_reg, si->dst_reg);
 		else
 			*insn++ = BPF_MOV64_IMM(si->dst_reg, 0);
-<<<<<<< HEAD
-=======
 #endif
 		break;
 
@@ -3232,7 +3215,6 @@
 		*insn++ = BPF_MOV64_IMM(si->dst_reg, 0);
 #else
 		*insn++ = BPF_MOV64_IMM(si->dst_reg, 0);
->>>>>>> 2ac97f0f
 #endif
 		break;
 	}
@@ -3356,20 +3338,14 @@
 	.get_func_proto		= cg_skb_func_proto,
 	.is_valid_access	= sk_filter_is_valid_access,
 	.convert_ctx_access	= bpf_convert_ctx_access,
-<<<<<<< HEAD
-=======
 	.test_run		= bpf_prog_test_run_skb,
->>>>>>> 2ac97f0f
 };
 
 const struct bpf_verifier_ops lwt_inout_prog_ops = {
 	.get_func_proto		= lwt_inout_func_proto,
 	.is_valid_access	= lwt_is_valid_access,
 	.convert_ctx_access	= bpf_convert_ctx_access,
-<<<<<<< HEAD
-=======
 	.test_run		= bpf_prog_test_run_skb,
->>>>>>> 2ac97f0f
 };
 
 const struct bpf_verifier_ops lwt_xmit_prog_ops = {
@@ -3380,80 +3356,12 @@
 	.test_run		= bpf_prog_test_run_skb,
 };
 
-<<<<<<< HEAD
-static const struct bpf_verifier_ops cg_sock_ops = {
-=======
 const struct bpf_verifier_ops cg_sock_prog_ops = {
->>>>>>> 2ac97f0f
 	.get_func_proto		= bpf_base_func_proto,
 	.is_valid_access	= sock_filter_is_valid_access,
 	.convert_ctx_access	= sock_filter_convert_ctx_access,
 };
 
-<<<<<<< HEAD
-static struct bpf_prog_type_list sk_filter_type __ro_after_init = {
-	.ops	= &sk_filter_ops,
-	.type	= BPF_PROG_TYPE_SOCKET_FILTER,
-};
-
-static struct bpf_prog_type_list sched_cls_type __ro_after_init = {
-	.ops	= &tc_cls_act_ops,
-	.type	= BPF_PROG_TYPE_SCHED_CLS,
-};
-
-static struct bpf_prog_type_list sched_act_type __ro_after_init = {
-	.ops	= &tc_cls_act_ops,
-	.type	= BPF_PROG_TYPE_SCHED_ACT,
-};
-
-static struct bpf_prog_type_list xdp_type __ro_after_init = {
-	.ops	= &xdp_ops,
-	.type	= BPF_PROG_TYPE_XDP,
-};
-
-static struct bpf_prog_type_list cg_skb_type __ro_after_init = {
-	.ops	= &cg_skb_ops,
-	.type	= BPF_PROG_TYPE_CGROUP_SKB,
-};
-
-static struct bpf_prog_type_list lwt_in_type __ro_after_init = {
-	.ops	= &lwt_inout_ops,
-	.type	= BPF_PROG_TYPE_LWT_IN,
-};
-
-static struct bpf_prog_type_list lwt_out_type __ro_after_init = {
-	.ops	= &lwt_inout_ops,
-	.type	= BPF_PROG_TYPE_LWT_OUT,
-};
-
-static struct bpf_prog_type_list lwt_xmit_type __ro_after_init = {
-	.ops	= &lwt_xmit_ops,
-	.type	= BPF_PROG_TYPE_LWT_XMIT,
-};
-
-static struct bpf_prog_type_list cg_sock_type __ro_after_init = {
-	.ops	= &cg_sock_ops,
-	.type	= BPF_PROG_TYPE_CGROUP_SOCK
-};
-
-static int __init register_sk_filter_ops(void)
-{
-	bpf_register_prog_type(&sk_filter_type);
-	bpf_register_prog_type(&sched_cls_type);
-	bpf_register_prog_type(&sched_act_type);
-	bpf_register_prog_type(&xdp_type);
-	bpf_register_prog_type(&cg_skb_type);
-	bpf_register_prog_type(&cg_sock_type);
-	bpf_register_prog_type(&lwt_in_type);
-	bpf_register_prog_type(&lwt_out_type);
-	bpf_register_prog_type(&lwt_xmit_type);
-
-	return 0;
-}
-late_initcall(register_sk_filter_ops);
-
-=======
->>>>>>> 2ac97f0f
 int sk_detach_filter(struct sock *sk)
 {
 	int ret = -ENOENT;
