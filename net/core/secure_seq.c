/*
 * Copyright (C) 2016 Jason A. Donenfeld <Jason@zx2c4.com>. All Rights Reserved.
 */

#include <linux/kernel.h>
#include <linux/init.h>
#include <linux/cryptohash.h>
#include <linux/module.h>
#include <linux/cache.h>
#include <linux/random.h>
#include <linux/hrtimer.h>
#include <linux/ktime.h>
#include <linux/string.h>
#include <linux/net.h>
#include <linux/siphash.h>
#include <net/secure_seq.h>

#if IS_ENABLED(CONFIG_IPV6) || IS_ENABLED(CONFIG_INET)
#include <linux/in6.h>
#include <net/tcp.h>

static siphash_key_t net_secret __read_mostly;
<<<<<<< HEAD

static __always_inline void net_secret_init(void)
{
=======
static siphash_key_t ts_secret __read_mostly;

static __always_inline void net_secret_init(void)
{
	net_get_random_once(&ts_secret, sizeof(ts_secret));
>>>>>>> 2ac97f0f
	net_get_random_once(&net_secret, sizeof(net_secret));
}
#endif

#ifdef CONFIG_INET
static u32 seq_scale(u32 seq)
{
	/*
	 *	As close as possible to RFC 793, which
	 *	suggests using a 250 kHz clock.
	 *	Further reading shows this assumes 2 Mb/s networks.
	 *	For 10 Mb/s Ethernet, a 1 MHz clock is appropriate.
	 *	For 10 Gb/s Ethernet, a 1 GHz clock should be ok, but
	 *	we also need to limit the resolution so that the u32 seq
	 *	overlaps less than one time per MSL (2 minutes).
	 *	Choosing a clock of 64 ns period is OK. (period of 274 s)
	 */
	return seq + (ktime_get_real_ns() >> 6);
}
#endif

#if IS_ENABLED(CONFIG_IPV6)
static u32 secure_tcpv6_ts_off(const __be32 *saddr, const __be32 *daddr)
{
	const struct {
		struct in6_addr saddr;
		struct in6_addr daddr;
<<<<<<< HEAD
=======
	} __aligned(SIPHASH_ALIGNMENT) combined = {
		.saddr = *(struct in6_addr *)saddr,
		.daddr = *(struct in6_addr *)daddr,
	};

	if (sysctl_tcp_timestamps != 1)
		return 0;

	return siphash(&combined, offsetofend(typeof(combined), daddr),
		       &ts_secret);
}

u32 secure_tcpv6_seq_and_tsoff(const __be32 *saddr, const __be32 *daddr,
			       __be16 sport, __be16 dport, u32 *tsoff)
{
	const struct {
		struct in6_addr saddr;
		struct in6_addr daddr;
>>>>>>> 2ac97f0f
		__be16 sport;
		__be16 dport;
	} __aligned(SIPHASH_ALIGNMENT) combined = {
		.saddr = *(struct in6_addr *)saddr,
		.daddr = *(struct in6_addr *)daddr,
		.sport = sport,
		.dport = dport
	};
	u64 hash;
	net_secret_init();
	hash = siphash(&combined, offsetofend(typeof(combined), dport),
		       &net_secret);
<<<<<<< HEAD
	*tsoff = sysctl_tcp_timestamps == 1 ? (hash >> 32) : 0;
=======
	*tsoff = secure_tcpv6_ts_off(saddr, daddr);
>>>>>>> 2ac97f0f
	return seq_scale(hash);
}
EXPORT_SYMBOL(secure_tcpv6_seq_and_tsoff);

u32 secure_ipv6_port_ephemeral(const __be32 *saddr, const __be32 *daddr,
			       __be16 dport)
{
	const struct {
		struct in6_addr saddr;
		struct in6_addr daddr;
		__be16 dport;
	} __aligned(SIPHASH_ALIGNMENT) combined = {
		.saddr = *(struct in6_addr *)saddr,
		.daddr = *(struct in6_addr *)daddr,
		.dport = dport
	};
	net_secret_init();
	return siphash(&combined, offsetofend(typeof(combined), dport),
		       &net_secret);
}
EXPORT_SYMBOL(secure_ipv6_port_ephemeral);
#endif

#ifdef CONFIG_INET
<<<<<<< HEAD

/* secure_tcp_sequence_number(a, b, 0, d) == secure_ipv4_port_ephemeral(a, b, d),
 * but fortunately, `sport' cannot be 0 in any circumstances. If this changes,
 * it would be easy enough to have the former function use siphash_4u32, passing
 * the arguments as separate u32.
 */

u32 secure_tcp_sequence_number(__be32 saddr, __be32 daddr,
			       __be16 sport, __be16 dport, u32 *tsoff)
{
=======
static u32 secure_tcp_ts_off(__be32 saddr, __be32 daddr)
{
	if (sysctl_tcp_timestamps != 1)
		return 0;

	return siphash_2u32((__force u32)saddr, (__force u32)daddr,
			    &ts_secret);
}

/* secure_tcp_seq_and_tsoff(a, b, 0, d) == secure_ipv4_port_ephemeral(a, b, d),
 * but fortunately, `sport' cannot be 0 in any circumstances. If this changes,
 * it would be easy enough to have the former function use siphash_4u32, passing
 * the arguments as separate u32.
 */
u32 secure_tcp_seq_and_tsoff(__be32 saddr, __be32 daddr,
			     __be16 sport, __be16 dport, u32 *tsoff)
{
>>>>>>> 2ac97f0f
	u64 hash;
	net_secret_init();
	hash = siphash_3u32((__force u32)saddr, (__force u32)daddr,
			    (__force u32)sport << 16 | (__force u32)dport,
			    &net_secret);
<<<<<<< HEAD
	*tsoff = sysctl_tcp_timestamps == 1 ? (hash >> 32) : 0;
=======
	*tsoff = secure_tcp_ts_off(saddr, daddr);
>>>>>>> 2ac97f0f
	return seq_scale(hash);
}

u32 secure_ipv4_port_ephemeral(__be32 saddr, __be32 daddr, __be16 dport)
{
	net_secret_init();
	return siphash_3u32((__force u32)saddr, (__force u32)daddr,
			    (__force u16)dport, &net_secret);
}
EXPORT_SYMBOL_GPL(secure_ipv4_port_ephemeral);
#endif

#if IS_ENABLED(CONFIG_IP_DCCP)
u64 secure_dccp_sequence_number(__be32 saddr, __be32 daddr,
				__be16 sport, __be16 dport)
{
	u64 seq;
	net_secret_init();
	seq = siphash_3u32((__force u32)saddr, (__force u32)daddr,
			   (__force u32)sport << 16 | (__force u32)dport,
			   &net_secret);
	seq += ktime_get_real_ns();
	seq &= (1ull << 48) - 1;
	return seq;
}
EXPORT_SYMBOL(secure_dccp_sequence_number);

#if IS_ENABLED(CONFIG_IPV6)
u64 secure_dccpv6_sequence_number(__be32 *saddr, __be32 *daddr,
				  __be16 sport, __be16 dport)
{
	const struct {
		struct in6_addr saddr;
		struct in6_addr daddr;
		__be16 sport;
		__be16 dport;
	} __aligned(SIPHASH_ALIGNMENT) combined = {
		.saddr = *(struct in6_addr *)saddr,
		.daddr = *(struct in6_addr *)daddr,
		.sport = sport,
		.dport = dport
	};
	u64 seq;
	net_secret_init();
	seq = siphash(&combined, offsetofend(typeof(combined), dport),
		      &net_secret);
	seq += ktime_get_real_ns();
	seq &= (1ull << 48) - 1;
	return seq;
}
EXPORT_SYMBOL(secure_dccpv6_sequence_number);
#endif
#endif<|MERGE_RESOLUTION|>--- conflicted
+++ resolved
@@ -20,17 +20,11 @@
 #include <net/tcp.h>
 
 static siphash_key_t net_secret __read_mostly;
-<<<<<<< HEAD
-
-static __always_inline void net_secret_init(void)
-{
-=======
 static siphash_key_t ts_secret __read_mostly;
 
 static __always_inline void net_secret_init(void)
 {
 	net_get_random_once(&ts_secret, sizeof(ts_secret));
->>>>>>> 2ac97f0f
 	net_get_random_once(&net_secret, sizeof(net_secret));
 }
 #endif
@@ -58,8 +52,6 @@
 	const struct {
 		struct in6_addr saddr;
 		struct in6_addr daddr;
-<<<<<<< HEAD
-=======
 	} __aligned(SIPHASH_ALIGNMENT) combined = {
 		.saddr = *(struct in6_addr *)saddr,
 		.daddr = *(struct in6_addr *)daddr,
@@ -78,7 +70,6 @@
 	const struct {
 		struct in6_addr saddr;
 		struct in6_addr daddr;
->>>>>>> 2ac97f0f
 		__be16 sport;
 		__be16 dport;
 	} __aligned(SIPHASH_ALIGNMENT) combined = {
@@ -91,11 +82,7 @@
 	net_secret_init();
 	hash = siphash(&combined, offsetofend(typeof(combined), dport),
 		       &net_secret);
-<<<<<<< HEAD
-	*tsoff = sysctl_tcp_timestamps == 1 ? (hash >> 32) : 0;
-=======
 	*tsoff = secure_tcpv6_ts_off(saddr, daddr);
->>>>>>> 2ac97f0f
 	return seq_scale(hash);
 }
 EXPORT_SYMBOL(secure_tcpv6_seq_and_tsoff);
@@ -120,18 +107,6 @@
 #endif
 
 #ifdef CONFIG_INET
-<<<<<<< HEAD
-
-/* secure_tcp_sequence_number(a, b, 0, d) == secure_ipv4_port_ephemeral(a, b, d),
- * but fortunately, `sport' cannot be 0 in any circumstances. If this changes,
- * it would be easy enough to have the former function use siphash_4u32, passing
- * the arguments as separate u32.
- */
-
-u32 secure_tcp_sequence_number(__be32 saddr, __be32 daddr,
-			       __be16 sport, __be16 dport, u32 *tsoff)
-{
-=======
 static u32 secure_tcp_ts_off(__be32 saddr, __be32 daddr)
 {
 	if (sysctl_tcp_timestamps != 1)
@@ -149,17 +124,12 @@
 u32 secure_tcp_seq_and_tsoff(__be32 saddr, __be32 daddr,
 			     __be16 sport, __be16 dport, u32 *tsoff)
 {
->>>>>>> 2ac97f0f
 	u64 hash;
 	net_secret_init();
 	hash = siphash_3u32((__force u32)saddr, (__force u32)daddr,
 			    (__force u32)sport << 16 | (__force u32)dport,
 			    &net_secret);
-<<<<<<< HEAD
-	*tsoff = sysctl_tcp_timestamps == 1 ? (hash >> 32) : 0;
-=======
 	*tsoff = secure_tcp_ts_off(saddr, daddr);
->>>>>>> 2ac97f0f
 	return seq_scale(hash);
 }
 
