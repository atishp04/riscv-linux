/*
 * net/sched/cls_api.c	Packet classifier API.
 *
 *		This program is free software; you can redistribute it and/or
 *		modify it under the terms of the GNU General Public License
 *		as published by the Free Software Foundation; either version
 *		2 of the License, or (at your option) any later version.
 *
 * Authors:	Alexey Kuznetsov, <kuznet@ms2.inr.ac.ru>
 *
 * Changes:
 *
 * Eduardo J. Blanco <ejbs@netlabs.com.uy> :990222: kmod support
 *
 */

#include <linux/module.h>
#include <linux/types.h>
#include <linux/kernel.h>
#include <linux/string.h>
#include <linux/errno.h>
#include <linux/err.h>
#include <linux/skbuff.h>
#include <linux/init.h>
#include <linux/kmod.h>
#include <linux/err.h>
#include <linux/slab.h>
#include <net/net_namespace.h>
#include <net/sock.h>
#include <net/netlink.h>
#include <net/pkt_sched.h>
#include <net/pkt_cls.h>

/* The list of all installed classifier types */
static LIST_HEAD(tcf_proto_base);

/* Protects list of registered TC modules. It is pure SMP lock. */
static DEFINE_RWLOCK(cls_mod_lock);

/* Find classifier type by string name */

static const struct tcf_proto_ops *tcf_proto_lookup_ops(const char *kind)
{
	const struct tcf_proto_ops *t, *res = NULL;

	if (kind) {
		read_lock(&cls_mod_lock);
		list_for_each_entry(t, &tcf_proto_base, head) {
			if (strcmp(kind, t->kind) == 0) {
				if (try_module_get(t->owner))
					res = t;
				break;
			}
		}
		read_unlock(&cls_mod_lock);
	}
	return res;
}

/* Register(unregister) new classifier type */

int register_tcf_proto_ops(struct tcf_proto_ops *ops)
{
	struct tcf_proto_ops *t;
	int rc = -EEXIST;

	write_lock(&cls_mod_lock);
	list_for_each_entry(t, &tcf_proto_base, head)
		if (!strcmp(ops->kind, t->kind))
			goto out;

	list_add_tail(&ops->head, &tcf_proto_base);
	rc = 0;
out:
	write_unlock(&cls_mod_lock);
	return rc;
}
EXPORT_SYMBOL(register_tcf_proto_ops);

int unregister_tcf_proto_ops(struct tcf_proto_ops *ops)
{
	struct tcf_proto_ops *t;
	int rc = -ENOENT;

	/* Wait for outstanding call_rcu()s, if any, from a
	 * tcf_proto_ops's destroy() handler.
	 */
	rcu_barrier();

	write_lock(&cls_mod_lock);
	list_for_each_entry(t, &tcf_proto_base, head) {
		if (t == ops) {
			list_del(&t->head);
			rc = 0;
			break;
		}
	}
	write_unlock(&cls_mod_lock);
	return rc;
}
EXPORT_SYMBOL(unregister_tcf_proto_ops);

static int tfilter_notify(struct net *net, struct sk_buff *oskb,
			  struct nlmsghdr *n, struct tcf_proto *tp,
			  unsigned long fh, int event, bool unicast);

static void tfilter_notify_chain(struct net *net, struct sk_buff *oskb,
				 struct nlmsghdr *n,
				 struct tcf_proto __rcu **chain, int event)
{
	struct tcf_proto __rcu **it_chain;
	struct tcf_proto *tp;

	for (it_chain = chain; (tp = rtnl_dereference(*it_chain)) != NULL;
	     it_chain = &tp->next)
		tfilter_notify(net, oskb, n, tp, 0, event, false);
}

/* Select new prio value from the range, managed by kernel. */

static inline u32 tcf_auto_prio(struct tcf_proto *tp)
{
	u32 first = TC_H_MAKE(0xC0000000U, 0U);

	if (tp)
		first = tp->prio - 1;

	return first;
}

static struct tcf_proto *tcf_proto_create(const char *kind, u32 protocol,
					  u32 prio, u32 parent, struct Qdisc *q)
{
	struct tcf_proto *tp;
	int err;

	tp = kzalloc(sizeof(*tp), GFP_KERNEL);
	if (!tp)
		return ERR_PTR(-ENOBUFS);

	err = -ENOENT;
	tp->ops = tcf_proto_lookup_ops(kind);
	if (!tp->ops) {
#ifdef CONFIG_MODULES
		rtnl_unlock();
		request_module("cls_%s", kind);
		rtnl_lock();
		tp->ops = tcf_proto_lookup_ops(kind);
		/* We dropped the RTNL semaphore in order to perform
		 * the module load. So, even if we succeeded in loading
		 * the module we have to replay the request. We indicate
		 * this using -EAGAIN.
		 */
		if (tp->ops) {
			module_put(tp->ops->owner);
			err = -EAGAIN;
		} else {
			err = -ENOENT;
		}
		goto errout;
#endif
	}
	tp->classify = tp->ops->classify;
	tp->protocol = protocol;
	tp->prio = prio;
	tp->classid = parent;
	tp->q = q;

	err = tp->ops->init(tp);
	if (err) {
		module_put(tp->ops->owner);
		goto errout;
	}
	return tp;

errout:
	kfree(tp);
	return ERR_PTR(err);
}

<<<<<<< HEAD
static bool tcf_proto_destroy(struct tcf_proto *tp, bool force)
{
	if (tp->ops->destroy(tp, force)) {
		module_put(tp->ops->owner);
		kfree_rcu(tp, rcu);
		return true;
	}
	return false;
=======
static void tcf_proto_destroy(struct tcf_proto *tp)
{
	tp->ops->destroy(tp);
	module_put(tp->ops->owner);
	kfree_rcu(tp, rcu);
>>>>>>> 2ac97f0f
}

void tcf_destroy_chain(struct tcf_proto __rcu **fl)
{
	struct tcf_proto *tp;

	while ((tp = rtnl_dereference(*fl)) != NULL) {
		RCU_INIT_POINTER(*fl, tp->next);
<<<<<<< HEAD
		tcf_proto_destroy(tp, true);
=======
		tcf_proto_destroy(tp);
>>>>>>> 2ac97f0f
	}
}
EXPORT_SYMBOL(tcf_destroy_chain);

/* Add/change/delete/get a filter node */

static int tc_ctl_tfilter(struct sk_buff *skb, struct nlmsghdr *n,
			  struct netlink_ext_ack *extack)
{
	struct net *net = sock_net(skb->sk);
	struct nlattr *tca[TCA_MAX + 1];
	struct tcmsg *t;
	u32 protocol;
	u32 prio;
	u32 nprio;
	u32 parent;
	struct net_device *dev;
	struct Qdisc  *q;
	struct tcf_proto __rcu **back;
	struct tcf_proto __rcu **chain;
	struct tcf_proto *next;
	struct tcf_proto *tp;
	const struct Qdisc_class_ops *cops;
	unsigned long cl;
	unsigned long fh;
	int err;
	int tp_created;

	if ((n->nlmsg_type != RTM_GETTFILTER) &&
	    !netlink_ns_capable(skb, net->user_ns, CAP_NET_ADMIN))
		return -EPERM;

replay:
	tp_created = 0;

	err = nlmsg_parse(n, sizeof(*t), tca, TCA_MAX, NULL, extack);
	if (err < 0)
		return err;

	t = nlmsg_data(n);
	protocol = TC_H_MIN(t->tcm_info);
	prio = TC_H_MAJ(t->tcm_info);
	nprio = prio;
	parent = t->tcm_parent;
	cl = 0;

	if (prio == 0) {
		switch (n->nlmsg_type) {
		case RTM_DELTFILTER:
			if (protocol || t->tcm_handle || tca[TCA_KIND])
				return -ENOENT;
			break;
		case RTM_NEWTFILTER:
			/* If no priority is provided by the user,
			 * we allocate one.
			 */
			if (n->nlmsg_flags & NLM_F_CREATE) {
				prio = TC_H_MAKE(0x80000000U, 0U);
				break;
			}
			/* fall-through */
		default:
			return -ENOENT;
		}
	}

	/* Find head of filter chain. */

	/* Find link */
	dev = __dev_get_by_index(net, t->tcm_ifindex);
	if (dev == NULL)
		return -ENODEV;

	/* Find qdisc */
	if (!parent) {
		q = dev->qdisc;
		parent = q->handle;
	} else {
		q = qdisc_lookup(dev, TC_H_MAJ(t->tcm_parent));
		if (q == NULL)
			return -EINVAL;
	}

	/* Is it classful? */
	cops = q->ops->cl_ops;
	if (!cops)
		return -EINVAL;

	if (cops->tcf_chain == NULL)
		return -EOPNOTSUPP;

	/* Do we search for filter, attached to class? */
	if (TC_H_MIN(parent)) {
		cl = cops->get(q, parent);
		if (cl == 0)
			return -ENOENT;
	}

	/* And the last stroke */
	chain = cops->tcf_chain(q, cl);
	if (chain == NULL) {
		err = -EINVAL;
		goto errout;
	}
	if (n->nlmsg_type == RTM_DELTFILTER && prio == 0) {
		tfilter_notify_chain(net, skb, n, chain, RTM_DELTFILTER);
		tcf_destroy_chain(chain);
		err = 0;
		goto errout;
	}

	/* Check the chain for existence of proto-tcf with this priority */
	for (back = chain;
	     (tp = rtnl_dereference(*back)) != NULL;
	     back = &tp->next) {
		if (tp->prio >= prio) {
			if (tp->prio == prio) {
				if (!nprio ||
				    (tp->protocol != protocol && protocol)) {
					err = -EINVAL;
					goto errout;
				}
			} else {
				tp = NULL;
			}
			break;
		}
	}

	if (tp == NULL) {
		/* Proto-tcf does not exist, create new one */

		if (tca[TCA_KIND] == NULL || !protocol) {
			err = -EINVAL;
			goto errout;
		}

		if (n->nlmsg_type != RTM_NEWTFILTER ||
		    !(n->nlmsg_flags & NLM_F_CREATE)) {
			err = -ENOENT;
			goto errout;
		}

		if (!nprio)
			nprio = TC_H_MAJ(tcf_auto_prio(rtnl_dereference(*back)));

		tp = tcf_proto_create(nla_data(tca[TCA_KIND]),
				      protocol, nprio, parent, q);
		if (IS_ERR(tp)) {
			err = PTR_ERR(tp);
			goto errout;
		}
		tp_created = 1;
	} else if (tca[TCA_KIND] && nla_strcmp(tca[TCA_KIND], tp->ops->kind)) {
		err = -EINVAL;
		goto errout;
	}

	fh = tp->ops->get(tp, t->tcm_handle);

	if (fh == 0) {
		if (n->nlmsg_type == RTM_DELTFILTER && t->tcm_handle == 0) {
			next = rtnl_dereference(tp->next);
			RCU_INIT_POINTER(*back, next);
			tfilter_notify(net, skb, n, tp, fh,
				       RTM_DELTFILTER, false);
<<<<<<< HEAD
			tcf_proto_destroy(tp, true);
=======
			tcf_proto_destroy(tp);
>>>>>>> 2ac97f0f
			err = 0;
			goto errout;
		}

		if (n->nlmsg_type != RTM_NEWTFILTER ||
		    !(n->nlmsg_flags & NLM_F_CREATE)) {
			err = -ENOENT;
			goto errout;
		}
	} else {
		bool last;

		switch (n->nlmsg_type) {
		case RTM_NEWTFILTER:
			if (n->nlmsg_flags & NLM_F_EXCL) {
				if (tp_created)
<<<<<<< HEAD
					tcf_proto_destroy(tp, true);
=======
					tcf_proto_destroy(tp);
>>>>>>> 2ac97f0f
				err = -EEXIST;
				goto errout;
			}
			break;
		case RTM_DELTFILTER:
<<<<<<< HEAD
			err = tp->ops->delete(tp, fh);
=======
			err = tp->ops->delete(tp, fh, &last);
>>>>>>> 2ac97f0f
			if (err)
				goto errout;
			next = rtnl_dereference(tp->next);
			tfilter_notify(net, skb, n, tp, t->tcm_handle,
				       RTM_DELTFILTER, false);
<<<<<<< HEAD
			if (tcf_proto_destroy(tp, false))
				RCU_INIT_POINTER(*back, next);
=======
			if (last) {
				RCU_INIT_POINTER(*back, next);
				tcf_proto_destroy(tp);
			}
>>>>>>> 2ac97f0f
			goto errout;
		case RTM_GETTFILTER:
			err = tfilter_notify(net, skb, n, tp, fh,
					     RTM_NEWTFILTER, true);
			goto errout;
		default:
			err = -EINVAL;
			goto errout;
		}
	}

	err = tp->ops->change(net, skb, tp, cl, t->tcm_handle, tca, &fh,
			      n->nlmsg_flags & NLM_F_CREATE ? TCA_ACT_NOREPLACE : TCA_ACT_REPLACE);
	if (err == 0) {
		if (tp_created) {
			RCU_INIT_POINTER(tp->next, rtnl_dereference(*back));
			rcu_assign_pointer(*back, tp);
		}
		tfilter_notify(net, skb, n, tp, fh, RTM_NEWTFILTER, false);
	} else {
		if (tp_created)
<<<<<<< HEAD
			tcf_proto_destroy(tp, true);
=======
			tcf_proto_destroy(tp);
>>>>>>> 2ac97f0f
	}

errout:
	if (cl)
		cops->put(q, cl);
	if (err == -EAGAIN)
		/* Replay the request. */
		goto replay;
	return err;
}

static int tcf_fill_node(struct net *net, struct sk_buff *skb,
			 struct tcf_proto *tp, unsigned long fh, u32 portid,
			 u32 seq, u16 flags, int event)
{
	struct tcmsg *tcm;
	struct nlmsghdr  *nlh;
	unsigned char *b = skb_tail_pointer(skb);

	nlh = nlmsg_put(skb, portid, seq, event, sizeof(*tcm), flags);
	if (!nlh)
		goto out_nlmsg_trim;
	tcm = nlmsg_data(nlh);
	tcm->tcm_family = AF_UNSPEC;
	tcm->tcm__pad1 = 0;
	tcm->tcm__pad2 = 0;
	tcm->tcm_ifindex = qdisc_dev(tp->q)->ifindex;
	tcm->tcm_parent = tp->classid;
	tcm->tcm_info = TC_H_MAKE(tp->prio, tp->protocol);
	if (nla_put_string(skb, TCA_KIND, tp->ops->kind))
		goto nla_put_failure;
	tcm->tcm_handle = fh;
	if (RTM_DELTFILTER != event) {
		tcm->tcm_handle = 0;
		if (tp->ops->dump && tp->ops->dump(net, tp, fh, skb, tcm) < 0)
			goto nla_put_failure;
	}
	nlh->nlmsg_len = skb_tail_pointer(skb) - b;
	return skb->len;

out_nlmsg_trim:
nla_put_failure:
	nlmsg_trim(skb, b);
	return -1;
}

static int tfilter_notify(struct net *net, struct sk_buff *oskb,
			  struct nlmsghdr *n, struct tcf_proto *tp,
			  unsigned long fh, int event, bool unicast)
{
	struct sk_buff *skb;
	u32 portid = oskb ? NETLINK_CB(oskb).portid : 0;

	skb = alloc_skb(NLMSG_GOODSIZE, GFP_KERNEL);
	if (!skb)
		return -ENOBUFS;

	if (tcf_fill_node(net, skb, tp, fh, portid, n->nlmsg_seq,
			  n->nlmsg_flags, event) <= 0) {
		kfree_skb(skb);
		return -EINVAL;
	}

	if (unicast)
		return netlink_unicast(net->rtnl, skb, portid, MSG_DONTWAIT);

	return rtnetlink_send(skb, net, portid, RTNLGRP_TC,
			      n->nlmsg_flags & NLM_F_ECHO);
}

struct tcf_dump_args {
	struct tcf_walker w;
	struct sk_buff *skb;
	struct netlink_callback *cb;
};

static int tcf_node_dump(struct tcf_proto *tp, unsigned long n,
			 struct tcf_walker *arg)
{
	struct tcf_dump_args *a = (void *)arg;
	struct net *net = sock_net(a->skb->sk);

	return tcf_fill_node(net, a->skb, tp, n, NETLINK_CB(a->cb->skb).portid,
			     a->cb->nlh->nlmsg_seq, NLM_F_MULTI,
			     RTM_NEWTFILTER);
}

/* called with RTNL */
static int tc_dump_tfilter(struct sk_buff *skb, struct netlink_callback *cb)
{
	struct net *net = sock_net(skb->sk);
	int t;
	int s_t;
	struct net_device *dev;
	struct Qdisc *q;
	struct tcf_proto *tp, __rcu **chain;
	struct tcmsg *tcm = nlmsg_data(cb->nlh);
	unsigned long cl = 0;
	const struct Qdisc_class_ops *cops;
	struct tcf_dump_args arg;

	if (nlmsg_len(cb->nlh) < sizeof(*tcm))
		return skb->len;
	dev = __dev_get_by_index(net, tcm->tcm_ifindex);
	if (!dev)
		return skb->len;

	if (!tcm->tcm_parent)
		q = dev->qdisc;
	else
		q = qdisc_lookup(dev, TC_H_MAJ(tcm->tcm_parent));
	if (!q)
		goto out;
	cops = q->ops->cl_ops;
	if (!cops)
		goto errout;
	if (cops->tcf_chain == NULL)
		goto errout;
	if (TC_H_MIN(tcm->tcm_parent)) {
		cl = cops->get(q, tcm->tcm_parent);
		if (cl == 0)
			goto errout;
	}
	chain = cops->tcf_chain(q, cl);
	if (chain == NULL)
		goto errout;

	s_t = cb->args[0];

	for (tp = rtnl_dereference(*chain), t = 0;
	     tp; tp = rtnl_dereference(tp->next), t++) {
		if (t < s_t)
			continue;
		if (TC_H_MAJ(tcm->tcm_info) &&
		    TC_H_MAJ(tcm->tcm_info) != tp->prio)
			continue;
		if (TC_H_MIN(tcm->tcm_info) &&
		    TC_H_MIN(tcm->tcm_info) != tp->protocol)
			continue;
		if (t > s_t)
			memset(&cb->args[1], 0,
			       sizeof(cb->args)-sizeof(cb->args[0]));
		if (cb->args[1] == 0) {
			if (tcf_fill_node(net, skb, tp, 0,
					  NETLINK_CB(cb->skb).portid,
					  cb->nlh->nlmsg_seq, NLM_F_MULTI,
					  RTM_NEWTFILTER) <= 0)
				break;

			cb->args[1] = 1;
		}
		if (tp->ops->walk == NULL)
			continue;
		arg.w.fn = tcf_node_dump;
		arg.skb = skb;
		arg.cb = cb;
		arg.w.stop = 0;
		arg.w.skip = cb->args[1] - 1;
		arg.w.count = 0;
		tp->ops->walk(tp, &arg.w);
		cb->args[1] = arg.w.count + 1;
		if (arg.w.stop)
			break;
	}

	cb->args[0] = t;

errout:
	if (cl)
		cops->put(q, cl);
out:
	return skb->len;
}

void tcf_exts_destroy(struct tcf_exts *exts)
{
#ifdef CONFIG_NET_CLS_ACT
	LIST_HEAD(actions);

	tcf_exts_to_list(exts, &actions);
	tcf_action_destroy(&actions, TCA_ACT_UNBIND);
	kfree(exts->actions);
	exts->nr_actions = 0;
#endif
}
EXPORT_SYMBOL(tcf_exts_destroy);

int tcf_exts_validate(struct net *net, struct tcf_proto *tp, struct nlattr **tb,
		      struct nlattr *rate_tlv, struct tcf_exts *exts, bool ovr)
{
#ifdef CONFIG_NET_CLS_ACT
	{
		struct tc_action *act;

		if (exts->police && tb[exts->police]) {
			act = tcf_action_init_1(net, tb[exts->police], rate_tlv,
						"police", ovr, TCA_ACT_BIND);
			if (IS_ERR(act))
				return PTR_ERR(act);

			act->type = exts->type = TCA_OLD_COMPAT;
			exts->actions[0] = act;
			exts->nr_actions = 1;
		} else if (exts->action && tb[exts->action]) {
			LIST_HEAD(actions);
			int err, i = 0;

			err = tcf_action_init(net, tb[exts->action], rate_tlv,
					      NULL, ovr, TCA_ACT_BIND,
					      &actions);
			if (err)
				return err;
			list_for_each_entry(act, &actions, list)
				exts->actions[i++] = act;
			exts->nr_actions = i;
		}
	}
#else
	if ((exts->action && tb[exts->action]) ||
	    (exts->police && tb[exts->police]))
		return -EOPNOTSUPP;
#endif

	return 0;
}
EXPORT_SYMBOL(tcf_exts_validate);

void tcf_exts_change(struct tcf_proto *tp, struct tcf_exts *dst,
		     struct tcf_exts *src)
{
#ifdef CONFIG_NET_CLS_ACT
	struct tcf_exts old = *dst;

	tcf_tree_lock(tp);
	dst->nr_actions = src->nr_actions;
	dst->actions = src->actions;
	dst->type = src->type;
	tcf_tree_unlock(tp);

	tcf_exts_destroy(&old);
#endif
}
EXPORT_SYMBOL(tcf_exts_change);

#ifdef CONFIG_NET_CLS_ACT
static struct tc_action *tcf_exts_first_act(struct tcf_exts *exts)
{
	if (exts->nr_actions == 0)
		return NULL;
	else
		return exts->actions[0];
}
#endif

int tcf_exts_dump(struct sk_buff *skb, struct tcf_exts *exts)
{
#ifdef CONFIG_NET_CLS_ACT
	struct nlattr *nest;

	if (exts->action && exts->nr_actions) {
		/*
		 * again for backward compatible mode - we want
		 * to work with both old and new modes of entering
		 * tc data even if iproute2  was newer - jhs
		 */
		if (exts->type != TCA_OLD_COMPAT) {
			LIST_HEAD(actions);

			nest = nla_nest_start(skb, exts->action);
			if (nest == NULL)
				goto nla_put_failure;

			tcf_exts_to_list(exts, &actions);
			if (tcf_action_dump(skb, &actions, 0, 0) < 0)
				goto nla_put_failure;
			nla_nest_end(skb, nest);
		} else if (exts->police) {
			struct tc_action *act = tcf_exts_first_act(exts);
			nest = nla_nest_start(skb, exts->police);
			if (nest == NULL || !act)
				goto nla_put_failure;
			if (tcf_action_dump_old(skb, act, 0, 0) < 0)
				goto nla_put_failure;
			nla_nest_end(skb, nest);
		}
	}
	return 0;

nla_put_failure:
	nla_nest_cancel(skb, nest);
	return -1;
#else
	return 0;
#endif
}
EXPORT_SYMBOL(tcf_exts_dump);


int tcf_exts_dump_stats(struct sk_buff *skb, struct tcf_exts *exts)
{
#ifdef CONFIG_NET_CLS_ACT
	struct tc_action *a = tcf_exts_first_act(exts);
	if (a != NULL && tcf_action_copy_stats(skb, a, 1) < 0)
		return -1;
#endif
	return 0;
}
EXPORT_SYMBOL(tcf_exts_dump_stats);

int tcf_exts_get_dev(struct net_device *dev, struct tcf_exts *exts,
		     struct net_device **hw_dev)
{
#ifdef CONFIG_NET_CLS_ACT
	const struct tc_action *a;
	LIST_HEAD(actions);

	if (tc_no_actions(exts))
		return -EINVAL;

	tcf_exts_to_list(exts, &actions);
	list_for_each_entry(a, &actions, list) {
		if (a->ops->get_dev) {
			a->ops->get_dev(a, dev_net(dev), hw_dev);
			break;
		}
	}
	if (*hw_dev)
		return 0;
#endif
	return -EOPNOTSUPP;
}
EXPORT_SYMBOL(tcf_exts_get_dev);

static int __init tc_filter_init(void)
{
	rtnl_register(PF_UNSPEC, RTM_NEWTFILTER, tc_ctl_tfilter, NULL, NULL);
	rtnl_register(PF_UNSPEC, RTM_DELTFILTER, tc_ctl_tfilter, NULL, NULL);
	rtnl_register(PF_UNSPEC, RTM_GETTFILTER, tc_ctl_tfilter,
		      tc_dump_tfilter, NULL);

	return 0;
}

subsys_initcall(tc_filter_init);<|MERGE_RESOLUTION|>--- conflicted
+++ resolved
@@ -178,22 +178,11 @@
 	return ERR_PTR(err);
 }
 
-<<<<<<< HEAD
-static bool tcf_proto_destroy(struct tcf_proto *tp, bool force)
-{
-	if (tp->ops->destroy(tp, force)) {
-		module_put(tp->ops->owner);
-		kfree_rcu(tp, rcu);
-		return true;
-	}
-	return false;
-=======
 static void tcf_proto_destroy(struct tcf_proto *tp)
 {
 	tp->ops->destroy(tp);
 	module_put(tp->ops->owner);
 	kfree_rcu(tp, rcu);
->>>>>>> 2ac97f0f
 }
 
 void tcf_destroy_chain(struct tcf_proto __rcu **fl)
@@ -202,11 +191,7 @@
 
 	while ((tp = rtnl_dereference(*fl)) != NULL) {
 		RCU_INIT_POINTER(*fl, tp->next);
-<<<<<<< HEAD
-		tcf_proto_destroy(tp, true);
-=======
 		tcf_proto_destroy(tp);
->>>>>>> 2ac97f0f
 	}
 }
 EXPORT_SYMBOL(tcf_destroy_chain);
@@ -373,11 +358,7 @@
 			RCU_INIT_POINTER(*back, next);
 			tfilter_notify(net, skb, n, tp, fh,
 				       RTM_DELTFILTER, false);
-<<<<<<< HEAD
-			tcf_proto_destroy(tp, true);
-=======
 			tcf_proto_destroy(tp);
->>>>>>> 2ac97f0f
 			err = 0;
 			goto errout;
 		}
@@ -394,35 +375,22 @@
 		case RTM_NEWTFILTER:
 			if (n->nlmsg_flags & NLM_F_EXCL) {
 				if (tp_created)
-<<<<<<< HEAD
-					tcf_proto_destroy(tp, true);
-=======
 					tcf_proto_destroy(tp);
->>>>>>> 2ac97f0f
 				err = -EEXIST;
 				goto errout;
 			}
 			break;
 		case RTM_DELTFILTER:
-<<<<<<< HEAD
-			err = tp->ops->delete(tp, fh);
-=======
 			err = tp->ops->delete(tp, fh, &last);
->>>>>>> 2ac97f0f
 			if (err)
 				goto errout;
 			next = rtnl_dereference(tp->next);
 			tfilter_notify(net, skb, n, tp, t->tcm_handle,
 				       RTM_DELTFILTER, false);
-<<<<<<< HEAD
-			if (tcf_proto_destroy(tp, false))
-				RCU_INIT_POINTER(*back, next);
-=======
 			if (last) {
 				RCU_INIT_POINTER(*back, next);
 				tcf_proto_destroy(tp);
 			}
->>>>>>> 2ac97f0f
 			goto errout;
 		case RTM_GETTFILTER:
 			err = tfilter_notify(net, skb, n, tp, fh,
@@ -444,11 +412,7 @@
 		tfilter_notify(net, skb, n, tp, fh, RTM_NEWTFILTER, false);
 	} else {
 		if (tp_created)
-<<<<<<< HEAD
-			tcf_proto_destroy(tp, true);
-=======
 			tcf_proto_destroy(tp);
->>>>>>> 2ac97f0f
 	}
 
 errout:
