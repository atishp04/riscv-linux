--- conflicted
+++ resolved
@@ -1282,13 +1282,8 @@
 	return &ct->tuplehash[IP_CT_DIR_ORIGINAL];
 }
 
-<<<<<<< HEAD
-/* On success, returns conntrack ptr, sets skb->_nfct | ctinfo */
-static inline struct nf_conn *
-=======
 /* On success, returns 0, sets skb->_nfct | ctinfo */
 static int
->>>>>>> 2ac97f0f
 resolve_normal_ct(struct net *net, struct nf_conn *tmpl,
 		  struct sk_buff *skb,
 		  unsigned int dataoff,
@@ -1342,13 +1337,8 @@
 			ctinfo = IP_CT_NEW;
 		}
 	}
-<<<<<<< HEAD
-	nf_ct_set(skb, ct, *ctinfo);
-	return ct;
-=======
 	nf_ct_set(skb, ct, ctinfo);
 	return 0;
->>>>>>> 2ac97f0f
 }
 
 unsigned int
@@ -1365,16 +1355,10 @@
 	int ret;
 
 	tmpl = nf_ct_get(skb, &ctinfo);
-<<<<<<< HEAD
-	if (tmpl) {
-		/* Previously seen (loopback or untracked)?  Ignore. */
-		if (!nf_ct_is_template(tmpl)) {
-=======
 	if (tmpl || ctinfo == IP_CT_UNTRACKED) {
 		/* Previously seen (loopback or untracked)?  Ignore. */
 		if ((tmpl && !nf_ct_is_template(tmpl)) ||
 		     ctinfo == IP_CT_UNTRACKED) {
->>>>>>> 2ac97f0f
 			NF_CT_STAT_INC_ATOMIC(net, ignore);
 			return NF_ACCEPT;
 		}
@@ -1420,9 +1404,6 @@
 		goto out;
 	}
 
-<<<<<<< HEAD
-	NF_CT_ASSERT(skb_nfct(skb));
-=======
 	ct = nf_ct_get(skb, &ctinfo);
 	if (!ct) {
 		/* Not valid part of a connection */
@@ -1430,7 +1411,6 @@
 		ret = NF_ACCEPT;
 		goto out;
 	}
->>>>>>> 2ac97f0f
 
 	/* Decide what timeout policy we want to apply to this flow. */
 	timeouts = nf_ct_timeout_lookup(net, ct, l4proto);
