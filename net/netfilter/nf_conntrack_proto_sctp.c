/*
 * Connection tracking protocol helper module for SCTP.
 *
 * Copyright (c) 2004 Kiran Kumar Immidi <immidi_kiran@yahoo.com>
 * Copyright (c) 2004-2012 Patrick McHardy <kaber@trash.net>
 *
 * SCTP is defined in RFC 2960. References to various sections in this code
 * are to this RFC.
 *
 * This program is free software; you can redistribute it and/or modify
 * it under the terms of the GNU General Public License version 2 as
 * published by the Free Software Foundation.
 */

#include <linux/types.h>
#include <linux/timer.h>
#include <linux/netfilter.h>
#include <linux/in.h>
#include <linux/ip.h>
#include <linux/sctp.h>
#include <linux/string.h>
#include <linux/seq_file.h>
#include <linux/spinlock.h>
#include <linux/interrupt.h>
#include <net/sctp/checksum.h>

#include <net/netfilter/nf_log.h>
#include <net/netfilter/nf_conntrack.h>
#include <net/netfilter/nf_conntrack_l4proto.h>
#include <net/netfilter/nf_conntrack_ecache.h>

/* FIXME: Examine ipfilter's timeouts and conntrack transitions more
   closely.  They're more complex. --RR

   And so for me for SCTP :D -Kiran */

static const char *const sctp_conntrack_names[] = {
	"NONE",
	"CLOSED",
	"COOKIE_WAIT",
	"COOKIE_ECHOED",
	"ESTABLISHED",
	"SHUTDOWN_SENT",
	"SHUTDOWN_RECD",
	"SHUTDOWN_ACK_SENT",
	"HEARTBEAT_SENT",
	"HEARTBEAT_ACKED",
};

#define SECS  * HZ
#define MINS  * 60 SECS
#define HOURS * 60 MINS
#define DAYS  * 24 HOURS

static unsigned int sctp_timeouts[SCTP_CONNTRACK_MAX] __read_mostly = {
	[SCTP_CONNTRACK_CLOSED]			= 10 SECS,
	[SCTP_CONNTRACK_COOKIE_WAIT]		= 3 SECS,
	[SCTP_CONNTRACK_COOKIE_ECHOED]		= 3 SECS,
	[SCTP_CONNTRACK_ESTABLISHED]		= 5 DAYS,
	[SCTP_CONNTRACK_SHUTDOWN_SENT]		= 300 SECS / 1000,
	[SCTP_CONNTRACK_SHUTDOWN_RECD]		= 300 SECS / 1000,
	[SCTP_CONNTRACK_SHUTDOWN_ACK_SENT]	= 3 SECS,
	[SCTP_CONNTRACK_HEARTBEAT_SENT]		= 30 SECS,
	[SCTP_CONNTRACK_HEARTBEAT_ACKED]	= 210 SECS,
};

#define sNO SCTP_CONNTRACK_NONE
#define	sCL SCTP_CONNTRACK_CLOSED
#define	sCW SCTP_CONNTRACK_COOKIE_WAIT
#define	sCE SCTP_CONNTRACK_COOKIE_ECHOED
#define	sES SCTP_CONNTRACK_ESTABLISHED
#define	sSS SCTP_CONNTRACK_SHUTDOWN_SENT
#define	sSR SCTP_CONNTRACK_SHUTDOWN_RECD
#define	sSA SCTP_CONNTRACK_SHUTDOWN_ACK_SENT
#define	sHS SCTP_CONNTRACK_HEARTBEAT_SENT
#define	sHA SCTP_CONNTRACK_HEARTBEAT_ACKED
#define	sIV SCTP_CONNTRACK_MAX

/*
	These are the descriptions of the states:

NOTE: These state names are tantalizingly similar to the states of an
SCTP endpoint. But the interpretation of the states is a little different,
considering that these are the states of the connection and not of an end
point. Please note the subtleties. -Kiran

NONE              - Nothing so far.
COOKIE WAIT       - We have seen an INIT chunk in the original direction, or also
		    an INIT_ACK chunk in the reply direction.
COOKIE ECHOED     - We have seen a COOKIE_ECHO chunk in the original direction.
ESTABLISHED       - We have seen a COOKIE_ACK in the reply direction.
SHUTDOWN_SENT     - We have seen a SHUTDOWN chunk in the original direction.
SHUTDOWN_RECD     - We have seen a SHUTDOWN chunk in the reply directoin.
SHUTDOWN_ACK_SENT - We have seen a SHUTDOWN_ACK chunk in the direction opposite
		    to that of the SHUTDOWN chunk.
CLOSED            - We have seen a SHUTDOWN_COMPLETE chunk in the direction of
		    the SHUTDOWN chunk. Connection is closed.
HEARTBEAT_SENT    - We have seen a HEARTBEAT in a new flow.
HEARTBEAT_ACKED   - We have seen a HEARTBEAT-ACK in the direction opposite to
		    that of the HEARTBEAT chunk. Secondary connection is
		    established.
*/

/* TODO
 - I have assumed that the first INIT is in the original direction.
 This messes things when an INIT comes in the reply direction in CLOSED
 state.
 - Check the error type in the reply dir before transitioning from
cookie echoed to closed.
 - Sec 5.2.4 of RFC 2960
 - Full Multi Homing support.
*/

/* SCTP conntrack state transitions */
static const u8 sctp_conntracks[2][11][SCTP_CONNTRACK_MAX] = {
	{
/*	ORIGINAL	*/
/*                  sNO, sCL, sCW, sCE, sES, sSS, sSR, sSA, sHS, sHA */
/* init         */ {sCW, sCW, sCW, sCE, sES, sSS, sSR, sSA, sCW, sHA},
/* init_ack     */ {sCL, sCL, sCW, sCE, sES, sSS, sSR, sSA, sCL, sHA},
/* abort        */ {sCL, sCL, sCL, sCL, sCL, sCL, sCL, sCL, sCL, sCL},
/* shutdown     */ {sCL, sCL, sCW, sCE, sSS, sSS, sSR, sSA, sCL, sSS},
/* shutdown_ack */ {sSA, sCL, sCW, sCE, sES, sSA, sSA, sSA, sSA, sHA},
/* error        */ {sCL, sCL, sCW, sCE, sES, sSS, sSR, sSA, sCL, sHA},/* Can't have Stale cookie*/
/* cookie_echo  */ {sCL, sCL, sCE, sCE, sES, sSS, sSR, sSA, sCL, sHA},/* 5.2.4 - Big TODO */
/* cookie_ack   */ {sCL, sCL, sCW, sCE, sES, sSS, sSR, sSA, sCL, sHA},/* Can't come in orig dir */
/* shutdown_comp*/ {sCL, sCL, sCW, sCE, sES, sSS, sSR, sCL, sCL, sHA},
/* heartbeat    */ {sHS, sCL, sCW, sCE, sES, sSS, sSR, sSA, sHS, sHA},
/* heartbeat_ack*/ {sCL, sCL, sCW, sCE, sES, sSS, sSR, sSA, sHS, sHA}
	},
	{
/*	REPLY	*/
/*                  sNO, sCL, sCW, sCE, sES, sSS, sSR, sSA, sHS, sHA */
/* init         */ {sIV, sCL, sCW, sCE, sES, sSS, sSR, sSA, sIV, sHA},/* INIT in sCL Big TODO */
/* init_ack     */ {sIV, sCL, sCW, sCE, sES, sSS, sSR, sSA, sIV, sHA},
/* abort        */ {sIV, sCL, sCL, sCL, sCL, sCL, sCL, sCL, sIV, sCL},
/* shutdown     */ {sIV, sCL, sCW, sCE, sSR, sSS, sSR, sSA, sIV, sSR},
/* shutdown_ack */ {sIV, sCL, sCW, sCE, sES, sSA, sSA, sSA, sIV, sHA},
/* error        */ {sIV, sCL, sCW, sCL, sES, sSS, sSR, sSA, sIV, sHA},
/* cookie_echo  */ {sIV, sCL, sCW, sCE, sES, sSS, sSR, sSA, sIV, sHA},/* Can't come in reply dir */
/* cookie_ack   */ {sIV, sCL, sCW, sES, sES, sSS, sSR, sSA, sIV, sHA},
/* shutdown_comp*/ {sIV, sCL, sCW, sCE, sES, sSS, sSR, sCL, sIV, sHA},
/* heartbeat    */ {sIV, sCL, sCW, sCE, sES, sSS, sSR, sSA, sHS, sHA},
/* heartbeat_ack*/ {sIV, sCL, sCW, sCE, sES, sSS, sSR, sSA, sHA, sHA}
	}
};

static inline struct nf_sctp_net *sctp_pernet(struct net *net)
{
	return &net->ct.nf_ct_proto.sctp;
}

static bool sctp_pkt_to_tuple(const struct sk_buff *skb, unsigned int dataoff,
			      struct net *net, struct nf_conntrack_tuple *tuple)
{
	const struct sctphdr *hp;
	struct sctphdr _hdr;

	/* Actually only need first 4 bytes to get ports. */
	hp = skb_header_pointer(skb, dataoff, 4, &_hdr);
	if (hp == NULL)
		return false;

	tuple->src.u.sctp.port = hp->source;
	tuple->dst.u.sctp.port = hp->dest;
	return true;
}

static bool sctp_invert_tuple(struct nf_conntrack_tuple *tuple,
			      const struct nf_conntrack_tuple *orig)
{
	tuple->src.u.sctp.port = orig->dst.u.sctp.port;
	tuple->dst.u.sctp.port = orig->src.u.sctp.port;
	return true;
}

/* Print out the per-protocol part of the tuple. */
static void sctp_print_tuple(struct seq_file *s,
			     const struct nf_conntrack_tuple *tuple)
{
	seq_printf(s, "sport=%hu dport=%hu ",
		   ntohs(tuple->src.u.sctp.port),
		   ntohs(tuple->dst.u.sctp.port));
}

/* Print out the private part of the conntrack. */
static void sctp_print_conntrack(struct seq_file *s, struct nf_conn *ct)
{
	seq_printf(s, "%s ", sctp_conntrack_names[ct->proto.sctp.state]);
}

#define for_each_sctp_chunk(skb, sch, _sch, offset, dataoff, count)	\
for ((offset) = (dataoff) + sizeof(sctp_sctphdr_t), (count) = 0;	\
	(offset) < (skb)->len &&					\
	((sch) = skb_header_pointer((skb), (offset), sizeof(_sch), &(_sch)));	\
	(offset) += (ntohs((sch)->length) + 3) & ~3, (count)++)

/* Some validity checks to make sure the chunks are fine */
static int do_basic_checks(struct nf_conn *ct,
			   const struct sk_buff *skb,
			   unsigned int dataoff,
			   unsigned long *map)
{
	u_int32_t offset, count;
	sctp_chunkhdr_t _sch, *sch;
	int flag;

	flag = 0;

	for_each_sctp_chunk (skb, sch, _sch, offset, dataoff, count) {
		pr_debug("Chunk Num: %d  Type: %d\n", count, sch->type);

		if (sch->type == SCTP_CID_INIT ||
		    sch->type == SCTP_CID_INIT_ACK ||
		    sch->type == SCTP_CID_SHUTDOWN_COMPLETE)
			flag = 1;

		/*
		 * Cookie Ack/Echo chunks not the first OR
		 * Init / Init Ack / Shutdown compl chunks not the only chunks
		 * OR zero-length.
		 */
		if (((sch->type == SCTP_CID_COOKIE_ACK ||
		      sch->type == SCTP_CID_COOKIE_ECHO ||
		      flag) &&
		     count != 0) || !sch->length) {
			pr_debug("Basic checks failed\n");
			return 1;
		}

		if (map)
			set_bit(sch->type, map);
	}

	pr_debug("Basic checks passed\n");
	return count == 0;
}

static int sctp_new_state(enum ip_conntrack_dir dir,
			  enum sctp_conntrack cur_state,
			  int chunk_type)
{
	int i;

	pr_debug("Chunk type: %d\n", chunk_type);

	switch (chunk_type) {
	case SCTP_CID_INIT:
		pr_debug("SCTP_CID_INIT\n");
		i = 0;
		break;
	case SCTP_CID_INIT_ACK:
		pr_debug("SCTP_CID_INIT_ACK\n");
		i = 1;
		break;
	case SCTP_CID_ABORT:
		pr_debug("SCTP_CID_ABORT\n");
		i = 2;
		break;
	case SCTP_CID_SHUTDOWN:
		pr_debug("SCTP_CID_SHUTDOWN\n");
		i = 3;
		break;
	case SCTP_CID_SHUTDOWN_ACK:
		pr_debug("SCTP_CID_SHUTDOWN_ACK\n");
		i = 4;
		break;
	case SCTP_CID_ERROR:
		pr_debug("SCTP_CID_ERROR\n");
		i = 5;
		break;
	case SCTP_CID_COOKIE_ECHO:
		pr_debug("SCTP_CID_COOKIE_ECHO\n");
		i = 6;
		break;
	case SCTP_CID_COOKIE_ACK:
		pr_debug("SCTP_CID_COOKIE_ACK\n");
		i = 7;
		break;
	case SCTP_CID_SHUTDOWN_COMPLETE:
		pr_debug("SCTP_CID_SHUTDOWN_COMPLETE\n");
		i = 8;
		break;
	case SCTP_CID_HEARTBEAT:
		pr_debug("SCTP_CID_HEARTBEAT");
		i = 9;
		break;
	case SCTP_CID_HEARTBEAT_ACK:
		pr_debug("SCTP_CID_HEARTBEAT_ACK");
		i = 10;
		break;
	default:
		/* Other chunks like DATA or SACK do not change the state */
		pr_debug("Unknown chunk type, Will stay in %s\n",
			 sctp_conntrack_names[cur_state]);
		return cur_state;
	}

	pr_debug("dir: %d   cur_state: %s  chunk_type: %d  new_state: %s\n",
		 dir, sctp_conntrack_names[cur_state], chunk_type,
		 sctp_conntrack_names[sctp_conntracks[dir][i][cur_state]]);

	return sctp_conntracks[dir][i][cur_state];
}

static unsigned int *sctp_get_timeouts(struct net *net)
{
	return sctp_pernet(net)->timeouts;
}

/* Returns verdict for packet, or -NF_ACCEPT for invalid. */
static int sctp_packet(struct nf_conn *ct,
		       const struct sk_buff *skb,
		       unsigned int dataoff,
		       enum ip_conntrack_info ctinfo,
		       u_int8_t pf,
		       unsigned int hooknum,
		       unsigned int *timeouts)
{
	enum sctp_conntrack new_state, old_state;
	enum ip_conntrack_dir dir = CTINFO2DIR(ctinfo);
	const struct sctphdr *sh;
	struct sctphdr _sctph;
	const struct sctp_chunkhdr *sch;
	struct sctp_chunkhdr _sch;
	u_int32_t offset, count;
	unsigned long map[256 / sizeof(unsigned long)] = { 0 };

	sh = skb_header_pointer(skb, dataoff, sizeof(_sctph), &_sctph);
	if (sh == NULL)
		goto out;

	if (do_basic_checks(ct, skb, dataoff, map) != 0)
		goto out;

	/* Check the verification tag (Sec 8.5) */
	if (!test_bit(SCTP_CID_INIT, map) &&
	    !test_bit(SCTP_CID_SHUTDOWN_COMPLETE, map) &&
	    !test_bit(SCTP_CID_COOKIE_ECHO, map) &&
	    !test_bit(SCTP_CID_ABORT, map) &&
	    !test_bit(SCTP_CID_SHUTDOWN_ACK, map) &&
	    !test_bit(SCTP_CID_HEARTBEAT, map) &&
	    !test_bit(SCTP_CID_HEARTBEAT_ACK, map) &&
	    sh->vtag != ct->proto.sctp.vtag[dir]) {
		pr_debug("Verification tag check failed\n");
		goto out;
	}

	old_state = new_state = SCTP_CONNTRACK_NONE;
	spin_lock_bh(&ct->lock);
	for_each_sctp_chunk (skb, sch, _sch, offset, dataoff, count) {
		/* Special cases of Verification tag check (Sec 8.5.1) */
		if (sch->type == SCTP_CID_INIT) {
			/* Sec 8.5.1 (A) */
			if (sh->vtag != 0)
				goto out_unlock;
		} else if (sch->type == SCTP_CID_ABORT) {
			/* Sec 8.5.1 (B) */
			if (sh->vtag != ct->proto.sctp.vtag[dir] &&
			    sh->vtag != ct->proto.sctp.vtag[!dir])
				goto out_unlock;
		} else if (sch->type == SCTP_CID_SHUTDOWN_COMPLETE) {
			/* Sec 8.5.1 (C) */
			if (sh->vtag != ct->proto.sctp.vtag[dir] &&
			    sh->vtag != ct->proto.sctp.vtag[!dir] &&
			    sch->flags & SCTP_CHUNK_FLAG_T)
				goto out_unlock;
		} else if (sch->type == SCTP_CID_COOKIE_ECHO) {
			/* Sec 8.5.1 (D) */
			if (sh->vtag != ct->proto.sctp.vtag[dir])
				goto out_unlock;
		} else if (sch->type == SCTP_CID_HEARTBEAT ||
			   sch->type == SCTP_CID_HEARTBEAT_ACK) {
			if (ct->proto.sctp.vtag[dir] == 0) {
				pr_debug("Setting vtag %x for dir %d\n",
					 sh->vtag, dir);
				ct->proto.sctp.vtag[dir] = sh->vtag;
			} else if (sh->vtag != ct->proto.sctp.vtag[dir]) {
				pr_debug("Verification tag check failed\n");
				goto out_unlock;
			}
		}

		old_state = ct->proto.sctp.state;
		new_state = sctp_new_state(dir, old_state, sch->type);

		/* Invalid */
		if (new_state == SCTP_CONNTRACK_MAX) {
			pr_debug("nf_conntrack_sctp: Invalid dir=%i ctype=%u "
				 "conntrack=%u\n",
				 dir, sch->type, old_state);
			goto out_unlock;
		}

		/* If it is an INIT or an INIT ACK note down the vtag */
		if (sch->type == SCTP_CID_INIT ||
		    sch->type == SCTP_CID_INIT_ACK) {
			sctp_inithdr_t _inithdr, *ih;

			ih = skb_header_pointer(skb, offset + sizeof(sctp_chunkhdr_t),
						sizeof(_inithdr), &_inithdr);
			if (ih == NULL)
				goto out_unlock;
			pr_debug("Setting vtag %x for dir %d\n",
				 ih->init_tag, !dir);
			ct->proto.sctp.vtag[!dir] = ih->init_tag;
		}

		ct->proto.sctp.state = new_state;
		if (old_state != new_state)
			nf_conntrack_event_cache(IPCT_PROTOINFO, ct);
	}
	spin_unlock_bh(&ct->lock);

	nf_ct_refresh_acct(ct, ctinfo, skb, timeouts[new_state]);

	if (old_state == SCTP_CONNTRACK_COOKIE_ECHOED &&
	    dir == IP_CT_DIR_REPLY &&
	    new_state == SCTP_CONNTRACK_ESTABLISHED) {
		pr_debug("Setting assured bit\n");
		set_bit(IPS_ASSURED_BIT, &ct->status);
		nf_conntrack_event_cache(IPCT_ASSURED, ct);
	}

	return NF_ACCEPT;

out_unlock:
	spin_unlock_bh(&ct->lock);
out:
	return -NF_ACCEPT;
}

/* Called when a new connection for this protocol found. */
static bool sctp_new(struct nf_conn *ct, const struct sk_buff *skb,
		     unsigned int dataoff, unsigned int *timeouts)
{
	enum sctp_conntrack new_state;
	const struct sctphdr *sh;
	struct sctphdr _sctph;
	const struct sctp_chunkhdr *sch;
	struct sctp_chunkhdr _sch;
	u_int32_t offset, count;
	unsigned long map[256 / sizeof(unsigned long)] = { 0 };

	sh = skb_header_pointer(skb, dataoff, sizeof(_sctph), &_sctph);
	if (sh == NULL)
		return false;

	if (do_basic_checks(ct, skb, dataoff, map) != 0)
		return false;

	/* If an OOTB packet has any of these chunks discard (Sec 8.4) */
	if (test_bit(SCTP_CID_ABORT, map) ||
	    test_bit(SCTP_CID_SHUTDOWN_COMPLETE, map) ||
	    test_bit(SCTP_CID_COOKIE_ACK, map))
		return false;

	memset(&ct->proto.sctp, 0, sizeof(ct->proto.sctp));
	new_state = SCTP_CONNTRACK_MAX;
	for_each_sctp_chunk (skb, sch, _sch, offset, dataoff, count) {
		/* Don't need lock here: this conntrack not in circulation yet */
		new_state = sctp_new_state(IP_CT_DIR_ORIGINAL,
					   SCTP_CONNTRACK_NONE, sch->type);

		/* Invalid: delete conntrack */
		if (new_state == SCTP_CONNTRACK_NONE ||
		    new_state == SCTP_CONNTRACK_MAX) {
			pr_debug("nf_conntrack_sctp: invalid new deleting.\n");
			return false;
		}

		/* Copy the vtag into the state info */
		if (sch->type == SCTP_CID_INIT) {
			if (sh->vtag == 0) {
				sctp_inithdr_t _inithdr, *ih;

				ih = skb_header_pointer(skb, offset + sizeof(sctp_chunkhdr_t),
							sizeof(_inithdr), &_inithdr);
				if (ih == NULL)
					return false;

				pr_debug("Setting vtag %x for new conn\n",
					 ih->init_tag);

				ct->proto.sctp.vtag[IP_CT_DIR_REPLY] =
								ih->init_tag;
			} else {
				/* Sec 8.5.1 (A) */
				return false;
			}
		} else if (sch->type == SCTP_CID_HEARTBEAT) {
			pr_debug("Setting vtag %x for secondary conntrack\n",
				 sh->vtag);
			ct->proto.sctp.vtag[IP_CT_DIR_ORIGINAL] = sh->vtag;
		}
		/* If it is a shutdown ack OOTB packet, we expect a return
		   shutdown complete, otherwise an ABORT Sec 8.4 (5) and (8) */
		else {
			pr_debug("Setting vtag %x for new conn OOTB\n",
				 sh->vtag);
			ct->proto.sctp.vtag[IP_CT_DIR_REPLY] = sh->vtag;
		}

		ct->proto.sctp.state = new_state;
	}

	return true;
}

static int sctp_error(struct net *net, struct nf_conn *tpl, struct sk_buff *skb,
		      unsigned int dataoff,
		      u8 pf, unsigned int hooknum)
{
	const struct sctphdr *sh;
	struct sctphdr _sctph;
	const char *logmsg;

	sh = skb_header_pointer(skb, dataoff, sizeof(_sctph), &_sctph);
	if (!sh) {
		logmsg = "nf_ct_sctp: short packet ";
		goto out_invalid;
	}
	if (net->ct.sysctl_checksum && hooknum == NF_INET_PRE_ROUTING &&
	    skb->ip_summed == CHECKSUM_NONE) {
		if (sh->checksum != sctp_compute_cksum(skb, dataoff)) {
			logmsg = "nf_ct_sctp: bad CRC ";
			goto out_invalid;
		}
		skb->ip_summed = CHECKSUM_UNNECESSARY;
	}
	return NF_ACCEPT;
out_invalid:
	if (LOG_INVALID(net, IPPROTO_SCTP))
		nf_log_packet(net, pf, 0, skb, NULL, NULL, NULL, "%s", logmsg);
	return -NF_ACCEPT;
}

<<<<<<< HEAD
=======
static bool sctp_can_early_drop(const struct nf_conn *ct)
{
	switch (ct->proto.sctp.state) {
	case SCTP_CONNTRACK_SHUTDOWN_SENT:
	case SCTP_CONNTRACK_SHUTDOWN_RECD:
	case SCTP_CONNTRACK_SHUTDOWN_ACK_SENT:
		return true;
	default:
		break;
	}

	return false;
}

>>>>>>> 2ac97f0f
#if IS_ENABLED(CONFIG_NF_CT_NETLINK)

#include <linux/netfilter/nfnetlink.h>
#include <linux/netfilter/nfnetlink_conntrack.h>

static int sctp_to_nlattr(struct sk_buff *skb, struct nlattr *nla,
			  struct nf_conn *ct)
{
	struct nlattr *nest_parms;

	spin_lock_bh(&ct->lock);
	nest_parms = nla_nest_start(skb, CTA_PROTOINFO_SCTP | NLA_F_NESTED);
	if (!nest_parms)
		goto nla_put_failure;

	if (nla_put_u8(skb, CTA_PROTOINFO_SCTP_STATE, ct->proto.sctp.state) ||
	    nla_put_be32(skb, CTA_PROTOINFO_SCTP_VTAG_ORIGINAL,
			 ct->proto.sctp.vtag[IP_CT_DIR_ORIGINAL]) ||
	    nla_put_be32(skb, CTA_PROTOINFO_SCTP_VTAG_REPLY,
			 ct->proto.sctp.vtag[IP_CT_DIR_REPLY]))
		goto nla_put_failure;

	spin_unlock_bh(&ct->lock);

	nla_nest_end(skb, nest_parms);

	return 0;

nla_put_failure:
	spin_unlock_bh(&ct->lock);
	return -1;
}

static const struct nla_policy sctp_nla_policy[CTA_PROTOINFO_SCTP_MAX+1] = {
	[CTA_PROTOINFO_SCTP_STATE]	    = { .type = NLA_U8 },
	[CTA_PROTOINFO_SCTP_VTAG_ORIGINAL]  = { .type = NLA_U32 },
	[CTA_PROTOINFO_SCTP_VTAG_REPLY]     = { .type = NLA_U32 },
};

static int nlattr_to_sctp(struct nlattr *cda[], struct nf_conn *ct)
{
	struct nlattr *attr = cda[CTA_PROTOINFO_SCTP];
	struct nlattr *tb[CTA_PROTOINFO_SCTP_MAX+1];
	int err;

	/* updates may not contain the internal protocol info, skip parsing */
	if (!attr)
		return 0;

	err = nla_parse_nested(tb, CTA_PROTOINFO_SCTP_MAX, attr,
			       sctp_nla_policy, NULL);
	if (err < 0)
		return err;

	if (!tb[CTA_PROTOINFO_SCTP_STATE] ||
	    !tb[CTA_PROTOINFO_SCTP_VTAG_ORIGINAL] ||
	    !tb[CTA_PROTOINFO_SCTP_VTAG_REPLY])
		return -EINVAL;

	spin_lock_bh(&ct->lock);
	ct->proto.sctp.state = nla_get_u8(tb[CTA_PROTOINFO_SCTP_STATE]);
	ct->proto.sctp.vtag[IP_CT_DIR_ORIGINAL] =
		nla_get_be32(tb[CTA_PROTOINFO_SCTP_VTAG_ORIGINAL]);
	ct->proto.sctp.vtag[IP_CT_DIR_REPLY] =
		nla_get_be32(tb[CTA_PROTOINFO_SCTP_VTAG_REPLY]);
	spin_unlock_bh(&ct->lock);

	return 0;
}

static int sctp_nlattr_size(void)
{
	return nla_total_size(0)	/* CTA_PROTOINFO_SCTP */
		+ nla_policy_len(sctp_nla_policy, CTA_PROTOINFO_SCTP_MAX + 1);
}
#endif

#if IS_ENABLED(CONFIG_NF_CT_NETLINK_TIMEOUT)

#include <linux/netfilter/nfnetlink.h>
#include <linux/netfilter/nfnetlink_cttimeout.h>

static int sctp_timeout_nlattr_to_obj(struct nlattr *tb[],
				      struct net *net, void *data)
{
	unsigned int *timeouts = data;
	struct nf_sctp_net *sn = sctp_pernet(net);
	int i;

	/* set default SCTP timeouts. */
	for (i=0; i<SCTP_CONNTRACK_MAX; i++)
		timeouts[i] = sn->timeouts[i];

	/* there's a 1:1 mapping between attributes and protocol states. */
	for (i=CTA_TIMEOUT_SCTP_UNSPEC+1; i<CTA_TIMEOUT_SCTP_MAX+1; i++) {
		if (tb[i]) {
			timeouts[i] = ntohl(nla_get_be32(tb[i])) * HZ;
		}
	}
	return 0;
}

static int
sctp_timeout_obj_to_nlattr(struct sk_buff *skb, const void *data)
{
        const unsigned int *timeouts = data;
	int i;

	for (i=CTA_TIMEOUT_SCTP_UNSPEC+1; i<CTA_TIMEOUT_SCTP_MAX+1; i++) {
	        if (nla_put_be32(skb, i, htonl(timeouts[i] / HZ)))
			goto nla_put_failure;
	}
        return 0;

nla_put_failure:
        return -ENOSPC;
}

static const struct nla_policy
sctp_timeout_nla_policy[CTA_TIMEOUT_SCTP_MAX+1] = {
	[CTA_TIMEOUT_SCTP_CLOSED]		= { .type = NLA_U32 },
	[CTA_TIMEOUT_SCTP_COOKIE_WAIT]		= { .type = NLA_U32 },
	[CTA_TIMEOUT_SCTP_COOKIE_ECHOED]	= { .type = NLA_U32 },
	[CTA_TIMEOUT_SCTP_ESTABLISHED]		= { .type = NLA_U32 },
	[CTA_TIMEOUT_SCTP_SHUTDOWN_SENT]	= { .type = NLA_U32 },
	[CTA_TIMEOUT_SCTP_SHUTDOWN_RECD]	= { .type = NLA_U32 },
	[CTA_TIMEOUT_SCTP_SHUTDOWN_ACK_SENT]	= { .type = NLA_U32 },
	[CTA_TIMEOUT_SCTP_HEARTBEAT_SENT]	= { .type = NLA_U32 },
	[CTA_TIMEOUT_SCTP_HEARTBEAT_ACKED]	= { .type = NLA_U32 },
};
#endif /* CONFIG_NF_CT_NETLINK_TIMEOUT */


#ifdef CONFIG_SYSCTL
static struct ctl_table sctp_sysctl_table[] = {
	{
		.procname	= "nf_conntrack_sctp_timeout_closed",
		.maxlen		= sizeof(unsigned int),
		.mode		= 0644,
		.proc_handler	= proc_dointvec_jiffies,
	},
	{
		.procname	= "nf_conntrack_sctp_timeout_cookie_wait",
		.maxlen		= sizeof(unsigned int),
		.mode		= 0644,
		.proc_handler	= proc_dointvec_jiffies,
	},
	{
		.procname	= "nf_conntrack_sctp_timeout_cookie_echoed",
		.maxlen		= sizeof(unsigned int),
		.mode		= 0644,
		.proc_handler	= proc_dointvec_jiffies,
	},
	{
		.procname	= "nf_conntrack_sctp_timeout_established",
		.maxlen		= sizeof(unsigned int),
		.mode		= 0644,
		.proc_handler	= proc_dointvec_jiffies,
	},
	{
		.procname	= "nf_conntrack_sctp_timeout_shutdown_sent",
		.maxlen		= sizeof(unsigned int),
		.mode		= 0644,
		.proc_handler	= proc_dointvec_jiffies,
	},
	{
		.procname	= "nf_conntrack_sctp_timeout_shutdown_recd",
		.maxlen		= sizeof(unsigned int),
		.mode		= 0644,
		.proc_handler	= proc_dointvec_jiffies,
	},
	{
		.procname	= "nf_conntrack_sctp_timeout_shutdown_ack_sent",
		.maxlen		= sizeof(unsigned int),
		.mode		= 0644,
		.proc_handler	= proc_dointvec_jiffies,
	},
	{
		.procname	= "nf_conntrack_sctp_timeout_heartbeat_sent",
		.maxlen		= sizeof(unsigned int),
		.mode		= 0644,
		.proc_handler	= proc_dointvec_jiffies,
	},
	{
		.procname	= "nf_conntrack_sctp_timeout_heartbeat_acked",
		.maxlen		= sizeof(unsigned int),
		.mode		= 0644,
		.proc_handler	= proc_dointvec_jiffies,
	},
	{ }
};
#endif

static int sctp_kmemdup_sysctl_table(struct nf_proto_net *pn,
				     struct nf_sctp_net *sn)
{
#ifdef CONFIG_SYSCTL
	if (pn->ctl_table)
		return 0;

	pn->ctl_table = kmemdup(sctp_sysctl_table,
				sizeof(sctp_sysctl_table),
				GFP_KERNEL);
	if (!pn->ctl_table)
		return -ENOMEM;

	pn->ctl_table[0].data = &sn->timeouts[SCTP_CONNTRACK_CLOSED];
	pn->ctl_table[1].data = &sn->timeouts[SCTP_CONNTRACK_COOKIE_WAIT];
	pn->ctl_table[2].data = &sn->timeouts[SCTP_CONNTRACK_COOKIE_ECHOED];
	pn->ctl_table[3].data = &sn->timeouts[SCTP_CONNTRACK_ESTABLISHED];
	pn->ctl_table[4].data = &sn->timeouts[SCTP_CONNTRACK_SHUTDOWN_SENT];
	pn->ctl_table[5].data = &sn->timeouts[SCTP_CONNTRACK_SHUTDOWN_RECD];
	pn->ctl_table[6].data = &sn->timeouts[SCTP_CONNTRACK_SHUTDOWN_ACK_SENT];
	pn->ctl_table[7].data = &sn->timeouts[SCTP_CONNTRACK_HEARTBEAT_SENT];
	pn->ctl_table[8].data = &sn->timeouts[SCTP_CONNTRACK_HEARTBEAT_ACKED];
#endif
	return 0;
}

static int sctp_init_net(struct net *net, u_int16_t proto)
{
	struct nf_sctp_net *sn = sctp_pernet(net);
	struct nf_proto_net *pn = &sn->pn;

	if (!pn->users) {
		int i;

		for (i = 0; i < SCTP_CONNTRACK_MAX; i++)
			sn->timeouts[i] = sctp_timeouts[i];
	}

	return sctp_kmemdup_sysctl_table(pn, sn);
}

struct nf_conntrack_l4proto nf_conntrack_l4proto_sctp4 __read_mostly = {
	.l3proto		= PF_INET,
	.l4proto 		= IPPROTO_SCTP,
	.name 			= "sctp",
	.pkt_to_tuple 		= sctp_pkt_to_tuple,
	.invert_tuple 		= sctp_invert_tuple,
	.print_tuple 		= sctp_print_tuple,
	.print_conntrack	= sctp_print_conntrack,
	.packet 		= sctp_packet,
	.get_timeouts		= sctp_get_timeouts,
	.new 			= sctp_new,
	.error			= sctp_error,
<<<<<<< HEAD
=======
	.can_early_drop		= sctp_can_early_drop,
>>>>>>> 2ac97f0f
	.me 			= THIS_MODULE,
#if IS_ENABLED(CONFIG_NF_CT_NETLINK)
	.to_nlattr		= sctp_to_nlattr,
	.nlattr_size		= sctp_nlattr_size,
	.from_nlattr		= nlattr_to_sctp,
	.tuple_to_nlattr	= nf_ct_port_tuple_to_nlattr,
	.nlattr_tuple_size	= nf_ct_port_nlattr_tuple_size,
	.nlattr_to_tuple	= nf_ct_port_nlattr_to_tuple,
	.nla_policy		= nf_ct_port_nla_policy,
#endif
#if IS_ENABLED(CONFIG_NF_CT_NETLINK_TIMEOUT)
	.ctnl_timeout		= {
		.nlattr_to_obj	= sctp_timeout_nlattr_to_obj,
		.obj_to_nlattr	= sctp_timeout_obj_to_nlattr,
		.nlattr_max	= CTA_TIMEOUT_SCTP_MAX,
		.obj_size	= sizeof(unsigned int) * SCTP_CONNTRACK_MAX,
		.nla_policy	= sctp_timeout_nla_policy,
	},
#endif /* CONFIG_NF_CT_NETLINK_TIMEOUT */
	.init_net		= sctp_init_net,
};
EXPORT_SYMBOL_GPL(nf_conntrack_l4proto_sctp4);

struct nf_conntrack_l4proto nf_conntrack_l4proto_sctp6 __read_mostly = {
	.l3proto		= PF_INET6,
	.l4proto 		= IPPROTO_SCTP,
	.name 			= "sctp",
	.pkt_to_tuple 		= sctp_pkt_to_tuple,
	.invert_tuple 		= sctp_invert_tuple,
	.print_tuple 		= sctp_print_tuple,
	.print_conntrack	= sctp_print_conntrack,
	.packet 		= sctp_packet,
	.get_timeouts		= sctp_get_timeouts,
	.new 			= sctp_new,
	.error			= sctp_error,
<<<<<<< HEAD
=======
	.can_early_drop		= sctp_can_early_drop,
>>>>>>> 2ac97f0f
	.me 			= THIS_MODULE,
#if IS_ENABLED(CONFIG_NF_CT_NETLINK)
	.to_nlattr		= sctp_to_nlattr,
	.nlattr_size		= sctp_nlattr_size,
	.from_nlattr		= nlattr_to_sctp,
	.tuple_to_nlattr	= nf_ct_port_tuple_to_nlattr,
	.nlattr_tuple_size	= nf_ct_port_nlattr_tuple_size,
	.nlattr_to_tuple	= nf_ct_port_nlattr_to_tuple,
	.nla_policy		= nf_ct_port_nla_policy,
#if IS_ENABLED(CONFIG_NF_CT_NETLINK_TIMEOUT)
	.ctnl_timeout		= {
		.nlattr_to_obj	= sctp_timeout_nlattr_to_obj,
		.obj_to_nlattr	= sctp_timeout_obj_to_nlattr,
		.nlattr_max	= CTA_TIMEOUT_SCTP_MAX,
		.obj_size	= sizeof(unsigned int) * SCTP_CONNTRACK_MAX,
		.nla_policy	= sctp_timeout_nla_policy,
	},
#endif /* CONFIG_NF_CT_NETLINK_TIMEOUT */
#endif
	.init_net		= sctp_init_net,
};
EXPORT_SYMBOL_GPL(nf_conntrack_l4proto_sctp6);<|MERGE_RESOLUTION|>--- conflicted
+++ resolved
@@ -535,8 +535,6 @@
 	return -NF_ACCEPT;
 }
 
-<<<<<<< HEAD
-=======
 static bool sctp_can_early_drop(const struct nf_conn *ct)
 {
 	switch (ct->proto.sctp.state) {
@@ -551,7 +549,6 @@
 	return false;
 }
 
->>>>>>> 2ac97f0f
 #if IS_ENABLED(CONFIG_NF_CT_NETLINK)
 
 #include <linux/netfilter/nfnetlink.h>
@@ -798,10 +795,7 @@
 	.get_timeouts		= sctp_get_timeouts,
 	.new 			= sctp_new,
 	.error			= sctp_error,
-<<<<<<< HEAD
-=======
 	.can_early_drop		= sctp_can_early_drop,
->>>>>>> 2ac97f0f
 	.me 			= THIS_MODULE,
 #if IS_ENABLED(CONFIG_NF_CT_NETLINK)
 	.to_nlattr		= sctp_to_nlattr,
@@ -837,10 +831,7 @@
 	.get_timeouts		= sctp_get_timeouts,
 	.new 			= sctp_new,
 	.error			= sctp_error,
-<<<<<<< HEAD
-=======
 	.can_early_drop		= sctp_can_early_drop,
->>>>>>> 2ac97f0f
 	.me 			= THIS_MODULE,
 #if IS_ENABLED(CONFIG_NF_CT_NETLINK)
 	.to_nlattr		= sctp_to_nlattr,
