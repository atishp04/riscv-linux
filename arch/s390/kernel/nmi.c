/*
 *   Machine check handler
 *
 *    Copyright IBM Corp. 2000, 2009
 *    Author(s): Ingo Adlung <adlung@de.ibm.com>,
 *		 Martin Schwidefsky <schwidefsky@de.ibm.com>,
 *		 Cornelia Huck <cornelia.huck@de.ibm.com>,
 *		 Heiko Carstens <heiko.carstens@de.ibm.com>,
 */

#include <linux/kernel_stat.h>
#include <linux/init.h>
#include <linux/errno.h>
#include <linux/hardirq.h>
#include <linux/time.h>
#include <linux/module.h>
#include <linux/sched/signal.h>

#include <linux/export.h>
#include <asm/lowcore.h>
#include <asm/smp.h>
#include <asm/stp.h>
#include <asm/cputime.h>
#include <asm/nmi.h>
#include <asm/crw.h>
#include <asm/switch_to.h>
#include <asm/ctl_reg.h>

struct mcck_struct {
	unsigned int kill_task : 1;
	unsigned int channel_report : 1;
	unsigned int warning : 1;
	unsigned int stp_queue : 1;
	unsigned long mcck_code;
};

static DEFINE_PER_CPU(struct mcck_struct, cpu_mcck);

static void s390_handle_damage(void)
{
	smp_send_stop();
	disabled_wait((unsigned long) __builtin_return_address(0));
	while (1);
}

/*
 * Main machine check handler function. Will be called with interrupts enabled
 * or disabled and machine checks enabled or disabled.
 */
void s390_handle_mcck(void)
{
	unsigned long flags;
	struct mcck_struct mcck;

	/*
	 * Disable machine checks and get the current state of accumulated
	 * machine checks. Afterwards delete the old state and enable machine
	 * checks again.
	 */
	local_irq_save(flags);
	local_mcck_disable();
	mcck = *this_cpu_ptr(&cpu_mcck);
	memset(this_cpu_ptr(&cpu_mcck), 0, sizeof(mcck));
	clear_cpu_flag(CIF_MCCK_PENDING);
	local_mcck_enable();
	local_irq_restore(flags);

	if (mcck.channel_report)
		crw_handle_channel_report();
	/*
	 * A warning may remain for a prolonged period on the bare iron.
	 * (actually until the machine is powered off, or the problem is gone)
	 * So we just stop listening for the WARNING MCH and avoid continuously
	 * being interrupted.  One caveat is however, that we must do this per
	 * processor and cannot use the smp version of ctl_clear_bit().
	 * On VM we only get one interrupt per virtally presented machinecheck.
	 * Though one suffices, we may get one interrupt per (virtual) cpu.
	 */
	if (mcck.warning) {	/* WARNING pending ? */
		static int mchchk_wng_posted = 0;

		/* Use single cpu clear, as we cannot handle smp here. */
		__ctl_clear_bit(14, 24);	/* Disable WARNING MCH */
		if (xchg(&mchchk_wng_posted, 1) == 0)
			kill_cad_pid(SIGPWR, 1);
	}
	if (mcck.stp_queue)
		stp_queue_work();
	if (mcck.kill_task) {
		local_irq_enable();
		printk(KERN_EMERG "mcck: Terminating task because of machine "
		       "malfunction (code 0x%016lx).\n", mcck.mcck_code);
		printk(KERN_EMERG "mcck: task: %s, pid: %d.\n",
		       current->comm, current->pid);
		do_exit(SIGSEGV);
	}
}
EXPORT_SYMBOL_GPL(s390_handle_mcck);

/*
 * returns 0 if all registers could be validated
 * returns 1 otherwise
 */
static int notrace s390_validate_registers(union mci mci, int umode)
{
	int kill_task;
	u64 zero;
	void *fpt_save_area;
	struct mcesa *mcesa;

	kill_task = 0;
	zero = 0;

	if (!mci.gr) {
		/*
		 * General purpose registers couldn't be restored and have
		 * unknown contents. Stop system or terminate process.
		 */
		if (!umode)
			s390_handle_damage();
		kill_task = 1;
	}
	/* Validate control registers */
	if (!mci.cr) {
		/*
		 * Control registers have unknown contents.
		 * Can't recover and therefore stopping machine.
		 */
		s390_handle_damage();
	} else {
		asm volatile(
			"	lctlg	0,15,0(%0)\n"
			"	ptlb\n"
			: : "a" (&S390_lowcore.cregs_save_area) : "memory");
	}
	if (!mci.fp) {
		/*
		 * Floating point registers can't be restored. If the
		 * kernel currently uses floating point registers the
		 * system is stopped. If the process has its floating
		 * pointer registers loaded it is terminated.
		 * Otherwise just revalidate the registers.
		 */
		if (S390_lowcore.fpu_flags & KERNEL_VXR_V0V7)
			s390_handle_damage();
		if (!test_cpu_flag(CIF_FPU))
			kill_task = 1;
	}
	fpt_save_area = &S390_lowcore.floating_pt_save_area;
	if (!mci.fc) {
		/*
		 * Floating point control register can't be restored.
		 * If the kernel currently uses the floating pointer
		 * registers and needs the FPC register the system is
		 * stopped. If the process has its floating pointer
		 * registers loaded it is terminated. Otherwiese the
		 * FPC is just revalidated.
		 */
		if (S390_lowcore.fpu_flags & KERNEL_FPC)
			s390_handle_damage();
		asm volatile("lfpc %0" : : "Q" (zero));
		if (!test_cpu_flag(CIF_FPU))
			kill_task = 1;
	} else {
		asm volatile("lfpc %0"
			     : : "Q" (S390_lowcore.fpt_creg_save_area));
	}

	mcesa = (struct mcesa *)(S390_lowcore.mcesad & MCESA_ORIGIN_MASK);
	if (!MACHINE_HAS_VX) {
		/* Validate floating point registers */
		asm volatile(
			"	ld	0,0(%0)\n"
			"	ld	1,8(%0)\n"
			"	ld	2,16(%0)\n"
			"	ld	3,24(%0)\n"
			"	ld	4,32(%0)\n"
			"	ld	5,40(%0)\n"
			"	ld	6,48(%0)\n"
			"	ld	7,56(%0)\n"
			"	ld	8,64(%0)\n"
			"	ld	9,72(%0)\n"
			"	ld	10,80(%0)\n"
			"	ld	11,88(%0)\n"
			"	ld	12,96(%0)\n"
			"	ld	13,104(%0)\n"
			"	ld	14,112(%0)\n"
			"	ld	15,120(%0)\n"
			: : "a" (fpt_save_area) : "memory");
	} else {
		/* Validate vector registers */
		union ctlreg0 cr0;

		if (!mci.vr) {
			/*
			 * Vector registers can't be restored. If the kernel
			 * currently uses vector registers the system is
			 * stopped. If the process has its vector registers
			 * loaded it is terminated. Otherwise just revalidate
			 * the registers.
			 */
			if (S390_lowcore.fpu_flags & KERNEL_VXR)
				s390_handle_damage();
			if (!test_cpu_flag(CIF_FPU))
				kill_task = 1;
		}
		cr0.val = S390_lowcore.cregs_save_area[0];
		cr0.afp = cr0.vx = 1;
		__ctl_load(cr0.val, 0, 0);
		asm volatile(
			"	la	1,%0\n"
			"	.word	0xe70f,0x1000,0x0036\n"	/* vlm 0,15,0(1) */
			"	.word	0xe70f,0x1100,0x0c36\n"	/* vlm 16,31,256(1) */
			: : "Q" (*(struct vx_array *) mcesa->vector_save_area)
			: "1");
		__ctl_load(S390_lowcore.cregs_save_area[0], 0, 0);
	}
	/* Validate access registers */
	asm volatile(
		"	lam	0,15,0(%0)"
		: : "a" (&S390_lowcore.access_regs_save_area));
	if (!mci.ar) {
		/*
		 * Access registers have unknown contents.
		 * Terminating task.
		 */
		kill_task = 1;
	}
<<<<<<< HEAD
=======
	/* Validate guarded storage registers */
	if (MACHINE_HAS_GS && (S390_lowcore.cregs_save_area[2] & (1UL << 4))) {
		if (!mci.gs)
			/*
			 * Guarded storage register can't be restored and
			 * the current processes uses guarded storage.
			 * It has to be terminated.
			 */
			kill_task = 1;
		else
			load_gs_cb((struct gs_cb *)
				   mcesa->guarded_storage_save_area);
	}
>>>>>>> 2ac97f0f
	/*
	 * We don't even try to validate the TOD register, since we simply
	 * can't write something sensible into that register.
	 */
	/*
	 * See if we can validate the TOD programmable register with its
	 * old contents (should be zero) otherwise set it to zero.
	 */
	if (!mci.pr)
		asm volatile(
			"	sr	0,0\n"
			"	sckpf"
			: : : "0", "cc");
	else
		asm volatile(
			"	l	0,%0\n"
			"	sckpf"
			: : "Q" (S390_lowcore.tod_progreg_save_area)
			: "0", "cc");
	/* Validate clock comparator register */
	set_clock_comparator(S390_lowcore.clock_comparator);
	/* Check if old PSW is valid */
	if (!mci.wp)
		/*
		 * Can't tell if we come from user or kernel mode
		 * -> stopping machine.
		 */
		s390_handle_damage();

	if (!mci.ms || !mci.pm || !mci.ia)
		kill_task = 1;

	return kill_task;
}

#define MAX_IPD_COUNT	29
#define MAX_IPD_TIME	(5 * 60 * USEC_PER_SEC) /* 5 minutes */

#define ED_STP_ISLAND	6	/* External damage STP island check */
#define ED_STP_SYNC	7	/* External damage STP sync check */

/*
 * machine check handler.
 */
void notrace s390_do_machine_check(struct pt_regs *regs)
{
	static int ipd_count;
	static DEFINE_SPINLOCK(ipd_lock);
	static unsigned long long last_ipd;
	struct mcck_struct *mcck;
	unsigned long long tmp;
	union mci mci;

	nmi_enter();
	inc_irq_stat(NMI_NMI);
	mci.val = S390_lowcore.mcck_interruption_code;
	mcck = this_cpu_ptr(&cpu_mcck);

	if (mci.sd) {
		/* System damage -> stopping machine */
		s390_handle_damage();
	}
	if (mci.pd) {
		if (mci.b) {
			/* Processing backup -> verify if we can survive this */
			u64 z_mcic, o_mcic, t_mcic;
			z_mcic = (1ULL<<63 | 1ULL<<59 | 1ULL<<29);
			o_mcic = (1ULL<<43 | 1ULL<<42 | 1ULL<<41 | 1ULL<<40 |
				  1ULL<<36 | 1ULL<<35 | 1ULL<<34 | 1ULL<<32 |
				  1ULL<<30 | 1ULL<<21 | 1ULL<<20 | 1ULL<<17 |
				  1ULL<<16);
			t_mcic = mci.val;

			if (((t_mcic & z_mcic) != 0) ||
			    ((t_mcic & o_mcic) != o_mcic)) {
				s390_handle_damage();
			}

			/*
			 * Nullifying exigent condition, therefore we might
			 * retry this instruction.
			 */
			spin_lock(&ipd_lock);
			tmp = get_tod_clock();
			if (((tmp - last_ipd) >> 12) < MAX_IPD_TIME)
				ipd_count++;
			else
				ipd_count = 1;
			last_ipd = tmp;
			if (ipd_count == MAX_IPD_COUNT)
				s390_handle_damage();
			spin_unlock(&ipd_lock);
		} else {
			/* Processing damage -> stopping machine */
			s390_handle_damage();
		}
	}
	if (s390_validate_registers(mci, user_mode(regs))) {
		/*
		 * Couldn't restore all register contents for the
		 * user space process -> mark task for termination.
		 */
		mcck->kill_task = 1;
		mcck->mcck_code = mci.val;
		set_cpu_flag(CIF_MCCK_PENDING);
	}
	if (mci.cd) {
		/* Timing facility damage */
		s390_handle_damage();
	}
	if (mci.ed && mci.ec) {
		/* External damage */
		if (S390_lowcore.external_damage_code & (1U << ED_STP_SYNC))
			mcck->stp_queue |= stp_sync_check();
		if (S390_lowcore.external_damage_code & (1U << ED_STP_ISLAND))
			mcck->stp_queue |= stp_island_check();
		if (mcck->stp_queue)
			set_cpu_flag(CIF_MCCK_PENDING);
	}
	if (mci.se)
		/* Storage error uncorrected */
		s390_handle_damage();
	if (mci.ke)
		/* Storage key-error uncorrected */
		s390_handle_damage();
	if (mci.ds && mci.fa)
		/* Storage degradation */
		s390_handle_damage();
	if (mci.cp) {
		/* Channel report word pending */
		mcck->channel_report = 1;
		set_cpu_flag(CIF_MCCK_PENDING);
	}
	if (mci.w) {
		/* Warning pending */
		mcck->warning = 1;
		set_cpu_flag(CIF_MCCK_PENDING);
	}
	nmi_exit();
}

static int __init machine_check_init(void)
{
	ctl_set_bit(14, 25);	/* enable external damage MCH */
	ctl_set_bit(14, 27);	/* enable system recovery MCH */
	ctl_set_bit(14, 24);	/* enable warning MCH */
	return 0;
}
early_initcall(machine_check_init);<|MERGE_RESOLUTION|>--- conflicted
+++ resolved
@@ -226,8 +226,6 @@
 		 */
 		kill_task = 1;
 	}
-<<<<<<< HEAD
-=======
 	/* Validate guarded storage registers */
 	if (MACHINE_HAS_GS && (S390_lowcore.cregs_save_area[2] & (1UL << 4))) {
 		if (!mci.gs)
@@ -241,7 +239,6 @@
 			load_gs_cb((struct gs_cb *)
 				   mcesa->guarded_storage_save_area);
 	}
->>>>>>> 2ac97f0f
 	/*
 	 * We don't even try to validate the TOD register, since we simply
 	 * can't write something sensible into that register.
