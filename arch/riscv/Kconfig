#
# For a description of the syntax of this configuration file,
# see Documentation/kbuild/kconfig-language.txt.
#

config 64BIT
	bool

config 32BIT
	bool

config RISCV
	def_bool y
	select OF
	select OF_EARLY_FLATTREE
	select OF_IRQ
	select ARCH_WANT_FRAME_POINTERS
	select ARCH_SUPPORTS_INT128
	select CLONE_BACKWARDS
	select COMMON_CLK
	select DMA_DIRECT_OPS
	select GENERIC_CLOCKEVENTS
	select GENERIC_IRQ_SHOW
	select GENERIC_PCI_IOMAP
	select GENERIC_STRNCPY_FROM_USER
	select GENERIC_STRNLEN_USER
	select GENERIC_SCHED_CLOCK
	select GENERIC_SMP_IDLE_THREAD
	select GENERIC_ATOMIC64 if !64BIT || !RISCV_ISA_A
	select HAVE_ARCH_SECCOMP_FILTER
	select HAVE_MEMBLOCK
	select HAVE_MEMBLOCK_NODE_MAP
	select HAVE_DMA_API_DEBUG
	select HAVE_DMA_CONTIGUOUS
	# XXX: needs a proper implementation for SMP
	select HAVE_FUTEX_CMPXCHG if !SMP
	select HAVE_GENERIC_DMA_COHERENT
	select HAVE_PERF_EVENTS
	select IRQ_DOMAIN
	select NO_BOOTMEM
	select RISCV_ISA_A if SMP
	select SPARSE_IRQ
	select SYSCTL_EXCEPTION_TRACE
	select HAVE_ARCH_TRACEHOOK
	select MODULES_USE_ELF_RELA if MODULES
	select THREAD_INFO_IN_TASK
	select RISCV_TIMER
	select GENERIC_IRQ_MULTI_HANDLER

config MMU
	def_bool y

# even on 32-bit, physical (and DMA) addresses are > 32-bits
config ARCH_PHYS_ADDR_T_64BIT
	def_bool y

config ZONE_DMA32
	bool
	default y if 64BIT

config ARCH_DMA_ADDR_T_64BIT
	def_bool y

config SWIOTLB
	def_bool y

config IOMMU_HELPER
	def_bool y

config PAGE_OFFSET
	hex
	default 0xC0000000 if 32BIT && MAXPHYSMEM_2GB
	default 0xffffffff80000000 if 64BIT && MAXPHYSMEM_2GB
	default 0xffffffe000000000 if 64BIT && MAXPHYSMEM_128GB

config STACKTRACE_SUPPORT
	def_bool y

config TRACE_IRQFLAGS_SUPPORT
	def_bool y

config RWSEM_GENERIC_SPINLOCK
	def_bool y

config GENERIC_BUG
	def_bool y
	depends on BUG
	select GENERIC_BUG_RELATIVE_POINTERS if 64BIT

config GENERIC_BUG_RELATIVE_POINTERS
	bool

config GENERIC_CALIBRATE_DELAY
	def_bool y

config GENERIC_CSUM
	def_bool y

config GENERIC_HWEIGHT
	def_bool y

config PGTABLE_LEVELS
	int
	default 3 if 64BIT
	default 2

config HAVE_KPROBES
	def_bool n

menu "Platform type"

choice
	prompt "Base ISA"
	default ARCH_RV64I
	help
	  This selects the base ISA that this kernel will traget and must match
	  the target platform.

config ARCH_RV32I
	bool "RV32I"
	select 32BIT
	select GENERIC_ASHLDI3
	select GENERIC_ASHRDI3
	select GENERIC_LSHRDI3

config ARCH_RV64I
	bool "RV64I"
	select 64BIT
	select HAVE_FUNCTION_TRACER
	select HAVE_FUNCTION_GRAPH_TRACER
	select HAVE_FTRACE_MCOUNT_RECORD
	select HAVE_DYNAMIC_FTRACE
	select HAVE_DYNAMIC_FTRACE_WITH_REGS
	select SWIOTLB

endchoice

# We must be able to map all physical memory into the kernel, but the compiler
# is still a bit more efficient when generating code if it's setup in a manner
# such that it can only map 2GiB of memory.
choice
	prompt "Kernel Code Model"
	default CMODEL_MEDLOW if 32BIT
	default CMODEL_MEDANY if 64BIT

	config CMODEL_MEDLOW
		bool "medium low code model"
	config CMODEL_MEDANY
		bool "medium any code model"
endchoice

config MODULE_SECTIONS
	bool
	select HAVE_MOD_ARCH_SPECIFIC

choice
	prompt "Maximum Physical Memory"
	default MAXPHYSMEM_2GB if 32BIT
	default MAXPHYSMEM_2GB if 64BIT && CMODEL_MEDLOW
	default MAXPHYSMEM_128GB if 64BIT && CMODEL_MEDANY

	config MAXPHYSMEM_2GB
		bool "2GiB"
	config MAXPHYSMEM_128GB
		depends on 64BIT && CMODEL_MEDANY
		select MODULE_SECTIONS if MODULES
		bool "128GiB"
endchoice


config SMP
	bool "Symmetric Multi-Processing"
	help
	  This enables support for systems with more than one CPU.  If
	  you say N here, the kernel will run on single and
	  multiprocessor machines, but will use only one CPU of a
	  multiprocessor machine. If you say Y here, the kernel will run
	  on many, but not all, single processor machines. On a single
	  processor machine, the kernel will run faster if you say N
	  here.

	  If you don't know what to do here, say N.

config NR_CPUS
	int "Maximum number of CPUs (2-32)"
	range 2 32
	depends on SMP
	default "8"

<<<<<<< HEAD
=======
config HOTPLUG_CPU
	bool "Support for hot-pluggable CPUs"
	select GENERIC_IRQ_MIGRATION
	help

	  Say Y here to experiment with turning CPUs off and on.  CPUs
	  can be controlled through /sys/devices/system/cpu.

	  Say N if you want to disable CPU hotplug.

config CPU_SUPPORTS_32BIT_KERNEL
	bool
config CPU_SUPPORTS_64BIT_KERNEL
	bool

>>>>>>> e56e8bd4
choice
	prompt "CPU Tuning"
	default TUNE_GENERIC

config TUNE_GENERIC
	bool "generic"

endchoice

config RISCV_ISA_C
	bool "Emit compressed instructions when building Linux"
	default y
	help
	   Adds "C" to the ISA subsets that the toolchain is allowed to emit
	   when building Linux, which results in compressed instructions in the
	   Linux binary.

	   If you don't know what to do here, say Y.

config RISCV_ISA_A
	def_bool y

menu "supported PMU type"
	depends on PERF_EVENTS

config RISCV_BASE_PMU
	bool "Base Performance Monitoring Unit"
	def_bool y
	help
	  A base PMU that serves as a reference implementation and has limited
	  feature of perf.  It can run on any RISC-V machines so serves as the
	  fallback, but this option can also be disable to reduce kernel size.

endmenu

endmenu

menu "Kernel type"

source "mm/Kconfig"

source "kernel/Kconfig.preempt"

source "kernel/Kconfig.hz"

endmenu

menu "Bus support"

config PCI
	bool "PCI support"
	select PCI_MSI
	help
	  This feature enables support for PCI bus system. If you say Y
	  here, the kernel will include drivers and infrastructure code
	  to support PCI bus devices.

	  If you don't know what to do here, say Y.

config PCI_DMA_32
	bool "Support broken PCIe controllers"
	depends on PCI
	default PCIE_XILINX
	help
	  If you use a PCIe host controller which can only address 32 bits,
	  enabling this option will cause all DMA to use the low 32 bits.

	  These controllers then work, but hurt system performance.

	  If you don't know what to do here, say N.


config PCI_DOMAINS
	def_bool PCI

config PCI_DOMAINS_GENERIC
	def_bool PCI

source "drivers/pci/Kconfig"

endmenu

source "init/Kconfig"

source "kernel/Kconfig.freezer"

menu "Executable file formats"

source "fs/Kconfig.binfmt"

endmenu

menu "Power management options"

source kernel/power/Kconfig

endmenu

source "net/Kconfig"

source "drivers/Kconfig"

source "fs/Kconfig"

menu "Kernel hacking"

config CMDLINE_BOOL
	bool "Built-in kernel command line"
	help
	  For most platforms, it is firmware or second stage bootloader
	  that by default specifies the kernel command line options.
	  However, it might be necessary or advantageous to either override
	  the default kernel command line or add a few extra options to it.
	  For such cases, this option allows hardcoding command line options
	  directly into the kernel.

	  For that, choose 'Y' here and fill in the extra boot parameters
	  in CONFIG_CMDLINE.

	  The built-in options will be concatenated to the default command
	  line if CMDLINE_FORCE is set to 'N'. Otherwise, the default
	  command line will be ignored and replaced by the built-in string.

config CMDLINE
	string "Built-in kernel command string"
	depends on CMDLINE_BOOL
	default ""
	help
	  Supply command-line options at build time by entering them here.

config CMDLINE_FORCE
	bool "Built-in command line overrides bootloader arguments"
	depends on CMDLINE_BOOL
	help
	  Set this option to 'Y' to have the kernel ignore the bootloader
	  or firmware command line.  Instead, the built-in command line
	  will be used exclusively.

	  If you don't know what to do here, say N.

config SECCOMP
	bool
	prompt "Enable seccomp to safely compute untrusted bytecode"
	---help---
	  This kernel feature is useful for number crunching applications
	  that may need to compute untrusted bytecode during their
	  execution. By using pipes or other transports made available to
	  the process as file descriptors supporting the read/write
	  syscalls, it's possible to isolate those applications in
	  their own address space using seccomp. Once seccomp is
	  enabled via prctl(PR_SET_SECCOMP), it cannot be disabled
	  and the task is only allowed to execute a few safe syscalls
	  defined by each seccomp mode.

	  If unsure, say Y. Only embedded should say N here.

config EARLY_PRINTK
	def_bool y

source "lib/Kconfig.debug"

config CMDLINE_BOOL
	bool
endmenu

source "security/Kconfig"

source "crypto/Kconfig"

source "lib/Kconfig"<|MERGE_RESOLUTION|>--- conflicted
+++ resolved
@@ -187,8 +187,6 @@
 	depends on SMP
 	default "8"
 
-<<<<<<< HEAD
-=======
 config HOTPLUG_CPU
 	bool "Support for hot-pluggable CPUs"
 	select GENERIC_IRQ_MIGRATION
@@ -199,12 +197,6 @@
 
 	  Say N if you want to disable CPU hotplug.
 
-config CPU_SUPPORTS_32BIT_KERNEL
-	bool
-config CPU_SUPPORTS_64BIT_KERNEL
-	bool
-
->>>>>>> e56e8bd4
 choice
 	prompt "CPU Tuning"
 	default TUNE_GENERIC
