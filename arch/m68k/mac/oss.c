// SPDX-License-Identifier: GPL-2.0
/*
 *	Operating System Services (OSS) chip handling
 *	Written by Joshua M. Thompson (funaho@jurai.org)
 *
 *
 *	This chip is used in the IIfx in place of VIA #2. It acts like a fancy
 *	VIA chip with prorammable interrupt levels.
 *
 * 990502 (jmt) - Major rewrite for new interrupt architecture as well as some
 *		  recent insights into OSS operational details.
 * 990610 (jmt) - Now taking full advantage of the OSS. Interrupts are mapped
 *		  to mostly match the A/UX interrupt scheme supported on the
 *		  VIA side. Also added support for enabling the ISM irq again
 *		  since we now have a functional IOP manager.
 */

#include <linux/types.h>
#include <linux/kernel.h>
#include <linux/mm.h>
#include <linux/delay.h>
#include <linux/init.h>
#include <linux/irq.h>

#include <asm/macintosh.h>
#include <asm/macints.h>
#include <asm/mac_via.h>
#include <asm/mac_oss.h>

int oss_present;
volatile struct mac_oss *oss;

/*
 * Initialize the OSS
 */

void __init oss_init(void)
{
	int i;

	if (macintosh_config->ident != MAC_MODEL_IIFX)
		return;

	oss = (struct mac_oss *) OSS_BASE;
	pr_debug("OSS detected at %p", oss);
	oss_present = 1;

	/* Disable all interrupts. Unlike a VIA it looks like we    */
	/* do this by setting the source's interrupt level to zero. */

	for (i = 0; i < OSS_NUM_SOURCES; i++)
		oss->irq_level[i] = 0;
}

/*
<<<<<<< HEAD
 * Handle miscellaneous OSS interrupts.
 */

static void oss_irq(struct irq_desc *desc)
=======
 * Handle OSS interrupts.
 * XXX how do you clear a pending IRQ? is it even necessary?
 */

static void oss_iopism_irq(struct irq_desc *desc)
{
	generic_handle_irq(IRQ_MAC_ADB);
}

static void oss_scsi_irq(struct irq_desc *desc)
>>>>>>> 5fa4ec9c
{
	generic_handle_irq(IRQ_MAC_SCSI);
}

static void oss_nubus_irq(struct irq_desc *desc)
{
	u16 events, irq_bit;
	int irq_num;

	events = oss->irq_pending & OSS_IP_NUBUS;
	irq_num = NUBUS_SOURCE_BASE + 5;
	irq_bit = OSS_IP_NUBUS5;
	do {
		if (events & irq_bit) {
			events &= ~irq_bit;
			generic_handle_irq(irq_num);
		}
		--irq_num;
		irq_bit >>= 1;
	} while (events);
}

static void oss_iopscc_irq(struct irq_desc *desc)
{
	generic_handle_irq(IRQ_MAC_SCC);
}

/*
 * Register the OSS and NuBus interrupt dispatchers.
 *
 * This IRQ mapping is laid out with two things in mind: first, we try to keep
 * things on their own levels to avoid having to do double-dispatches. Second,
 * the levels match as closely as possible the alternate IRQ mapping mode (aka
 * "A/UX mode") available on some VIA machines.
 */

#define OSS_IRQLEV_IOPISM    IRQ_AUTO_1
#define OSS_IRQLEV_SCSI      IRQ_AUTO_2
#define OSS_IRQLEV_NUBUS     IRQ_AUTO_3
#define OSS_IRQLEV_IOPSCC    IRQ_AUTO_4
#define OSS_IRQLEV_VIA1      IRQ_AUTO_6

void __init oss_register_interrupts(void)
{
	irq_set_chained_handler(OSS_IRQLEV_IOPISM, oss_iopism_irq);
	irq_set_chained_handler(OSS_IRQLEV_SCSI,   oss_scsi_irq);
	irq_set_chained_handler(OSS_IRQLEV_NUBUS,  oss_nubus_irq);
	irq_set_chained_handler(OSS_IRQLEV_IOPSCC, oss_iopscc_irq);
	irq_set_chained_handler(OSS_IRQLEV_VIA1,   via1_irq);

	/* OSS_VIA1 gets enabled here because it has no machspec interrupt. */
	oss->irq_level[OSS_VIA1] = OSS_IRQLEV_VIA1;
}

/*
 * Enable an OSS interrupt
 *
 * It looks messy but it's rather straightforward. The switch() statement
 * just maps the machspec interrupt numbers to the right OSS interrupt
 * source (if the OSS handles that interrupt) and then sets the interrupt
 * level for that source to nonzero, thus enabling the interrupt.
 */

void oss_irq_enable(int irq) {
	switch(irq) {
		case IRQ_MAC_SCC:
			oss->irq_level[OSS_IOPSCC] = OSS_IRQLEV_IOPSCC;
			return;
		case IRQ_MAC_ADB:
			oss->irq_level[OSS_IOPISM] = OSS_IRQLEV_IOPISM;
			return;
		case IRQ_MAC_SCSI:
			oss->irq_level[OSS_SCSI] = OSS_IRQLEV_SCSI;
			return;
		case IRQ_NUBUS_9:
		case IRQ_NUBUS_A:
		case IRQ_NUBUS_B:
		case IRQ_NUBUS_C:
		case IRQ_NUBUS_D:
		case IRQ_NUBUS_E:
			irq -= NUBUS_SOURCE_BASE;
			oss->irq_level[irq] = OSS_IRQLEV_NUBUS;
			return;
	}

	if (IRQ_SRC(irq) == 1)
		via_irq_enable(irq);
}

/*
 * Disable an OSS interrupt
 *
 * Same as above except we set the source's interrupt level to zero,
 * to disable the interrupt.
 */

void oss_irq_disable(int irq) {
	switch(irq) {
		case IRQ_MAC_SCC:
			oss->irq_level[OSS_IOPSCC] = 0;
			return;
		case IRQ_MAC_ADB:
			oss->irq_level[OSS_IOPISM] = 0;
			return;
		case IRQ_MAC_SCSI:
			oss->irq_level[OSS_SCSI] = 0;
			return;
		case IRQ_NUBUS_9:
		case IRQ_NUBUS_A:
		case IRQ_NUBUS_B:
		case IRQ_NUBUS_C:
		case IRQ_NUBUS_D:
		case IRQ_NUBUS_E:
			irq -= NUBUS_SOURCE_BASE;
			oss->irq_level[irq] = 0;
			return;
	}

	if (IRQ_SRC(irq) == 1)
		via_irq_disable(irq);
}<|MERGE_RESOLUTION|>--- conflicted
+++ resolved
@@ -53,12 +53,6 @@
 }
 
 /*
-<<<<<<< HEAD
- * Handle miscellaneous OSS interrupts.
- */
-
-static void oss_irq(struct irq_desc *desc)
-=======
  * Handle OSS interrupts.
  * XXX how do you clear a pending IRQ? is it even necessary?
  */
@@ -69,7 +63,6 @@
 }
 
 static void oss_scsi_irq(struct irq_desc *desc)
->>>>>>> 5fa4ec9c
 {
 	generic_handle_irq(IRQ_MAC_SCSI);
 }
