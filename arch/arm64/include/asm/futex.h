--- conflicted
+++ resolved
@@ -35,15 +35,10 @@
 "1:	ldxr	%w1, %2\n"						\
 	insn "\n"							\
 "2:	stlxr	%w0, %w3, %2\n"						\
-<<<<<<< HEAD
-"	cbnz	%w0, 1b\n"						\
-"	dmb	ish\n"							\
-=======
 "	cbz	%w0, 3f\n"						\
 "	sub	%w4, %w4, %w0\n"					\
 "	cbnz	%w4, 1b\n"						\
 "	mov	%w0, %w7\n"						\
->>>>>>> b33f9088
 "3:\n"									\
 "	dmb	ish\n"							\
 "	.pushsection .fixup,\"ax\"\n"					\
@@ -63,32 +58,13 @@
 static inline int
 arch_futex_atomic_op_inuser(int op, int oparg, int *oval, u32 __user *_uaddr)
 {
-	int oldval, ret, tmp;
+	int oldval = 0, ret, tmp;
 	u32 __user *uaddr = __uaccess_mask_ptr(_uaddr);
 
 	pagefault_disable();
 
 	switch (op) {
 	case FUTEX_OP_SET:
-<<<<<<< HEAD
-		__futex_atomic_op("mov	%w3, %w4",
-				  ret, oldval, uaddr, tmp, oparg);
-		break;
-	case FUTEX_OP_ADD:
-		__futex_atomic_op("add	%w3, %w1, %w4",
-				  ret, oldval, uaddr, tmp, oparg);
-		break;
-	case FUTEX_OP_OR:
-		__futex_atomic_op("orr	%w3, %w1, %w4",
-				  ret, oldval, uaddr, tmp, oparg);
-		break;
-	case FUTEX_OP_ANDN:
-		__futex_atomic_op("and	%w3, %w1, %w4",
-				  ret, oldval, uaddr, tmp, ~oparg);
-		break;
-	case FUTEX_OP_XOR:
-		__futex_atomic_op("eor	%w3, %w1, %w4",
-=======
 		__futex_atomic_op("mov	%w3, %w5",
 				  ret, oldval, uaddr, tmp, oparg);
 		break;
@@ -106,7 +82,6 @@
 		break;
 	case FUTEX_OP_XOR:
 		__futex_atomic_op("eor	%w3, %w1, %w5",
->>>>>>> b33f9088
 				  ret, oldval, uaddr, tmp, oparg);
 		break;
 	default:
