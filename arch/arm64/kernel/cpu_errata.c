--- conflicted
+++ resolved
@@ -158,8 +158,6 @@
 			   MIDR_CPU_VAR_REV(0, 0)),
 	},
 #endif
-<<<<<<< HEAD
-=======
 #ifdef CONFIG_ARM64_ERRATUM_858921
 	{
 	/* Cortex-A73 all versions */
@@ -168,7 +166,6 @@
 		MIDR_ALL_VERSIONS(MIDR_CORTEX_A73),
 	},
 #endif
->>>>>>> 2ac97f0f
 	{
 	}
 };
