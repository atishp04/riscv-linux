--- conflicted
+++ resolved
@@ -643,18 +643,6 @@
 	END(__rmemcpy)
 
 /*
-<<<<<<< HEAD
- * t6 is used as a flag to note inatomic mode.
- */
-LEAF(__copy_user_inatomic)
-EXPORT_SYMBOL(__copy_user_inatomic)
-	b	__copy_user_common
-	li	t6, 1
-	END(__copy_user_inatomic)
-
-/*
-=======
->>>>>>> 2ac97f0f
  * A combined memcpy/__copy_user
  * __copy_user sets len to 0 for success; else to an upper bound of
  * the number of uncopied bytes.
@@ -667,11 +655,6 @@
 .L__memcpy:
 FEXPORT(__copy_user)
 EXPORT_SYMBOL(__copy_user)
-<<<<<<< HEAD
-	li	t6, 0	/* not inatomic */
-__copy_user_common:
-=======
->>>>>>> 2ac97f0f
 	/* Legacy Mode, user <-> user */
 	__BUILD_COPY_USER LEGACY_MODE USEROP USEROP
 
@@ -684,26 +667,12 @@
  * space
  */
 
-<<<<<<< HEAD
-LEAF(__copy_user_inatomic_eva)
-EXPORT_SYMBOL(__copy_user_inatomic_eva)
-	b       __copy_from_user_common
-	li	t6, 1
-	END(__copy_user_inatomic_eva)
-
-=======
->>>>>>> 2ac97f0f
 /*
  * __copy_from_user (EVA)
  */
 
 LEAF(__copy_from_user_eva)
 EXPORT_SYMBOL(__copy_from_user_eva)
-<<<<<<< HEAD
-	li	t6, 0	/* not inatomic */
-__copy_from_user_common:
-=======
->>>>>>> 2ac97f0f
 	__BUILD_COPY_USER EVA_MODE USEROP KERNELOP
 END(__copy_from_user_eva)
 
