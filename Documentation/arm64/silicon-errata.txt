                Silicon Errata and Software Workarounds
                =======================================

Author: Will Deacon <will.deacon@arm.com>
Date  : 27 November 2015

It is an unfortunate fact of life that hardware is often produced with
so-called "errata", which can cause it to deviate from the architecture
under specific circumstances.  For hardware produced by ARM, these
errata are broadly classified into the following categories:

  Category A: A critical error without a viable workaround.
  Category B: A significant or critical error with an acceptable
              workaround.
  Category C: A minor error that is not expected to occur under normal
              operation.

For more information, consult one of the "Software Developers Errata
Notice" documents available on infocenter.arm.com (registration
required).

As far as Linux is concerned, Category B errata may require some special
treatment in the operating system. For example, avoiding a particular
sequence of code, or configuring the processor in a particular way. A
less common situation may require similar actions in order to declassify
a Category A erratum into a Category C erratum. These are collectively
known as "software workarounds" and are only required in the minority of
cases (e.g. those cases that both require a non-secure workaround *and*
can be triggered by Linux).

For software workarounds that may adversely impact systems unaffected by
the erratum in question, a Kconfig entry is added under "Kernel
Features" -> "ARM errata workarounds via the alternatives framework".
These are enabled by default and patched in at runtime when an affected
CPU is detected. For less-intrusive workarounds, a Kconfig option is not
available and the code is structured (preferably with a comment) in such
a way that the erratum will not be hit.

This approach can make it slightly onerous to determine exactly which
errata are worked around in an arbitrary kernel source tree, so this
file acts as a registry of software workarounds in the Linux Kernel and
will be updated when new workarounds are committed and backported to
stable kernels.

| Implementor    | Component       | Erratum ID      | Kconfig                     |
+----------------+-----------------+-----------------+-----------------------------+
| ARM            | Cortex-A53      | #826319         | ARM64_ERRATUM_826319        |
| ARM            | Cortex-A53      | #827319         | ARM64_ERRATUM_827319        |
| ARM            | Cortex-A53      | #824069         | ARM64_ERRATUM_824069        |
| ARM            | Cortex-A53      | #819472         | ARM64_ERRATUM_819472        |
| ARM            | Cortex-A53      | #845719         | ARM64_ERRATUM_845719        |
| ARM            | Cortex-A53      | #843419         | ARM64_ERRATUM_843419        |
| ARM            | Cortex-A57      | #832075         | ARM64_ERRATUM_832075        |
| ARM            | Cortex-A57      | #852523         | N/A                         |
| ARM            | Cortex-A57      | #834220         | ARM64_ERRATUM_834220        |
| ARM            | Cortex-A72      | #853709         | N/A                         |
<<<<<<< HEAD
=======
| ARM            | Cortex-A73      | #858921         | ARM64_ERRATUM_858921        |
>>>>>>> 2ac97f0f
| ARM            | MMU-500         | #841119,#826419 | N/A                         |
|                |                 |                 |                             |
| Cavium         | ThunderX ITS    | #22375, #24313  | CAVIUM_ERRATUM_22375        |
| Cavium         | ThunderX ITS    | #23144          | CAVIUM_ERRATUM_23144        |
| Cavium         | ThunderX GICv3  | #23154          | CAVIUM_ERRATUM_23154        |
| Cavium         | ThunderX Core   | #27456          | CAVIUM_ERRATUM_27456        |
| Cavium         | ThunderX SMMUv2 | #27704          | N/A                         |
|                |                 |                 |                             |
| Freescale/NXP  | LS2080A/LS1043A | A-008585        | FSL_ERRATUM_A008585         |
|                |                 |                 |                             |
| Hisilicon      | Hip0{5,6,7}     | #161010101      | HISILICON_ERRATUM_161010101 |
|                |                 |                 |                             |
| Qualcomm Tech. | Falkor v1       | E1003           | QCOM_FALKOR_ERRATUM_1003    |
| Qualcomm Tech. | Falkor v1       | E1009           | QCOM_FALKOR_ERRATUM_1009    |
| Qualcomm Tech. | QDF2400 ITS     | E0065           | QCOM_QDF2400_ERRATUM_0065   |<|MERGE_RESOLUTION|>--- conflicted
+++ resolved
@@ -54,10 +54,7 @@
 | ARM            | Cortex-A57      | #852523         | N/A                         |
 | ARM            | Cortex-A57      | #834220         | ARM64_ERRATUM_834220        |
 | ARM            | Cortex-A72      | #853709         | N/A                         |
-<<<<<<< HEAD
-=======
 | ARM            | Cortex-A73      | #858921         | ARM64_ERRATUM_858921        |
->>>>>>> 2ac97f0f
 | ARM            | MMU-500         | #841119,#826419 | N/A                         |
 |                |                 |                 |                             |
 | Cavium         | ThunderX ITS    | #22375, #24313  | CAVIUM_ERRATUM_22375        |
