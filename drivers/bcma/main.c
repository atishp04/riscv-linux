--- conflicted
+++ resolved
@@ -251,12 +251,6 @@
 	case BCMA_HOSTTYPE_SOC:
 		if (IS_ENABLED(CONFIG_OF) && bus->host_pdev) {
 			core->dma_dev = &bus->host_pdev->dev;
-<<<<<<< HEAD
-			core->dev.parent = &bus->host_pdev->dev;
-			if (core->dev.parent)
-				bcma_of_fill_device(core->dev.parent, core);
-=======
->>>>>>> 2ac97f0f
 		} else {
 			core->dev.dma_mask = &core->dev.coherent_dma_mask;
 			core->dma_dev = &core->dev;
