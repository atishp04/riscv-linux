/*
 * Copyright (C) 2015 Cavium, Inc.
 *
 * This program is free software; you can redistribute it and/or modify it
 * under the terms of version 2 of the GNU General Public License
 * as published by the Free Software Foundation.
 */

#include <linux/pci.h>
#include <linux/netdevice.h>
#include <linux/ip.h>
#include <linux/etherdevice.h>
#include <linux/iommu.h>
#include <net/ip.h>
#include <net/tso.h>

#include "nic_reg.h"
#include "nic.h"
#include "q_struct.h"
#include "nicvf_queues.h"

<<<<<<< HEAD
#define NICVF_PAGE_ORDER ((PAGE_SIZE <= 4096) ?  PAGE_ALLOC_COSTLY_ORDER : 0)

static inline u64 nicvf_iova_to_phys(struct nicvf *nic, dma_addr_t dma_addr)
{
	/* Translation is installed only when IOMMU is present */
	if (nic->iommu_domain)
		return iommu_iova_to_phys(nic->iommu_domain, dma_addr);
	return dma_addr;
}

=======
static inline void nicvf_sq_add_gather_subdesc(struct snd_queue *sq, int qentry,
					       int size, u64 data);
>>>>>>> 2ac97f0f
static void nicvf_get_page(struct nicvf *nic)
{
	if (!nic->rb_pageref || !nic->rb_page)
		return;

	page_ref_add(nic->rb_page, nic->rb_pageref);
	nic->rb_pageref = 0;
}

/* Poll a register for a specific value */
static int nicvf_poll_reg(struct nicvf *nic, int qidx,
			  u64 reg, int bit_pos, int bits, int val)
{
	u64 bit_mask;
	u64 reg_val;
	int timeout = 10;

	bit_mask = (1ULL << bits) - 1;
	bit_mask = (bit_mask << bit_pos);

	while (timeout) {
		reg_val = nicvf_queue_reg_read(nic, reg, qidx);
		if (((reg_val & bit_mask) >> bit_pos) == val)
			return 0;
		usleep_range(1000, 2000);
		timeout--;
	}
	netdev_err(nic->netdev, "Poll on reg 0x%llx failed\n", reg);
	return 1;
}

/* Allocate memory for a queue's descriptors */
static int nicvf_alloc_q_desc_mem(struct nicvf *nic, struct q_desc_mem *dmem,
				  int q_len, int desc_size, int align_bytes)
{
	dmem->q_len = q_len;
	dmem->size = (desc_size * q_len) + align_bytes;
	/* Save address, need it while freeing */
	dmem->unalign_base = dma_zalloc_coherent(&nic->pdev->dev, dmem->size,
						&dmem->dma, GFP_KERNEL);
	if (!dmem->unalign_base)
		return -ENOMEM;

	/* Align memory address for 'align_bytes' */
	dmem->phys_base = NICVF_ALIGNED_ADDR((u64)dmem->dma, align_bytes);
	dmem->base = dmem->unalign_base + (dmem->phys_base - dmem->dma);
	return 0;
}

/* Free queue's descriptor memory */
static void nicvf_free_q_desc_mem(struct nicvf *nic, struct q_desc_mem *dmem)
{
	if (!dmem)
		return;

	dma_free_coherent(&nic->pdev->dev, dmem->size,
			  dmem->unalign_base, dmem->dma);
	dmem->unalign_base = NULL;
	dmem->base = NULL;
}

#define XDP_PAGE_REFCNT_REFILL 256

/* Allocate a new page or recycle one if possible
 *
 * We cannot optimize dma mapping here, since
 * 1. It's only one RBDR ring for 8 Rx queues.
 * 2. CQE_RX gives address of the buffer where pkt has been DMA'ed
 *    and not idx into RBDR ring, so can't refer to saved info.
 * 3. There are multiple receive buffers per page
 */
static inline struct pgcache *nicvf_alloc_page(struct nicvf *nic,
					       struct rbdr *rbdr, gfp_t gfp)
{
	int ref_count;
	struct page *page = NULL;
	struct pgcache *pgcache, *next;

	/* Check if page is already allocated */
	pgcache = &rbdr->pgcache[rbdr->pgidx];
	page = pgcache->page;
	/* Check if page can be recycled */
	if (page) {
		ref_count = page_ref_count(page);
		/* Check if this page has been used once i.e 'put_page'
		 * called after packet transmission i.e internal ref_count
		 * and page's ref_count are equal i.e page can be recycled.
		 */
		if (rbdr->is_xdp && (ref_count == pgcache->ref_count))
			pgcache->ref_count--;
		else
			page = NULL;

		/* In non-XDP mode, page's ref_count needs to be '1' for it
		 * to be recycled.
		 */
		if (!rbdr->is_xdp && (ref_count != 1))
			page = NULL;
	}

	if (!page) {
		page = alloc_pages(gfp | __GFP_COMP | __GFP_NOWARN, 0);
		if (!page)
			return NULL;

		this_cpu_inc(nic->pnicvf->drv_stats->page_alloc);

		/* Check for space */
		if (rbdr->pgalloc >= rbdr->pgcnt) {
			/* Page can still be used */
			nic->rb_page = page;
			return NULL;
		}

		/* Save the page in page cache */
		pgcache->page = page;
		pgcache->dma_addr = 0;
		pgcache->ref_count = 0;
		rbdr->pgalloc++;
	}

	/* Take additional page references for recycling */
	if (rbdr->is_xdp) {
		/* Since there is single RBDR (i.e single core doing
		 * page recycling) per 8 Rx queues, in XDP mode adjusting
		 * page references atomically is the biggest bottleneck, so
		 * take bunch of references at a time.
		 *
		 * So here, below reference counts defer by '1'.
		 */
		if (!pgcache->ref_count) {
			pgcache->ref_count = XDP_PAGE_REFCNT_REFILL;
			page_ref_add(page, XDP_PAGE_REFCNT_REFILL);
		}
	} else {
		/* In non-XDP case, single 64K page is divided across multiple
		 * receive buffers, so cost of recycling is less anyway.
		 * So we can do with just one extra reference.
		 */
		page_ref_add(page, 1);
	}

	rbdr->pgidx++;
	rbdr->pgidx &= (rbdr->pgcnt - 1);

	/* Prefetch refcount of next page in page cache */
	next = &rbdr->pgcache[rbdr->pgidx];
	page = next->page;
	if (page)
		prefetch(&page->_refcount);

	return pgcache;
}

/* Allocate buffer for packet reception */
static inline int nicvf_alloc_rcv_buffer(struct nicvf *nic, struct rbdr *rbdr,
					 gfp_t gfp, u32 buf_len, u64 *rbuf)
{
<<<<<<< HEAD
	int order = NICVF_PAGE_ORDER;
=======
	struct pgcache *pgcache = NULL;
>>>>>>> 2ac97f0f

	/* Check if request can be accomodated in previous allocated page.
	 * But in XDP mode only one buffer per page is permitted.
	 */
	if (!rbdr->is_xdp && nic->rb_page &&
	    ((nic->rb_page_offset + buf_len) <= PAGE_SIZE)) {
		nic->rb_pageref++;
		goto ret;
	}

	nicvf_get_page(nic);

<<<<<<< HEAD
	/* Allocate a new page */
	nic->rb_page = alloc_pages(gfp | __GFP_COMP | __GFP_NOWARN,
				   order);
	if (!nic->rb_page) {
		this_cpu_inc(nic->pnicvf->drv_stats->rcv_buffer_alloc_failures);
		return -ENOMEM;
	}
	nic->rb_page_offset = 0;
ret:
	/* HW will ensure data coherency, CPU sync not required */
	*rbuf = (u64 *)((u64)dma_map_page_attrs(&nic->pdev->dev, nic->rb_page,
						nic->rb_page_offset, buf_len,
						DMA_FROM_DEVICE,
						DMA_ATTR_SKIP_CPU_SYNC));
	if (dma_mapping_error(&nic->pdev->dev, (dma_addr_t)*rbuf)) {
		if (!nic->rb_page_offset)
			__free_pages(nic->rb_page, order);
		nic->rb_page = NULL;
		return -ENOMEM;
	}
	nic->rb_page_offset += buf_len;
=======
	/* Get new page, either recycled or new one */
	pgcache = nicvf_alloc_page(nic, rbdr, gfp);
	if (!pgcache && !nic->rb_page) {
		this_cpu_inc(nic->pnicvf->drv_stats->rcv_buffer_alloc_failures);
		return -ENOMEM;
	}

	nic->rb_page_offset = 0;

	/* Reserve space for header modifications by BPF program */
	if (rbdr->is_xdp)
		buf_len += XDP_PACKET_HEADROOM;

	/* Check if it's recycled */
	if (pgcache)
		nic->rb_page = pgcache->page;
ret:
	if (rbdr->is_xdp && pgcache && pgcache->dma_addr) {
		*rbuf = pgcache->dma_addr;
	} else {
		/* HW will ensure data coherency, CPU sync not required */
		*rbuf = (u64)dma_map_page_attrs(&nic->pdev->dev, nic->rb_page,
						nic->rb_page_offset, buf_len,
						DMA_FROM_DEVICE,
						DMA_ATTR_SKIP_CPU_SYNC);
		if (dma_mapping_error(&nic->pdev->dev, (dma_addr_t)*rbuf)) {
			if (!nic->rb_page_offset)
				__free_pages(nic->rb_page, 0);
			nic->rb_page = NULL;
			return -ENOMEM;
		}
		if (pgcache)
			pgcache->dma_addr = *rbuf + XDP_PACKET_HEADROOM;
		nic->rb_page_offset += buf_len;
	}
>>>>>>> 2ac97f0f

	return 0;
}

/* Build skb around receive buffer */
static struct sk_buff *nicvf_rb_ptr_to_skb(struct nicvf *nic,
					   u64 rb_ptr, int len)
{
	void *data;
	struct sk_buff *skb;

	data = phys_to_virt(rb_ptr);

	/* Now build an skb to give to stack */
	skb = build_skb(data, RCV_FRAG_LEN);
	if (!skb) {
		put_page(virt_to_page(data));
		return NULL;
	}

	prefetch(skb->data);
	return skb;
}

/* Allocate RBDR ring and populate receive buffers */
static int  nicvf_init_rbdr(struct nicvf *nic, struct rbdr *rbdr,
			    int ring_len, int buf_size)
{
	int idx;
	u64 rbuf;
	struct rbdr_entry_t *desc;
	int err;

	err = nicvf_alloc_q_desc_mem(nic, &rbdr->dmem, ring_len,
				     sizeof(struct rbdr_entry_t),
				     NICVF_RCV_BUF_ALIGN_BYTES);
	if (err)
		return err;

	rbdr->desc = rbdr->dmem.base;
	/* Buffer size has to be in multiples of 128 bytes */
	rbdr->dma_size = buf_size;
	rbdr->enable = true;
	rbdr->thresh = RBDR_THRESH;
	rbdr->head = 0;
	rbdr->tail = 0;
<<<<<<< HEAD

	nic->rb_page = NULL;
	for (idx = 0; idx < ring_len; idx++) {
		err = nicvf_alloc_rcv_buffer(nic, GFP_KERNEL, RCV_FRAG_LEN,
					     &rbuf);
=======

	/* Initialize page recycling stuff.
	 *
	 * Can't use single buffer per page especially with 64K pages.
	 * On embedded platforms i.e 81xx/83xx available memory itself
	 * is low and minimum ring size of RBDR is 8K, that takes away
	 * lots of memory.
	 *
	 * But for XDP it has to be a single buffer per page.
	 */
	if (!nic->pnicvf->xdp_prog) {
		rbdr->pgcnt = ring_len / (PAGE_SIZE / buf_size);
		rbdr->is_xdp = false;
	} else {
		rbdr->pgcnt = ring_len;
		rbdr->is_xdp = true;
	}
	rbdr->pgcnt = roundup_pow_of_two(rbdr->pgcnt);
	rbdr->pgcache = kzalloc(sizeof(*rbdr->pgcache) *
				rbdr->pgcnt, GFP_KERNEL);
	if (!rbdr->pgcache)
		return -ENOMEM;
	rbdr->pgidx = 0;
	rbdr->pgalloc = 0;

	nic->rb_page = NULL;
	for (idx = 0; idx < ring_len; idx++) {
		err = nicvf_alloc_rcv_buffer(nic, rbdr, GFP_KERNEL,
					     RCV_FRAG_LEN, &rbuf);
>>>>>>> 2ac97f0f
		if (err) {
			/* To free already allocated and mapped ones */
			rbdr->tail = idx - 1;
			return err;
		}

		desc = GET_RBDR_DESC(rbdr, idx);
<<<<<<< HEAD
		desc->buf_addr = (u64)rbuf >> NICVF_RCV_BUF_ALIGN;
=======
		desc->buf_addr = rbuf & ~(NICVF_RCV_BUF_ALIGN_BYTES - 1);
>>>>>>> 2ac97f0f
	}

	nicvf_get_page(nic);

	return 0;
}

/* Free RBDR ring and its receive buffers */
static void nicvf_free_rbdr(struct nicvf *nic, struct rbdr *rbdr)
{
	int head, tail;
	u64 buf_addr, phys_addr;
<<<<<<< HEAD
=======
	struct pgcache *pgcache;
>>>>>>> 2ac97f0f
	struct rbdr_entry_t *desc;

	if (!rbdr)
		return;

	rbdr->enable = false;
	if (!rbdr->dmem.base)
		return;

	head = rbdr->head;
	tail = rbdr->tail;

	/* Release page references */
	while (head != tail) {
		desc = GET_RBDR_DESC(rbdr, head);
<<<<<<< HEAD
		buf_addr = ((u64)desc->buf_addr) << NICVF_RCV_BUF_ALIGN;
=======
		buf_addr = desc->buf_addr;
>>>>>>> 2ac97f0f
		phys_addr = nicvf_iova_to_phys(nic, buf_addr);
		dma_unmap_page_attrs(&nic->pdev->dev, buf_addr, RCV_FRAG_LEN,
				     DMA_FROM_DEVICE, DMA_ATTR_SKIP_CPU_SYNC);
		if (phys_addr)
			put_page(virt_to_page(phys_to_virt(phys_addr)));
		head++;
		head &= (rbdr->dmem.q_len - 1);
	}
	/* Release buffer of tail desc */
	desc = GET_RBDR_DESC(rbdr, tail);
<<<<<<< HEAD
	buf_addr = ((u64)desc->buf_addr) << NICVF_RCV_BUF_ALIGN;
=======
	buf_addr = desc->buf_addr;
>>>>>>> 2ac97f0f
	phys_addr = nicvf_iova_to_phys(nic, buf_addr);
	dma_unmap_page_attrs(&nic->pdev->dev, buf_addr, RCV_FRAG_LEN,
			     DMA_FROM_DEVICE, DMA_ATTR_SKIP_CPU_SYNC);
	if (phys_addr)
		put_page(virt_to_page(phys_to_virt(phys_addr)));
<<<<<<< HEAD
=======

	/* Sync page cache info */
	smp_rmb();

	/* Release additional page references held for recycling */
	head = 0;
	while (head < rbdr->pgcnt) {
		pgcache = &rbdr->pgcache[head];
		if (pgcache->page && page_ref_count(pgcache->page) != 0) {
			if (!rbdr->is_xdp) {
				put_page(pgcache->page);
				continue;
			}
			page_ref_sub(pgcache->page, pgcache->ref_count - 1);
			put_page(pgcache->page);
		}
		head++;
	}
>>>>>>> 2ac97f0f

	/* Free RBDR ring */
	nicvf_free_q_desc_mem(nic, &rbdr->dmem);
}

/* Refill receive buffer descriptors with new buffers.
 */
static void nicvf_refill_rbdr(struct nicvf *nic, gfp_t gfp)
{
	struct queue_set *qs = nic->qs;
	int rbdr_idx = qs->rbdr_cnt;
	int tail, qcount;
	int refill_rb_cnt;
	struct rbdr *rbdr;
	struct rbdr_entry_t *desc;
	u64 rbuf;
	int new_rb = 0;

refill:
	if (!rbdr_idx)
		return;
	rbdr_idx--;
	rbdr = &qs->rbdr[rbdr_idx];
	/* Check if it's enabled */
	if (!rbdr->enable)
		goto next_rbdr;

	/* Get no of desc's to be refilled */
	qcount = nicvf_queue_reg_read(nic, NIC_QSET_RBDR_0_1_STATUS0, rbdr_idx);
	qcount &= 0x7FFFF;
	/* Doorbell can be ringed with a max of ring size minus 1 */
	if (qcount >= (qs->rbdr_len - 1))
		goto next_rbdr;
	else
		refill_rb_cnt = qs->rbdr_len - qcount - 1;

	/* Sync page cache info */
	smp_rmb();

	/* Start filling descs from tail */
	tail = nicvf_queue_reg_read(nic, NIC_QSET_RBDR_0_1_TAIL, rbdr_idx) >> 3;
	while (refill_rb_cnt) {
		tail++;
		tail &= (rbdr->dmem.q_len - 1);

		if (nicvf_alloc_rcv_buffer(nic, rbdr, gfp, RCV_FRAG_LEN, &rbuf))
			break;

		desc = GET_RBDR_DESC(rbdr, tail);
<<<<<<< HEAD
		desc->buf_addr = (u64)rbuf >> NICVF_RCV_BUF_ALIGN;
=======
		desc->buf_addr = rbuf & ~(NICVF_RCV_BUF_ALIGN_BYTES - 1);
>>>>>>> 2ac97f0f
		refill_rb_cnt--;
		new_rb++;
	}

	nicvf_get_page(nic);

	/* make sure all memory stores are done before ringing doorbell */
	smp_wmb();

	/* Check if buffer allocation failed */
	if (refill_rb_cnt)
		nic->rb_alloc_fail = true;
	else
		nic->rb_alloc_fail = false;

	/* Notify HW */
	nicvf_queue_reg_write(nic, NIC_QSET_RBDR_0_1_DOOR,
			      rbdr_idx, new_rb);
next_rbdr:
	/* Re-enable RBDR interrupts only if buffer allocation is success */
	if (!nic->rb_alloc_fail && rbdr->enable &&
	    netif_running(nic->pnicvf->netdev))
		nicvf_enable_intr(nic, NICVF_INTR_RBDR, rbdr_idx);

	if (rbdr_idx)
		goto refill;
}

/* Alloc rcv buffers in non-atomic mode for better success */
void nicvf_rbdr_work(struct work_struct *work)
{
	struct nicvf *nic = container_of(work, struct nicvf, rbdr_work.work);

	nicvf_refill_rbdr(nic, GFP_KERNEL);
	if (nic->rb_alloc_fail)
		schedule_delayed_work(&nic->rbdr_work, msecs_to_jiffies(10));
	else
		nic->rb_work_scheduled = false;
}

/* In Softirq context, alloc rcv buffers in atomic mode */
void nicvf_rbdr_task(unsigned long data)
{
	struct nicvf *nic = (struct nicvf *)data;

	nicvf_refill_rbdr(nic, GFP_ATOMIC);
	if (nic->rb_alloc_fail) {
		nic->rb_work_scheduled = true;
		schedule_delayed_work(&nic->rbdr_work, msecs_to_jiffies(10));
	}
}

/* Initialize completion queue */
static int nicvf_init_cmp_queue(struct nicvf *nic,
				struct cmp_queue *cq, int q_len)
{
	int err;

	err = nicvf_alloc_q_desc_mem(nic, &cq->dmem, q_len, CMP_QUEUE_DESC_SIZE,
				     NICVF_CQ_BASE_ALIGN_BYTES);
	if (err)
		return err;

	cq->desc = cq->dmem.base;
	cq->thresh = pass1_silicon(nic->pdev) ? 0 : CMP_QUEUE_CQE_THRESH;
	nic->cq_coalesce_usecs = (CMP_QUEUE_TIMER_THRESH * 0.05) - 1;

	return 0;
}

static void nicvf_free_cmp_queue(struct nicvf *nic, struct cmp_queue *cq)
{
	if (!cq)
		return;
	if (!cq->dmem.base)
		return;

	nicvf_free_q_desc_mem(nic, &cq->dmem);
}

/* Initialize transmit queue */
static int nicvf_init_snd_queue(struct nicvf *nic,
				struct snd_queue *sq, int q_len, int qidx)
{
	int err;

	err = nicvf_alloc_q_desc_mem(nic, &sq->dmem, q_len, SND_QUEUE_DESC_SIZE,
				     NICVF_SQ_BASE_ALIGN_BYTES);
	if (err)
		return err;

	sq->desc = sq->dmem.base;
	sq->skbuff = kcalloc(q_len, sizeof(u64), GFP_KERNEL);
	if (!sq->skbuff)
		return -ENOMEM;

	sq->head = 0;
	sq->tail = 0;
	sq->thresh = SND_QUEUE_THRESH;

	/* Check if this SQ is a XDP TX queue */
	if (nic->sqs_mode)
		qidx += ((nic->sqs_id + 1) * MAX_SND_QUEUES_PER_QS);
	if (qidx < nic->pnicvf->xdp_tx_queues) {
		/* Alloc memory to save page pointers for XDP_TX */
		sq->xdp_page = kcalloc(q_len, sizeof(u64), GFP_KERNEL);
		if (!sq->xdp_page)
			return -ENOMEM;
		sq->xdp_desc_cnt = 0;
		sq->xdp_free_cnt = q_len - 1;
		sq->is_xdp = true;
	} else {
		sq->xdp_page = NULL;
		sq->xdp_desc_cnt = 0;
		sq->xdp_free_cnt = 0;
		sq->is_xdp = false;

		atomic_set(&sq->free_cnt, q_len - 1);

		/* Preallocate memory for TSO segment's header */
		sq->tso_hdrs = dma_alloc_coherent(&nic->pdev->dev,
						  q_len * TSO_HEADER_SIZE,
						  &sq->tso_hdrs_phys,
						  GFP_KERNEL);
		if (!sq->tso_hdrs)
			return -ENOMEM;
	}

	return 0;
}

void nicvf_unmap_sndq_buffers(struct nicvf *nic, struct snd_queue *sq,
			      int hdr_sqe, u8 subdesc_cnt)
{
	u8 idx;
	struct sq_gather_subdesc *gather;

	/* Unmap DMA mapped skb data buffers */
	for (idx = 0; idx < subdesc_cnt; idx++) {
		hdr_sqe++;
		hdr_sqe &= (sq->dmem.q_len - 1);
		gather = (struct sq_gather_subdesc *)GET_SQ_DESC(sq, hdr_sqe);
		/* HW will ensure data coherency, CPU sync not required */
		dma_unmap_page_attrs(&nic->pdev->dev, gather->addr,
				     gather->size, DMA_TO_DEVICE,
				     DMA_ATTR_SKIP_CPU_SYNC);
	}
}

static void nicvf_free_snd_queue(struct nicvf *nic, struct snd_queue *sq)
{
	struct sk_buff *skb;
<<<<<<< HEAD
=======
	struct page *page;
>>>>>>> 2ac97f0f
	struct sq_hdr_subdesc *hdr;
	struct sq_hdr_subdesc *tso_sqe;

	if (!sq)
		return;
	if (!sq->dmem.base)
		return;

	if (sq->tso_hdrs)
		dma_free_coherent(&nic->pdev->dev,
				  sq->dmem.q_len * TSO_HEADER_SIZE,
				  sq->tso_hdrs, sq->tso_hdrs_phys);

	/* Free pending skbs in the queue */
	smp_rmb();
	while (sq->head != sq->tail) {
		skb = (struct sk_buff *)sq->skbuff[sq->head];
<<<<<<< HEAD
		if (!skb)
			goto next;
=======
		if (!skb || !sq->xdp_page)
			goto next;

		page = (struct page *)sq->xdp_page[sq->head];
		if (!page)
			goto next;
		else
			put_page(page);

>>>>>>> 2ac97f0f
		hdr = (struct sq_hdr_subdesc *)GET_SQ_DESC(sq, sq->head);
		/* Check for dummy descriptor used for HW TSO offload on 88xx */
		if (hdr->dont_send) {
			/* Get actual TSO descriptors and unmap them */
			tso_sqe =
			 (struct sq_hdr_subdesc *)GET_SQ_DESC(sq, hdr->rsvd2);
			nicvf_unmap_sndq_buffers(nic, sq, hdr->rsvd2,
						 tso_sqe->subdesc_cnt);
		} else {
			nicvf_unmap_sndq_buffers(nic, sq, sq->head,
						 hdr->subdesc_cnt);
		}
<<<<<<< HEAD
		dev_kfree_skb_any(skb);
=======
		if (skb)
			dev_kfree_skb_any(skb);
>>>>>>> 2ac97f0f
next:
		sq->head++;
		sq->head &= (sq->dmem.q_len - 1);
	}
	kfree(sq->skbuff);
	kfree(sq->xdp_page);
	nicvf_free_q_desc_mem(nic, &sq->dmem);
}

static void nicvf_reclaim_snd_queue(struct nicvf *nic,
				    struct queue_set *qs, int qidx)
{
	/* Disable send queue */
	nicvf_queue_reg_write(nic, NIC_QSET_SQ_0_7_CFG, qidx, 0);
	/* Check if SQ is stopped */
	if (nicvf_poll_reg(nic, qidx, NIC_QSET_SQ_0_7_STATUS, 21, 1, 0x01))
		return;
	/* Reset send queue */
	nicvf_queue_reg_write(nic, NIC_QSET_SQ_0_7_CFG, qidx, NICVF_SQ_RESET);
}

static void nicvf_reclaim_rcv_queue(struct nicvf *nic,
				    struct queue_set *qs, int qidx)
{
	union nic_mbx mbx = {};

	/* Make sure all packets in the pipeline are written back into mem */
	mbx.msg.msg = NIC_MBOX_MSG_RQ_SW_SYNC;
	nicvf_send_msg_to_pf(nic, &mbx);
}

static void nicvf_reclaim_cmp_queue(struct nicvf *nic,
				    struct queue_set *qs, int qidx)
{
	/* Disable timer threshold (doesn't get reset upon CQ reset */
	nicvf_queue_reg_write(nic, NIC_QSET_CQ_0_7_CFG2, qidx, 0);
	/* Disable completion queue */
	nicvf_queue_reg_write(nic, NIC_QSET_CQ_0_7_CFG, qidx, 0);
	/* Reset completion queue */
	nicvf_queue_reg_write(nic, NIC_QSET_CQ_0_7_CFG, qidx, NICVF_CQ_RESET);
}

static void nicvf_reclaim_rbdr(struct nicvf *nic,
			       struct rbdr *rbdr, int qidx)
{
	u64 tmp, fifo_state;
	int timeout = 10;

	/* Save head and tail pointers for feeing up buffers */
	rbdr->head = nicvf_queue_reg_read(nic,
					  NIC_QSET_RBDR_0_1_HEAD,
					  qidx) >> 3;
	rbdr->tail = nicvf_queue_reg_read(nic,
					  NIC_QSET_RBDR_0_1_TAIL,
					  qidx) >> 3;

	/* If RBDR FIFO is in 'FAIL' state then do a reset first
	 * before relaiming.
	 */
	fifo_state = nicvf_queue_reg_read(nic, NIC_QSET_RBDR_0_1_STATUS0, qidx);
	if (((fifo_state >> 62) & 0x03) == 0x3)
		nicvf_queue_reg_write(nic, NIC_QSET_RBDR_0_1_CFG,
				      qidx, NICVF_RBDR_RESET);

	/* Disable RBDR */
	nicvf_queue_reg_write(nic, NIC_QSET_RBDR_0_1_CFG, qidx, 0);
	if (nicvf_poll_reg(nic, qidx, NIC_QSET_RBDR_0_1_STATUS0, 62, 2, 0x00))
		return;
	while (1) {
		tmp = nicvf_queue_reg_read(nic,
					   NIC_QSET_RBDR_0_1_PREFETCH_STATUS,
					   qidx);
		if ((tmp & 0xFFFFFFFF) == ((tmp >> 32) & 0xFFFFFFFF))
			break;
		usleep_range(1000, 2000);
		timeout--;
		if (!timeout) {
			netdev_err(nic->netdev,
				   "Failed polling on prefetch status\n");
			return;
		}
	}
	nicvf_queue_reg_write(nic, NIC_QSET_RBDR_0_1_CFG,
			      qidx, NICVF_RBDR_RESET);

	if (nicvf_poll_reg(nic, qidx, NIC_QSET_RBDR_0_1_STATUS0, 62, 2, 0x02))
		return;
	nicvf_queue_reg_write(nic, NIC_QSET_RBDR_0_1_CFG, qidx, 0x00);
	if (nicvf_poll_reg(nic, qidx, NIC_QSET_RBDR_0_1_STATUS0, 62, 2, 0x00))
		return;
}

void nicvf_config_vlan_stripping(struct nicvf *nic, netdev_features_t features)
{
	u64 rq_cfg;
	int sqs;

	rq_cfg = nicvf_queue_reg_read(nic, NIC_QSET_RQ_GEN_CFG, 0);

	/* Enable first VLAN stripping */
	if (features & NETIF_F_HW_VLAN_CTAG_RX)
		rq_cfg |= (1ULL << 25);
	else
		rq_cfg &= ~(1ULL << 25);
	nicvf_queue_reg_write(nic, NIC_QSET_RQ_GEN_CFG, 0, rq_cfg);

	/* Configure Secondary Qsets, if any */
	for (sqs = 0; sqs < nic->sqs_count; sqs++)
		if (nic->snicvf[sqs])
			nicvf_queue_reg_write(nic->snicvf[sqs],
					      NIC_QSET_RQ_GEN_CFG, 0, rq_cfg);
}

static void nicvf_reset_rcv_queue_stats(struct nicvf *nic)
{
	union nic_mbx mbx = {};

	/* Reset all RQ/SQ and VF stats */
	mbx.reset_stat.msg = NIC_MBOX_MSG_RESET_STAT_COUNTER;
	mbx.reset_stat.rx_stat_mask = 0x3FFF;
	mbx.reset_stat.tx_stat_mask = 0x1F;
	mbx.reset_stat.rq_stat_mask = 0xFFFF;
	mbx.reset_stat.sq_stat_mask = 0xFFFF;
	nicvf_send_msg_to_pf(nic, &mbx);
}

/* Configures receive queue */
static void nicvf_rcv_queue_config(struct nicvf *nic, struct queue_set *qs,
				   int qidx, bool enable)
{
	union nic_mbx mbx = {};
	struct rcv_queue *rq;
	struct rq_cfg rq_cfg;

	rq = &qs->rq[qidx];
	rq->enable = enable;

	/* Disable receive queue */
	nicvf_queue_reg_write(nic, NIC_QSET_RQ_0_7_CFG, qidx, 0);

	if (!rq->enable) {
		nicvf_reclaim_rcv_queue(nic, qs, qidx);
		return;
	}

	rq->cq_qs = qs->vnic_id;
	rq->cq_idx = qidx;
	rq->start_rbdr_qs = qs->vnic_id;
	rq->start_qs_rbdr_idx = qs->rbdr_cnt - 1;
	rq->cont_rbdr_qs = qs->vnic_id;
	rq->cont_qs_rbdr_idx = qs->rbdr_cnt - 1;
	/* all writes of RBDR data to be loaded into L2 Cache as well*/
	rq->caching = 1;

	/* Send a mailbox msg to PF to config RQ */
	mbx.rq.msg = NIC_MBOX_MSG_RQ_CFG;
	mbx.rq.qs_num = qs->vnic_id;
	mbx.rq.rq_num = qidx;
	mbx.rq.cfg = (rq->caching << 26) | (rq->cq_qs << 19) |
			  (rq->cq_idx << 16) | (rq->cont_rbdr_qs << 9) |
			  (rq->cont_qs_rbdr_idx << 8) |
			  (rq->start_rbdr_qs << 1) | (rq->start_qs_rbdr_idx);
	nicvf_send_msg_to_pf(nic, &mbx);

	mbx.rq.msg = NIC_MBOX_MSG_RQ_BP_CFG;
	mbx.rq.cfg = BIT_ULL(63) | BIT_ULL(62) |
		     (RQ_PASS_RBDR_LVL << 16) | (RQ_PASS_CQ_LVL << 8) |
		     (qs->vnic_id << 0);
	nicvf_send_msg_to_pf(nic, &mbx);

	/* RQ drop config
	 * Enable CQ drop to reserve sufficient CQEs for all tx packets
	 */
	mbx.rq.msg = NIC_MBOX_MSG_RQ_DROP_CFG;
	mbx.rq.cfg = BIT_ULL(63) | BIT_ULL(62) |
		     (RQ_PASS_RBDR_LVL << 40) | (RQ_DROP_RBDR_LVL << 32) |
		     (RQ_PASS_CQ_LVL << 16) | (RQ_DROP_CQ_LVL << 8);
	nicvf_send_msg_to_pf(nic, &mbx);

	if (!nic->sqs_mode && (qidx == 0)) {
		/* Enable checking L3/L4 length and TCP/UDP checksums
		 * Also allow IPv6 pkts with zero UDP checksum.
		 */
		nicvf_queue_reg_write(nic, NIC_QSET_RQ_GEN_CFG, 0,
				      (BIT(24) | BIT(23) | BIT(21) | BIT(20)));
		nicvf_config_vlan_stripping(nic, nic->netdev->features);
	}

	/* Enable Receive queue */
	memset(&rq_cfg, 0, sizeof(struct rq_cfg));
	rq_cfg.ena = 1;
	rq_cfg.tcp_ena = 0;
	nicvf_queue_reg_write(nic, NIC_QSET_RQ_0_7_CFG, qidx, *(u64 *)&rq_cfg);
}

/* Configures completion queue */
void nicvf_cmp_queue_config(struct nicvf *nic, struct queue_set *qs,
			    int qidx, bool enable)
{
	struct cmp_queue *cq;
	struct cq_cfg cq_cfg;

	cq = &qs->cq[qidx];
	cq->enable = enable;

	if (!cq->enable) {
		nicvf_reclaim_cmp_queue(nic, qs, qidx);
		return;
	}

	/* Reset completion queue */
	nicvf_queue_reg_write(nic, NIC_QSET_CQ_0_7_CFG, qidx, NICVF_CQ_RESET);

	if (!cq->enable)
		return;

	spin_lock_init(&cq->lock);
	/* Set completion queue base address */
	nicvf_queue_reg_write(nic, NIC_QSET_CQ_0_7_BASE,
			      qidx, (u64)(cq->dmem.phys_base));

	/* Enable Completion queue */
	memset(&cq_cfg, 0, sizeof(struct cq_cfg));
	cq_cfg.ena = 1;
	cq_cfg.reset = 0;
	cq_cfg.caching = 0;
	cq_cfg.qsize = ilog2(qs->cq_len >> 10);
	cq_cfg.avg_con = 0;
	nicvf_queue_reg_write(nic, NIC_QSET_CQ_0_7_CFG, qidx, *(u64 *)&cq_cfg);

	/* Set threshold value for interrupt generation */
	nicvf_queue_reg_write(nic, NIC_QSET_CQ_0_7_THRESH, qidx, cq->thresh);
	nicvf_queue_reg_write(nic, NIC_QSET_CQ_0_7_CFG2,
			      qidx, CMP_QUEUE_TIMER_THRESH);
}

/* Configures transmit queue */
static void nicvf_snd_queue_config(struct nicvf *nic, struct queue_set *qs,
				   int qidx, bool enable)
{
	union nic_mbx mbx = {};
	struct snd_queue *sq;
	struct sq_cfg sq_cfg;

	sq = &qs->sq[qidx];
	sq->enable = enable;

	if (!sq->enable) {
		nicvf_reclaim_snd_queue(nic, qs, qidx);
		return;
	}

	/* Reset send queue */
	nicvf_queue_reg_write(nic, NIC_QSET_SQ_0_7_CFG, qidx, NICVF_SQ_RESET);

	sq->cq_qs = qs->vnic_id;
	sq->cq_idx = qidx;

	/* Send a mailbox msg to PF to config SQ */
	mbx.sq.msg = NIC_MBOX_MSG_SQ_CFG;
	mbx.sq.qs_num = qs->vnic_id;
	mbx.sq.sq_num = qidx;
	mbx.sq.sqs_mode = nic->sqs_mode;
	mbx.sq.cfg = (sq->cq_qs << 3) | sq->cq_idx;
	nicvf_send_msg_to_pf(nic, &mbx);

	/* Set queue base address */
	nicvf_queue_reg_write(nic, NIC_QSET_SQ_0_7_BASE,
			      qidx, (u64)(sq->dmem.phys_base));

	/* Enable send queue  & set queue size */
	memset(&sq_cfg, 0, sizeof(struct sq_cfg));
	sq_cfg.ena = 1;
	sq_cfg.reset = 0;
	sq_cfg.ldwb = 0;
	sq_cfg.qsize = ilog2(qs->sq_len >> 10);
	sq_cfg.tstmp_bgx_intf = 0;
	/* CQ's level at which HW will stop processing SQEs to avoid
	 * transmitting a pkt with no space in CQ to post CQE_TX.
	 */
	sq_cfg.cq_limit = (CMP_QUEUE_PIPELINE_RSVD * 256) / qs->cq_len;
	nicvf_queue_reg_write(nic, NIC_QSET_SQ_0_7_CFG, qidx, *(u64 *)&sq_cfg);

	/* Set threshold value for interrupt generation */
	nicvf_queue_reg_write(nic, NIC_QSET_SQ_0_7_THRESH, qidx, sq->thresh);

	/* Set queue:cpu affinity for better load distribution */
	if (cpu_online(qidx)) {
		cpumask_set_cpu(qidx, &sq->affinity_mask);
		netif_set_xps_queue(nic->netdev,
				    &sq->affinity_mask, qidx);
	}
}

/* Configures receive buffer descriptor ring */
static void nicvf_rbdr_config(struct nicvf *nic, struct queue_set *qs,
			      int qidx, bool enable)
{
	struct rbdr *rbdr;
	struct rbdr_cfg rbdr_cfg;

	rbdr = &qs->rbdr[qidx];
	nicvf_reclaim_rbdr(nic, rbdr, qidx);
	if (!enable)
		return;

	/* Set descriptor base address */
	nicvf_queue_reg_write(nic, NIC_QSET_RBDR_0_1_BASE,
			      qidx, (u64)(rbdr->dmem.phys_base));

	/* Enable RBDR  & set queue size */
	/* Buffer size should be in multiples of 128 bytes */
	memset(&rbdr_cfg, 0, sizeof(struct rbdr_cfg));
	rbdr_cfg.ena = 1;
	rbdr_cfg.reset = 0;
	rbdr_cfg.ldwb = 0;
	rbdr_cfg.qsize = RBDR_SIZE;
	rbdr_cfg.avg_con = 0;
	rbdr_cfg.lines = rbdr->dma_size / 128;
	nicvf_queue_reg_write(nic, NIC_QSET_RBDR_0_1_CFG,
			      qidx, *(u64 *)&rbdr_cfg);

	/* Notify HW */
	nicvf_queue_reg_write(nic, NIC_QSET_RBDR_0_1_DOOR,
			      qidx, qs->rbdr_len - 1);

	/* Set threshold value for interrupt generation */
	nicvf_queue_reg_write(nic, NIC_QSET_RBDR_0_1_THRESH,
			      qidx, rbdr->thresh - 1);
}

/* Requests PF to assign and enable Qset */
void nicvf_qset_config(struct nicvf *nic, bool enable)
{
	union nic_mbx mbx = {};
	struct queue_set *qs = nic->qs;
	struct qs_cfg *qs_cfg;

	if (!qs) {
		netdev_warn(nic->netdev,
			    "Qset is still not allocated, don't init queues\n");
		return;
	}

	qs->enable = enable;
	qs->vnic_id = nic->vf_id;

	/* Send a mailbox msg to PF to config Qset */
	mbx.qs.msg = NIC_MBOX_MSG_QS_CFG;
	mbx.qs.num = qs->vnic_id;
	mbx.qs.sqs_count = nic->sqs_count;

	mbx.qs.cfg = 0;
	qs_cfg = (struct qs_cfg *)&mbx.qs.cfg;
	if (qs->enable) {
		qs_cfg->ena = 1;
#ifdef __BIG_ENDIAN
		qs_cfg->be = 1;
#endif
		qs_cfg->vnic = qs->vnic_id;
	}
	nicvf_send_msg_to_pf(nic, &mbx);
}

static void nicvf_free_resources(struct nicvf *nic)
{
	int qidx;
	struct queue_set *qs = nic->qs;

	/* Free receive buffer descriptor ring */
	for (qidx = 0; qidx < qs->rbdr_cnt; qidx++)
		nicvf_free_rbdr(nic, &qs->rbdr[qidx]);

	/* Free completion queue */
	for (qidx = 0; qidx < qs->cq_cnt; qidx++)
		nicvf_free_cmp_queue(nic, &qs->cq[qidx]);

	/* Free send queue */
	for (qidx = 0; qidx < qs->sq_cnt; qidx++)
		nicvf_free_snd_queue(nic, &qs->sq[qidx]);
}

static int nicvf_alloc_resources(struct nicvf *nic)
{
	int qidx;
	struct queue_set *qs = nic->qs;

	/* Alloc receive buffer descriptor ring */
	for (qidx = 0; qidx < qs->rbdr_cnt; qidx++) {
		if (nicvf_init_rbdr(nic, &qs->rbdr[qidx], qs->rbdr_len,
				    DMA_BUFFER_LEN))
			goto alloc_fail;
	}

	/* Alloc send queue */
	for (qidx = 0; qidx < qs->sq_cnt; qidx++) {
		if (nicvf_init_snd_queue(nic, &qs->sq[qidx], qs->sq_len, qidx))
			goto alloc_fail;
	}

	/* Alloc completion queue */
	for (qidx = 0; qidx < qs->cq_cnt; qidx++) {
		if (nicvf_init_cmp_queue(nic, &qs->cq[qidx], qs->cq_len))
			goto alloc_fail;
	}

	return 0;
alloc_fail:
	nicvf_free_resources(nic);
	return -ENOMEM;
}

int nicvf_set_qset_resources(struct nicvf *nic)
{
	struct queue_set *qs;

	qs = devm_kzalloc(&nic->pdev->dev, sizeof(*qs), GFP_KERNEL);
	if (!qs)
		return -ENOMEM;
	nic->qs = qs;

	/* Set count of each queue */
	qs->rbdr_cnt = DEFAULT_RBDR_CNT;
	qs->rq_cnt = min_t(u8, MAX_RCV_QUEUES_PER_QS, num_online_cpus());
	qs->sq_cnt = min_t(u8, MAX_SND_QUEUES_PER_QS, num_online_cpus());
	qs->cq_cnt = max_t(u8, qs->rq_cnt, qs->sq_cnt);

	/* Set queue lengths */
	qs->rbdr_len = RCV_BUF_COUNT;
	qs->sq_len = SND_QUEUE_LEN;
	qs->cq_len = CMP_QUEUE_LEN;

	nic->rx_queues = qs->rq_cnt;
	nic->tx_queues = qs->sq_cnt;
	nic->xdp_tx_queues = 0;

	return 0;
}

int nicvf_config_data_transfer(struct nicvf *nic, bool enable)
{
	bool disable = false;
	struct queue_set *qs = nic->qs;
	struct queue_set *pqs = nic->pnicvf->qs;
	int qidx;

	if (!qs)
		return 0;

	/* Take primary VF's queue lengths.
	 * This is needed to take queue lengths set from ethtool
	 * into consideration.
	 */
	if (nic->sqs_mode && pqs) {
		qs->cq_len = pqs->cq_len;
		qs->sq_len = pqs->sq_len;
	}

	if (enable) {
		if (nicvf_alloc_resources(nic))
			return -ENOMEM;

		for (qidx = 0; qidx < qs->sq_cnt; qidx++)
			nicvf_snd_queue_config(nic, qs, qidx, enable);
		for (qidx = 0; qidx < qs->cq_cnt; qidx++)
			nicvf_cmp_queue_config(nic, qs, qidx, enable);
		for (qidx = 0; qidx < qs->rbdr_cnt; qidx++)
			nicvf_rbdr_config(nic, qs, qidx, enable);
		for (qidx = 0; qidx < qs->rq_cnt; qidx++)
			nicvf_rcv_queue_config(nic, qs, qidx, enable);
	} else {
		for (qidx = 0; qidx < qs->rq_cnt; qidx++)
			nicvf_rcv_queue_config(nic, qs, qidx, disable);
		for (qidx = 0; qidx < qs->rbdr_cnt; qidx++)
			nicvf_rbdr_config(nic, qs, qidx, disable);
		for (qidx = 0; qidx < qs->sq_cnt; qidx++)
			nicvf_snd_queue_config(nic, qs, qidx, disable);
		for (qidx = 0; qidx < qs->cq_cnt; qidx++)
			nicvf_cmp_queue_config(nic, qs, qidx, disable);

		nicvf_free_resources(nic);
	}

	/* Reset RXQ's stats.
	 * SQ's stats will get reset automatically once SQ is reset.
	 */
	nicvf_reset_rcv_queue_stats(nic);

	return 0;
}

/* Get a free desc from SQ
 * returns descriptor ponter & descriptor number
 */
static inline int nicvf_get_sq_desc(struct snd_queue *sq, int desc_cnt)
{
	int qentry;

	qentry = sq->tail;
	if (!sq->is_xdp)
		atomic_sub(desc_cnt, &sq->free_cnt);
	else
		sq->xdp_free_cnt -= desc_cnt;
	sq->tail += desc_cnt;
	sq->tail &= (sq->dmem.q_len - 1);

	return qentry;
}

/* Rollback to previous tail pointer when descriptors not used */
static inline void nicvf_rollback_sq_desc(struct snd_queue *sq,
					  int qentry, int desc_cnt)
{
	sq->tail = qentry;
	atomic_add(desc_cnt, &sq->free_cnt);
}

/* Free descriptor back to SQ for future use */
void nicvf_put_sq_desc(struct snd_queue *sq, int desc_cnt)
{
	if (!sq->is_xdp)
		atomic_add(desc_cnt, &sq->free_cnt);
	else
		sq->xdp_free_cnt += desc_cnt;
	sq->head += desc_cnt;
	sq->head &= (sq->dmem.q_len - 1);
}

static inline int nicvf_get_nxt_sqentry(struct snd_queue *sq, int qentry)
{
	qentry++;
	qentry &= (sq->dmem.q_len - 1);
	return qentry;
}

void nicvf_sq_enable(struct nicvf *nic, struct snd_queue *sq, int qidx)
{
	u64 sq_cfg;

	sq_cfg = nicvf_queue_reg_read(nic, NIC_QSET_SQ_0_7_CFG, qidx);
	sq_cfg |= NICVF_SQ_EN;
	nicvf_queue_reg_write(nic, NIC_QSET_SQ_0_7_CFG, qidx, sq_cfg);
	/* Ring doorbell so that H/W restarts processing SQEs */
	nicvf_queue_reg_write(nic, NIC_QSET_SQ_0_7_DOOR, qidx, 0);
}

void nicvf_sq_disable(struct nicvf *nic, int qidx)
{
	u64 sq_cfg;

	sq_cfg = nicvf_queue_reg_read(nic, NIC_QSET_SQ_0_7_CFG, qidx);
	sq_cfg &= ~NICVF_SQ_EN;
	nicvf_queue_reg_write(nic, NIC_QSET_SQ_0_7_CFG, qidx, sq_cfg);
}

void nicvf_sq_free_used_descs(struct net_device *netdev, struct snd_queue *sq,
			      int qidx)
{
	u64 head, tail;
	struct sk_buff *skb;
	struct nicvf *nic = netdev_priv(netdev);
	struct sq_hdr_subdesc *hdr;

	head = nicvf_queue_reg_read(nic, NIC_QSET_SQ_0_7_HEAD, qidx) >> 4;
	tail = nicvf_queue_reg_read(nic, NIC_QSET_SQ_0_7_TAIL, qidx) >> 4;
	while (sq->head != head) {
		hdr = (struct sq_hdr_subdesc *)GET_SQ_DESC(sq, sq->head);
		if (hdr->subdesc_type != SQ_DESC_TYPE_HEADER) {
			nicvf_put_sq_desc(sq, 1);
			continue;
		}
		skb = (struct sk_buff *)sq->skbuff[sq->head];
		if (skb)
			dev_kfree_skb_any(skb);
		atomic64_add(1, (atomic64_t *)&netdev->stats.tx_packets);
		atomic64_add(hdr->tot_len,
			     (atomic64_t *)&netdev->stats.tx_bytes);
		nicvf_put_sq_desc(sq, hdr->subdesc_cnt + 1);
	}
}

/* XDP Transmit APIs */
void nicvf_xdp_sq_doorbell(struct nicvf *nic,
			   struct snd_queue *sq, int sq_num)
{
	if (!sq->xdp_desc_cnt)
		return;

	/* make sure all memory stores are done before ringing doorbell */
	wmb();

	/* Inform HW to xmit all TSO segments */
	nicvf_queue_reg_write(nic, NIC_QSET_SQ_0_7_DOOR,
			      sq_num, sq->xdp_desc_cnt);
	sq->xdp_desc_cnt = 0;
}

static inline void
nicvf_xdp_sq_add_hdr_subdesc(struct snd_queue *sq, int qentry,
			     int subdesc_cnt, u64 data, int len)
{
	struct sq_hdr_subdesc *hdr;

	hdr = (struct sq_hdr_subdesc *)GET_SQ_DESC(sq, qentry);
	memset(hdr, 0, SND_QUEUE_DESC_SIZE);
	hdr->subdesc_type = SQ_DESC_TYPE_HEADER;
	hdr->subdesc_cnt = subdesc_cnt;
	hdr->tot_len = len;
	hdr->post_cqe = 1;
	sq->xdp_page[qentry] = (u64)virt_to_page((void *)data);
}

int nicvf_xdp_sq_append_pkt(struct nicvf *nic, struct snd_queue *sq,
			    u64 bufaddr, u64 dma_addr, u16 len)
{
	int subdesc_cnt = MIN_SQ_DESC_PER_PKT_XMIT;
	int qentry;

	if (subdesc_cnt > sq->xdp_free_cnt)
		return 0;

	qentry = nicvf_get_sq_desc(sq, subdesc_cnt);

	nicvf_xdp_sq_add_hdr_subdesc(sq, qentry, subdesc_cnt - 1, bufaddr, len);

	qentry = nicvf_get_nxt_sqentry(sq, qentry);
	nicvf_sq_add_gather_subdesc(sq, qentry, len, dma_addr);

	sq->xdp_desc_cnt += subdesc_cnt;

	return 1;
}

/* Calculate no of SQ subdescriptors needed to transmit all
 * segments of this TSO packet.
 * Taken from 'Tilera network driver' with a minor modification.
 */
static int nicvf_tso_count_subdescs(struct sk_buff *skb)
{
	struct skb_shared_info *sh = skb_shinfo(skb);
	unsigned int sh_len = skb_transport_offset(skb) + tcp_hdrlen(skb);
	unsigned int data_len = skb->len - sh_len;
	unsigned int p_len = sh->gso_size;
	long f_id = -1;    /* id of the current fragment */
	long f_size = skb_headlen(skb) - sh_len;  /* current fragment size */
	long f_used = 0;  /* bytes used from the current fragment */
	long n;            /* size of the current piece of payload */
	int num_edescs = 0;
	int segment;

	for (segment = 0; segment < sh->gso_segs; segment++) {
		unsigned int p_used = 0;

		/* One edesc for header and for each piece of the payload. */
		for (num_edescs++; p_used < p_len; num_edescs++) {
			/* Advance as needed. */
			while (f_used >= f_size) {
				f_id++;
				f_size = skb_frag_size(&sh->frags[f_id]);
				f_used = 0;
			}

			/* Use bytes from the current fragment. */
			n = p_len - p_used;
			if (n > f_size - f_used)
				n = f_size - f_used;
			f_used += n;
			p_used += n;
		}

		/* The last segment may be less than gso_size. */
		data_len -= p_len;
		if (data_len < p_len)
			p_len = data_len;
	}

	/* '+ gso_segs' for SQ_HDR_SUDESCs for each segment */
	return num_edescs + sh->gso_segs;
}

#define POST_CQE_DESC_COUNT 2

/* Get the number of SQ descriptors needed to xmit this skb */
static int nicvf_sq_subdesc_required(struct nicvf *nic, struct sk_buff *skb)
{
	int subdesc_cnt = MIN_SQ_DESC_PER_PKT_XMIT;

	if (skb_shinfo(skb)->gso_size && !nic->hw_tso) {
		subdesc_cnt = nicvf_tso_count_subdescs(skb);
		return subdesc_cnt;
	}

	/* Dummy descriptors to get TSO pkt completion notification */
	if (nic->t88 && nic->hw_tso && skb_shinfo(skb)->gso_size)
		subdesc_cnt += POST_CQE_DESC_COUNT;

	if (skb_shinfo(skb)->nr_frags)
		subdesc_cnt += skb_shinfo(skb)->nr_frags;

	return subdesc_cnt;
}

/* Add SQ HEADER subdescriptor.
 * First subdescriptor for every send descriptor.
 */
static inline void
nicvf_sq_add_hdr_subdesc(struct nicvf *nic, struct snd_queue *sq, int qentry,
			 int subdesc_cnt, struct sk_buff *skb, int len)
{
	int proto;
	struct sq_hdr_subdesc *hdr;
	union {
		struct iphdr *v4;
		struct ipv6hdr *v6;
		unsigned char *hdr;
	} ip;

	ip.hdr = skb_network_header(skb);
	hdr = (struct sq_hdr_subdesc *)GET_SQ_DESC(sq, qentry);
	memset(hdr, 0, SND_QUEUE_DESC_SIZE);
	hdr->subdesc_type = SQ_DESC_TYPE_HEADER;

	if (nic->t88 && nic->hw_tso && skb_shinfo(skb)->gso_size) {
		/* post_cqe = 0, to avoid HW posting a CQE for every TSO
		 * segment transmitted on 88xx.
		 */
		hdr->subdesc_cnt = subdesc_cnt - POST_CQE_DESC_COUNT;
	} else {
		sq->skbuff[qentry] = (u64)skb;
		/* Enable notification via CQE after processing SQE */
		hdr->post_cqe = 1;
		/* No of subdescriptors following this */
		hdr->subdesc_cnt = subdesc_cnt;
	}
	hdr->tot_len = len;

	/* Offload checksum calculation to HW */
	if (skb->ip_summed == CHECKSUM_PARTIAL) {
		hdr->csum_l3 = 1; /* Enable IP csum calculation */
		hdr->l3_offset = skb_network_offset(skb);
		hdr->l4_offset = skb_transport_offset(skb);

		proto = (ip.v4->version == 4) ? ip.v4->protocol :
			ip.v6->nexthdr;

		switch (proto) {
		case IPPROTO_TCP:
			hdr->csum_l4 = SEND_L4_CSUM_TCP;
			break;
		case IPPROTO_UDP:
			hdr->csum_l4 = SEND_L4_CSUM_UDP;
			break;
		case IPPROTO_SCTP:
			hdr->csum_l4 = SEND_L4_CSUM_SCTP;
			break;
		}
	}

	if (nic->hw_tso && skb_shinfo(skb)->gso_size) {
		hdr->tso = 1;
		hdr->tso_start = skb_transport_offset(skb) + tcp_hdrlen(skb);
		hdr->tso_max_paysize = skb_shinfo(skb)->gso_size;
		/* For non-tunneled pkts, point this to L2 ethertype */
		hdr->inner_l3_offset = skb_network_offset(skb) - 2;
		this_cpu_inc(nic->pnicvf->drv_stats->tx_tso);
	}
}

/* SQ GATHER subdescriptor
 * Must follow HDR descriptor
 */
static inline void nicvf_sq_add_gather_subdesc(struct snd_queue *sq, int qentry,
					       int size, u64 data)
{
	struct sq_gather_subdesc *gather;

	qentry &= (sq->dmem.q_len - 1);
	gather = (struct sq_gather_subdesc *)GET_SQ_DESC(sq, qentry);

	memset(gather, 0, SND_QUEUE_DESC_SIZE);
	gather->subdesc_type = SQ_DESC_TYPE_GATHER;
	gather->ld_type = NIC_SEND_LD_TYPE_E_LDD;
	gather->size = size;
	gather->addr = data;
}

/* Add HDR + IMMEDIATE subdescriptors right after descriptors of a TSO
 * packet so that a CQE is posted as a notifation for transmission of
 * TSO packet.
 */
static inline void nicvf_sq_add_cqe_subdesc(struct snd_queue *sq, int qentry,
					    int tso_sqe, struct sk_buff *skb)
{
	struct sq_imm_subdesc *imm;
	struct sq_hdr_subdesc *hdr;

	sq->skbuff[qentry] = (u64)skb;

	hdr = (struct sq_hdr_subdesc *)GET_SQ_DESC(sq, qentry);
	memset(hdr, 0, SND_QUEUE_DESC_SIZE);
	hdr->subdesc_type = SQ_DESC_TYPE_HEADER;
	/* Enable notification via CQE after processing SQE */
	hdr->post_cqe = 1;
	/* There is no packet to transmit here */
	hdr->dont_send = 1;
	hdr->subdesc_cnt = POST_CQE_DESC_COUNT - 1;
	hdr->tot_len = 1;
	/* Actual TSO header SQE index, needed for cleanup */
	hdr->rsvd2 = tso_sqe;

	qentry = nicvf_get_nxt_sqentry(sq, qentry);
	imm = (struct sq_imm_subdesc *)GET_SQ_DESC(sq, qentry);
	memset(imm, 0, SND_QUEUE_DESC_SIZE);
	imm->subdesc_type = SQ_DESC_TYPE_IMMEDIATE;
	imm->len = 1;
}

static inline void nicvf_sq_doorbell(struct nicvf *nic, struct sk_buff *skb,
				     int sq_num, int desc_cnt)
{
	struct netdev_queue *txq;

	txq = netdev_get_tx_queue(nic->pnicvf->netdev,
				  skb_get_queue_mapping(skb));

	netdev_tx_sent_queue(txq, skb->len);

	/* make sure all memory stores are done before ringing doorbell */
	smp_wmb();

	/* Inform HW to xmit all TSO segments */
	nicvf_queue_reg_write(nic, NIC_QSET_SQ_0_7_DOOR,
			      sq_num, desc_cnt);
}

/* Segment a TSO packet into 'gso_size' segments and append
 * them to SQ for transfer
 */
static int nicvf_sq_append_tso(struct nicvf *nic, struct snd_queue *sq,
			       int sq_num, int qentry, struct sk_buff *skb)
{
	struct tso_t tso;
	int seg_subdescs = 0, desc_cnt = 0;
	int seg_len, total_len, data_left;
	int hdr_qentry = qentry;
	int hdr_len = skb_transport_offset(skb) + tcp_hdrlen(skb);

	tso_start(skb, &tso);
	total_len = skb->len - hdr_len;
	while (total_len > 0) {
		char *hdr;

		/* Save Qentry for adding HDR_SUBDESC at the end */
		hdr_qentry = qentry;

		data_left = min_t(int, skb_shinfo(skb)->gso_size, total_len);
		total_len -= data_left;

		/* Add segment's header */
		qentry = nicvf_get_nxt_sqentry(sq, qentry);
		hdr = sq->tso_hdrs + qentry * TSO_HEADER_SIZE;
		tso_build_hdr(skb, hdr, &tso, data_left, total_len == 0);
		nicvf_sq_add_gather_subdesc(sq, qentry, hdr_len,
					    sq->tso_hdrs_phys +
					    qentry * TSO_HEADER_SIZE);
		/* HDR_SUDESC + GATHER */
		seg_subdescs = 2;
		seg_len = hdr_len;

		/* Add segment's payload fragments */
		while (data_left > 0) {
			int size;

			size = min_t(int, tso.size, data_left);

			qentry = nicvf_get_nxt_sqentry(sq, qentry);
			nicvf_sq_add_gather_subdesc(sq, qentry, size,
						    virt_to_phys(tso.data));
			seg_subdescs++;
			seg_len += size;

			data_left -= size;
			tso_build_data(skb, &tso, size);
		}
		nicvf_sq_add_hdr_subdesc(nic, sq, hdr_qentry,
					 seg_subdescs - 1, skb, seg_len);
		sq->skbuff[hdr_qentry] = (u64)NULL;
		qentry = nicvf_get_nxt_sqentry(sq, qentry);

		desc_cnt += seg_subdescs;
	}
	/* Save SKB in the last segment for freeing */
	sq->skbuff[hdr_qentry] = (u64)skb;

	nicvf_sq_doorbell(nic, skb, sq_num, desc_cnt);

	this_cpu_inc(nic->pnicvf->drv_stats->tx_tso);
	return 1;
}

/* Append an skb to a SQ for packet transfer. */
int nicvf_sq_append_skb(struct nicvf *nic, struct snd_queue *sq,
			struct sk_buff *skb, u8 sq_num)
{
	int i, size;
	int subdesc_cnt, hdr_sqe = 0;
	int qentry;
	u64 dma_addr;

	subdesc_cnt = nicvf_sq_subdesc_required(nic, skb);
	if (subdesc_cnt > atomic_read(&sq->free_cnt))
		goto append_fail;

	qentry = nicvf_get_sq_desc(sq, subdesc_cnt);

	/* Check if its a TSO packet */
	if (skb_shinfo(skb)->gso_size && !nic->hw_tso)
		return nicvf_sq_append_tso(nic, sq, sq_num, qentry, skb);

	/* Add SQ header subdesc */
	nicvf_sq_add_hdr_subdesc(nic, sq, qentry, subdesc_cnt - 1,
				 skb, skb->len);
	hdr_sqe = qentry;

	/* Add SQ gather subdescs */
	qentry = nicvf_get_nxt_sqentry(sq, qentry);
	size = skb_is_nonlinear(skb) ? skb_headlen(skb) : skb->len;
	/* HW will ensure data coherency, CPU sync not required */
	dma_addr = dma_map_page_attrs(&nic->pdev->dev, virt_to_page(skb->data),
				      offset_in_page(skb->data), size,
				      DMA_TO_DEVICE, DMA_ATTR_SKIP_CPU_SYNC);
	if (dma_mapping_error(&nic->pdev->dev, dma_addr)) {
		nicvf_rollback_sq_desc(sq, qentry, subdesc_cnt);
		return 0;
	}

	nicvf_sq_add_gather_subdesc(sq, qentry, size, dma_addr);

	/* Check for scattered buffer */
	if (!skb_is_nonlinear(skb))
		goto doorbell;

	for (i = 0; i < skb_shinfo(skb)->nr_frags; i++) {
		const struct skb_frag_struct *frag;

		frag = &skb_shinfo(skb)->frags[i];

		qentry = nicvf_get_nxt_sqentry(sq, qentry);
		size = skb_frag_size(frag);
		dma_addr = dma_map_page_attrs(&nic->pdev->dev,
					      skb_frag_page(frag),
					      frag->page_offset, size,
					      DMA_TO_DEVICE,
					      DMA_ATTR_SKIP_CPU_SYNC);
		if (dma_mapping_error(&nic->pdev->dev, dma_addr)) {
			/* Free entire chain of mapped buffers
			 * here 'i' = frags mapped + above mapped skb->data
			 */
			nicvf_unmap_sndq_buffers(nic, sq, hdr_sqe, i);
			nicvf_rollback_sq_desc(sq, qentry, subdesc_cnt);
			return 0;
		}
		nicvf_sq_add_gather_subdesc(sq, qentry, size, dma_addr);
	}

doorbell:
	if (nic->t88 && skb_shinfo(skb)->gso_size) {
		qentry = nicvf_get_nxt_sqentry(sq, qentry);
		nicvf_sq_add_cqe_subdesc(sq, qentry, hdr_sqe, skb);
	}

	nicvf_sq_doorbell(nic, skb, sq_num, subdesc_cnt);

	return 1;

append_fail:
	/* Use original PCI dev for debug log */
	nic = nic->pnicvf;
	netdev_dbg(nic->netdev, "Not enough SQ descriptors to xmit pkt\n");
	return 0;
}

static inline unsigned frag_num(unsigned i)
{
#ifdef __BIG_ENDIAN
	return (i & ~3) + 3 - (i & 3);
#else
	return i;
#endif
}

static void nicvf_unmap_rcv_buffer(struct nicvf *nic, u64 dma_addr,
				   u64 buf_addr, bool xdp)
{
	struct page *page = NULL;
	int len = RCV_FRAG_LEN;

	if (xdp) {
		page = virt_to_page(phys_to_virt(buf_addr));
		/* Check if it's a recycled page, if not
		 * unmap the DMA mapping.
		 *
		 * Recycled page holds an extra reference.
		 */
		if (page_ref_count(page) != 1)
			return;

		len += XDP_PACKET_HEADROOM;
		/* Receive buffers in XDP mode are mapped from page start */
		dma_addr &= PAGE_MASK;
	}
	dma_unmap_page_attrs(&nic->pdev->dev, dma_addr, len,
			     DMA_FROM_DEVICE, DMA_ATTR_SKIP_CPU_SYNC);
}

/* Returns SKB for a received packet */
struct sk_buff *nicvf_get_rcv_skb(struct nicvf *nic,
				  struct cqe_rx_t *cqe_rx, bool xdp)
{
	int frag;
	int payload_len = 0;
	struct sk_buff *skb = NULL;
	struct page *page;
	int offset;
	u16 *rb_lens = NULL;
	u64 *rb_ptrs = NULL;
	u64 phys_addr;

	rb_lens = (void *)cqe_rx + (3 * sizeof(u64));
	/* Except 88xx pass1 on all other chips CQE_RX2_S is added to
	 * CQE_RX at word6, hence buffer pointers move by word
	 *
	 * Use existing 'hw_tso' flag which will be set for all chips
	 * except 88xx pass1 instead of a additional cache line
	 * access (or miss) by using pci dev's revision.
	 */
	if (!nic->hw_tso)
		rb_ptrs = (void *)cqe_rx + (6 * sizeof(u64));
	else
		rb_ptrs = (void *)cqe_rx + (7 * sizeof(u64));

	for (frag = 0; frag < cqe_rx->rb_cnt; frag++) {
		payload_len = rb_lens[frag_num(frag)];
		phys_addr = nicvf_iova_to_phys(nic, *rb_ptrs);
		if (!phys_addr) {
			if (skb)
				dev_kfree_skb_any(skb);
			return NULL;
		}

		if (!frag) {
			/* First fragment */
<<<<<<< HEAD
			dma_unmap_page_attrs(&nic->pdev->dev,
					     *rb_ptrs - cqe_rx->align_pad,
					     RCV_FRAG_LEN, DMA_FROM_DEVICE,
					     DMA_ATTR_SKIP_CPU_SYNC);
=======
			nicvf_unmap_rcv_buffer(nic,
					       *rb_ptrs - cqe_rx->align_pad,
					       phys_addr, xdp);
>>>>>>> 2ac97f0f
			skb = nicvf_rb_ptr_to_skb(nic,
						  phys_addr - cqe_rx->align_pad,
						  payload_len);
			if (!skb)
				return NULL;
			skb_reserve(skb, cqe_rx->align_pad);
			skb_put(skb, payload_len);
		} else {
			/* Add fragments */
<<<<<<< HEAD
			dma_unmap_page_attrs(&nic->pdev->dev, *rb_ptrs,
					     RCV_FRAG_LEN, DMA_FROM_DEVICE,
					     DMA_ATTR_SKIP_CPU_SYNC);
=======
			nicvf_unmap_rcv_buffer(nic, *rb_ptrs, phys_addr, xdp);
>>>>>>> 2ac97f0f
			page = virt_to_page(phys_to_virt(phys_addr));
			offset = phys_to_virt(phys_addr) - page_address(page);
			skb_add_rx_frag(skb, skb_shinfo(skb)->nr_frags, page,
					offset, payload_len, RCV_FRAG_LEN);
		}
		/* Next buffer pointer */
		rb_ptrs++;
	}
	return skb;
}

static u64 nicvf_int_type_to_mask(int int_type, int q_idx)
{
	u64 reg_val;

	switch (int_type) {
	case NICVF_INTR_CQ:
		reg_val = ((1ULL << q_idx) << NICVF_INTR_CQ_SHIFT);
		break;
	case NICVF_INTR_SQ:
		reg_val = ((1ULL << q_idx) << NICVF_INTR_SQ_SHIFT);
		break;
	case NICVF_INTR_RBDR:
		reg_val = ((1ULL << q_idx) << NICVF_INTR_RBDR_SHIFT);
		break;
	case NICVF_INTR_PKT_DROP:
		reg_val = (1ULL << NICVF_INTR_PKT_DROP_SHIFT);
		break;
	case NICVF_INTR_TCP_TIMER:
		reg_val = (1ULL << NICVF_INTR_TCP_TIMER_SHIFT);
		break;
	case NICVF_INTR_MBOX:
		reg_val = (1ULL << NICVF_INTR_MBOX_SHIFT);
		break;
	case NICVF_INTR_QS_ERR:
		reg_val = (1ULL << NICVF_INTR_QS_ERR_SHIFT);
		break;
	default:
		reg_val = 0;
	}

	return reg_val;
}

/* Enable interrupt */
void nicvf_enable_intr(struct nicvf *nic, int int_type, int q_idx)
{
	u64 mask = nicvf_int_type_to_mask(int_type, q_idx);

	if (!mask) {
		netdev_dbg(nic->netdev,
			   "Failed to enable interrupt: unknown type\n");
		return;
	}
	nicvf_reg_write(nic, NIC_VF_ENA_W1S,
			nicvf_reg_read(nic, NIC_VF_ENA_W1S) | mask);
}

/* Disable interrupt */
void nicvf_disable_intr(struct nicvf *nic, int int_type, int q_idx)
{
	u64 mask = nicvf_int_type_to_mask(int_type, q_idx);

	if (!mask) {
		netdev_dbg(nic->netdev,
			   "Failed to disable interrupt: unknown type\n");
		return;
	}

	nicvf_reg_write(nic, NIC_VF_ENA_W1C, mask);
}

/* Clear interrupt */
void nicvf_clear_intr(struct nicvf *nic, int int_type, int q_idx)
{
	u64 mask = nicvf_int_type_to_mask(int_type, q_idx);

	if (!mask) {
		netdev_dbg(nic->netdev,
			   "Failed to clear interrupt: unknown type\n");
		return;
	}

	nicvf_reg_write(nic, NIC_VF_INT, mask);
}

/* Check if interrupt is enabled */
int nicvf_is_intr_enabled(struct nicvf *nic, int int_type, int q_idx)
{
	u64 mask = nicvf_int_type_to_mask(int_type, q_idx);
	/* If interrupt type is unknown, we treat it disabled. */
	if (!mask) {
		netdev_dbg(nic->netdev,
			   "Failed to check interrupt enable: unknown type\n");
		return 0;
	}

	return mask & nicvf_reg_read(nic, NIC_VF_ENA_W1S);
}

void nicvf_update_rq_stats(struct nicvf *nic, int rq_idx)
{
	struct rcv_queue *rq;

#define GET_RQ_STATS(reg) \
	nicvf_reg_read(nic, NIC_QSET_RQ_0_7_STAT_0_1 |\
			    (rq_idx << NIC_Q_NUM_SHIFT) | (reg << 3))

	rq = &nic->qs->rq[rq_idx];
	rq->stats.bytes = GET_RQ_STATS(RQ_SQ_STATS_OCTS);
	rq->stats.pkts = GET_RQ_STATS(RQ_SQ_STATS_PKTS);
}

void nicvf_update_sq_stats(struct nicvf *nic, int sq_idx)
{
	struct snd_queue *sq;

#define GET_SQ_STATS(reg) \
	nicvf_reg_read(nic, NIC_QSET_SQ_0_7_STAT_0_1 |\
			    (sq_idx << NIC_Q_NUM_SHIFT) | (reg << 3))

	sq = &nic->qs->sq[sq_idx];
	sq->stats.bytes = GET_SQ_STATS(RQ_SQ_STATS_OCTS);
	sq->stats.pkts = GET_SQ_STATS(RQ_SQ_STATS_PKTS);
}

/* Check for errors in the receive cmp.queue entry */
int nicvf_check_cqe_rx_errs(struct nicvf *nic, struct cqe_rx_t *cqe_rx)
{
	if (netif_msg_rx_err(nic))
		netdev_err(nic->netdev,
			   "%s: RX error CQE err_level 0x%x err_opcode 0x%x\n",
			   nic->netdev->name,
			   cqe_rx->err_level, cqe_rx->err_opcode);

	switch (cqe_rx->err_opcode) {
	case CQ_RX_ERROP_RE_PARTIAL:
		this_cpu_inc(nic->drv_stats->rx_bgx_truncated_pkts);
		break;
	case CQ_RX_ERROP_RE_JABBER:
		this_cpu_inc(nic->drv_stats->rx_jabber_errs);
		break;
	case CQ_RX_ERROP_RE_FCS:
		this_cpu_inc(nic->drv_stats->rx_fcs_errs);
		break;
	case CQ_RX_ERROP_RE_RX_CTL:
		this_cpu_inc(nic->drv_stats->rx_bgx_errs);
		break;
	case CQ_RX_ERROP_PREL2_ERR:
		this_cpu_inc(nic->drv_stats->rx_prel2_errs);
		break;
	case CQ_RX_ERROP_L2_MAL:
		this_cpu_inc(nic->drv_stats->rx_l2_hdr_malformed);
		break;
	case CQ_RX_ERROP_L2_OVERSIZE:
		this_cpu_inc(nic->drv_stats->rx_oversize);
		break;
	case CQ_RX_ERROP_L2_UNDERSIZE:
		this_cpu_inc(nic->drv_stats->rx_undersize);
		break;
	case CQ_RX_ERROP_L2_LENMISM:
		this_cpu_inc(nic->drv_stats->rx_l2_len_mismatch);
		break;
	case CQ_RX_ERROP_L2_PCLP:
		this_cpu_inc(nic->drv_stats->rx_l2_pclp);
		break;
	case CQ_RX_ERROP_IP_NOT:
		this_cpu_inc(nic->drv_stats->rx_ip_ver_errs);
		break;
	case CQ_RX_ERROP_IP_CSUM_ERR:
		this_cpu_inc(nic->drv_stats->rx_ip_csum_errs);
		break;
	case CQ_RX_ERROP_IP_MAL:
		this_cpu_inc(nic->drv_stats->rx_ip_hdr_malformed);
		break;
	case CQ_RX_ERROP_IP_MALD:
		this_cpu_inc(nic->drv_stats->rx_ip_payload_malformed);
		break;
	case CQ_RX_ERROP_IP_HOP:
		this_cpu_inc(nic->drv_stats->rx_ip_ttl_errs);
		break;
	case CQ_RX_ERROP_L3_PCLP:
		this_cpu_inc(nic->drv_stats->rx_l3_pclp);
		break;
	case CQ_RX_ERROP_L4_MAL:
		this_cpu_inc(nic->drv_stats->rx_l4_malformed);
		break;
	case CQ_RX_ERROP_L4_CHK:
		this_cpu_inc(nic->drv_stats->rx_l4_csum_errs);
		break;
	case CQ_RX_ERROP_UDP_LEN:
		this_cpu_inc(nic->drv_stats->rx_udp_len_errs);
		break;
	case CQ_RX_ERROP_L4_PORT:
		this_cpu_inc(nic->drv_stats->rx_l4_port_errs);
		break;
	case CQ_RX_ERROP_TCP_FLAG:
		this_cpu_inc(nic->drv_stats->rx_tcp_flag_errs);
		break;
	case CQ_RX_ERROP_TCP_OFFSET:
		this_cpu_inc(nic->drv_stats->rx_tcp_offset_errs);
		break;
	case CQ_RX_ERROP_L4_PCLP:
		this_cpu_inc(nic->drv_stats->rx_l4_pclp);
		break;
	case CQ_RX_ERROP_RBDR_TRUNC:
		this_cpu_inc(nic->drv_stats->rx_truncated_pkts);
		break;
	}

	return 1;
}

/* Check for errors in the send cmp.queue entry */
int nicvf_check_cqe_tx_errs(struct nicvf *nic, struct cqe_send_t *cqe_tx)
{
	switch (cqe_tx->send_status) {
	case CQ_TX_ERROP_DESC_FAULT:
		this_cpu_inc(nic->drv_stats->tx_desc_fault);
		break;
	case CQ_TX_ERROP_HDR_CONS_ERR:
		this_cpu_inc(nic->drv_stats->tx_hdr_cons_err);
		break;
	case CQ_TX_ERROP_SUBDC_ERR:
		this_cpu_inc(nic->drv_stats->tx_subdesc_err);
		break;
	case CQ_TX_ERROP_MAX_SIZE_VIOL:
		this_cpu_inc(nic->drv_stats->tx_max_size_exceeded);
		break;
	case CQ_TX_ERROP_IMM_SIZE_OFLOW:
		this_cpu_inc(nic->drv_stats->tx_imm_size_oflow);
		break;
	case CQ_TX_ERROP_DATA_SEQUENCE_ERR:
		this_cpu_inc(nic->drv_stats->tx_data_seq_err);
		break;
	case CQ_TX_ERROP_MEM_SEQUENCE_ERR:
		this_cpu_inc(nic->drv_stats->tx_mem_seq_err);
		break;
	case CQ_TX_ERROP_LOCK_VIOL:
		this_cpu_inc(nic->drv_stats->tx_lock_viol);
		break;
	case CQ_TX_ERROP_DATA_FAULT:
		this_cpu_inc(nic->drv_stats->tx_data_fault);
		break;
	case CQ_TX_ERROP_TSTMP_CONFLICT:
		this_cpu_inc(nic->drv_stats->tx_tstmp_conflict);
		break;
	case CQ_TX_ERROP_TSTMP_TIMEOUT:
		this_cpu_inc(nic->drv_stats->tx_tstmp_timeout);
		break;
	case CQ_TX_ERROP_MEM_FAULT:
		this_cpu_inc(nic->drv_stats->tx_mem_fault);
		break;
	case CQ_TX_ERROP_CK_OVERLAP:
		this_cpu_inc(nic->drv_stats->tx_csum_overlap);
		break;
	case CQ_TX_ERROP_CK_OFLOW:
		this_cpu_inc(nic->drv_stats->tx_csum_overflow);
		break;
	}

	return 1;
}<|MERGE_RESOLUTION|>--- conflicted
+++ resolved
@@ -19,21 +19,8 @@
 #include "q_struct.h"
 #include "nicvf_queues.h"
 
-<<<<<<< HEAD
-#define NICVF_PAGE_ORDER ((PAGE_SIZE <= 4096) ?  PAGE_ALLOC_COSTLY_ORDER : 0)
-
-static inline u64 nicvf_iova_to_phys(struct nicvf *nic, dma_addr_t dma_addr)
-{
-	/* Translation is installed only when IOMMU is present */
-	if (nic->iommu_domain)
-		return iommu_iova_to_phys(nic->iommu_domain, dma_addr);
-	return dma_addr;
-}
-
-=======
 static inline void nicvf_sq_add_gather_subdesc(struct snd_queue *sq, int qentry,
 					       int size, u64 data);
->>>>>>> 2ac97f0f
 static void nicvf_get_page(struct nicvf *nic)
 {
 	if (!nic->rb_pageref || !nic->rb_page)
@@ -192,11 +179,7 @@
 static inline int nicvf_alloc_rcv_buffer(struct nicvf *nic, struct rbdr *rbdr,
 					 gfp_t gfp, u32 buf_len, u64 *rbuf)
 {
-<<<<<<< HEAD
-	int order = NICVF_PAGE_ORDER;
-=======
 	struct pgcache *pgcache = NULL;
->>>>>>> 2ac97f0f
 
 	/* Check if request can be accomodated in previous allocated page.
 	 * But in XDP mode only one buffer per page is permitted.
@@ -208,30 +191,8 @@
 	}
 
 	nicvf_get_page(nic);
-
-<<<<<<< HEAD
-	/* Allocate a new page */
-	nic->rb_page = alloc_pages(gfp | __GFP_COMP | __GFP_NOWARN,
-				   order);
-	if (!nic->rb_page) {
-		this_cpu_inc(nic->pnicvf->drv_stats->rcv_buffer_alloc_failures);
-		return -ENOMEM;
-	}
-	nic->rb_page_offset = 0;
-ret:
-	/* HW will ensure data coherency, CPU sync not required */
-	*rbuf = (u64 *)((u64)dma_map_page_attrs(&nic->pdev->dev, nic->rb_page,
-						nic->rb_page_offset, buf_len,
-						DMA_FROM_DEVICE,
-						DMA_ATTR_SKIP_CPU_SYNC));
-	if (dma_mapping_error(&nic->pdev->dev, (dma_addr_t)*rbuf)) {
-		if (!nic->rb_page_offset)
-			__free_pages(nic->rb_page, order);
-		nic->rb_page = NULL;
-		return -ENOMEM;
-	}
-	nic->rb_page_offset += buf_len;
-=======
+	nic->rb_page = NULL;
+
 	/* Get new page, either recycled or new one */
 	pgcache = nicvf_alloc_page(nic, rbdr, gfp);
 	if (!pgcache && !nic->rb_page) {
@@ -267,7 +228,6 @@
 			pgcache->dma_addr = *rbuf + XDP_PACKET_HEADROOM;
 		nic->rb_page_offset += buf_len;
 	}
->>>>>>> 2ac97f0f
 
 	return 0;
 }
@@ -314,13 +274,6 @@
 	rbdr->thresh = RBDR_THRESH;
 	rbdr->head = 0;
 	rbdr->tail = 0;
-<<<<<<< HEAD
-
-	nic->rb_page = NULL;
-	for (idx = 0; idx < ring_len; idx++) {
-		err = nicvf_alloc_rcv_buffer(nic, GFP_KERNEL, RCV_FRAG_LEN,
-					     &rbuf);
-=======
 
 	/* Initialize page recycling stuff.
 	 *
@@ -350,7 +303,6 @@
 	for (idx = 0; idx < ring_len; idx++) {
 		err = nicvf_alloc_rcv_buffer(nic, rbdr, GFP_KERNEL,
 					     RCV_FRAG_LEN, &rbuf);
->>>>>>> 2ac97f0f
 		if (err) {
 			/* To free already allocated and mapped ones */
 			rbdr->tail = idx - 1;
@@ -358,11 +310,7 @@
 		}
 
 		desc = GET_RBDR_DESC(rbdr, idx);
-<<<<<<< HEAD
-		desc->buf_addr = (u64)rbuf >> NICVF_RCV_BUF_ALIGN;
-=======
 		desc->buf_addr = rbuf & ~(NICVF_RCV_BUF_ALIGN_BYTES - 1);
->>>>>>> 2ac97f0f
 	}
 
 	nicvf_get_page(nic);
@@ -375,10 +323,7 @@
 {
 	int head, tail;
 	u64 buf_addr, phys_addr;
-<<<<<<< HEAD
-=======
 	struct pgcache *pgcache;
->>>>>>> 2ac97f0f
 	struct rbdr_entry_t *desc;
 
 	if (!rbdr)
@@ -394,11 +339,7 @@
 	/* Release page references */
 	while (head != tail) {
 		desc = GET_RBDR_DESC(rbdr, head);
-<<<<<<< HEAD
-		buf_addr = ((u64)desc->buf_addr) << NICVF_RCV_BUF_ALIGN;
-=======
 		buf_addr = desc->buf_addr;
->>>>>>> 2ac97f0f
 		phys_addr = nicvf_iova_to_phys(nic, buf_addr);
 		dma_unmap_page_attrs(&nic->pdev->dev, buf_addr, RCV_FRAG_LEN,
 				     DMA_FROM_DEVICE, DMA_ATTR_SKIP_CPU_SYNC);
@@ -409,18 +350,12 @@
 	}
 	/* Release buffer of tail desc */
 	desc = GET_RBDR_DESC(rbdr, tail);
-<<<<<<< HEAD
-	buf_addr = ((u64)desc->buf_addr) << NICVF_RCV_BUF_ALIGN;
-=======
 	buf_addr = desc->buf_addr;
->>>>>>> 2ac97f0f
 	phys_addr = nicvf_iova_to_phys(nic, buf_addr);
 	dma_unmap_page_attrs(&nic->pdev->dev, buf_addr, RCV_FRAG_LEN,
 			     DMA_FROM_DEVICE, DMA_ATTR_SKIP_CPU_SYNC);
 	if (phys_addr)
 		put_page(virt_to_page(phys_to_virt(phys_addr)));
-<<<<<<< HEAD
-=======
 
 	/* Sync page cache info */
 	smp_rmb();
@@ -439,7 +374,6 @@
 		}
 		head++;
 	}
->>>>>>> 2ac97f0f
 
 	/* Free RBDR ring */
 	nicvf_free_q_desc_mem(nic, &rbdr->dmem);
@@ -489,11 +423,7 @@
 			break;
 
 		desc = GET_RBDR_DESC(rbdr, tail);
-<<<<<<< HEAD
-		desc->buf_addr = (u64)rbuf >> NICVF_RCV_BUF_ALIGN;
-=======
 		desc->buf_addr = rbuf & ~(NICVF_RCV_BUF_ALIGN_BYTES - 1);
->>>>>>> 2ac97f0f
 		refill_rb_cnt--;
 		new_rb++;
 	}
@@ -646,10 +576,7 @@
 static void nicvf_free_snd_queue(struct nicvf *nic, struct snd_queue *sq)
 {
 	struct sk_buff *skb;
-<<<<<<< HEAD
-=======
 	struct page *page;
->>>>>>> 2ac97f0f
 	struct sq_hdr_subdesc *hdr;
 	struct sq_hdr_subdesc *tso_sqe;
 
@@ -667,10 +594,6 @@
 	smp_rmb();
 	while (sq->head != sq->tail) {
 		skb = (struct sk_buff *)sq->skbuff[sq->head];
-<<<<<<< HEAD
-		if (!skb)
-			goto next;
-=======
 		if (!skb || !sq->xdp_page)
 			goto next;
 
@@ -680,7 +603,6 @@
 		else
 			put_page(page);
 
->>>>>>> 2ac97f0f
 		hdr = (struct sq_hdr_subdesc *)GET_SQ_DESC(sq, sq->head);
 		/* Check for dummy descriptor used for HW TSO offload on 88xx */
 		if (hdr->dont_send) {
@@ -693,12 +615,8 @@
 			nicvf_unmap_sndq_buffers(nic, sq, sq->head,
 						 hdr->subdesc_cnt);
 		}
-<<<<<<< HEAD
-		dev_kfree_skb_any(skb);
-=======
 		if (skb)
 			dev_kfree_skb_any(skb);
->>>>>>> 2ac97f0f
 next:
 		sq->head++;
 		sq->head &= (sq->dmem.q_len - 1);
@@ -1751,16 +1669,9 @@
 
 		if (!frag) {
 			/* First fragment */
-<<<<<<< HEAD
-			dma_unmap_page_attrs(&nic->pdev->dev,
-					     *rb_ptrs - cqe_rx->align_pad,
-					     RCV_FRAG_LEN, DMA_FROM_DEVICE,
-					     DMA_ATTR_SKIP_CPU_SYNC);
-=======
 			nicvf_unmap_rcv_buffer(nic,
 					       *rb_ptrs - cqe_rx->align_pad,
 					       phys_addr, xdp);
->>>>>>> 2ac97f0f
 			skb = nicvf_rb_ptr_to_skb(nic,
 						  phys_addr - cqe_rx->align_pad,
 						  payload_len);
@@ -1770,13 +1681,7 @@
 			skb_put(skb, payload_len);
 		} else {
 			/* Add fragments */
-<<<<<<< HEAD
-			dma_unmap_page_attrs(&nic->pdev->dev, *rb_ptrs,
-					     RCV_FRAG_LEN, DMA_FROM_DEVICE,
-					     DMA_ATTR_SKIP_CPU_SYNC);
-=======
 			nicvf_unmap_rcv_buffer(nic, *rb_ptrs, phys_addr, xdp);
->>>>>>> 2ac97f0f
 			page = virt_to_page(phys_to_virt(phys_addr));
 			offset = phys_to_virt(phys_addr) - page_address(page);
 			skb_add_rx_frag(skb, skb_shinfo(skb)->nr_frags, page,
