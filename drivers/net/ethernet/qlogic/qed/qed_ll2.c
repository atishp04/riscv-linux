--- conflicted
+++ resolved
@@ -1483,26 +1483,16 @@
 	qed_ll2_establish_connection_ooo(p_hwfn, p_ll2_conn);
 
 	if (p_ll2_conn->conn.conn_type == QED_LL2_TYPE_FCOE) {
-<<<<<<< HEAD
-		qed_llh_add_protocol_filter(p_hwfn, p_hwfn->p_main_ptt,
-					    0x8906, 0,
-					    QED_LLH_FILTER_ETHERTYPE);
-		qed_llh_add_protocol_filter(p_hwfn, p_hwfn->p_main_ptt,
-=======
 		qed_llh_add_protocol_filter(p_hwfn, p_ptt,
 					    0x8906, 0,
 					    QED_LLH_FILTER_ETHERTYPE);
 		qed_llh_add_protocol_filter(p_hwfn, p_ptt,
->>>>>>> 2ac97f0f
 					    0x8914, 0,
 					    QED_LLH_FILTER_ETHERTYPE);
 	}
 
-<<<<<<< HEAD
-=======
 out:
 	qed_ptt_release(p_hwfn, p_ptt);
->>>>>>> 2ac97f0f
 	return rc;
 }
 
@@ -1884,26 +1874,16 @@
 		qed_ooo_release_all_isles(p_hwfn, p_hwfn->p_ooo_info);
 
 	if (p_ll2_conn->conn.conn_type == QED_LL2_TYPE_FCOE) {
-<<<<<<< HEAD
-		qed_llh_remove_protocol_filter(p_hwfn, p_hwfn->p_main_ptt,
-					       0x8906, 0,
-					       QED_LLH_FILTER_ETHERTYPE);
-		qed_llh_remove_protocol_filter(p_hwfn, p_hwfn->p_main_ptt,
-=======
 		qed_llh_remove_protocol_filter(p_hwfn, p_ptt,
 					       0x8906, 0,
 					       QED_LLH_FILTER_ETHERTYPE);
 		qed_llh_remove_protocol_filter(p_hwfn, p_ptt,
->>>>>>> 2ac97f0f
 					       0x8914, 0,
 					       QED_LLH_FILTER_ETHERTYPE);
 	}
 
-<<<<<<< HEAD
-=======
 out:
 	qed_ptt_release(p_hwfn, p_ptt);
->>>>>>> 2ac97f0f
 	return rc;
 }
 
