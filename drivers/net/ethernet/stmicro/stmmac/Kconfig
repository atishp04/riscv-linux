--- conflicted
+++ resolved
@@ -37,8 +37,6 @@
 	  stmmac device driver. This driver is used for A20/A31
 	  GMAC 	  ethernet controller.
 
-<<<<<<< HEAD
-=======
 config DWMAC_STI
 	bool "STi GMAC support"
 	depends on STMMAC_PLATFORM && ARCH_STI
@@ -50,7 +48,6 @@
 	  device driver. This driver is used on for the STi series
 	  SOCs GMAC ethernet controller.
 
->>>>>>> e3703f8c
 config STMMAC_PCI
 	bool "STMMAC PCI bus support"
 	depends on STMMAC_ETH && PCI
