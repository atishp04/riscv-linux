/****************************************************************************
 * Driver for Solarflare network controllers and boards
 * Copyright 2012-2013 Solarflare Communications Inc.
 *
 * This program is free software; you can redistribute it and/or modify it
 * under the terms of the GNU General Public License version 2 as published
 * by the Free Software Foundation, incorporated herein by reference.
 */

#include "net_driver.h"
#include "ef10_regs.h"
#include "io.h"
#include "mcdi.h"
#include "mcdi_pcol.h"
#include "nic.h"
#include "workarounds.h"
#include "selftest.h"
#include "ef10_sriov.h"
#include <linux/in.h>
#include <linux/jhash.h>
#include <linux/wait.h>
#include <linux/workqueue.h>

/* Hardware control for EF10 architecture including 'Huntington'. */

#define EFX_EF10_DRVGEN_EV		7
enum {
	EFX_EF10_TEST = 1,
	EFX_EF10_REFILL,
};

/* The reserved RSS context value */
#define EFX_EF10_RSS_CONTEXT_INVALID	0xffffffff
/* The maximum size of a shared RSS context */
/* TODO: this should really be from the mcdi protocol export */
#define EFX_EF10_MAX_SHARED_RSS_CONTEXT_SIZE 64UL

/* The filter table(s) are managed by firmware and we have write-only
 * access.  When removing filters we must identify them to the
 * firmware by a 64-bit handle, but this is too wide for Linux kernel
 * interfaces (32-bit for RX NFC, 16-bit for RFS).  Also, we need to
 * be able to tell in advance whether a requested insertion will
 * replace an existing filter.  Therefore we maintain a software hash
 * table, which should be at least as large as the hardware hash
 * table.
 *
 * Huntington has a single 8K filter table shared between all filter
 * types and both ports.
 */
#define HUNT_FILTER_TBL_ROWS 8192

#define EFX_EF10_FILTER_ID_INVALID 0xffff

#define EFX_EF10_FILTER_DEV_UC_MAX	32
#define EFX_EF10_FILTER_DEV_MC_MAX	256

/* VLAN list entry */
struct efx_ef10_vlan {
	struct list_head list;
	u16 vid;
};

enum efx_ef10_default_filters {
	EFX_EF10_BCAST,
	EFX_EF10_UCDEF,
	EFX_EF10_MCDEF,
	EFX_EF10_VXLAN4_UCDEF,
	EFX_EF10_VXLAN4_MCDEF,
	EFX_EF10_VXLAN6_UCDEF,
	EFX_EF10_VXLAN6_MCDEF,
	EFX_EF10_NVGRE4_UCDEF,
	EFX_EF10_NVGRE4_MCDEF,
	EFX_EF10_NVGRE6_UCDEF,
	EFX_EF10_NVGRE6_MCDEF,
	EFX_EF10_GENEVE4_UCDEF,
	EFX_EF10_GENEVE4_MCDEF,
	EFX_EF10_GENEVE6_UCDEF,
	EFX_EF10_GENEVE6_MCDEF,

	EFX_EF10_NUM_DEFAULT_FILTERS
};

/* Per-VLAN filters information */
struct efx_ef10_filter_vlan {
	struct list_head list;
	u16 vid;
	u16 uc[EFX_EF10_FILTER_DEV_UC_MAX];
	u16 mc[EFX_EF10_FILTER_DEV_MC_MAX];
	u16 default_filters[EFX_EF10_NUM_DEFAULT_FILTERS];
};

struct efx_ef10_dev_addr {
	u8 addr[ETH_ALEN];
};

struct efx_ef10_filter_table {
/* The MCDI match masks supported by this fw & hw, in order of priority */
	u32 rx_match_mcdi_flags[
		MC_CMD_GET_PARSER_DISP_INFO_OUT_SUPPORTED_MATCHES_MAXNUM * 2];
	unsigned int rx_match_count;

	struct {
		unsigned long spec;	/* pointer to spec plus flag bits */
/* BUSY flag indicates that an update is in progress.  AUTO_OLD is
 * used to mark and sweep MAC filters for the device address lists.
 */
#define EFX_EF10_FILTER_FLAG_BUSY	1UL
#define EFX_EF10_FILTER_FLAG_AUTO_OLD	2UL
#define EFX_EF10_FILTER_FLAGS		3UL
		u64 handle;		/* firmware handle */
	} *entry;
	wait_queue_head_t waitq;
/* Shadow of net_device address lists, guarded by mac_lock */
	struct efx_ef10_dev_addr dev_uc_list[EFX_EF10_FILTER_DEV_UC_MAX];
	struct efx_ef10_dev_addr dev_mc_list[EFX_EF10_FILTER_DEV_MC_MAX];
	int dev_uc_count;
	int dev_mc_count;
	bool uc_promisc;
	bool mc_promisc;
/* Whether in multicast promiscuous mode when last changed */
	bool mc_promisc_last;
	bool mc_overflow; /* Too many MC addrs; should always imply mc_promisc */
	bool vlan_filter;
	struct list_head vlan_list;
};

/* An arbitrary search limit for the software hash table */
#define EFX_EF10_FILTER_SEARCH_LIMIT 200

static void efx_ef10_rx_free_indir_table(struct efx_nic *efx);
static void efx_ef10_filter_table_remove(struct efx_nic *efx);
static int efx_ef10_filter_add_vlan(struct efx_nic *efx, u16 vid);
static void efx_ef10_filter_del_vlan_internal(struct efx_nic *efx,
					      struct efx_ef10_filter_vlan *vlan);
static void efx_ef10_filter_del_vlan(struct efx_nic *efx, u16 vid);
static int efx_ef10_set_udp_tnl_ports(struct efx_nic *efx, bool unloading);

static u32 efx_ef10_filter_get_unsafe_id(u32 filter_id)
{
	WARN_ON_ONCE(filter_id == EFX_EF10_FILTER_ID_INVALID);
	return filter_id & (HUNT_FILTER_TBL_ROWS - 1);
}

static unsigned int efx_ef10_filter_get_unsafe_pri(u32 filter_id)
{
	return filter_id / (HUNT_FILTER_TBL_ROWS * 2);
}

static u32 efx_ef10_make_filter_id(unsigned int pri, u16 idx)
{
	return pri * HUNT_FILTER_TBL_ROWS * 2 + idx;
}

static int efx_ef10_get_warm_boot_count(struct efx_nic *efx)
{
	efx_dword_t reg;

	efx_readd(efx, &reg, ER_DZ_BIU_MC_SFT_STATUS);
	return EFX_DWORD_FIELD(reg, EFX_WORD_1) == 0xb007 ?
		EFX_DWORD_FIELD(reg, EFX_WORD_0) : -EIO;
}

static unsigned int efx_ef10_mem_map_size(struct efx_nic *efx)
{
	int bar;

	bar = efx->type->mem_bar;
	return resource_size(&efx->pci_dev->resource[bar]);
}

static bool efx_ef10_is_vf(struct efx_nic *efx)
{
	return efx->type->is_vf;
}

static int efx_ef10_get_pf_index(struct efx_nic *efx)
{
	MCDI_DECLARE_BUF(outbuf, MC_CMD_GET_FUNCTION_INFO_OUT_LEN);
	struct efx_ef10_nic_data *nic_data = efx->nic_data;
	size_t outlen;
	int rc;

	rc = efx_mcdi_rpc(efx, MC_CMD_GET_FUNCTION_INFO, NULL, 0, outbuf,
			  sizeof(outbuf), &outlen);
	if (rc)
		return rc;
	if (outlen < sizeof(outbuf))
		return -EIO;

	nic_data->pf_index = MCDI_DWORD(outbuf, GET_FUNCTION_INFO_OUT_PF);
	return 0;
}

#ifdef CONFIG_SFC_SRIOV
static int efx_ef10_get_vf_index(struct efx_nic *efx)
{
	MCDI_DECLARE_BUF(outbuf, MC_CMD_GET_FUNCTION_INFO_OUT_LEN);
	struct efx_ef10_nic_data *nic_data = efx->nic_data;
	size_t outlen;
	int rc;

	rc = efx_mcdi_rpc(efx, MC_CMD_GET_FUNCTION_INFO, NULL, 0, outbuf,
			  sizeof(outbuf), &outlen);
	if (rc)
		return rc;
	if (outlen < sizeof(outbuf))
		return -EIO;

	nic_data->vf_index = MCDI_DWORD(outbuf, GET_FUNCTION_INFO_OUT_VF);
	return 0;
}
#endif

static int efx_ef10_init_datapath_caps(struct efx_nic *efx)
{
	MCDI_DECLARE_BUF(outbuf, MC_CMD_GET_CAPABILITIES_V2_OUT_LEN);
	struct efx_ef10_nic_data *nic_data = efx->nic_data;
	size_t outlen;
	int rc;

	BUILD_BUG_ON(MC_CMD_GET_CAPABILITIES_IN_LEN != 0);

	rc = efx_mcdi_rpc(efx, MC_CMD_GET_CAPABILITIES, NULL, 0,
			  outbuf, sizeof(outbuf), &outlen);
	if (rc)
		return rc;
	if (outlen < MC_CMD_GET_CAPABILITIES_OUT_LEN) {
		netif_err(efx, drv, efx->net_dev,
			  "unable to read datapath firmware capabilities\n");
		return -EIO;
	}

	nic_data->datapath_caps =
		MCDI_DWORD(outbuf, GET_CAPABILITIES_OUT_FLAGS1);

	if (outlen >= MC_CMD_GET_CAPABILITIES_V2_OUT_LEN) {
		nic_data->datapath_caps2 = MCDI_DWORD(outbuf,
				GET_CAPABILITIES_V2_OUT_FLAGS2);
		nic_data->piobuf_size = MCDI_WORD(outbuf,
				GET_CAPABILITIES_V2_OUT_SIZE_PIO_BUFF);
	} else {
		nic_data->datapath_caps2 = 0;
		nic_data->piobuf_size = ER_DZ_TX_PIOBUF_SIZE;
	}

	/* record the DPCPU firmware IDs to determine VEB vswitching support.
	 */
	nic_data->rx_dpcpu_fw_id =
		MCDI_WORD(outbuf, GET_CAPABILITIES_OUT_RX_DPCPU_FW_ID);
	nic_data->tx_dpcpu_fw_id =
		MCDI_WORD(outbuf, GET_CAPABILITIES_OUT_TX_DPCPU_FW_ID);

	if (!(nic_data->datapath_caps &
	      (1 << MC_CMD_GET_CAPABILITIES_OUT_RX_PREFIX_LEN_14_LBN))) {
		netif_err(efx, probe, efx->net_dev,
			  "current firmware does not support an RX prefix\n");
		return -ENODEV;
	}

	return 0;
}

static int efx_ef10_get_sysclk_freq(struct efx_nic *efx)
{
	MCDI_DECLARE_BUF(outbuf, MC_CMD_GET_CLOCK_OUT_LEN);
	int rc;

	rc = efx_mcdi_rpc(efx, MC_CMD_GET_CLOCK, NULL, 0,
			  outbuf, sizeof(outbuf), NULL);
	if (rc)
		return rc;
	rc = MCDI_DWORD(outbuf, GET_CLOCK_OUT_SYS_FREQ);
	return rc > 0 ? rc : -ERANGE;
}

static int efx_ef10_get_timer_workarounds(struct efx_nic *efx)
{
	struct efx_ef10_nic_data *nic_data = efx->nic_data;
	unsigned int implemented;
	unsigned int enabled;
	int rc;

	nic_data->workaround_35388 = false;
	nic_data->workaround_61265 = false;

	rc = efx_mcdi_get_workarounds(efx, &implemented, &enabled);

	if (rc == -ENOSYS) {
		/* Firmware without GET_WORKAROUNDS - not a problem. */
		rc = 0;
	} else if (rc == 0) {
		/* Bug61265 workaround is always enabled if implemented. */
		if (enabled & MC_CMD_GET_WORKAROUNDS_OUT_BUG61265)
			nic_data->workaround_61265 = true;

		if (enabled & MC_CMD_GET_WORKAROUNDS_OUT_BUG35388) {
			nic_data->workaround_35388 = true;
		} else if (implemented & MC_CMD_GET_WORKAROUNDS_OUT_BUG35388) {
			/* Workaround is implemented but not enabled.
			 * Try to enable it.
			 */
			rc = efx_mcdi_set_workaround(efx,
						     MC_CMD_WORKAROUND_BUG35388,
						     true, NULL);
			if (rc == 0)
				nic_data->workaround_35388 = true;
			/* If we failed to set the workaround just carry on. */
			rc = 0;
		}
	}

	netif_dbg(efx, probe, efx->net_dev,
		  "workaround for bug 35388 is %sabled\n",
		  nic_data->workaround_35388 ? "en" : "dis");
	netif_dbg(efx, probe, efx->net_dev,
		  "workaround for bug 61265 is %sabled\n",
		  nic_data->workaround_61265 ? "en" : "dis");

	return rc;
}

static void efx_ef10_process_timer_config(struct efx_nic *efx,
					  const efx_dword_t *data)
{
	unsigned int max_count;

	if (EFX_EF10_WORKAROUND_61265(efx)) {
		efx->timer_quantum_ns = MCDI_DWORD(data,
			GET_EVQ_TMR_PROPERTIES_OUT_MCDI_TMR_STEP_NS);
		efx->timer_max_ns = MCDI_DWORD(data,
			GET_EVQ_TMR_PROPERTIES_OUT_MCDI_TMR_MAX_NS);
	} else if (EFX_EF10_WORKAROUND_35388(efx)) {
		efx->timer_quantum_ns = MCDI_DWORD(data,
			GET_EVQ_TMR_PROPERTIES_OUT_BUG35388_TMR_NS_PER_COUNT);
		max_count = MCDI_DWORD(data,
			GET_EVQ_TMR_PROPERTIES_OUT_BUG35388_TMR_MAX_COUNT);
		efx->timer_max_ns = max_count * efx->timer_quantum_ns;
	} else {
		efx->timer_quantum_ns = MCDI_DWORD(data,
			GET_EVQ_TMR_PROPERTIES_OUT_TMR_REG_NS_PER_COUNT);
		max_count = MCDI_DWORD(data,
			GET_EVQ_TMR_PROPERTIES_OUT_TMR_REG_MAX_COUNT);
		efx->timer_max_ns = max_count * efx->timer_quantum_ns;
	}

	netif_dbg(efx, probe, efx->net_dev,
		  "got timer properties from MC: quantum %u ns; max %u ns\n",
		  efx->timer_quantum_ns, efx->timer_max_ns);
}

static int efx_ef10_get_timer_config(struct efx_nic *efx)
{
	MCDI_DECLARE_BUF(outbuf, MC_CMD_GET_EVQ_TMR_PROPERTIES_OUT_LEN);
	int rc;

	rc = efx_ef10_get_timer_workarounds(efx);
	if (rc)
		return rc;

	rc = efx_mcdi_rpc_quiet(efx, MC_CMD_GET_EVQ_TMR_PROPERTIES, NULL, 0,
				outbuf, sizeof(outbuf), NULL);

	if (rc == 0) {
		efx_ef10_process_timer_config(efx, outbuf);
	} else if (rc == -ENOSYS || rc == -EPERM) {
		/* Not available - fall back to Huntington defaults. */
		unsigned int quantum;

		rc = efx_ef10_get_sysclk_freq(efx);
		if (rc < 0)
			return rc;

		quantum = 1536000 / rc; /* 1536 cycles */
		efx->timer_quantum_ns = quantum;
		efx->timer_max_ns = efx->type->timer_period_max * quantum;
		rc = 0;
	} else {
		efx_mcdi_display_error(efx, MC_CMD_GET_EVQ_TMR_PROPERTIES,
				       MC_CMD_GET_EVQ_TMR_PROPERTIES_OUT_LEN,
				       NULL, 0, rc);
	}

	return rc;
}

static int efx_ef10_get_mac_address_pf(struct efx_nic *efx, u8 *mac_address)
{
	MCDI_DECLARE_BUF(outbuf, MC_CMD_GET_MAC_ADDRESSES_OUT_LEN);
	size_t outlen;
	int rc;

	BUILD_BUG_ON(MC_CMD_GET_MAC_ADDRESSES_IN_LEN != 0);

	rc = efx_mcdi_rpc(efx, MC_CMD_GET_MAC_ADDRESSES, NULL, 0,
			  outbuf, sizeof(outbuf), &outlen);
	if (rc)
		return rc;
	if (outlen < MC_CMD_GET_MAC_ADDRESSES_OUT_LEN)
		return -EIO;

	ether_addr_copy(mac_address,
			MCDI_PTR(outbuf, GET_MAC_ADDRESSES_OUT_MAC_ADDR_BASE));
	return 0;
}

static int efx_ef10_get_mac_address_vf(struct efx_nic *efx, u8 *mac_address)
{
	MCDI_DECLARE_BUF(inbuf, MC_CMD_VPORT_GET_MAC_ADDRESSES_IN_LEN);
	MCDI_DECLARE_BUF(outbuf, MC_CMD_VPORT_GET_MAC_ADDRESSES_OUT_LENMAX);
	size_t outlen;
	int num_addrs, rc;

	MCDI_SET_DWORD(inbuf, VPORT_GET_MAC_ADDRESSES_IN_VPORT_ID,
		       EVB_PORT_ID_ASSIGNED);
	rc = efx_mcdi_rpc(efx, MC_CMD_VPORT_GET_MAC_ADDRESSES, inbuf,
			  sizeof(inbuf), outbuf, sizeof(outbuf), &outlen);

	if (rc)
		return rc;
	if (outlen < MC_CMD_VPORT_GET_MAC_ADDRESSES_OUT_LENMIN)
		return -EIO;

	num_addrs = MCDI_DWORD(outbuf,
			       VPORT_GET_MAC_ADDRESSES_OUT_MACADDR_COUNT);

	WARN_ON(num_addrs != 1);

	ether_addr_copy(mac_address,
			MCDI_PTR(outbuf, VPORT_GET_MAC_ADDRESSES_OUT_MACADDR));

	return 0;
}

static ssize_t efx_ef10_show_link_control_flag(struct device *dev,
					       struct device_attribute *attr,
					       char *buf)
{
	struct efx_nic *efx = pci_get_drvdata(to_pci_dev(dev));

	return sprintf(buf, "%d\n",
		       ((efx->mcdi->fn_flags) &
			(1 << MC_CMD_DRV_ATTACH_EXT_OUT_FLAG_LINKCTRL))
		       ? 1 : 0);
}

static ssize_t efx_ef10_show_primary_flag(struct device *dev,
					  struct device_attribute *attr,
					  char *buf)
{
	struct efx_nic *efx = pci_get_drvdata(to_pci_dev(dev));

	return sprintf(buf, "%d\n",
		       ((efx->mcdi->fn_flags) &
			(1 << MC_CMD_DRV_ATTACH_EXT_OUT_FLAG_PRIMARY))
		       ? 1 : 0);
}

static struct efx_ef10_vlan *efx_ef10_find_vlan(struct efx_nic *efx, u16 vid)
{
	struct efx_ef10_nic_data *nic_data = efx->nic_data;
	struct efx_ef10_vlan *vlan;

	WARN_ON(!mutex_is_locked(&nic_data->vlan_lock));

	list_for_each_entry(vlan, &nic_data->vlan_list, list) {
		if (vlan->vid == vid)
			return vlan;
	}

	return NULL;
}

static int efx_ef10_add_vlan(struct efx_nic *efx, u16 vid)
{
	struct efx_ef10_nic_data *nic_data = efx->nic_data;
	struct efx_ef10_vlan *vlan;
	int rc;

	mutex_lock(&nic_data->vlan_lock);

	vlan = efx_ef10_find_vlan(efx, vid);
	if (vlan) {
		/* We add VID 0 on init. 8021q adds it on module init
		 * for all interfaces with VLAN filtring feature.
		 */
		if (vid == 0)
			goto done_unlock;
		netif_warn(efx, drv, efx->net_dev,
			   "VLAN %u already added\n", vid);
		rc = -EALREADY;
		goto fail_exist;
	}

	rc = -ENOMEM;
	vlan = kzalloc(sizeof(*vlan), GFP_KERNEL);
	if (!vlan)
		goto fail_alloc;

	vlan->vid = vid;

	list_add_tail(&vlan->list, &nic_data->vlan_list);

	if (efx->filter_state) {
		mutex_lock(&efx->mac_lock);
		down_write(&efx->filter_sem);
		rc = efx_ef10_filter_add_vlan(efx, vlan->vid);
		up_write(&efx->filter_sem);
		mutex_unlock(&efx->mac_lock);
		if (rc)
			goto fail_filter_add_vlan;
	}

done_unlock:
	mutex_unlock(&nic_data->vlan_lock);
	return 0;

fail_filter_add_vlan:
	list_del(&vlan->list);
	kfree(vlan);
fail_alloc:
fail_exist:
	mutex_unlock(&nic_data->vlan_lock);
	return rc;
}

static void efx_ef10_del_vlan_internal(struct efx_nic *efx,
				       struct efx_ef10_vlan *vlan)
{
	struct efx_ef10_nic_data *nic_data = efx->nic_data;

	WARN_ON(!mutex_is_locked(&nic_data->vlan_lock));

	if (efx->filter_state) {
		down_write(&efx->filter_sem);
		efx_ef10_filter_del_vlan(efx, vlan->vid);
		up_write(&efx->filter_sem);
	}

	list_del(&vlan->list);
	kfree(vlan);
}

static int efx_ef10_del_vlan(struct efx_nic *efx, u16 vid)
{
	struct efx_ef10_nic_data *nic_data = efx->nic_data;
	struct efx_ef10_vlan *vlan;
	int rc = 0;

	/* 8021q removes VID 0 on module unload for all interfaces
	 * with VLAN filtering feature. We need to keep it to receive
	 * untagged traffic.
	 */
	if (vid == 0)
		return 0;

	mutex_lock(&nic_data->vlan_lock);

	vlan = efx_ef10_find_vlan(efx, vid);
	if (!vlan) {
		netif_err(efx, drv, efx->net_dev,
			  "VLAN %u to be deleted not found\n", vid);
		rc = -ENOENT;
	} else {
		efx_ef10_del_vlan_internal(efx, vlan);
	}

	mutex_unlock(&nic_data->vlan_lock);

	return rc;
}

static void efx_ef10_cleanup_vlans(struct efx_nic *efx)
{
	struct efx_ef10_nic_data *nic_data = efx->nic_data;
	struct efx_ef10_vlan *vlan, *next_vlan;

	mutex_lock(&nic_data->vlan_lock);
	list_for_each_entry_safe(vlan, next_vlan, &nic_data->vlan_list, list)
		efx_ef10_del_vlan_internal(efx, vlan);
	mutex_unlock(&nic_data->vlan_lock);
}

static DEVICE_ATTR(link_control_flag, 0444, efx_ef10_show_link_control_flag,
		   NULL);
static DEVICE_ATTR(primary_flag, 0444, efx_ef10_show_primary_flag, NULL);

static int efx_ef10_probe(struct efx_nic *efx)
{
	struct efx_ef10_nic_data *nic_data;
	int i, rc;

	/* We can have one VI for each 8K region.  However, until we
	 * use TX option descriptors we need two TX queues per channel.
	 */
	efx->max_channels = min_t(unsigned int,
				  EFX_MAX_CHANNELS,
				  efx_ef10_mem_map_size(efx) /
				  (EFX_VI_PAGE_SIZE * EFX_TXQ_TYPES));
	efx->max_tx_channels = efx->max_channels;
	if (WARN_ON(efx->max_channels == 0))
		return -EIO;

	nic_data = kzalloc(sizeof(*nic_data), GFP_KERNEL);
	if (!nic_data)
		return -ENOMEM;
	efx->nic_data = nic_data;

	/* we assume later that we can copy from this buffer in dwords */
	BUILD_BUG_ON(MCDI_CTL_SDU_LEN_MAX_V2 % 4);

	rc = efx_nic_alloc_buffer(efx, &nic_data->mcdi_buf,
				  8 + MCDI_CTL_SDU_LEN_MAX_V2, GFP_KERNEL);
	if (rc)
		goto fail1;

	/* Get the MC's warm boot count.  In case it's rebooting right
	 * now, be prepared to retry.
	 */
	i = 0;
	for (;;) {
		rc = efx_ef10_get_warm_boot_count(efx);
		if (rc >= 0)
			break;
		if (++i == 5)
			goto fail2;
		ssleep(1);
	}
	nic_data->warm_boot_count = rc;

	nic_data->rx_rss_context = EFX_EF10_RSS_CONTEXT_INVALID;

	nic_data->vport_id = EVB_PORT_ID_ASSIGNED;

	/* In case we're recovering from a crash (kexec), we want to
	 * cancel any outstanding request by the previous user of this
	 * function.  We send a special message using the least
	 * significant bits of the 'high' (doorbell) register.
	 */
	_efx_writed(efx, cpu_to_le32(1), ER_DZ_MC_DB_HWRD);

	rc = efx_mcdi_init(efx);
	if (rc)
		goto fail2;

	mutex_init(&nic_data->udp_tunnels_lock);

	/* Reset (most) configuration for this function */
	rc = efx_mcdi_reset(efx, RESET_TYPE_ALL);
	if (rc)
		goto fail3;

	/* Enable event logging */
	rc = efx_mcdi_log_ctrl(efx, true, false, 0);
	if (rc)
		goto fail3;

	rc = device_create_file(&efx->pci_dev->dev,
				&dev_attr_link_control_flag);
	if (rc)
		goto fail3;

	rc = device_create_file(&efx->pci_dev->dev, &dev_attr_primary_flag);
	if (rc)
		goto fail4;

	rc = efx_ef10_get_pf_index(efx);
	if (rc)
		goto fail5;

	rc = efx_ef10_init_datapath_caps(efx);
	if (rc < 0)
		goto fail5;

	efx->rx_packet_len_offset =
		ES_DZ_RX_PREFIX_PKTLEN_OFST - ES_DZ_RX_PREFIX_SIZE;

	rc = efx_mcdi_port_get_number(efx);
	if (rc < 0)
		goto fail5;
	efx->port_num = rc;

	rc = efx->type->get_mac_address(efx, efx->net_dev->perm_addr);
	if (rc)
		goto fail5;

	rc = efx_ef10_get_timer_config(efx);
	if (rc < 0)
		goto fail5;

	rc = efx_mcdi_mon_probe(efx);
	if (rc && rc != -EPERM)
		goto fail5;

	efx_ptp_probe(efx, NULL);

#ifdef CONFIG_SFC_SRIOV
	if ((efx->pci_dev->physfn) && (!efx->pci_dev->is_physfn)) {
		struct pci_dev *pci_dev_pf = efx->pci_dev->physfn;
		struct efx_nic *efx_pf = pci_get_drvdata(pci_dev_pf);

		efx_pf->type->get_mac_address(efx_pf, nic_data->port_id);
	} else
#endif
		ether_addr_copy(nic_data->port_id, efx->net_dev->perm_addr);

	INIT_LIST_HEAD(&nic_data->vlan_list);
	mutex_init(&nic_data->vlan_lock);

	/* Add unspecified VID to support VLAN filtering being disabled */
	rc = efx_ef10_add_vlan(efx, EFX_FILTER_VID_UNSPEC);
	if (rc)
		goto fail_add_vid_unspec;

	/* If VLAN filtering is enabled, we need VID 0 to get untagged
	 * traffic.  It is added automatically if 8021q module is loaded,
	 * but we can't rely on it since module may be not loaded.
	 */
	rc = efx_ef10_add_vlan(efx, 0);
	if (rc)
		goto fail_add_vid_0;

	return 0;

fail_add_vid_0:
	efx_ef10_cleanup_vlans(efx);
fail_add_vid_unspec:
	mutex_destroy(&nic_data->vlan_lock);
	efx_ptp_remove(efx);
	efx_mcdi_mon_remove(efx);
fail5:
	device_remove_file(&efx->pci_dev->dev, &dev_attr_primary_flag);
fail4:
	device_remove_file(&efx->pci_dev->dev, &dev_attr_link_control_flag);
fail3:
	efx_mcdi_detach(efx);

	mutex_lock(&nic_data->udp_tunnels_lock);
	memset(nic_data->udp_tunnels, 0, sizeof(nic_data->udp_tunnels));
	(void)efx_ef10_set_udp_tnl_ports(efx, true);
	mutex_unlock(&nic_data->udp_tunnels_lock);
	mutex_destroy(&nic_data->udp_tunnels_lock);

	efx_mcdi_fini(efx);
fail2:
	efx_nic_free_buffer(efx, &nic_data->mcdi_buf);
fail1:
	kfree(nic_data);
	efx->nic_data = NULL;
	return rc;
}

static int efx_ef10_free_vis(struct efx_nic *efx)
{
	MCDI_DECLARE_BUF_ERR(outbuf);
	size_t outlen;
	int rc = efx_mcdi_rpc_quiet(efx, MC_CMD_FREE_VIS, NULL, 0,
				    outbuf, sizeof(outbuf), &outlen);

	/* -EALREADY means nothing to free, so ignore */
	if (rc == -EALREADY)
		rc = 0;
	if (rc)
		efx_mcdi_display_error(efx, MC_CMD_FREE_VIS, 0, outbuf, outlen,
				       rc);
	return rc;
}

#ifdef EFX_USE_PIO

static void efx_ef10_free_piobufs(struct efx_nic *efx)
{
	struct efx_ef10_nic_data *nic_data = efx->nic_data;
	MCDI_DECLARE_BUF(inbuf, MC_CMD_FREE_PIOBUF_IN_LEN);
	unsigned int i;
	int rc;

	BUILD_BUG_ON(MC_CMD_FREE_PIOBUF_OUT_LEN != 0);

	for (i = 0; i < nic_data->n_piobufs; i++) {
		MCDI_SET_DWORD(inbuf, FREE_PIOBUF_IN_PIOBUF_HANDLE,
			       nic_data->piobuf_handle[i]);
		rc = efx_mcdi_rpc(efx, MC_CMD_FREE_PIOBUF, inbuf, sizeof(inbuf),
				  NULL, 0, NULL);
		WARN_ON(rc);
	}

	nic_data->n_piobufs = 0;
}

static int efx_ef10_alloc_piobufs(struct efx_nic *efx, unsigned int n)
{
	struct efx_ef10_nic_data *nic_data = efx->nic_data;
	MCDI_DECLARE_BUF(outbuf, MC_CMD_ALLOC_PIOBUF_OUT_LEN);
	unsigned int i;
	size_t outlen;
	int rc = 0;

	BUILD_BUG_ON(MC_CMD_ALLOC_PIOBUF_IN_LEN != 0);

	for (i = 0; i < n; i++) {
		rc = efx_mcdi_rpc_quiet(efx, MC_CMD_ALLOC_PIOBUF, NULL, 0,
					outbuf, sizeof(outbuf), &outlen);
		if (rc) {
			/* Don't display the MC error if we didn't have space
			 * for a VF.
			 */
			if (!(efx_ef10_is_vf(efx) && rc == -ENOSPC))
				efx_mcdi_display_error(efx, MC_CMD_ALLOC_PIOBUF,
						       0, outbuf, outlen, rc);
			break;
		}
		if (outlen < MC_CMD_ALLOC_PIOBUF_OUT_LEN) {
			rc = -EIO;
			break;
		}
		nic_data->piobuf_handle[i] =
			MCDI_DWORD(outbuf, ALLOC_PIOBUF_OUT_PIOBUF_HANDLE);
		netif_dbg(efx, probe, efx->net_dev,
			  "allocated PIO buffer %u handle %x\n", i,
			  nic_data->piobuf_handle[i]);
	}

	nic_data->n_piobufs = i;
	if (rc)
		efx_ef10_free_piobufs(efx);
	return rc;
}

static int efx_ef10_link_piobufs(struct efx_nic *efx)
{
	struct efx_ef10_nic_data *nic_data = efx->nic_data;
	MCDI_DECLARE_BUF(inbuf, MC_CMD_LINK_PIOBUF_IN_LEN);
	struct efx_channel *channel;
	struct efx_tx_queue *tx_queue;
	unsigned int offset, index;
	int rc;

	BUILD_BUG_ON(MC_CMD_LINK_PIOBUF_OUT_LEN != 0);
	BUILD_BUG_ON(MC_CMD_UNLINK_PIOBUF_OUT_LEN != 0);

	/* Link a buffer to each VI in the write-combining mapping */
	for (index = 0; index < nic_data->n_piobufs; ++index) {
		MCDI_SET_DWORD(inbuf, LINK_PIOBUF_IN_PIOBUF_HANDLE,
			       nic_data->piobuf_handle[index]);
		MCDI_SET_DWORD(inbuf, LINK_PIOBUF_IN_TXQ_INSTANCE,
			       nic_data->pio_write_vi_base + index);
		rc = efx_mcdi_rpc(efx, MC_CMD_LINK_PIOBUF,
				  inbuf, MC_CMD_LINK_PIOBUF_IN_LEN,
				  NULL, 0, NULL);
		if (rc) {
			netif_err(efx, drv, efx->net_dev,
				  "failed to link VI %u to PIO buffer %u (%d)\n",
				  nic_data->pio_write_vi_base + index, index,
				  rc);
			goto fail;
		}
		netif_dbg(efx, probe, efx->net_dev,
			  "linked VI %u to PIO buffer %u\n",
			  nic_data->pio_write_vi_base + index, index);
	}

	/* Link a buffer to each TX queue */
	efx_for_each_channel(channel, efx) {
		efx_for_each_channel_tx_queue(tx_queue, channel) {
			/* We assign the PIO buffers to queues in
			 * reverse order to allow for the following
			 * special case.
			 */
			offset = ((efx->tx_channel_offset + efx->n_tx_channels -
				   tx_queue->channel->channel - 1) *
				  efx_piobuf_size);
			index = offset / nic_data->piobuf_size;
			offset = offset % nic_data->piobuf_size;

			/* When the host page size is 4K, the first
			 * host page in the WC mapping may be within
			 * the same VI page as the last TX queue.  We
			 * can only link one buffer to each VI.
			 */
			if (tx_queue->queue == nic_data->pio_write_vi_base) {
				BUG_ON(index != 0);
				rc = 0;
			} else {
				MCDI_SET_DWORD(inbuf,
					       LINK_PIOBUF_IN_PIOBUF_HANDLE,
					       nic_data->piobuf_handle[index]);
				MCDI_SET_DWORD(inbuf,
					       LINK_PIOBUF_IN_TXQ_INSTANCE,
					       tx_queue->queue);
				rc = efx_mcdi_rpc(efx, MC_CMD_LINK_PIOBUF,
						  inbuf, MC_CMD_LINK_PIOBUF_IN_LEN,
						  NULL, 0, NULL);
			}

			if (rc) {
				/* This is non-fatal; the TX path just
				 * won't use PIO for this queue
				 */
				netif_err(efx, drv, efx->net_dev,
					  "failed to link VI %u to PIO buffer %u (%d)\n",
					  tx_queue->queue, index, rc);
				tx_queue->piobuf = NULL;
			} else {
				tx_queue->piobuf =
					nic_data->pio_write_base +
					index * EFX_VI_PAGE_SIZE + offset;
				tx_queue->piobuf_offset = offset;
				netif_dbg(efx, probe, efx->net_dev,
					  "linked VI %u to PIO buffer %u offset %x addr %p\n",
					  tx_queue->queue, index,
					  tx_queue->piobuf_offset,
					  tx_queue->piobuf);
			}
		}
	}

	return 0;

fail:
	/* inbuf was defined for MC_CMD_LINK_PIOBUF.  We can use the same
	 * buffer for MC_CMD_UNLINK_PIOBUF because it's shorter.
	 */
	BUILD_BUG_ON(MC_CMD_LINK_PIOBUF_IN_LEN < MC_CMD_UNLINK_PIOBUF_IN_LEN);
	while (index--) {
		MCDI_SET_DWORD(inbuf, UNLINK_PIOBUF_IN_TXQ_INSTANCE,
			       nic_data->pio_write_vi_base + index);
		efx_mcdi_rpc(efx, MC_CMD_UNLINK_PIOBUF,
			     inbuf, MC_CMD_UNLINK_PIOBUF_IN_LEN,
			     NULL, 0, NULL);
	}
	return rc;
}

static void efx_ef10_forget_old_piobufs(struct efx_nic *efx)
{
	struct efx_channel *channel;
	struct efx_tx_queue *tx_queue;

	/* All our existing PIO buffers went away */
	efx_for_each_channel(channel, efx)
		efx_for_each_channel_tx_queue(tx_queue, channel)
			tx_queue->piobuf = NULL;
}

#else /* !EFX_USE_PIO */

static int efx_ef10_alloc_piobufs(struct efx_nic *efx, unsigned int n)
{
	return n == 0 ? 0 : -ENOBUFS;
}

static int efx_ef10_link_piobufs(struct efx_nic *efx)
{
	return 0;
}

static void efx_ef10_free_piobufs(struct efx_nic *efx)
{
}

static void efx_ef10_forget_old_piobufs(struct efx_nic *efx)
{
}

#endif /* EFX_USE_PIO */

static void efx_ef10_remove(struct efx_nic *efx)
{
	struct efx_ef10_nic_data *nic_data = efx->nic_data;
	int rc;

#ifdef CONFIG_SFC_SRIOV
	struct efx_ef10_nic_data *nic_data_pf;
	struct pci_dev *pci_dev_pf;
	struct efx_nic *efx_pf;
	struct ef10_vf *vf;

	if (efx->pci_dev->is_virtfn) {
		pci_dev_pf = efx->pci_dev->physfn;
		if (pci_dev_pf) {
			efx_pf = pci_get_drvdata(pci_dev_pf);
			nic_data_pf = efx_pf->nic_data;
			vf = nic_data_pf->vf + nic_data->vf_index;
			vf->efx = NULL;
		} else
			netif_info(efx, drv, efx->net_dev,
				   "Could not get the PF id from VF\n");
	}
#endif

	efx_ef10_cleanup_vlans(efx);
	mutex_destroy(&nic_data->vlan_lock);

	efx_ptp_remove(efx);

	efx_mcdi_mon_remove(efx);

	efx_ef10_rx_free_indir_table(efx);

	if (nic_data->wc_membase)
		iounmap(nic_data->wc_membase);

	rc = efx_ef10_free_vis(efx);
	WARN_ON(rc != 0);

	if (!nic_data->must_restore_piobufs)
		efx_ef10_free_piobufs(efx);

	device_remove_file(&efx->pci_dev->dev, &dev_attr_primary_flag);
	device_remove_file(&efx->pci_dev->dev, &dev_attr_link_control_flag);

	efx_mcdi_detach(efx);

	memset(nic_data->udp_tunnels, 0, sizeof(nic_data->udp_tunnels));
	mutex_lock(&nic_data->udp_tunnels_lock);
	(void)efx_ef10_set_udp_tnl_ports(efx, true);
	mutex_unlock(&nic_data->udp_tunnels_lock);

	mutex_destroy(&nic_data->udp_tunnels_lock);

	efx_mcdi_fini(efx);
	efx_nic_free_buffer(efx, &nic_data->mcdi_buf);
	kfree(nic_data);
}

static int efx_ef10_probe_pf(struct efx_nic *efx)
{
	return efx_ef10_probe(efx);
}

int efx_ef10_vadaptor_query(struct efx_nic *efx, unsigned int port_id,
			    u32 *port_flags, u32 *vadaptor_flags,
			    unsigned int *vlan_tags)
{
	struct efx_ef10_nic_data *nic_data = efx->nic_data;
	MCDI_DECLARE_BUF(inbuf, MC_CMD_VADAPTOR_QUERY_IN_LEN);
	MCDI_DECLARE_BUF(outbuf, MC_CMD_VADAPTOR_QUERY_OUT_LEN);
	size_t outlen;
	int rc;

	if (nic_data->datapath_caps &
	    (1 << MC_CMD_GET_CAPABILITIES_OUT_VADAPTOR_QUERY_LBN)) {
		MCDI_SET_DWORD(inbuf, VADAPTOR_QUERY_IN_UPSTREAM_PORT_ID,
			       port_id);

		rc = efx_mcdi_rpc(efx, MC_CMD_VADAPTOR_QUERY, inbuf, sizeof(inbuf),
				  outbuf, sizeof(outbuf), &outlen);
		if (rc)
			return rc;

		if (outlen < sizeof(outbuf)) {
			rc = -EIO;
			return rc;
		}
	}

	if (port_flags)
		*port_flags = MCDI_DWORD(outbuf, VADAPTOR_QUERY_OUT_PORT_FLAGS);
	if (vadaptor_flags)
		*vadaptor_flags =
			MCDI_DWORD(outbuf, VADAPTOR_QUERY_OUT_VADAPTOR_FLAGS);
	if (vlan_tags)
		*vlan_tags =
			MCDI_DWORD(outbuf,
				   VADAPTOR_QUERY_OUT_NUM_AVAILABLE_VLAN_TAGS);

	return 0;
}

int efx_ef10_vadaptor_alloc(struct efx_nic *efx, unsigned int port_id)
{
	MCDI_DECLARE_BUF(inbuf, MC_CMD_VADAPTOR_ALLOC_IN_LEN);

	MCDI_SET_DWORD(inbuf, VADAPTOR_ALLOC_IN_UPSTREAM_PORT_ID, port_id);
	return efx_mcdi_rpc(efx, MC_CMD_VADAPTOR_ALLOC, inbuf, sizeof(inbuf),
			    NULL, 0, NULL);
}

int efx_ef10_vadaptor_free(struct efx_nic *efx, unsigned int port_id)
{
	MCDI_DECLARE_BUF(inbuf, MC_CMD_VADAPTOR_FREE_IN_LEN);

	MCDI_SET_DWORD(inbuf, VADAPTOR_FREE_IN_UPSTREAM_PORT_ID, port_id);
	return efx_mcdi_rpc(efx, MC_CMD_VADAPTOR_FREE, inbuf, sizeof(inbuf),
			    NULL, 0, NULL);
}

int efx_ef10_vport_add_mac(struct efx_nic *efx,
			   unsigned int port_id, u8 *mac)
{
	MCDI_DECLARE_BUF(inbuf, MC_CMD_VPORT_ADD_MAC_ADDRESS_IN_LEN);

	MCDI_SET_DWORD(inbuf, VPORT_ADD_MAC_ADDRESS_IN_VPORT_ID, port_id);
	ether_addr_copy(MCDI_PTR(inbuf, VPORT_ADD_MAC_ADDRESS_IN_MACADDR), mac);

	return efx_mcdi_rpc(efx, MC_CMD_VPORT_ADD_MAC_ADDRESS, inbuf,
			    sizeof(inbuf), NULL, 0, NULL);
}

int efx_ef10_vport_del_mac(struct efx_nic *efx,
			   unsigned int port_id, u8 *mac)
{
	MCDI_DECLARE_BUF(inbuf, MC_CMD_VPORT_DEL_MAC_ADDRESS_IN_LEN);

	MCDI_SET_DWORD(inbuf, VPORT_DEL_MAC_ADDRESS_IN_VPORT_ID, port_id);
	ether_addr_copy(MCDI_PTR(inbuf, VPORT_DEL_MAC_ADDRESS_IN_MACADDR), mac);

	return efx_mcdi_rpc(efx, MC_CMD_VPORT_DEL_MAC_ADDRESS, inbuf,
			    sizeof(inbuf), NULL, 0, NULL);
}

#ifdef CONFIG_SFC_SRIOV
static int efx_ef10_probe_vf(struct efx_nic *efx)
{
	int rc;
	struct pci_dev *pci_dev_pf;

	/* If the parent PF has no VF data structure, it doesn't know about this
	 * VF so fail probe.  The VF needs to be re-created.  This can happen
	 * if the PF driver is unloaded while the VF is assigned to a guest.
	 */
	pci_dev_pf = efx->pci_dev->physfn;
	if (pci_dev_pf) {
		struct efx_nic *efx_pf = pci_get_drvdata(pci_dev_pf);
		struct efx_ef10_nic_data *nic_data_pf = efx_pf->nic_data;

		if (!nic_data_pf->vf) {
			netif_info(efx, drv, efx->net_dev,
				   "The VF cannot link to its parent PF; "
				   "please destroy and re-create the VF\n");
			return -EBUSY;
		}
	}

	rc = efx_ef10_probe(efx);
	if (rc)
		return rc;

	rc = efx_ef10_get_vf_index(efx);
	if (rc)
		goto fail;

	if (efx->pci_dev->is_virtfn) {
		if (efx->pci_dev->physfn) {
			struct efx_nic *efx_pf =
				pci_get_drvdata(efx->pci_dev->physfn);
			struct efx_ef10_nic_data *nic_data_p = efx_pf->nic_data;
			struct efx_ef10_nic_data *nic_data = efx->nic_data;

			nic_data_p->vf[nic_data->vf_index].efx = efx;
			nic_data_p->vf[nic_data->vf_index].pci_dev =
				efx->pci_dev;
		} else
			netif_info(efx, drv, efx->net_dev,
				   "Could not get the PF id from VF\n");
	}

	return 0;

fail:
	efx_ef10_remove(efx);
	return rc;
}
#else
static int efx_ef10_probe_vf(struct efx_nic *efx __attribute__ ((unused)))
{
	return 0;
}
#endif

static int efx_ef10_alloc_vis(struct efx_nic *efx,
			      unsigned int min_vis, unsigned int max_vis)
{
	MCDI_DECLARE_BUF(inbuf, MC_CMD_ALLOC_VIS_IN_LEN);
	MCDI_DECLARE_BUF(outbuf, MC_CMD_ALLOC_VIS_OUT_LEN);
	struct efx_ef10_nic_data *nic_data = efx->nic_data;
	size_t outlen;
	int rc;

	MCDI_SET_DWORD(inbuf, ALLOC_VIS_IN_MIN_VI_COUNT, min_vis);
	MCDI_SET_DWORD(inbuf, ALLOC_VIS_IN_MAX_VI_COUNT, max_vis);
	rc = efx_mcdi_rpc(efx, MC_CMD_ALLOC_VIS, inbuf, sizeof(inbuf),
			  outbuf, sizeof(outbuf), &outlen);
	if (rc != 0)
		return rc;

	if (outlen < MC_CMD_ALLOC_VIS_OUT_LEN)
		return -EIO;

	netif_dbg(efx, drv, efx->net_dev, "base VI is A0x%03x\n",
		  MCDI_DWORD(outbuf, ALLOC_VIS_OUT_VI_BASE));

	nic_data->vi_base = MCDI_DWORD(outbuf, ALLOC_VIS_OUT_VI_BASE);
	nic_data->n_allocated_vis = MCDI_DWORD(outbuf, ALLOC_VIS_OUT_VI_COUNT);
	return 0;
}

/* Note that the failure path of this function does not free
 * resources, as this will be done by efx_ef10_remove().
 */
static int efx_ef10_dimension_resources(struct efx_nic *efx)
{
	struct efx_ef10_nic_data *nic_data = efx->nic_data;
	unsigned int uc_mem_map_size, wc_mem_map_size;
	unsigned int min_vis = max(EFX_TXQ_TYPES,
				   efx_separate_tx_channels ? 2 : 1);
	unsigned int channel_vis, pio_write_vi_base, max_vis;
	void __iomem *membase;
	int rc;

	channel_vis = max(efx->n_channels, efx->n_tx_channels * EFX_TXQ_TYPES);

#ifdef EFX_USE_PIO
	/* Try to allocate PIO buffers if wanted and if the full
	 * number of PIO buffers would be sufficient to allocate one
	 * copy-buffer per TX channel.  Failure is non-fatal, as there
	 * are only a small number of PIO buffers shared between all
	 * functions of the controller.
	 */
	if (efx_piobuf_size != 0 &&
	    nic_data->piobuf_size / efx_piobuf_size * EF10_TX_PIOBUF_COUNT >=
	    efx->n_tx_channels) {
		unsigned int n_piobufs =
			DIV_ROUND_UP(efx->n_tx_channels,
				     nic_data->piobuf_size / efx_piobuf_size);

		rc = efx_ef10_alloc_piobufs(efx, n_piobufs);
		if (rc == -ENOSPC)
			netif_dbg(efx, probe, efx->net_dev,
				  "out of PIO buffers; cannot allocate more\n");
		else if (rc == -EPERM)
			netif_dbg(efx, probe, efx->net_dev,
				  "not permitted to allocate PIO buffers\n");
		else if (rc)
			netif_err(efx, probe, efx->net_dev,
				  "failed to allocate PIO buffers (%d)\n", rc);
		else
			netif_dbg(efx, probe, efx->net_dev,
				  "allocated %u PIO buffers\n", n_piobufs);
	}
#else
	nic_data->n_piobufs = 0;
#endif

	/* PIO buffers should be mapped with write-combining enabled,
	 * and we want to make single UC and WC mappings rather than
	 * several of each (in fact that's the only option if host
	 * page size is >4K).  So we may allocate some extra VIs just
	 * for writing PIO buffers through.
	 *
	 * The UC mapping contains (channel_vis - 1) complete VIs and the
	 * first half of the next VI.  Then the WC mapping begins with
	 * the second half of this last VI.
	 */
	uc_mem_map_size = PAGE_ALIGN((channel_vis - 1) * EFX_VI_PAGE_SIZE +
				     ER_DZ_TX_PIOBUF);
	if (nic_data->n_piobufs) {
		/* pio_write_vi_base rounds down to give the number of complete
		 * VIs inside the UC mapping.
		 */
		pio_write_vi_base = uc_mem_map_size / EFX_VI_PAGE_SIZE;
		wc_mem_map_size = (PAGE_ALIGN((pio_write_vi_base +
					       nic_data->n_piobufs) *
					      EFX_VI_PAGE_SIZE) -
				   uc_mem_map_size);
		max_vis = pio_write_vi_base + nic_data->n_piobufs;
	} else {
		pio_write_vi_base = 0;
		wc_mem_map_size = 0;
		max_vis = channel_vis;
	}

	/* In case the last attached driver failed to free VIs, do it now */
	rc = efx_ef10_free_vis(efx);
	if (rc != 0)
		return rc;

	rc = efx_ef10_alloc_vis(efx, min_vis, max_vis);
	if (rc != 0)
		return rc;

	if (nic_data->n_allocated_vis < channel_vis) {
		netif_info(efx, drv, efx->net_dev,
			   "Could not allocate enough VIs to satisfy RSS"
			   " requirements. Performance may not be optimal.\n");
		/* We didn't get the VIs to populate our channels.
		 * We could keep what we got but then we'd have more
		 * interrupts than we need.
		 * Instead calculate new max_channels and restart
		 */
		efx->max_channels = nic_data->n_allocated_vis;
		efx->max_tx_channels =
			nic_data->n_allocated_vis / EFX_TXQ_TYPES;

		efx_ef10_free_vis(efx);
		return -EAGAIN;
	}

	/* If we didn't get enough VIs to map all the PIO buffers, free the
	 * PIO buffers
	 */
	if (nic_data->n_piobufs &&
	    nic_data->n_allocated_vis <
	    pio_write_vi_base + nic_data->n_piobufs) {
		netif_dbg(efx, probe, efx->net_dev,
			  "%u VIs are not sufficient to map %u PIO buffers\n",
			  nic_data->n_allocated_vis, nic_data->n_piobufs);
		efx_ef10_free_piobufs(efx);
	}

	/* Shrink the original UC mapping of the memory BAR */
	membase = ioremap_nocache(efx->membase_phys, uc_mem_map_size);
	if (!membase) {
		netif_err(efx, probe, efx->net_dev,
			  "could not shrink memory BAR to %x\n",
			  uc_mem_map_size);
		return -ENOMEM;
	}
	iounmap(efx->membase);
	efx->membase = membase;

	/* Set up the WC mapping if needed */
	if (wc_mem_map_size) {
		nic_data->wc_membase = ioremap_wc(efx->membase_phys +
						  uc_mem_map_size,
						  wc_mem_map_size);
		if (!nic_data->wc_membase) {
			netif_err(efx, probe, efx->net_dev,
				  "could not allocate WC mapping of size %x\n",
				  wc_mem_map_size);
			return -ENOMEM;
		}
		nic_data->pio_write_vi_base = pio_write_vi_base;
		nic_data->pio_write_base =
			nic_data->wc_membase +
			(pio_write_vi_base * EFX_VI_PAGE_SIZE + ER_DZ_TX_PIOBUF -
			 uc_mem_map_size);

		rc = efx_ef10_link_piobufs(efx);
		if (rc)
			efx_ef10_free_piobufs(efx);
	}

	netif_dbg(efx, probe, efx->net_dev,
		  "memory BAR at %pa (virtual %p+%x UC, %p+%x WC)\n",
		  &efx->membase_phys, efx->membase, uc_mem_map_size,
		  nic_data->wc_membase, wc_mem_map_size);

	return 0;
}

static int efx_ef10_init_nic(struct efx_nic *efx)
{
	struct efx_ef10_nic_data *nic_data = efx->nic_data;
	int rc;

	if (nic_data->must_check_datapath_caps) {
		rc = efx_ef10_init_datapath_caps(efx);
		if (rc)
			return rc;
		nic_data->must_check_datapath_caps = false;
	}

	if (nic_data->must_realloc_vis) {
		/* We cannot let the number of VIs change now */
		rc = efx_ef10_alloc_vis(efx, nic_data->n_allocated_vis,
					nic_data->n_allocated_vis);
		if (rc)
			return rc;
		nic_data->must_realloc_vis = false;
	}

	if (nic_data->must_restore_piobufs && nic_data->n_piobufs) {
		rc = efx_ef10_alloc_piobufs(efx, nic_data->n_piobufs);
		if (rc == 0) {
			rc = efx_ef10_link_piobufs(efx);
			if (rc)
				efx_ef10_free_piobufs(efx);
		}

		/* Log an error on failure, but this is non-fatal.
		 * Permission errors are less important - we've presumably
		 * had the PIO buffer licence removed.
		 */
		if (rc == -EPERM)
			netif_dbg(efx, drv, efx->net_dev,
				  "not permitted to restore PIO buffers\n");
		else if (rc)
			netif_err(efx, drv, efx->net_dev,
				  "failed to restore PIO buffers (%d)\n", rc);
		nic_data->must_restore_piobufs = false;
	}

	/* don't fail init if RSS setup doesn't work */
	rc = efx->type->rx_push_rss_config(efx, false, efx->rx_indir_table, NULL);
	efx->rss_active = (rc == 0);

	return 0;
}

static void efx_ef10_reset_mc_allocations(struct efx_nic *efx)
{
	struct efx_ef10_nic_data *nic_data = efx->nic_data;
#ifdef CONFIG_SFC_SRIOV
	unsigned int i;
#endif

	/* All our allocations have been reset */
	nic_data->must_realloc_vis = true;
	nic_data->must_restore_filters = true;
	nic_data->must_restore_piobufs = true;
	efx_ef10_forget_old_piobufs(efx);
	nic_data->rx_rss_context = EFX_EF10_RSS_CONTEXT_INVALID;

	/* Driver-created vswitches and vports must be re-created */
	nic_data->must_probe_vswitching = true;
	nic_data->vport_id = EVB_PORT_ID_ASSIGNED;
#ifdef CONFIG_SFC_SRIOV
	if (nic_data->vf)
		for (i = 0; i < efx->vf_count; i++)
			nic_data->vf[i].vport_id = 0;
#endif
}

static enum reset_type efx_ef10_map_reset_reason(enum reset_type reason)
{
	if (reason == RESET_TYPE_MC_FAILURE)
		return RESET_TYPE_DATAPATH;

	return efx_mcdi_map_reset_reason(reason);
}

static int efx_ef10_map_reset_flags(u32 *flags)
{
	enum {
		EF10_RESET_PORT = ((ETH_RESET_MAC | ETH_RESET_PHY) <<
				   ETH_RESET_SHARED_SHIFT),
		EF10_RESET_MC = ((ETH_RESET_DMA | ETH_RESET_FILTER |
				  ETH_RESET_OFFLOAD | ETH_RESET_MAC |
				  ETH_RESET_PHY | ETH_RESET_MGMT) <<
				 ETH_RESET_SHARED_SHIFT)
	};

	/* We assume for now that our PCI function is permitted to
	 * reset everything.
	 */

	if ((*flags & EF10_RESET_MC) == EF10_RESET_MC) {
		*flags &= ~EF10_RESET_MC;
		return RESET_TYPE_WORLD;
	}

	if ((*flags & EF10_RESET_PORT) == EF10_RESET_PORT) {
		*flags &= ~EF10_RESET_PORT;
		return RESET_TYPE_ALL;
	}

	/* no invisible reset implemented */

	return -EINVAL;
}

static int efx_ef10_reset(struct efx_nic *efx, enum reset_type reset_type)
{
	int rc = efx_mcdi_reset(efx, reset_type);

	/* Unprivileged functions return -EPERM, but need to return success
	 * here so that the datapath is brought back up.
	 */
	if (reset_type == RESET_TYPE_WORLD && rc == -EPERM)
		rc = 0;

	/* If it was a port reset, trigger reallocation of MC resources.
	 * Note that on an MC reset nothing needs to be done now because we'll
	 * detect the MC reset later and handle it then.
	 * For an FLR, we never get an MC reset event, but the MC has reset all
	 * resources assigned to us, so we have to trigger reallocation now.
	 */
	if ((reset_type == RESET_TYPE_ALL ||
	     reset_type == RESET_TYPE_MCDI_TIMEOUT) && !rc)
		efx_ef10_reset_mc_allocations(efx);
	return rc;
}

#define EF10_DMA_STAT(ext_name, mcdi_name)			\
	[EF10_STAT_ ## ext_name] =				\
	{ #ext_name, 64, 8 * MC_CMD_MAC_ ## mcdi_name }
#define EF10_DMA_INVIS_STAT(int_name, mcdi_name)		\
	[EF10_STAT_ ## int_name] =				\
	{ NULL, 64, 8 * MC_CMD_MAC_ ## mcdi_name }
#define EF10_OTHER_STAT(ext_name)				\
	[EF10_STAT_ ## ext_name] = { #ext_name, 0, 0 }
#define GENERIC_SW_STAT(ext_name)				\
	[GENERIC_STAT_ ## ext_name] = { #ext_name, 0, 0 }

static const struct efx_hw_stat_desc efx_ef10_stat_desc[EF10_STAT_COUNT] = {
	EF10_DMA_STAT(port_tx_bytes, TX_BYTES),
	EF10_DMA_STAT(port_tx_packets, TX_PKTS),
	EF10_DMA_STAT(port_tx_pause, TX_PAUSE_PKTS),
	EF10_DMA_STAT(port_tx_control, TX_CONTROL_PKTS),
	EF10_DMA_STAT(port_tx_unicast, TX_UNICAST_PKTS),
	EF10_DMA_STAT(port_tx_multicast, TX_MULTICAST_PKTS),
	EF10_DMA_STAT(port_tx_broadcast, TX_BROADCAST_PKTS),
	EF10_DMA_STAT(port_tx_lt64, TX_LT64_PKTS),
	EF10_DMA_STAT(port_tx_64, TX_64_PKTS),
	EF10_DMA_STAT(port_tx_65_to_127, TX_65_TO_127_PKTS),
	EF10_DMA_STAT(port_tx_128_to_255, TX_128_TO_255_PKTS),
	EF10_DMA_STAT(port_tx_256_to_511, TX_256_TO_511_PKTS),
	EF10_DMA_STAT(port_tx_512_to_1023, TX_512_TO_1023_PKTS),
	EF10_DMA_STAT(port_tx_1024_to_15xx, TX_1024_TO_15XX_PKTS),
	EF10_DMA_STAT(port_tx_15xx_to_jumbo, TX_15XX_TO_JUMBO_PKTS),
	EF10_DMA_STAT(port_rx_bytes, RX_BYTES),
	EF10_DMA_INVIS_STAT(port_rx_bytes_minus_good_bytes, RX_BAD_BYTES),
	EF10_OTHER_STAT(port_rx_good_bytes),
	EF10_OTHER_STAT(port_rx_bad_bytes),
	EF10_DMA_STAT(port_rx_packets, RX_PKTS),
	EF10_DMA_STAT(port_rx_good, RX_GOOD_PKTS),
	EF10_DMA_STAT(port_rx_bad, RX_BAD_FCS_PKTS),
	EF10_DMA_STAT(port_rx_pause, RX_PAUSE_PKTS),
	EF10_DMA_STAT(port_rx_control, RX_CONTROL_PKTS),
	EF10_DMA_STAT(port_rx_unicast, RX_UNICAST_PKTS),
	EF10_DMA_STAT(port_rx_multicast, RX_MULTICAST_PKTS),
	EF10_DMA_STAT(port_rx_broadcast, RX_BROADCAST_PKTS),
	EF10_DMA_STAT(port_rx_lt64, RX_UNDERSIZE_PKTS),
	EF10_DMA_STAT(port_rx_64, RX_64_PKTS),
	EF10_DMA_STAT(port_rx_65_to_127, RX_65_TO_127_PKTS),
	EF10_DMA_STAT(port_rx_128_to_255, RX_128_TO_255_PKTS),
	EF10_DMA_STAT(port_rx_256_to_511, RX_256_TO_511_PKTS),
	EF10_DMA_STAT(port_rx_512_to_1023, RX_512_TO_1023_PKTS),
	EF10_DMA_STAT(port_rx_1024_to_15xx, RX_1024_TO_15XX_PKTS),
	EF10_DMA_STAT(port_rx_15xx_to_jumbo, RX_15XX_TO_JUMBO_PKTS),
	EF10_DMA_STAT(port_rx_gtjumbo, RX_GTJUMBO_PKTS),
	EF10_DMA_STAT(port_rx_bad_gtjumbo, RX_JABBER_PKTS),
	EF10_DMA_STAT(port_rx_overflow, RX_OVERFLOW_PKTS),
	EF10_DMA_STAT(port_rx_align_error, RX_ALIGN_ERROR_PKTS),
	EF10_DMA_STAT(port_rx_length_error, RX_LENGTH_ERROR_PKTS),
	EF10_DMA_STAT(port_rx_nodesc_drops, RX_NODESC_DROPS),
	GENERIC_SW_STAT(rx_nodesc_trunc),
	GENERIC_SW_STAT(rx_noskb_drops),
	EF10_DMA_STAT(port_rx_pm_trunc_bb_overflow, PM_TRUNC_BB_OVERFLOW),
	EF10_DMA_STAT(port_rx_pm_discard_bb_overflow, PM_DISCARD_BB_OVERFLOW),
	EF10_DMA_STAT(port_rx_pm_trunc_vfifo_full, PM_TRUNC_VFIFO_FULL),
	EF10_DMA_STAT(port_rx_pm_discard_vfifo_full, PM_DISCARD_VFIFO_FULL),
	EF10_DMA_STAT(port_rx_pm_trunc_qbb, PM_TRUNC_QBB),
	EF10_DMA_STAT(port_rx_pm_discard_qbb, PM_DISCARD_QBB),
	EF10_DMA_STAT(port_rx_pm_discard_mapping, PM_DISCARD_MAPPING),
	EF10_DMA_STAT(port_rx_dp_q_disabled_packets, RXDP_Q_DISABLED_PKTS),
	EF10_DMA_STAT(port_rx_dp_di_dropped_packets, RXDP_DI_DROPPED_PKTS),
	EF10_DMA_STAT(port_rx_dp_streaming_packets, RXDP_STREAMING_PKTS),
	EF10_DMA_STAT(port_rx_dp_hlb_fetch, RXDP_HLB_FETCH_CONDITIONS),
	EF10_DMA_STAT(port_rx_dp_hlb_wait, RXDP_HLB_WAIT_CONDITIONS),
	EF10_DMA_STAT(rx_unicast, VADAPTER_RX_UNICAST_PACKETS),
	EF10_DMA_STAT(rx_unicast_bytes, VADAPTER_RX_UNICAST_BYTES),
	EF10_DMA_STAT(rx_multicast, VADAPTER_RX_MULTICAST_PACKETS),
	EF10_DMA_STAT(rx_multicast_bytes, VADAPTER_RX_MULTICAST_BYTES),
	EF10_DMA_STAT(rx_broadcast, VADAPTER_RX_BROADCAST_PACKETS),
	EF10_DMA_STAT(rx_broadcast_bytes, VADAPTER_RX_BROADCAST_BYTES),
	EF10_DMA_STAT(rx_bad, VADAPTER_RX_BAD_PACKETS),
	EF10_DMA_STAT(rx_bad_bytes, VADAPTER_RX_BAD_BYTES),
	EF10_DMA_STAT(rx_overflow, VADAPTER_RX_OVERFLOW),
	EF10_DMA_STAT(tx_unicast, VADAPTER_TX_UNICAST_PACKETS),
	EF10_DMA_STAT(tx_unicast_bytes, VADAPTER_TX_UNICAST_BYTES),
	EF10_DMA_STAT(tx_multicast, VADAPTER_TX_MULTICAST_PACKETS),
	EF10_DMA_STAT(tx_multicast_bytes, VADAPTER_TX_MULTICAST_BYTES),
	EF10_DMA_STAT(tx_broadcast, VADAPTER_TX_BROADCAST_PACKETS),
	EF10_DMA_STAT(tx_broadcast_bytes, VADAPTER_TX_BROADCAST_BYTES),
	EF10_DMA_STAT(tx_bad, VADAPTER_TX_BAD_PACKETS),
	EF10_DMA_STAT(tx_bad_bytes, VADAPTER_TX_BAD_BYTES),
	EF10_DMA_STAT(tx_overflow, VADAPTER_TX_OVERFLOW),
};

#define HUNT_COMMON_STAT_MASK ((1ULL << EF10_STAT_port_tx_bytes) |	\
			       (1ULL << EF10_STAT_port_tx_packets) |	\
			       (1ULL << EF10_STAT_port_tx_pause) |	\
			       (1ULL << EF10_STAT_port_tx_unicast) |	\
			       (1ULL << EF10_STAT_port_tx_multicast) |	\
			       (1ULL << EF10_STAT_port_tx_broadcast) |	\
			       (1ULL << EF10_STAT_port_rx_bytes) |	\
			       (1ULL <<                                 \
				EF10_STAT_port_rx_bytes_minus_good_bytes) | \
			       (1ULL << EF10_STAT_port_rx_good_bytes) |	\
			       (1ULL << EF10_STAT_port_rx_bad_bytes) |	\
			       (1ULL << EF10_STAT_port_rx_packets) |	\
			       (1ULL << EF10_STAT_port_rx_good) |	\
			       (1ULL << EF10_STAT_port_rx_bad) |	\
			       (1ULL << EF10_STAT_port_rx_pause) |	\
			       (1ULL << EF10_STAT_port_rx_control) |	\
			       (1ULL << EF10_STAT_port_rx_unicast) |	\
			       (1ULL << EF10_STAT_port_rx_multicast) |	\
			       (1ULL << EF10_STAT_port_rx_broadcast) |	\
			       (1ULL << EF10_STAT_port_rx_lt64) |	\
			       (1ULL << EF10_STAT_port_rx_64) |		\
			       (1ULL << EF10_STAT_port_rx_65_to_127) |	\
			       (1ULL << EF10_STAT_port_rx_128_to_255) |	\
			       (1ULL << EF10_STAT_port_rx_256_to_511) |	\
			       (1ULL << EF10_STAT_port_rx_512_to_1023) |\
			       (1ULL << EF10_STAT_port_rx_1024_to_15xx) |\
			       (1ULL << EF10_STAT_port_rx_15xx_to_jumbo) |\
			       (1ULL << EF10_STAT_port_rx_gtjumbo) |	\
			       (1ULL << EF10_STAT_port_rx_bad_gtjumbo) |\
			       (1ULL << EF10_STAT_port_rx_overflow) |	\
			       (1ULL << EF10_STAT_port_rx_nodesc_drops) |\
			       (1ULL << GENERIC_STAT_rx_nodesc_trunc) |	\
			       (1ULL << GENERIC_STAT_rx_noskb_drops))

/* On 7000 series NICs, these statistics are only provided by the 10G MAC.
 * For a 10G/40G switchable port we do not expose these because they might
 * not include all the packets they should.
 * On 8000 series NICs these statistics are always provided.
 */
#define HUNT_10G_ONLY_STAT_MASK ((1ULL << EF10_STAT_port_tx_control) |	\
				 (1ULL << EF10_STAT_port_tx_lt64) |	\
				 (1ULL << EF10_STAT_port_tx_64) |	\
				 (1ULL << EF10_STAT_port_tx_65_to_127) |\
				 (1ULL << EF10_STAT_port_tx_128_to_255) |\
				 (1ULL << EF10_STAT_port_tx_256_to_511) |\
				 (1ULL << EF10_STAT_port_tx_512_to_1023) |\
				 (1ULL << EF10_STAT_port_tx_1024_to_15xx) |\
				 (1ULL << EF10_STAT_port_tx_15xx_to_jumbo))

/* These statistics are only provided by the 40G MAC.  For a 10G/40G
 * switchable port we do expose these because the errors will otherwise
 * be silent.
 */
#define HUNT_40G_EXTRA_STAT_MASK ((1ULL << EF10_STAT_port_rx_align_error) |\
				  (1ULL << EF10_STAT_port_rx_length_error))

/* These statistics are only provided if the firmware supports the
 * capability PM_AND_RXDP_COUNTERS.
 */
#define HUNT_PM_AND_RXDP_STAT_MASK (					\
	(1ULL << EF10_STAT_port_rx_pm_trunc_bb_overflow) |		\
	(1ULL << EF10_STAT_port_rx_pm_discard_bb_overflow) |		\
	(1ULL << EF10_STAT_port_rx_pm_trunc_vfifo_full) |		\
	(1ULL << EF10_STAT_port_rx_pm_discard_vfifo_full) |		\
	(1ULL << EF10_STAT_port_rx_pm_trunc_qbb) |			\
	(1ULL << EF10_STAT_port_rx_pm_discard_qbb) |			\
	(1ULL << EF10_STAT_port_rx_pm_discard_mapping) |		\
	(1ULL << EF10_STAT_port_rx_dp_q_disabled_packets) |		\
	(1ULL << EF10_STAT_port_rx_dp_di_dropped_packets) |		\
	(1ULL << EF10_STAT_port_rx_dp_streaming_packets) |		\
	(1ULL << EF10_STAT_port_rx_dp_hlb_fetch) |			\
	(1ULL << EF10_STAT_port_rx_dp_hlb_wait))

static u64 efx_ef10_raw_stat_mask(struct efx_nic *efx)
{
	u64 raw_mask = HUNT_COMMON_STAT_MASK;
	u32 port_caps = efx_mcdi_phy_get_caps(efx);
	struct efx_ef10_nic_data *nic_data = efx->nic_data;

	if (!(efx->mcdi->fn_flags &
	      1 << MC_CMD_DRV_ATTACH_EXT_OUT_FLAG_LINKCTRL))
		return 0;

	if (port_caps & (1 << MC_CMD_PHY_CAP_40000FDX_LBN)) {
		raw_mask |= HUNT_40G_EXTRA_STAT_MASK;
		/* 8000 series have everything even at 40G */
		if (nic_data->datapath_caps2 &
		    (1 << MC_CMD_GET_CAPABILITIES_V2_OUT_MAC_STATS_40G_TX_SIZE_BINS_LBN))
			raw_mask |= HUNT_10G_ONLY_STAT_MASK;
	} else {
		raw_mask |= HUNT_10G_ONLY_STAT_MASK;
	}

	if (nic_data->datapath_caps &
	    (1 << MC_CMD_GET_CAPABILITIES_OUT_PM_AND_RXDP_COUNTERS_LBN))
		raw_mask |= HUNT_PM_AND_RXDP_STAT_MASK;

	return raw_mask;
}

static void efx_ef10_get_stat_mask(struct efx_nic *efx, unsigned long *mask)
{
	struct efx_ef10_nic_data *nic_data = efx->nic_data;
	u64 raw_mask[2];

	raw_mask[0] = efx_ef10_raw_stat_mask(efx);

	/* Only show vadaptor stats when EVB capability is present */
	if (nic_data->datapath_caps &
	    (1 << MC_CMD_GET_CAPABILITIES_OUT_EVB_LBN)) {
		raw_mask[0] |= ~((1ULL << EF10_STAT_rx_unicast) - 1);
		raw_mask[1] = (1ULL << (EF10_STAT_COUNT - 63)) - 1;
	} else {
		raw_mask[1] = 0;
	}

#if BITS_PER_LONG == 64
	BUILD_BUG_ON(BITS_TO_LONGS(EF10_STAT_COUNT) != 2);
	mask[0] = raw_mask[0];
	mask[1] = raw_mask[1];
#else
	BUILD_BUG_ON(BITS_TO_LONGS(EF10_STAT_COUNT) != 3);
	mask[0] = raw_mask[0] & 0xffffffff;
	mask[1] = raw_mask[0] >> 32;
	mask[2] = raw_mask[1] & 0xffffffff;
#endif
}

static size_t efx_ef10_describe_stats(struct efx_nic *efx, u8 *names)
{
	DECLARE_BITMAP(mask, EF10_STAT_COUNT);

	efx_ef10_get_stat_mask(efx, mask);
	return efx_nic_describe_stats(efx_ef10_stat_desc, EF10_STAT_COUNT,
				      mask, names);
}

static size_t efx_ef10_update_stats_common(struct efx_nic *efx, u64 *full_stats,
					   struct rtnl_link_stats64 *core_stats)
{
	DECLARE_BITMAP(mask, EF10_STAT_COUNT);
	struct efx_ef10_nic_data *nic_data = efx->nic_data;
	u64 *stats = nic_data->stats;
	size_t stats_count = 0, index;

	efx_ef10_get_stat_mask(efx, mask);

	if (full_stats) {
		for_each_set_bit(index, mask, EF10_STAT_COUNT) {
			if (efx_ef10_stat_desc[index].name) {
				*full_stats++ = stats[index];
				++stats_count;
			}
		}
	}

	if (!core_stats)
		return stats_count;

	if (nic_data->datapath_caps &
			1 << MC_CMD_GET_CAPABILITIES_OUT_EVB_LBN) {
		/* Use vadaptor stats. */
		core_stats->rx_packets = stats[EF10_STAT_rx_unicast] +
					 stats[EF10_STAT_rx_multicast] +
					 stats[EF10_STAT_rx_broadcast];
		core_stats->tx_packets = stats[EF10_STAT_tx_unicast] +
					 stats[EF10_STAT_tx_multicast] +
					 stats[EF10_STAT_tx_broadcast];
		core_stats->rx_bytes = stats[EF10_STAT_rx_unicast_bytes] +
				       stats[EF10_STAT_rx_multicast_bytes] +
				       stats[EF10_STAT_rx_broadcast_bytes];
		core_stats->tx_bytes = stats[EF10_STAT_tx_unicast_bytes] +
				       stats[EF10_STAT_tx_multicast_bytes] +
				       stats[EF10_STAT_tx_broadcast_bytes];
		core_stats->rx_dropped = stats[GENERIC_STAT_rx_nodesc_trunc] +
					 stats[GENERIC_STAT_rx_noskb_drops];
		core_stats->multicast = stats[EF10_STAT_rx_multicast];
		core_stats->rx_crc_errors = stats[EF10_STAT_rx_bad];
		core_stats->rx_fifo_errors = stats[EF10_STAT_rx_overflow];
		core_stats->rx_errors = core_stats->rx_crc_errors;
		core_stats->tx_errors = stats[EF10_STAT_tx_bad];
	} else {
		/* Use port stats. */
		core_stats->rx_packets = stats[EF10_STAT_port_rx_packets];
		core_stats->tx_packets = stats[EF10_STAT_port_tx_packets];
		core_stats->rx_bytes = stats[EF10_STAT_port_rx_bytes];
		core_stats->tx_bytes = stats[EF10_STAT_port_tx_bytes];
		core_stats->rx_dropped = stats[EF10_STAT_port_rx_nodesc_drops] +
					 stats[GENERIC_STAT_rx_nodesc_trunc] +
					 stats[GENERIC_STAT_rx_noskb_drops];
		core_stats->multicast = stats[EF10_STAT_port_rx_multicast];
		core_stats->rx_length_errors =
				stats[EF10_STAT_port_rx_gtjumbo] +
				stats[EF10_STAT_port_rx_length_error];
		core_stats->rx_crc_errors = stats[EF10_STAT_port_rx_bad];
		core_stats->rx_frame_errors =
				stats[EF10_STAT_port_rx_align_error];
		core_stats->rx_fifo_errors = stats[EF10_STAT_port_rx_overflow];
		core_stats->rx_errors = (core_stats->rx_length_errors +
					 core_stats->rx_crc_errors +
					 core_stats->rx_frame_errors);
	}

	return stats_count;
}

static int efx_ef10_try_update_nic_stats_pf(struct efx_nic *efx)
{
	struct efx_ef10_nic_data *nic_data = efx->nic_data;
	DECLARE_BITMAP(mask, EF10_STAT_COUNT);
	__le64 generation_start, generation_end;
	u64 *stats = nic_data->stats;
	__le64 *dma_stats;

	efx_ef10_get_stat_mask(efx, mask);

	dma_stats = efx->stats_buffer.addr;

	generation_end = dma_stats[MC_CMD_MAC_GENERATION_END];
	if (generation_end == EFX_MC_STATS_GENERATION_INVALID)
		return 0;
	rmb();
	efx_nic_update_stats(efx_ef10_stat_desc, EF10_STAT_COUNT, mask,
			     stats, efx->stats_buffer.addr, false);
	rmb();
	generation_start = dma_stats[MC_CMD_MAC_GENERATION_START];
	if (generation_end != generation_start)
		return -EAGAIN;

	/* Update derived statistics */
	efx_nic_fix_nodesc_drop_stat(efx,
				     &stats[EF10_STAT_port_rx_nodesc_drops]);
	stats[EF10_STAT_port_rx_good_bytes] =
		stats[EF10_STAT_port_rx_bytes] -
		stats[EF10_STAT_port_rx_bytes_minus_good_bytes];
	efx_update_diff_stat(&stats[EF10_STAT_port_rx_bad_bytes],
			     stats[EF10_STAT_port_rx_bytes_minus_good_bytes]);
	efx_update_sw_stats(efx, stats);
	return 0;
}


static size_t efx_ef10_update_stats_pf(struct efx_nic *efx, u64 *full_stats,
				       struct rtnl_link_stats64 *core_stats)
{
	int retry;

	/* If we're unlucky enough to read statistics during the DMA, wait
	 * up to 10ms for it to finish (typically takes <500us)
	 */
	for (retry = 0; retry < 100; ++retry) {
		if (efx_ef10_try_update_nic_stats_pf(efx) == 0)
			break;
		udelay(100);
	}

	return efx_ef10_update_stats_common(efx, full_stats, core_stats);
}

static int efx_ef10_try_update_nic_stats_vf(struct efx_nic *efx)
{
	MCDI_DECLARE_BUF(inbuf, MC_CMD_MAC_STATS_IN_LEN);
	struct efx_ef10_nic_data *nic_data = efx->nic_data;
	DECLARE_BITMAP(mask, EF10_STAT_COUNT);
	__le64 generation_start, generation_end;
	u64 *stats = nic_data->stats;
	u32 dma_len = MC_CMD_MAC_NSTATS * sizeof(u64);
	struct efx_buffer stats_buf;
	__le64 *dma_stats;
	int rc;

	spin_unlock_bh(&efx->stats_lock);

	if (in_interrupt()) {
		/* If in atomic context, cannot update stats.  Just update the
		 * software stats and return so the caller can continue.
		 */
		spin_lock_bh(&efx->stats_lock);
		efx_update_sw_stats(efx, stats);
		return 0;
	}

	efx_ef10_get_stat_mask(efx, mask);

	rc = efx_nic_alloc_buffer(efx, &stats_buf, dma_len, GFP_ATOMIC);
	if (rc) {
		spin_lock_bh(&efx->stats_lock);
		return rc;
	}

	dma_stats = stats_buf.addr;
	dma_stats[MC_CMD_MAC_GENERATION_END] = EFX_MC_STATS_GENERATION_INVALID;

	MCDI_SET_QWORD(inbuf, MAC_STATS_IN_DMA_ADDR, stats_buf.dma_addr);
	MCDI_POPULATE_DWORD_1(inbuf, MAC_STATS_IN_CMD,
			      MAC_STATS_IN_DMA, 1);
	MCDI_SET_DWORD(inbuf, MAC_STATS_IN_DMA_LEN, dma_len);
	MCDI_SET_DWORD(inbuf, MAC_STATS_IN_PORT_ID, EVB_PORT_ID_ASSIGNED);

	rc = efx_mcdi_rpc_quiet(efx, MC_CMD_MAC_STATS, inbuf, sizeof(inbuf),
				NULL, 0, NULL);
	spin_lock_bh(&efx->stats_lock);
	if (rc) {
		/* Expect ENOENT if DMA queues have not been set up */
		if (rc != -ENOENT || atomic_read(&efx->active_queues))
			efx_mcdi_display_error(efx, MC_CMD_MAC_STATS,
					       sizeof(inbuf), NULL, 0, rc);
		goto out;
	}

	generation_end = dma_stats[MC_CMD_MAC_GENERATION_END];
	if (generation_end == EFX_MC_STATS_GENERATION_INVALID) {
		WARN_ON_ONCE(1);
		goto out;
	}
	rmb();
	efx_nic_update_stats(efx_ef10_stat_desc, EF10_STAT_COUNT, mask,
			     stats, stats_buf.addr, false);
	rmb();
	generation_start = dma_stats[MC_CMD_MAC_GENERATION_START];
	if (generation_end != generation_start) {
		rc = -EAGAIN;
		goto out;
	}

	efx_update_sw_stats(efx, stats);
out:
	efx_nic_free_buffer(efx, &stats_buf);
	return rc;
}

static size_t efx_ef10_update_stats_vf(struct efx_nic *efx, u64 *full_stats,
				       struct rtnl_link_stats64 *core_stats)
{
	if (efx_ef10_try_update_nic_stats_vf(efx))
		return 0;

	return efx_ef10_update_stats_common(efx, full_stats, core_stats);
}

static void efx_ef10_push_irq_moderation(struct efx_channel *channel)
{
	struct efx_nic *efx = channel->efx;
	unsigned int mode, usecs;
	efx_dword_t timer_cmd;

	if (channel->irq_moderation_us) {
		mode = 3;
		usecs = channel->irq_moderation_us;
	} else {
		mode = 0;
		usecs = 0;
	}

	if (EFX_EF10_WORKAROUND_61265(efx)) {
		MCDI_DECLARE_BUF(inbuf, MC_CMD_SET_EVQ_TMR_IN_LEN);
		unsigned int ns = usecs * 1000;

		MCDI_SET_DWORD(inbuf, SET_EVQ_TMR_IN_INSTANCE,
			       channel->channel);
		MCDI_SET_DWORD(inbuf, SET_EVQ_TMR_IN_TMR_LOAD_REQ_NS, ns);
		MCDI_SET_DWORD(inbuf, SET_EVQ_TMR_IN_TMR_RELOAD_REQ_NS, ns);
		MCDI_SET_DWORD(inbuf, SET_EVQ_TMR_IN_TMR_MODE, mode);

		efx_mcdi_rpc_async(efx, MC_CMD_SET_EVQ_TMR,
				   inbuf, sizeof(inbuf), 0, NULL, 0);
	} else if (EFX_EF10_WORKAROUND_35388(efx)) {
		unsigned int ticks = efx_usecs_to_ticks(efx, usecs);

		EFX_POPULATE_DWORD_3(timer_cmd, ERF_DD_EVQ_IND_TIMER_FLAGS,
				     EFE_DD_EVQ_IND_TIMER_FLAGS,
				     ERF_DD_EVQ_IND_TIMER_MODE, mode,
				     ERF_DD_EVQ_IND_TIMER_VAL, ticks);
		efx_writed_page(efx, &timer_cmd, ER_DD_EVQ_INDIRECT,
				channel->channel);
	} else {
		unsigned int ticks = efx_usecs_to_ticks(efx, usecs);

		EFX_POPULATE_DWORD_2(timer_cmd, ERF_DZ_TC_TIMER_MODE, mode,
				     ERF_DZ_TC_TIMER_VAL, ticks);
		efx_writed_page(efx, &timer_cmd, ER_DZ_EVQ_TMR,
				channel->channel);
	}
}

static void efx_ef10_get_wol_vf(struct efx_nic *efx,
				struct ethtool_wolinfo *wol) {}

static int efx_ef10_set_wol_vf(struct efx_nic *efx, u32 type)
{
	return -EOPNOTSUPP;
}

static void efx_ef10_get_wol(struct efx_nic *efx, struct ethtool_wolinfo *wol)
{
	wol->supported = 0;
	wol->wolopts = 0;
	memset(&wol->sopass, 0, sizeof(wol->sopass));
}

static int efx_ef10_set_wol(struct efx_nic *efx, u32 type)
{
	if (type != 0)
		return -EINVAL;
	return 0;
}

static void efx_ef10_mcdi_request(struct efx_nic *efx,
				  const efx_dword_t *hdr, size_t hdr_len,
				  const efx_dword_t *sdu, size_t sdu_len)
{
	struct efx_ef10_nic_data *nic_data = efx->nic_data;
	u8 *pdu = nic_data->mcdi_buf.addr;

	memcpy(pdu, hdr, hdr_len);
	memcpy(pdu + hdr_len, sdu, sdu_len);
	wmb();

	/* The hardware provides 'low' and 'high' (doorbell) registers
	 * for passing the 64-bit address of an MCDI request to
	 * firmware.  However the dwords are swapped by firmware.  The
	 * least significant bits of the doorbell are then 0 for all
	 * MCDI requests due to alignment.
	 */
	_efx_writed(efx, cpu_to_le32((u64)nic_data->mcdi_buf.dma_addr >> 32),
		    ER_DZ_MC_DB_LWRD);
	_efx_writed(efx, cpu_to_le32((u32)nic_data->mcdi_buf.dma_addr),
		    ER_DZ_MC_DB_HWRD);
}

static bool efx_ef10_mcdi_poll_response(struct efx_nic *efx)
{
	struct efx_ef10_nic_data *nic_data = efx->nic_data;
	const efx_dword_t hdr = *(const efx_dword_t *)nic_data->mcdi_buf.addr;

	rmb();
	return EFX_DWORD_FIELD(hdr, MCDI_HEADER_RESPONSE);
}

static void
efx_ef10_mcdi_read_response(struct efx_nic *efx, efx_dword_t *outbuf,
			    size_t offset, size_t outlen)
{
	struct efx_ef10_nic_data *nic_data = efx->nic_data;
	const u8 *pdu = nic_data->mcdi_buf.addr;

	memcpy(outbuf, pdu + offset, outlen);
}

static void efx_ef10_mcdi_reboot_detected(struct efx_nic *efx)
{
	struct efx_ef10_nic_data *nic_data = efx->nic_data;

	/* All our allocations have been reset */
	efx_ef10_reset_mc_allocations(efx);

	/* The datapath firmware might have been changed */
	nic_data->must_check_datapath_caps = true;

	/* MAC statistics have been cleared on the NIC; clear the local
	 * statistic that we update with efx_update_diff_stat().
	 */
	nic_data->stats[EF10_STAT_port_rx_bad_bytes] = 0;
}

static int efx_ef10_mcdi_poll_reboot(struct efx_nic *efx)
{
	struct efx_ef10_nic_data *nic_data = efx->nic_data;
	int rc;

	rc = efx_ef10_get_warm_boot_count(efx);
	if (rc < 0) {
		/* The firmware is presumably in the process of
		 * rebooting.  However, we are supposed to report each
		 * reboot just once, so we must only do that once we
		 * can read and store the updated warm boot count.
		 */
		return 0;
	}

	if (rc == nic_data->warm_boot_count)
		return 0;

	nic_data->warm_boot_count = rc;
	efx_ef10_mcdi_reboot_detected(efx);

	return -EIO;
}

/* Handle an MSI interrupt
 *
 * Handle an MSI hardware interrupt.  This routine schedules event
 * queue processing.  No interrupt acknowledgement cycle is necessary.
 * Also, we never need to check that the interrupt is for us, since
 * MSI interrupts cannot be shared.
 */
static irqreturn_t efx_ef10_msi_interrupt(int irq, void *dev_id)
{
	struct efx_msi_context *context = dev_id;
	struct efx_nic *efx = context->efx;

	netif_vdbg(efx, intr, efx->net_dev,
		   "IRQ %d on CPU %d\n", irq, raw_smp_processor_id());

	if (likely(ACCESS_ONCE(efx->irq_soft_enabled))) {
		/* Note test interrupts */
		if (context->index == efx->irq_level)
			efx->last_irq_cpu = raw_smp_processor_id();

		/* Schedule processing of the channel */
		efx_schedule_channel_irq(efx->channel[context->index]);
	}

	return IRQ_HANDLED;
}

static irqreturn_t efx_ef10_legacy_interrupt(int irq, void *dev_id)
{
	struct efx_nic *efx = dev_id;
	bool soft_enabled = ACCESS_ONCE(efx->irq_soft_enabled);
	struct efx_channel *channel;
	efx_dword_t reg;
	u32 queues;

	/* Read the ISR which also ACKs the interrupts */
	efx_readd(efx, &reg, ER_DZ_BIU_INT_ISR);
	queues = EFX_DWORD_FIELD(reg, ERF_DZ_ISR_REG);

	if (queues == 0)
		return IRQ_NONE;

	if (likely(soft_enabled)) {
		/* Note test interrupts */
		if (queues & (1U << efx->irq_level))
			efx->last_irq_cpu = raw_smp_processor_id();

		efx_for_each_channel(channel, efx) {
			if (queues & 1)
				efx_schedule_channel_irq(channel);
			queues >>= 1;
		}
	}

	netif_vdbg(efx, intr, efx->net_dev,
		   "IRQ %d on CPU %d status " EFX_DWORD_FMT "\n",
		   irq, raw_smp_processor_id(), EFX_DWORD_VAL(reg));

	return IRQ_HANDLED;
}

static int efx_ef10_irq_test_generate(struct efx_nic *efx)
{
	MCDI_DECLARE_BUF(inbuf, MC_CMD_TRIGGER_INTERRUPT_IN_LEN);

	if (efx_mcdi_set_workaround(efx, MC_CMD_WORKAROUND_BUG41750, true,
				    NULL) == 0)
		return -ENOTSUPP;

	BUILD_BUG_ON(MC_CMD_TRIGGER_INTERRUPT_OUT_LEN != 0);

	MCDI_SET_DWORD(inbuf, TRIGGER_INTERRUPT_IN_INTR_LEVEL, efx->irq_level);
	return efx_mcdi_rpc(efx, MC_CMD_TRIGGER_INTERRUPT,
			    inbuf, sizeof(inbuf), NULL, 0, NULL);
}

static int efx_ef10_tx_probe(struct efx_tx_queue *tx_queue)
{
	return efx_nic_alloc_buffer(tx_queue->efx, &tx_queue->txd.buf,
				    (tx_queue->ptr_mask + 1) *
				    sizeof(efx_qword_t),
				    GFP_KERNEL);
}

/* This writes to the TX_DESC_WPTR and also pushes data */
static inline void efx_ef10_push_tx_desc(struct efx_tx_queue *tx_queue,
					 const efx_qword_t *txd)
{
	unsigned int write_ptr;
	efx_oword_t reg;

	write_ptr = tx_queue->write_count & tx_queue->ptr_mask;
	EFX_POPULATE_OWORD_1(reg, ERF_DZ_TX_DESC_WPTR, write_ptr);
	reg.qword[0] = *txd;
	efx_writeo_page(tx_queue->efx, &reg,
			ER_DZ_TX_DESC_UPD, tx_queue->queue);
}

/* Add Firmware-Assisted TSO v2 option descriptors to a queue.
 */
static int efx_ef10_tx_tso_desc(struct efx_tx_queue *tx_queue,
				struct sk_buff *skb,
				bool *data_mapped)
{
	struct efx_tx_buffer *buffer;
	struct tcphdr *tcp;
	struct iphdr *ip;

	u16 ipv4_id;
	u32 seqnum;
	u32 mss;

	EFX_WARN_ON_ONCE_PARANOID(tx_queue->tso_version != 2);

	mss = skb_shinfo(skb)->gso_size;

	if (unlikely(mss < 4)) {
		WARN_ONCE(1, "MSS of %u is too small for TSO v2\n", mss);
		return -EINVAL;
	}

	ip = ip_hdr(skb);
	if (ip->version == 4) {
		/* Modify IPv4 header if needed. */
		ip->tot_len = 0;
		ip->check = 0;
		ipv4_id = ntohs(ip->id);
	} else {
		/* Modify IPv6 header if needed. */
		struct ipv6hdr *ipv6 = ipv6_hdr(skb);

		ipv6->payload_len = 0;
		ipv4_id = 0;
	}

	tcp = tcp_hdr(skb);
	seqnum = ntohl(tcp->seq);

	buffer = efx_tx_queue_get_insert_buffer(tx_queue);

	buffer->flags = EFX_TX_BUF_OPTION;
	buffer->len = 0;
	buffer->unmap_len = 0;
	EFX_POPULATE_QWORD_5(buffer->option,
			ESF_DZ_TX_DESC_IS_OPT, 1,
			ESF_DZ_TX_OPTION_TYPE, ESE_DZ_TX_OPTION_DESC_TSO,
			ESF_DZ_TX_TSO_OPTION_TYPE,
			ESE_DZ_TX_TSO_OPTION_DESC_FATSO2A,
			ESF_DZ_TX_TSO_IP_ID, ipv4_id,
			ESF_DZ_TX_TSO_TCP_SEQNO, seqnum
			);
	++tx_queue->insert_count;

	buffer = efx_tx_queue_get_insert_buffer(tx_queue);

	buffer->flags = EFX_TX_BUF_OPTION;
	buffer->len = 0;
	buffer->unmap_len = 0;
	EFX_POPULATE_QWORD_4(buffer->option,
			ESF_DZ_TX_DESC_IS_OPT, 1,
			ESF_DZ_TX_OPTION_TYPE, ESE_DZ_TX_OPTION_DESC_TSO,
			ESF_DZ_TX_TSO_OPTION_TYPE,
			ESE_DZ_TX_TSO_OPTION_DESC_FATSO2B,
			ESF_DZ_TX_TSO_TCP_MSS, mss
			);
	++tx_queue->insert_count;

	return 0;
}

static u32 efx_ef10_tso_versions(struct efx_nic *efx)
{
	struct efx_ef10_nic_data *nic_data = efx->nic_data;
	u32 tso_versions = 0;

	if (nic_data->datapath_caps &
	    (1 << MC_CMD_GET_CAPABILITIES_OUT_TX_TSO_LBN))
		tso_versions |= BIT(1);
	if (nic_data->datapath_caps2 &
	    (1 << MC_CMD_GET_CAPABILITIES_V2_OUT_TX_TSO_V2_LBN))
		tso_versions |= BIT(2);
	return tso_versions;
}

static void efx_ef10_tx_init(struct efx_tx_queue *tx_queue)
{
	MCDI_DECLARE_BUF(inbuf, MC_CMD_INIT_TXQ_IN_LEN(EFX_MAX_DMAQ_SIZE * 8 /
						       EFX_BUF_SIZE));
	bool csum_offload = tx_queue->queue & EFX_TXQ_TYPE_OFFLOAD;
	size_t entries = tx_queue->txd.buf.len / EFX_BUF_SIZE;
	struct efx_channel *channel = tx_queue->channel;
	struct efx_nic *efx = tx_queue->efx;
	struct efx_ef10_nic_data *nic_data = efx->nic_data;
	bool tso_v2 = false;
	size_t inlen;
	dma_addr_t dma_addr;
	efx_qword_t *txd;
	int rc;
	int i;
	BUILD_BUG_ON(MC_CMD_INIT_TXQ_OUT_LEN != 0);

	/* TSOv2 is a limited resource that can only be configured on a limited
	 * number of queues. TSO without checksum offload is not really a thing,
	 * so we only enable it for those queues.
	 */
	if (csum_offload && (nic_data->datapath_caps2 &
			(1 << MC_CMD_GET_CAPABILITIES_V2_OUT_TX_TSO_V2_LBN))) {
		tso_v2 = true;
		netif_dbg(efx, hw, efx->net_dev, "Using TSOv2 for channel %u\n",
				channel->channel);
	}

	MCDI_SET_DWORD(inbuf, INIT_TXQ_IN_SIZE, tx_queue->ptr_mask + 1);
	MCDI_SET_DWORD(inbuf, INIT_TXQ_IN_TARGET_EVQ, channel->channel);
	MCDI_SET_DWORD(inbuf, INIT_TXQ_IN_LABEL, tx_queue->queue);
	MCDI_SET_DWORD(inbuf, INIT_TXQ_IN_INSTANCE, tx_queue->queue);
	MCDI_SET_DWORD(inbuf, INIT_TXQ_IN_OWNER_ID, 0);
	MCDI_SET_DWORD(inbuf, INIT_TXQ_IN_PORT_ID, nic_data->vport_id);

	dma_addr = tx_queue->txd.buf.dma_addr;

	netif_dbg(efx, hw, efx->net_dev, "pushing TXQ %d. %zu entries (%llx)\n",
		  tx_queue->queue, entries, (u64)dma_addr);

	for (i = 0; i < entries; ++i) {
		MCDI_SET_ARRAY_QWORD(inbuf, INIT_TXQ_IN_DMA_ADDR, i, dma_addr);
		dma_addr += EFX_BUF_SIZE;
	}

	inlen = MC_CMD_INIT_TXQ_IN_LEN(entries);

	do {
		MCDI_POPULATE_DWORD_3(inbuf, INIT_TXQ_IN_FLAGS,
				/* This flag was removed from mcdi_pcol.h for
				 * the non-_EXT version of INIT_TXQ.  However,
				 * firmware still honours it.
				 */
				INIT_TXQ_EXT_IN_FLAG_TSOV2_EN, tso_v2,
				INIT_TXQ_IN_FLAG_IP_CSUM_DIS, !csum_offload,
				INIT_TXQ_IN_FLAG_TCP_CSUM_DIS, !csum_offload);

		rc = efx_mcdi_rpc_quiet(efx, MC_CMD_INIT_TXQ, inbuf, inlen,
					NULL, 0, NULL);
		if (rc == -ENOSPC && tso_v2) {
			/* Retry without TSOv2 if we're short on contexts. */
			tso_v2 = false;
			netif_warn(efx, probe, efx->net_dev,
				   "TSOv2 context not available to segment in hardware. TCP performance may be reduced.\n");
		} else if (rc) {
			efx_mcdi_display_error(efx, MC_CMD_INIT_TXQ,
					       MC_CMD_INIT_TXQ_EXT_IN_LEN,
					       NULL, 0, rc);
			goto fail;
		}
	} while (rc);

	/* A previous user of this TX queue might have set us up the
	 * bomb by writing a descriptor to the TX push collector but
	 * not the doorbell.  (Each collector belongs to a port, not a
	 * queue or function, so cannot easily be reset.)  We must
	 * attempt to push a no-op descriptor in its place.
	 */
	tx_queue->buffer[0].flags = EFX_TX_BUF_OPTION;
	tx_queue->insert_count = 1;
	txd = efx_tx_desc(tx_queue, 0);
	EFX_POPULATE_QWORD_4(*txd,
			     ESF_DZ_TX_DESC_IS_OPT, true,
			     ESF_DZ_TX_OPTION_TYPE,
			     ESE_DZ_TX_OPTION_DESC_CRC_CSUM,
			     ESF_DZ_TX_OPTION_UDP_TCP_CSUM, csum_offload,
			     ESF_DZ_TX_OPTION_IP_CSUM, csum_offload);
	tx_queue->write_count = 1;

	if (tso_v2) {
		tx_queue->handle_tso = efx_ef10_tx_tso_desc;
		tx_queue->tso_version = 2;
	} else if (nic_data->datapath_caps &
			(1 << MC_CMD_GET_CAPABILITIES_OUT_TX_TSO_LBN)) {
		tx_queue->tso_version = 1;
	}

	wmb();
	efx_ef10_push_tx_desc(tx_queue, txd);

	return;

fail:
	netdev_WARN(efx->net_dev, "failed to initialise TXQ %d\n",
		    tx_queue->queue);
}

static void efx_ef10_tx_fini(struct efx_tx_queue *tx_queue)
{
	MCDI_DECLARE_BUF(inbuf, MC_CMD_FINI_TXQ_IN_LEN);
	MCDI_DECLARE_BUF_ERR(outbuf);
	struct efx_nic *efx = tx_queue->efx;
	size_t outlen;
	int rc;

	MCDI_SET_DWORD(inbuf, FINI_TXQ_IN_INSTANCE,
		       tx_queue->queue);

	rc = efx_mcdi_rpc_quiet(efx, MC_CMD_FINI_TXQ, inbuf, sizeof(inbuf),
			  outbuf, sizeof(outbuf), &outlen);

	if (rc && rc != -EALREADY)
		goto fail;

	return;

fail:
	efx_mcdi_display_error(efx, MC_CMD_FINI_TXQ, MC_CMD_FINI_TXQ_IN_LEN,
			       outbuf, outlen, rc);
}

static void efx_ef10_tx_remove(struct efx_tx_queue *tx_queue)
{
	efx_nic_free_buffer(tx_queue->efx, &tx_queue->txd.buf);
}

/* This writes to the TX_DESC_WPTR; write pointer for TX descriptor ring */
static inline void efx_ef10_notify_tx_desc(struct efx_tx_queue *tx_queue)
{
	unsigned int write_ptr;
	efx_dword_t reg;

	write_ptr = tx_queue->write_count & tx_queue->ptr_mask;
	EFX_POPULATE_DWORD_1(reg, ERF_DZ_TX_DESC_WPTR_DWORD, write_ptr);
	efx_writed_page(tx_queue->efx, &reg,
			ER_DZ_TX_DESC_UPD_DWORD, tx_queue->queue);
}

#define EFX_EF10_MAX_TX_DESCRIPTOR_LEN 0x3fff

static unsigned int efx_ef10_tx_limit_len(struct efx_tx_queue *tx_queue,
					  dma_addr_t dma_addr, unsigned int len)
{
	if (len > EFX_EF10_MAX_TX_DESCRIPTOR_LEN) {
		/* If we need to break across multiple descriptors we should
		 * stop at a page boundary. This assumes the length limit is
		 * greater than the page size.
		 */
		dma_addr_t end = dma_addr + EFX_EF10_MAX_TX_DESCRIPTOR_LEN;

		BUILD_BUG_ON(EFX_EF10_MAX_TX_DESCRIPTOR_LEN < EFX_PAGE_SIZE);
		len = (end & (~(EFX_PAGE_SIZE - 1))) - dma_addr;
	}

	return len;
}

static void efx_ef10_tx_write(struct efx_tx_queue *tx_queue)
{
	unsigned int old_write_count = tx_queue->write_count;
	struct efx_tx_buffer *buffer;
	unsigned int write_ptr;
	efx_qword_t *txd;

	tx_queue->xmit_more_available = false;
	if (unlikely(tx_queue->write_count == tx_queue->insert_count))
		return;

	do {
		write_ptr = tx_queue->write_count & tx_queue->ptr_mask;
		buffer = &tx_queue->buffer[write_ptr];
		txd = efx_tx_desc(tx_queue, write_ptr);
		++tx_queue->write_count;

		/* Create TX descriptor ring entry */
		if (buffer->flags & EFX_TX_BUF_OPTION) {
			*txd = buffer->option;
			if (EFX_QWORD_FIELD(*txd, ESF_DZ_TX_OPTION_TYPE) == 1)
				/* PIO descriptor */
				tx_queue->packet_write_count = tx_queue->write_count;
		} else {
			tx_queue->packet_write_count = tx_queue->write_count;
			BUILD_BUG_ON(EFX_TX_BUF_CONT != 1);
			EFX_POPULATE_QWORD_3(
				*txd,
				ESF_DZ_TX_KER_CONT,
				buffer->flags & EFX_TX_BUF_CONT,
				ESF_DZ_TX_KER_BYTE_CNT, buffer->len,
				ESF_DZ_TX_KER_BUF_ADDR, buffer->dma_addr);
		}
	} while (tx_queue->write_count != tx_queue->insert_count);

	wmb(); /* Ensure descriptors are written before they are fetched */

	if (efx_nic_may_push_tx_desc(tx_queue, old_write_count)) {
		txd = efx_tx_desc(tx_queue,
				  old_write_count & tx_queue->ptr_mask);
		efx_ef10_push_tx_desc(tx_queue, txd);
		++tx_queue->pushes;
	} else {
		efx_ef10_notify_tx_desc(tx_queue);
	}
}

#define RSS_MODE_HASH_ADDRS	(1 << RSS_MODE_HASH_SRC_ADDR_LBN |\
				 1 << RSS_MODE_HASH_DST_ADDR_LBN)
#define RSS_MODE_HASH_PORTS	(1 << RSS_MODE_HASH_SRC_PORT_LBN |\
				 1 << RSS_MODE_HASH_DST_PORT_LBN)
#define RSS_CONTEXT_FLAGS_DEFAULT	(1 << MC_CMD_RSS_CONTEXT_GET_FLAGS_OUT_TOEPLITZ_IPV4_EN_LBN |\
					 1 << MC_CMD_RSS_CONTEXT_GET_FLAGS_OUT_TOEPLITZ_TCPV4_EN_LBN |\
					 1 << MC_CMD_RSS_CONTEXT_GET_FLAGS_OUT_TOEPLITZ_IPV6_EN_LBN |\
					 1 << MC_CMD_RSS_CONTEXT_GET_FLAGS_OUT_TOEPLITZ_TCPV6_EN_LBN |\
					 (RSS_MODE_HASH_ADDRS | RSS_MODE_HASH_PORTS) << MC_CMD_RSS_CONTEXT_GET_FLAGS_OUT_TCP_IPV4_RSS_MODE_LBN |\
					 RSS_MODE_HASH_ADDRS << MC_CMD_RSS_CONTEXT_GET_FLAGS_OUT_UDP_IPV4_RSS_MODE_LBN |\
					 RSS_MODE_HASH_ADDRS << MC_CMD_RSS_CONTEXT_GET_FLAGS_OUT_OTHER_IPV4_RSS_MODE_LBN |\
					 (RSS_MODE_HASH_ADDRS | RSS_MODE_HASH_PORTS) << MC_CMD_RSS_CONTEXT_GET_FLAGS_OUT_TCP_IPV6_RSS_MODE_LBN |\
					 RSS_MODE_HASH_ADDRS << MC_CMD_RSS_CONTEXT_GET_FLAGS_OUT_UDP_IPV6_RSS_MODE_LBN |\
					 RSS_MODE_HASH_ADDRS << MC_CMD_RSS_CONTEXT_GET_FLAGS_OUT_OTHER_IPV6_RSS_MODE_LBN)

static int efx_ef10_get_rss_flags(struct efx_nic *efx, u32 context, u32 *flags)
{
	/* Firmware had a bug (sfc bug 61952) where it would not actually
	 * fill in the flags field in the response to MC_CMD_RSS_CONTEXT_GET_FLAGS.
	 * This meant that it would always contain whatever was previously
	 * in the MCDI buffer.  Fortunately, all firmware versions with
	 * this bug have the same default flags value for a newly-allocated
	 * RSS context, and the only time we want to get the flags is just
	 * after allocating.  Moreover, the response has a 32-bit hole
	 * where the context ID would be in the request, so we can use an
	 * overlength buffer in the request and pre-fill the flags field
	 * with what we believe the default to be.  Thus if the firmware
	 * has the bug, it will leave our pre-filled value in the flags
	 * field of the response, and we will get the right answer.
	 *
	 * However, this does mean that this function should NOT be used if
	 * the RSS context flags might not be their defaults - it is ONLY
	 * reliably correct for a newly-allocated RSS context.
	 */
	MCDI_DECLARE_BUF(inbuf, MC_CMD_RSS_CONTEXT_GET_FLAGS_OUT_LEN);
	MCDI_DECLARE_BUF(outbuf, MC_CMD_RSS_CONTEXT_GET_FLAGS_OUT_LEN);
	size_t outlen;
	int rc;

	/* Check we have a hole for the context ID */
	BUILD_BUG_ON(MC_CMD_RSS_CONTEXT_GET_FLAGS_IN_LEN != MC_CMD_RSS_CONTEXT_GET_FLAGS_OUT_FLAGS_OFST);
	MCDI_SET_DWORD(inbuf, RSS_CONTEXT_GET_FLAGS_IN_RSS_CONTEXT_ID, context);
	MCDI_SET_DWORD(inbuf, RSS_CONTEXT_GET_FLAGS_OUT_FLAGS,
		       RSS_CONTEXT_FLAGS_DEFAULT);
	rc = efx_mcdi_rpc(efx, MC_CMD_RSS_CONTEXT_GET_FLAGS, inbuf,
			  sizeof(inbuf), outbuf, sizeof(outbuf), &outlen);
	if (rc == 0) {
		if (outlen < MC_CMD_RSS_CONTEXT_GET_FLAGS_OUT_LEN)
			rc = -EIO;
		else
			*flags = MCDI_DWORD(outbuf, RSS_CONTEXT_GET_FLAGS_OUT_FLAGS);
	}
	return rc;
}

/* Attempt to enable 4-tuple UDP hashing on the specified RSS context.
 * If we fail, we just leave the RSS context at its default hash settings,
 * which is safe but may slightly reduce performance.
 * Defaults are 4-tuple for TCP and 2-tuple for UDP and other-IP, so we
 * just need to set the UDP ports flags (for both IP versions).
 */
static void efx_ef10_set_rss_flags(struct efx_nic *efx, u32 context)
{
	MCDI_DECLARE_BUF(inbuf, MC_CMD_RSS_CONTEXT_SET_FLAGS_IN_LEN);
	u32 flags;

	BUILD_BUG_ON(MC_CMD_RSS_CONTEXT_SET_FLAGS_OUT_LEN != 0);

	if (efx_ef10_get_rss_flags(efx, context, &flags) != 0)
		return;
	MCDI_SET_DWORD(inbuf, RSS_CONTEXT_SET_FLAGS_IN_RSS_CONTEXT_ID, context);
	flags |= RSS_MODE_HASH_PORTS << MC_CMD_RSS_CONTEXT_GET_FLAGS_OUT_UDP_IPV4_RSS_MODE_LBN;
	flags |= RSS_MODE_HASH_PORTS << MC_CMD_RSS_CONTEXT_GET_FLAGS_OUT_UDP_IPV6_RSS_MODE_LBN;
	MCDI_SET_DWORD(inbuf, RSS_CONTEXT_SET_FLAGS_IN_FLAGS, flags);
	if (!efx_mcdi_rpc(efx, MC_CMD_RSS_CONTEXT_SET_FLAGS, inbuf, sizeof(inbuf),
			  NULL, 0, NULL))
		/* Succeeded, so UDP 4-tuple is now enabled */
		efx->rx_hash_udp_4tuple = true;
}

static int efx_ef10_alloc_rss_context(struct efx_nic *efx, u32 *context,
				      bool exclusive, unsigned *context_size)
{
	MCDI_DECLARE_BUF(inbuf, MC_CMD_RSS_CONTEXT_ALLOC_IN_LEN);
	MCDI_DECLARE_BUF(outbuf, MC_CMD_RSS_CONTEXT_ALLOC_OUT_LEN);
	struct efx_ef10_nic_data *nic_data = efx->nic_data;
	size_t outlen;
	int rc;
	u32 alloc_type = exclusive ?
				MC_CMD_RSS_CONTEXT_ALLOC_IN_TYPE_EXCLUSIVE :
				MC_CMD_RSS_CONTEXT_ALLOC_IN_TYPE_SHARED;
	unsigned rss_spread = exclusive ?
				efx->rss_spread :
				min(rounddown_pow_of_two(efx->rss_spread),
				    EFX_EF10_MAX_SHARED_RSS_CONTEXT_SIZE);

	if (!exclusive && rss_spread == 1) {
		*context = EFX_EF10_RSS_CONTEXT_INVALID;
		if (context_size)
			*context_size = 1;
		return 0;
	}

	if (nic_data->datapath_caps &
	    1 << MC_CMD_GET_CAPABILITIES_OUT_RX_RSS_LIMITED_LBN)
		return -EOPNOTSUPP;

	MCDI_SET_DWORD(inbuf, RSS_CONTEXT_ALLOC_IN_UPSTREAM_PORT_ID,
		       nic_data->vport_id);
	MCDI_SET_DWORD(inbuf, RSS_CONTEXT_ALLOC_IN_TYPE, alloc_type);
	MCDI_SET_DWORD(inbuf, RSS_CONTEXT_ALLOC_IN_NUM_QUEUES, rss_spread);

	rc = efx_mcdi_rpc(efx, MC_CMD_RSS_CONTEXT_ALLOC, inbuf, sizeof(inbuf),
		outbuf, sizeof(outbuf), &outlen);
	if (rc != 0)
		return rc;

	if (outlen < MC_CMD_RSS_CONTEXT_ALLOC_OUT_LEN)
		return -EIO;

	*context = MCDI_DWORD(outbuf, RSS_CONTEXT_ALLOC_OUT_RSS_CONTEXT_ID);

	if (context_size)
		*context_size = rss_spread;

	if (nic_data->datapath_caps &
	    1 << MC_CMD_GET_CAPABILITIES_OUT_ADDITIONAL_RSS_MODES_LBN)
		efx_ef10_set_rss_flags(efx, *context);

	return 0;
}

static void efx_ef10_free_rss_context(struct efx_nic *efx, u32 context)
{
	MCDI_DECLARE_BUF(inbuf, MC_CMD_RSS_CONTEXT_FREE_IN_LEN);
	int rc;

	MCDI_SET_DWORD(inbuf, RSS_CONTEXT_FREE_IN_RSS_CONTEXT_ID,
		       context);

	rc = efx_mcdi_rpc(efx, MC_CMD_RSS_CONTEXT_FREE, inbuf, sizeof(inbuf),
			    NULL, 0, NULL);
	WARN_ON(rc != 0);
}

static int efx_ef10_populate_rss_table(struct efx_nic *efx, u32 context,
				       const u32 *rx_indir_table, const u8 *key)
{
	MCDI_DECLARE_BUF(tablebuf, MC_CMD_RSS_CONTEXT_SET_TABLE_IN_LEN);
	MCDI_DECLARE_BUF(keybuf, MC_CMD_RSS_CONTEXT_SET_KEY_IN_LEN);
	int i, rc;

	MCDI_SET_DWORD(tablebuf, RSS_CONTEXT_SET_TABLE_IN_RSS_CONTEXT_ID,
		       context);
	BUILD_BUG_ON(ARRAY_SIZE(efx->rx_indir_table) !=
		     MC_CMD_RSS_CONTEXT_SET_TABLE_IN_INDIRECTION_TABLE_LEN);

	/* This iterates over the length of efx->rx_indir_table, but copies
	 * bytes from rx_indir_table.  That's because the latter is a pointer
	 * rather than an array, but should have the same length.
	 * The efx->rx_hash_key loop below is similar.
	 */
	for (i = 0; i < ARRAY_SIZE(efx->rx_indir_table); ++i)
		MCDI_PTR(tablebuf,
			 RSS_CONTEXT_SET_TABLE_IN_INDIRECTION_TABLE)[i] =
				(u8) rx_indir_table[i];

	rc = efx_mcdi_rpc(efx, MC_CMD_RSS_CONTEXT_SET_TABLE, tablebuf,
			  sizeof(tablebuf), NULL, 0, NULL);
	if (rc != 0)
		return rc;

	MCDI_SET_DWORD(keybuf, RSS_CONTEXT_SET_KEY_IN_RSS_CONTEXT_ID,
		       context);
	BUILD_BUG_ON(ARRAY_SIZE(efx->rx_hash_key) !=
		     MC_CMD_RSS_CONTEXT_SET_KEY_IN_TOEPLITZ_KEY_LEN);
	for (i = 0; i < ARRAY_SIZE(efx->rx_hash_key); ++i)
		MCDI_PTR(keybuf, RSS_CONTEXT_SET_KEY_IN_TOEPLITZ_KEY)[i] = key[i];

	return efx_mcdi_rpc(efx, MC_CMD_RSS_CONTEXT_SET_KEY, keybuf,
			    sizeof(keybuf), NULL, 0, NULL);
}

static void efx_ef10_rx_free_indir_table(struct efx_nic *efx)
{
	struct efx_ef10_nic_data *nic_data = efx->nic_data;

	if (nic_data->rx_rss_context != EFX_EF10_RSS_CONTEXT_INVALID)
		efx_ef10_free_rss_context(efx, nic_data->rx_rss_context);
	nic_data->rx_rss_context = EFX_EF10_RSS_CONTEXT_INVALID;
}

static int efx_ef10_rx_push_shared_rss_config(struct efx_nic *efx,
					      unsigned *context_size)
{
	u32 new_rx_rss_context;
	struct efx_ef10_nic_data *nic_data = efx->nic_data;
	int rc = efx_ef10_alloc_rss_context(efx, &new_rx_rss_context,
					    false, context_size);

	if (rc != 0)
		return rc;

	nic_data->rx_rss_context = new_rx_rss_context;
	nic_data->rx_rss_context_exclusive = false;
	efx_set_default_rx_indir_table(efx);
	return 0;
}

static int efx_ef10_rx_push_exclusive_rss_config(struct efx_nic *efx,
						 const u32 *rx_indir_table,
						 const u8 *key)
{
	struct efx_ef10_nic_data *nic_data = efx->nic_data;
	int rc;
	u32 new_rx_rss_context;

	if (nic_data->rx_rss_context == EFX_EF10_RSS_CONTEXT_INVALID ||
	    !nic_data->rx_rss_context_exclusive) {
		rc = efx_ef10_alloc_rss_context(efx, &new_rx_rss_context,
						true, NULL);
		if (rc == -EOPNOTSUPP)
			return rc;
		else if (rc != 0)
			goto fail1;
	} else {
		new_rx_rss_context = nic_data->rx_rss_context;
	}

	rc = efx_ef10_populate_rss_table(efx, new_rx_rss_context,
					 rx_indir_table, key);
	if (rc != 0)
		goto fail2;

	if (nic_data->rx_rss_context != new_rx_rss_context)
		efx_ef10_rx_free_indir_table(efx);
	nic_data->rx_rss_context = new_rx_rss_context;
	nic_data->rx_rss_context_exclusive = true;
	if (rx_indir_table != efx->rx_indir_table)
		memcpy(efx->rx_indir_table, rx_indir_table,
		       sizeof(efx->rx_indir_table));
	if (key != efx->rx_hash_key)
		memcpy(efx->rx_hash_key, key, efx->type->rx_hash_key_size);

	return 0;

fail2:
	if (new_rx_rss_context != nic_data->rx_rss_context)
		efx_ef10_free_rss_context(efx, new_rx_rss_context);
fail1:
	netif_err(efx, hw, efx->net_dev, "%s: failed rc=%d\n", __func__, rc);
	return rc;
}

static int efx_ef10_rx_pull_rss_config(struct efx_nic *efx)
{
	struct efx_ef10_nic_data *nic_data = efx->nic_data;
	MCDI_DECLARE_BUF(inbuf, MC_CMD_RSS_CONTEXT_GET_TABLE_IN_LEN);
	MCDI_DECLARE_BUF(tablebuf, MC_CMD_RSS_CONTEXT_GET_TABLE_OUT_LEN);
	MCDI_DECLARE_BUF(keybuf, MC_CMD_RSS_CONTEXT_GET_KEY_OUT_LEN);
	size_t outlen;
	int rc, i;

	BUILD_BUG_ON(MC_CMD_RSS_CONTEXT_GET_TABLE_IN_LEN !=
		     MC_CMD_RSS_CONTEXT_GET_KEY_IN_LEN);

	if (nic_data->rx_rss_context == EFX_EF10_RSS_CONTEXT_INVALID)
		return -ENOENT;

	MCDI_SET_DWORD(inbuf, RSS_CONTEXT_GET_TABLE_IN_RSS_CONTEXT_ID,
		       nic_data->rx_rss_context);
	BUILD_BUG_ON(ARRAY_SIZE(efx->rx_indir_table) !=
		     MC_CMD_RSS_CONTEXT_GET_TABLE_OUT_INDIRECTION_TABLE_LEN);
	rc = efx_mcdi_rpc(efx, MC_CMD_RSS_CONTEXT_GET_TABLE, inbuf, sizeof(inbuf),
			  tablebuf, sizeof(tablebuf), &outlen);
	if (rc != 0)
		return rc;

	if (WARN_ON(outlen != MC_CMD_RSS_CONTEXT_GET_TABLE_OUT_LEN))
		return -EIO;

	for (i = 0; i < ARRAY_SIZE(efx->rx_indir_table); i++)
		efx->rx_indir_table[i] = MCDI_PTR(tablebuf,
				RSS_CONTEXT_GET_TABLE_OUT_INDIRECTION_TABLE)[i];

	MCDI_SET_DWORD(inbuf, RSS_CONTEXT_GET_KEY_IN_RSS_CONTEXT_ID,
		       nic_data->rx_rss_context);
	BUILD_BUG_ON(ARRAY_SIZE(efx->rx_hash_key) !=
		     MC_CMD_RSS_CONTEXT_SET_KEY_IN_TOEPLITZ_KEY_LEN);
	rc = efx_mcdi_rpc(efx, MC_CMD_RSS_CONTEXT_GET_KEY, inbuf, sizeof(inbuf),
			  keybuf, sizeof(keybuf), &outlen);
	if (rc != 0)
		return rc;

	if (WARN_ON(outlen != MC_CMD_RSS_CONTEXT_GET_KEY_OUT_LEN))
		return -EIO;

	for (i = 0; i < ARRAY_SIZE(efx->rx_hash_key); ++i)
		efx->rx_hash_key[i] = MCDI_PTR(
				keybuf, RSS_CONTEXT_GET_KEY_OUT_TOEPLITZ_KEY)[i];

	return 0;
}

static int efx_ef10_pf_rx_push_rss_config(struct efx_nic *efx, bool user,
					  const u32 *rx_indir_table,
					  const u8 *key)
{
	int rc;

	if (efx->rss_spread == 1)
		return 0;

	if (!key)
		key = efx->rx_hash_key;

	rc = efx_ef10_rx_push_exclusive_rss_config(efx, rx_indir_table, key);

	if (rc == -ENOBUFS && !user) {
		unsigned context_size;
		bool mismatch = false;
		size_t i;

		for (i = 0; i < ARRAY_SIZE(efx->rx_indir_table) && !mismatch;
		     i++)
			mismatch = rx_indir_table[i] !=
				ethtool_rxfh_indir_default(i, efx->rss_spread);

		rc = efx_ef10_rx_push_shared_rss_config(efx, &context_size);
		if (rc == 0) {
			if (context_size != efx->rss_spread)
				netif_warn(efx, probe, efx->net_dev,
					   "Could not allocate an exclusive RSS"
					   " context; allocated a shared one of"
					   " different size."
					   " Wanted %u, got %u.\n",
					   efx->rss_spread, context_size);
			else if (mismatch)
				netif_warn(efx, probe, efx->net_dev,
					   "Could not allocate an exclusive RSS"
					   " context; allocated a shared one but"
					   " could not apply custom"
					   " indirection.\n");
			else
				netif_info(efx, probe, efx->net_dev,
					   "Could not allocate an exclusive RSS"
					   " context; allocated a shared one.\n");
		}
	}
	return rc;
}

static int efx_ef10_vf_rx_push_rss_config(struct efx_nic *efx, bool user,
					  const u32 *rx_indir_table
					  __attribute__ ((unused)),
					  const u8 *key
					  __attribute__ ((unused)))
{
	struct efx_ef10_nic_data *nic_data = efx->nic_data;

	if (user)
		return -EOPNOTSUPP;
	if (nic_data->rx_rss_context != EFX_EF10_RSS_CONTEXT_INVALID)
		return 0;
	return efx_ef10_rx_push_shared_rss_config(efx, NULL);
}

static int efx_ef10_rx_probe(struct efx_rx_queue *rx_queue)
{
	return efx_nic_alloc_buffer(rx_queue->efx, &rx_queue->rxd.buf,
				    (rx_queue->ptr_mask + 1) *
				    sizeof(efx_qword_t),
				    GFP_KERNEL);
}

static void efx_ef10_rx_init(struct efx_rx_queue *rx_queue)
{
	MCDI_DECLARE_BUF(inbuf,
			 MC_CMD_INIT_RXQ_IN_LEN(EFX_MAX_DMAQ_SIZE * 8 /
						EFX_BUF_SIZE));
	struct efx_channel *channel = efx_rx_queue_channel(rx_queue);
	size_t entries = rx_queue->rxd.buf.len / EFX_BUF_SIZE;
	struct efx_nic *efx = rx_queue->efx;
	struct efx_ef10_nic_data *nic_data = efx->nic_data;
	size_t inlen;
	dma_addr_t dma_addr;
	int rc;
	int i;
	BUILD_BUG_ON(MC_CMD_INIT_RXQ_OUT_LEN != 0);

	rx_queue->scatter_n = 0;
	rx_queue->scatter_len = 0;

	MCDI_SET_DWORD(inbuf, INIT_RXQ_IN_SIZE, rx_queue->ptr_mask + 1);
	MCDI_SET_DWORD(inbuf, INIT_RXQ_IN_TARGET_EVQ, channel->channel);
	MCDI_SET_DWORD(inbuf, INIT_RXQ_IN_LABEL, efx_rx_queue_index(rx_queue));
	MCDI_SET_DWORD(inbuf, INIT_RXQ_IN_INSTANCE,
		       efx_rx_queue_index(rx_queue));
	MCDI_POPULATE_DWORD_2(inbuf, INIT_RXQ_IN_FLAGS,
			      INIT_RXQ_IN_FLAG_PREFIX, 1,
			      INIT_RXQ_IN_FLAG_TIMESTAMP, 1);
	MCDI_SET_DWORD(inbuf, INIT_RXQ_IN_OWNER_ID, 0);
	MCDI_SET_DWORD(inbuf, INIT_RXQ_IN_PORT_ID, nic_data->vport_id);

	dma_addr = rx_queue->rxd.buf.dma_addr;

	netif_dbg(efx, hw, efx->net_dev, "pushing RXQ %d. %zu entries (%llx)\n",
		  efx_rx_queue_index(rx_queue), entries, (u64)dma_addr);

	for (i = 0; i < entries; ++i) {
		MCDI_SET_ARRAY_QWORD(inbuf, INIT_RXQ_IN_DMA_ADDR, i, dma_addr);
		dma_addr += EFX_BUF_SIZE;
	}

	inlen = MC_CMD_INIT_RXQ_IN_LEN(entries);

	rc = efx_mcdi_rpc(efx, MC_CMD_INIT_RXQ, inbuf, inlen,
			  NULL, 0, NULL);
	if (rc)
		netdev_WARN(efx->net_dev, "failed to initialise RXQ %d\n",
			    efx_rx_queue_index(rx_queue));
}

static void efx_ef10_rx_fini(struct efx_rx_queue *rx_queue)
{
	MCDI_DECLARE_BUF(inbuf, MC_CMD_FINI_RXQ_IN_LEN);
	MCDI_DECLARE_BUF_ERR(outbuf);
	struct efx_nic *efx = rx_queue->efx;
	size_t outlen;
	int rc;

	MCDI_SET_DWORD(inbuf, FINI_RXQ_IN_INSTANCE,
		       efx_rx_queue_index(rx_queue));

	rc = efx_mcdi_rpc_quiet(efx, MC_CMD_FINI_RXQ, inbuf, sizeof(inbuf),
			  outbuf, sizeof(outbuf), &outlen);

	if (rc && rc != -EALREADY)
		goto fail;

	return;

fail:
	efx_mcdi_display_error(efx, MC_CMD_FINI_RXQ, MC_CMD_FINI_RXQ_IN_LEN,
			       outbuf, outlen, rc);
}

static void efx_ef10_rx_remove(struct efx_rx_queue *rx_queue)
{
	efx_nic_free_buffer(rx_queue->efx, &rx_queue->rxd.buf);
}

/* This creates an entry in the RX descriptor queue */
static inline void
efx_ef10_build_rx_desc(struct efx_rx_queue *rx_queue, unsigned int index)
{
	struct efx_rx_buffer *rx_buf;
	efx_qword_t *rxd;

	rxd = efx_rx_desc(rx_queue, index);
	rx_buf = efx_rx_buffer(rx_queue, index);
	EFX_POPULATE_QWORD_2(*rxd,
			     ESF_DZ_RX_KER_BYTE_CNT, rx_buf->len,
			     ESF_DZ_RX_KER_BUF_ADDR, rx_buf->dma_addr);
}

static void efx_ef10_rx_write(struct efx_rx_queue *rx_queue)
{
	struct efx_nic *efx = rx_queue->efx;
	unsigned int write_count;
	efx_dword_t reg;

	/* Firmware requires that RX_DESC_WPTR be a multiple of 8 */
	write_count = rx_queue->added_count & ~7;
	if (rx_queue->notified_count == write_count)
		return;

	do
		efx_ef10_build_rx_desc(
			rx_queue,
			rx_queue->notified_count & rx_queue->ptr_mask);
	while (++rx_queue->notified_count != write_count);

	wmb();
	EFX_POPULATE_DWORD_1(reg, ERF_DZ_RX_DESC_WPTR,
			     write_count & rx_queue->ptr_mask);
	efx_writed_page(efx, &reg, ER_DZ_RX_DESC_UPD,
			efx_rx_queue_index(rx_queue));
}

static efx_mcdi_async_completer efx_ef10_rx_defer_refill_complete;

static void efx_ef10_rx_defer_refill(struct efx_rx_queue *rx_queue)
{
	struct efx_channel *channel = efx_rx_queue_channel(rx_queue);
	MCDI_DECLARE_BUF(inbuf, MC_CMD_DRIVER_EVENT_IN_LEN);
	efx_qword_t event;

	EFX_POPULATE_QWORD_2(event,
			     ESF_DZ_EV_CODE, EFX_EF10_DRVGEN_EV,
			     ESF_DZ_EV_DATA, EFX_EF10_REFILL);

	MCDI_SET_DWORD(inbuf, DRIVER_EVENT_IN_EVQ, channel->channel);

	/* MCDI_SET_QWORD is not appropriate here since EFX_POPULATE_* has
	 * already swapped the data to little-endian order.
	 */
	memcpy(MCDI_PTR(inbuf, DRIVER_EVENT_IN_DATA), &event.u64[0],
	       sizeof(efx_qword_t));

	efx_mcdi_rpc_async(channel->efx, MC_CMD_DRIVER_EVENT,
			   inbuf, sizeof(inbuf), 0,
			   efx_ef10_rx_defer_refill_complete, 0);
}

static void
efx_ef10_rx_defer_refill_complete(struct efx_nic *efx, unsigned long cookie,
				  int rc, efx_dword_t *outbuf,
				  size_t outlen_actual)
{
	/* nothing to do */
}

static int efx_ef10_ev_probe(struct efx_channel *channel)
{
	return efx_nic_alloc_buffer(channel->efx, &channel->eventq.buf,
				    (channel->eventq_mask + 1) *
				    sizeof(efx_qword_t),
				    GFP_KERNEL);
}

static void efx_ef10_ev_fini(struct efx_channel *channel)
{
	MCDI_DECLARE_BUF(inbuf, MC_CMD_FINI_EVQ_IN_LEN);
	MCDI_DECLARE_BUF_ERR(outbuf);
	struct efx_nic *efx = channel->efx;
	size_t outlen;
	int rc;

	MCDI_SET_DWORD(inbuf, FINI_EVQ_IN_INSTANCE, channel->channel);

	rc = efx_mcdi_rpc_quiet(efx, MC_CMD_FINI_EVQ, inbuf, sizeof(inbuf),
			  outbuf, sizeof(outbuf), &outlen);

	if (rc && rc != -EALREADY)
		goto fail;

	return;

fail:
	efx_mcdi_display_error(efx, MC_CMD_FINI_EVQ, MC_CMD_FINI_EVQ_IN_LEN,
			       outbuf, outlen, rc);
}

static int efx_ef10_ev_init(struct efx_channel *channel)
{
	MCDI_DECLARE_BUF(inbuf,
			 MC_CMD_INIT_EVQ_V2_IN_LEN(EFX_MAX_EVQ_SIZE * 8 /
						   EFX_BUF_SIZE));
	MCDI_DECLARE_BUF(outbuf, MC_CMD_INIT_EVQ_V2_OUT_LEN);
	size_t entries = channel->eventq.buf.len / EFX_BUF_SIZE;
	struct efx_nic *efx = channel->efx;
	struct efx_ef10_nic_data *nic_data;
	size_t inlen, outlen;
	unsigned int enabled, implemented;
	dma_addr_t dma_addr;
	int rc;
	int i;

	nic_data = efx->nic_data;

	/* Fill event queue with all ones (i.e. empty events) */
	memset(channel->eventq.buf.addr, 0xff, channel->eventq.buf.len);

	MCDI_SET_DWORD(inbuf, INIT_EVQ_IN_SIZE, channel->eventq_mask + 1);
	MCDI_SET_DWORD(inbuf, INIT_EVQ_IN_INSTANCE, channel->channel);
	/* INIT_EVQ expects index in vector table, not absolute */
	MCDI_SET_DWORD(inbuf, INIT_EVQ_IN_IRQ_NUM, channel->channel);
	MCDI_SET_DWORD(inbuf, INIT_EVQ_IN_TMR_MODE,
		       MC_CMD_INIT_EVQ_IN_TMR_MODE_DIS);
	MCDI_SET_DWORD(inbuf, INIT_EVQ_IN_TMR_LOAD, 0);
	MCDI_SET_DWORD(inbuf, INIT_EVQ_IN_TMR_RELOAD, 0);
	MCDI_SET_DWORD(inbuf, INIT_EVQ_IN_COUNT_MODE,
		       MC_CMD_INIT_EVQ_IN_COUNT_MODE_DIS);
	MCDI_SET_DWORD(inbuf, INIT_EVQ_IN_COUNT_THRSHLD, 0);

	if (nic_data->datapath_caps2 &
	    1 << MC_CMD_GET_CAPABILITIES_V2_OUT_INIT_EVQ_V2_LBN) {
		/* Use the new generic approach to specifying event queue
		 * configuration, requesting lower latency or higher throughput.
		 * The options that actually get used appear in the output.
		 */
		MCDI_POPULATE_DWORD_2(inbuf, INIT_EVQ_V2_IN_FLAGS,
				      INIT_EVQ_V2_IN_FLAG_INTERRUPTING, 1,
				      INIT_EVQ_V2_IN_FLAG_TYPE,
				      MC_CMD_INIT_EVQ_V2_IN_FLAG_TYPE_AUTO);
	} else {
		bool cut_thru = !(nic_data->datapath_caps &
			1 << MC_CMD_GET_CAPABILITIES_OUT_RX_BATCHING_LBN);

		MCDI_POPULATE_DWORD_4(inbuf, INIT_EVQ_IN_FLAGS,
				      INIT_EVQ_IN_FLAG_INTERRUPTING, 1,
				      INIT_EVQ_IN_FLAG_RX_MERGE, 1,
				      INIT_EVQ_IN_FLAG_TX_MERGE, 1,
				      INIT_EVQ_IN_FLAG_CUT_THRU, cut_thru);
	}

	dma_addr = channel->eventq.buf.dma_addr;
	for (i = 0; i < entries; ++i) {
		MCDI_SET_ARRAY_QWORD(inbuf, INIT_EVQ_IN_DMA_ADDR, i, dma_addr);
		dma_addr += EFX_BUF_SIZE;
	}

	inlen = MC_CMD_INIT_EVQ_IN_LEN(entries);

	rc = efx_mcdi_rpc(efx, MC_CMD_INIT_EVQ, inbuf, inlen,
			  outbuf, sizeof(outbuf), &outlen);

	if (outlen >= MC_CMD_INIT_EVQ_V2_OUT_LEN)
		netif_dbg(efx, drv, efx->net_dev,
			  "Channel %d using event queue flags %08x\n",
			  channel->channel,
			  MCDI_DWORD(outbuf, INIT_EVQ_V2_OUT_FLAGS));

	/* IRQ return is ignored */
	if (channel->channel || rc)
		return rc;

	/* Successfully created event queue on channel 0 */
	rc = efx_mcdi_get_workarounds(efx, &implemented, &enabled);
	if (rc == -ENOSYS) {
		/* GET_WORKAROUNDS was implemented before this workaround,
		 * thus it must be unavailable in this firmware.
		 */
		nic_data->workaround_26807 = false;
		rc = 0;
	} else if (rc) {
		goto fail;
	} else {
		nic_data->workaround_26807 =
			!!(enabled & MC_CMD_GET_WORKAROUNDS_OUT_BUG26807);

		if (implemented & MC_CMD_GET_WORKAROUNDS_OUT_BUG26807 &&
		    !nic_data->workaround_26807) {
			unsigned int flags;

			rc = efx_mcdi_set_workaround(efx,
						     MC_CMD_WORKAROUND_BUG26807,
						     true, &flags);

			if (!rc) {
				if (flags &
				    1 << MC_CMD_WORKAROUND_EXT_OUT_FLR_DONE_LBN) {
					netif_info(efx, drv, efx->net_dev,
						   "other functions on NIC have been reset\n");

					/* With MCFW v4.6.x and earlier, the
					 * boot count will have incremented,
					 * so re-read the warm_boot_count
					 * value now to ensure this function
					 * doesn't think it has changed next
					 * time it checks.
					 */
					rc = efx_ef10_get_warm_boot_count(efx);
					if (rc >= 0) {
						nic_data->warm_boot_count = rc;
						rc = 0;
					}
				}
				nic_data->workaround_26807 = true;
			} else if (rc == -EPERM) {
				rc = 0;
			}
		}
	}

	if (!rc)
		return 0;

fail:
	efx_ef10_ev_fini(channel);
	return rc;
}

static void efx_ef10_ev_remove(struct efx_channel *channel)
{
	efx_nic_free_buffer(channel->efx, &channel->eventq.buf);
}

static void efx_ef10_handle_rx_wrong_queue(struct efx_rx_queue *rx_queue,
					   unsigned int rx_queue_label)
{
	struct efx_nic *efx = rx_queue->efx;

	netif_info(efx, hw, efx->net_dev,
		   "rx event arrived on queue %d labeled as queue %u\n",
		   efx_rx_queue_index(rx_queue), rx_queue_label);

	efx_schedule_reset(efx, RESET_TYPE_DISABLE);
}

static void
efx_ef10_handle_rx_bad_lbits(struct efx_rx_queue *rx_queue,
			     unsigned int actual, unsigned int expected)
{
	unsigned int dropped = (actual - expected) & rx_queue->ptr_mask;
	struct efx_nic *efx = rx_queue->efx;

	netif_info(efx, hw, efx->net_dev,
		   "dropped %d events (index=%d expected=%d)\n",
		   dropped, actual, expected);

	efx_schedule_reset(efx, RESET_TYPE_DISABLE);
}

/* partially received RX was aborted. clean up. */
static void efx_ef10_handle_rx_abort(struct efx_rx_queue *rx_queue)
{
	unsigned int rx_desc_ptr;

	netif_dbg(rx_queue->efx, hw, rx_queue->efx->net_dev,
		  "scattered RX aborted (dropping %u buffers)\n",
		  rx_queue->scatter_n);

	rx_desc_ptr = rx_queue->removed_count & rx_queue->ptr_mask;

	efx_rx_packet(rx_queue, rx_desc_ptr, rx_queue->scatter_n,
		      0, EFX_RX_PKT_DISCARD);

	rx_queue->removed_count += rx_queue->scatter_n;
	rx_queue->scatter_n = 0;
	rx_queue->scatter_len = 0;
	++efx_rx_queue_channel(rx_queue)->n_rx_nodesc_trunc;
}

static u16 efx_ef10_handle_rx_event_errors(struct efx_channel *channel,
					   unsigned int n_packets,
					   unsigned int rx_encap_hdr,
					   unsigned int rx_l3_class,
					   unsigned int rx_l4_class,
					   const efx_qword_t *event)
{
	struct efx_nic *efx = channel->efx;

	if (EFX_QWORD_FIELD(*event, ESF_DZ_RX_ECRC_ERR)) {
		if (!efx->loopback_selftest)
			channel->n_rx_eth_crc_err += n_packets;
		return EFX_RX_PKT_DISCARD;
	}
	if (EFX_QWORD_FIELD(*event, ESF_DZ_RX_IPCKSUM_ERR)) {
		if (unlikely(rx_encap_hdr != ESE_EZ_ENCAP_HDR_VXLAN &&
			     rx_l3_class != ESE_DZ_L3_CLASS_IP4 &&
			     rx_l3_class != ESE_DZ_L3_CLASS_IP4_FRAG &&
			     rx_l3_class != ESE_DZ_L3_CLASS_IP6 &&
			     rx_l3_class != ESE_DZ_L3_CLASS_IP6_FRAG))
			netdev_WARN(efx->net_dev,
				    "invalid class for RX_IPCKSUM_ERR: event="
				    EFX_QWORD_FMT "\n",
				    EFX_QWORD_VAL(*event));
		if (!efx->loopback_selftest)
			*(rx_encap_hdr ?
			  &channel->n_rx_outer_ip_hdr_chksum_err :
			  &channel->n_rx_ip_hdr_chksum_err) += n_packets;
		return 0;
	}
	if (EFX_QWORD_FIELD(*event, ESF_DZ_RX_TCPUDP_CKSUM_ERR)) {
		if (unlikely(rx_encap_hdr != ESE_EZ_ENCAP_HDR_VXLAN &&
			     ((rx_l3_class != ESE_DZ_L3_CLASS_IP4 &&
			       rx_l3_class != ESE_DZ_L3_CLASS_IP6) ||
			      (rx_l4_class != ESE_DZ_L4_CLASS_TCP &&
			       rx_l4_class != ESE_DZ_L4_CLASS_UDP))))
			netdev_WARN(efx->net_dev,
				    "invalid class for RX_TCPUDP_CKSUM_ERR: event="
				    EFX_QWORD_FMT "\n",
				    EFX_QWORD_VAL(*event));
		if (!efx->loopback_selftest)
			*(rx_encap_hdr ?
			  &channel->n_rx_outer_tcp_udp_chksum_err :
			  &channel->n_rx_tcp_udp_chksum_err) += n_packets;
		return 0;
	}
	if (EFX_QWORD_FIELD(*event, ESF_EZ_RX_IP_INNER_CHKSUM_ERR)) {
		if (unlikely(!rx_encap_hdr))
			netdev_WARN(efx->net_dev,
				    "invalid encapsulation type for RX_IP_INNER_CHKSUM_ERR: event="
				    EFX_QWORD_FMT "\n",
				    EFX_QWORD_VAL(*event));
		else if (unlikely(rx_l3_class != ESE_DZ_L3_CLASS_IP4 &&
				  rx_l3_class != ESE_DZ_L3_CLASS_IP4_FRAG &&
				  rx_l3_class != ESE_DZ_L3_CLASS_IP6 &&
				  rx_l3_class != ESE_DZ_L3_CLASS_IP6_FRAG))
			netdev_WARN(efx->net_dev,
				    "invalid class for RX_IP_INNER_CHKSUM_ERR: event="
				    EFX_QWORD_FMT "\n",
				    EFX_QWORD_VAL(*event));
		if (!efx->loopback_selftest)
			channel->n_rx_inner_ip_hdr_chksum_err += n_packets;
		return 0;
	}
	if (EFX_QWORD_FIELD(*event, ESF_EZ_RX_TCP_UDP_INNER_CHKSUM_ERR)) {
		if (unlikely(!rx_encap_hdr))
			netdev_WARN(efx->net_dev,
				    "invalid encapsulation type for RX_TCP_UDP_INNER_CHKSUM_ERR: event="
				    EFX_QWORD_FMT "\n",
				    EFX_QWORD_VAL(*event));
		else if (unlikely((rx_l3_class != ESE_DZ_L3_CLASS_IP4 &&
				   rx_l3_class != ESE_DZ_L3_CLASS_IP6) ||
				  (rx_l4_class != ESE_DZ_L4_CLASS_TCP &&
				   rx_l4_class != ESE_DZ_L4_CLASS_UDP)))
			netdev_WARN(efx->net_dev,
				    "invalid class for RX_TCP_UDP_INNER_CHKSUM_ERR: event="
				    EFX_QWORD_FMT "\n",
				    EFX_QWORD_VAL(*event));
		if (!efx->loopback_selftest)
			channel->n_rx_inner_tcp_udp_chksum_err += n_packets;
		return 0;
	}

	WARN_ON(1); /* No error bits were recognised */
	return 0;
}

static int efx_ef10_handle_rx_event(struct efx_channel *channel,
				    const efx_qword_t *event)
{
	unsigned int rx_bytes, next_ptr_lbits, rx_queue_label;
	unsigned int rx_l3_class, rx_l4_class, rx_encap_hdr;
	unsigned int n_descs, n_packets, i;
	struct efx_nic *efx = channel->efx;
	struct efx_ef10_nic_data *nic_data = efx->nic_data;
	struct efx_rx_queue *rx_queue;
	efx_qword_t errors;
	bool rx_cont;
	u16 flags = 0;

	if (unlikely(ACCESS_ONCE(efx->reset_pending)))
		return 0;

	/* Basic packet information */
	rx_bytes = EFX_QWORD_FIELD(*event, ESF_DZ_RX_BYTES);
	next_ptr_lbits = EFX_QWORD_FIELD(*event, ESF_DZ_RX_DSC_PTR_LBITS);
	rx_queue_label = EFX_QWORD_FIELD(*event, ESF_DZ_RX_QLABEL);
	rx_l3_class = EFX_QWORD_FIELD(*event, ESF_DZ_RX_L3_CLASS);
	rx_l4_class = EFX_QWORD_FIELD(*event, ESF_DZ_RX_L4_CLASS);
	rx_cont = EFX_QWORD_FIELD(*event, ESF_DZ_RX_CONT);
	rx_encap_hdr =
		nic_data->datapath_caps &
			(1 << MC_CMD_GET_CAPABILITIES_OUT_VXLAN_NVGRE_LBN) ?
		EFX_QWORD_FIELD(*event, ESF_EZ_RX_ENCAP_HDR) :
		ESE_EZ_ENCAP_HDR_NONE;

	if (EFX_QWORD_FIELD(*event, ESF_DZ_RX_DROP_EVENT))
		netdev_WARN(efx->net_dev, "saw RX_DROP_EVENT: event="
			    EFX_QWORD_FMT "\n",
			    EFX_QWORD_VAL(*event));

	rx_queue = efx_channel_get_rx_queue(channel);

	if (unlikely(rx_queue_label != efx_rx_queue_index(rx_queue)))
		efx_ef10_handle_rx_wrong_queue(rx_queue, rx_queue_label);

	n_descs = ((next_ptr_lbits - rx_queue->removed_count) &
		   ((1 << ESF_DZ_RX_DSC_PTR_LBITS_WIDTH) - 1));

	if (n_descs != rx_queue->scatter_n + 1) {
		struct efx_ef10_nic_data *nic_data = efx->nic_data;

		/* detect rx abort */
		if (unlikely(n_descs == rx_queue->scatter_n)) {
			if (rx_queue->scatter_n == 0 || rx_bytes != 0)
				netdev_WARN(efx->net_dev,
					    "invalid RX abort: scatter_n=%u event="
					    EFX_QWORD_FMT "\n",
					    rx_queue->scatter_n,
					    EFX_QWORD_VAL(*event));
			efx_ef10_handle_rx_abort(rx_queue);
			return 0;
		}

		/* Check that RX completion merging is valid, i.e.
		 * the current firmware supports it and this is a
		 * non-scattered packet.
		 */
		if (!(nic_data->datapath_caps &
		      (1 << MC_CMD_GET_CAPABILITIES_OUT_RX_BATCHING_LBN)) ||
		    rx_queue->scatter_n != 0 || rx_cont) {
			efx_ef10_handle_rx_bad_lbits(
				rx_queue, next_ptr_lbits,
				(rx_queue->removed_count +
				 rx_queue->scatter_n + 1) &
				((1 << ESF_DZ_RX_DSC_PTR_LBITS_WIDTH) - 1));
			return 0;
		}

		/* Merged completion for multiple non-scattered packets */
		rx_queue->scatter_n = 1;
		rx_queue->scatter_len = 0;
		n_packets = n_descs;
		++channel->n_rx_merge_events;
		channel->n_rx_merge_packets += n_packets;
		flags |= EFX_RX_PKT_PREFIX_LEN;
	} else {
		++rx_queue->scatter_n;
		rx_queue->scatter_len += rx_bytes;
		if (rx_cont)
			return 0;
		n_packets = 1;
	}

	EFX_POPULATE_QWORD_5(errors, ESF_DZ_RX_ECRC_ERR, 1,
				     ESF_DZ_RX_IPCKSUM_ERR, 1,
				     ESF_DZ_RX_TCPUDP_CKSUM_ERR, 1,
				     ESF_EZ_RX_IP_INNER_CHKSUM_ERR, 1,
				     ESF_EZ_RX_TCP_UDP_INNER_CHKSUM_ERR, 1);
	EFX_AND_QWORD(errors, *event, errors);
	if (unlikely(!EFX_QWORD_IS_ZERO(errors))) {
		flags |= efx_ef10_handle_rx_event_errors(channel, n_packets,
							 rx_encap_hdr,
							 rx_l3_class, rx_l4_class,
							 event);
	} else {
		bool tcpudp = rx_l4_class == ESE_DZ_L4_CLASS_TCP ||
			      rx_l4_class == ESE_DZ_L4_CLASS_UDP;

		switch (rx_encap_hdr) {
		case ESE_EZ_ENCAP_HDR_VXLAN: /* VxLAN or GENEVE */
			flags |= EFX_RX_PKT_CSUMMED; /* outer UDP csum */
			if (tcpudp)
				flags |= EFX_RX_PKT_CSUM_LEVEL; /* inner L4 */
			break;
		case ESE_EZ_ENCAP_HDR_GRE:
		case ESE_EZ_ENCAP_HDR_NONE:
			if (tcpudp)
				flags |= EFX_RX_PKT_CSUMMED;
			break;
		default:
			netdev_WARN(efx->net_dev,
				    "unknown encapsulation type: event="
				    EFX_QWORD_FMT "\n",
				    EFX_QWORD_VAL(*event));
		}
	}

	if (rx_l4_class == ESE_DZ_L4_CLASS_TCP)
		flags |= EFX_RX_PKT_TCP;

	channel->irq_mod_score += 2 * n_packets;

	/* Handle received packet(s) */
	for (i = 0; i < n_packets; i++) {
		efx_rx_packet(rx_queue,
			      rx_queue->removed_count & rx_queue->ptr_mask,
			      rx_queue->scatter_n, rx_queue->scatter_len,
			      flags);
		rx_queue->removed_count += rx_queue->scatter_n;
	}

	rx_queue->scatter_n = 0;
	rx_queue->scatter_len = 0;

	return n_packets;
}

static int
efx_ef10_handle_tx_event(struct efx_channel *channel, efx_qword_t *event)
{
	struct efx_nic *efx = channel->efx;
	struct efx_tx_queue *tx_queue;
	unsigned int tx_ev_desc_ptr;
	unsigned int tx_ev_q_label;
	int tx_descs = 0;

	if (unlikely(ACCESS_ONCE(efx->reset_pending)))
		return 0;

	if (unlikely(EFX_QWORD_FIELD(*event, ESF_DZ_TX_DROP_EVENT)))
		return 0;

	/* Transmit completion */
	tx_ev_desc_ptr = EFX_QWORD_FIELD(*event, ESF_DZ_TX_DESCR_INDX);
	tx_ev_q_label = EFX_QWORD_FIELD(*event, ESF_DZ_TX_QLABEL);
	tx_queue = efx_channel_get_tx_queue(channel,
					    tx_ev_q_label % EFX_TXQ_TYPES);
	tx_descs = ((tx_ev_desc_ptr + 1 - tx_queue->read_count) &
		    tx_queue->ptr_mask);
	efx_xmit_done(tx_queue, tx_ev_desc_ptr & tx_queue->ptr_mask);

	return tx_descs;
}

static void
efx_ef10_handle_driver_event(struct efx_channel *channel, efx_qword_t *event)
{
	struct efx_nic *efx = channel->efx;
	int subcode;

	subcode = EFX_QWORD_FIELD(*event, ESF_DZ_DRV_SUB_CODE);

	switch (subcode) {
	case ESE_DZ_DRV_TIMER_EV:
	case ESE_DZ_DRV_WAKE_UP_EV:
		break;
	case ESE_DZ_DRV_START_UP_EV:
		/* event queue init complete. ok. */
		break;
	default:
		netif_err(efx, hw, efx->net_dev,
			  "channel %d unknown driver event type %d"
			  " (data " EFX_QWORD_FMT ")\n",
			  channel->channel, subcode,
			  EFX_QWORD_VAL(*event));

	}
}

static void efx_ef10_handle_driver_generated_event(struct efx_channel *channel,
						   efx_qword_t *event)
{
	struct efx_nic *efx = channel->efx;
	u32 subcode;

	subcode = EFX_QWORD_FIELD(*event, EFX_DWORD_0);

	switch (subcode) {
	case EFX_EF10_TEST:
		channel->event_test_cpu = raw_smp_processor_id();
		break;
	case EFX_EF10_REFILL:
		/* The queue must be empty, so we won't receive any rx
		 * events, so efx_process_channel() won't refill the
		 * queue. Refill it here
		 */
		efx_fast_push_rx_descriptors(&channel->rx_queue, true);
		break;
	default:
		netif_err(efx, hw, efx->net_dev,
			  "channel %d unknown driver event type %u"
			  " (data " EFX_QWORD_FMT ")\n",
			  channel->channel, (unsigned) subcode,
			  EFX_QWORD_VAL(*event));
	}
}

static int efx_ef10_ev_process(struct efx_channel *channel, int quota)
{
	struct efx_nic *efx = channel->efx;
	efx_qword_t event, *p_event;
	unsigned int read_ptr;
	int ev_code;
	int tx_descs = 0;
	int spent = 0;

	if (quota <= 0)
		return spent;

	read_ptr = channel->eventq_read_ptr;

	for (;;) {
		p_event = efx_event(channel, read_ptr);
		event = *p_event;

		if (!efx_event_present(&event))
			break;

		EFX_SET_QWORD(*p_event);

		++read_ptr;

		ev_code = EFX_QWORD_FIELD(event, ESF_DZ_EV_CODE);

		netif_vdbg(efx, drv, efx->net_dev,
			   "processing event on %d " EFX_QWORD_FMT "\n",
			   channel->channel, EFX_QWORD_VAL(event));

		switch (ev_code) {
		case ESE_DZ_EV_CODE_MCDI_EV:
			efx_mcdi_process_event(channel, &event);
			break;
		case ESE_DZ_EV_CODE_RX_EV:
			spent += efx_ef10_handle_rx_event(channel, &event);
			if (spent >= quota) {
				/* XXX can we split a merged event to
				 * avoid going over-quota?
				 */
				spent = quota;
				goto out;
			}
			break;
		case ESE_DZ_EV_CODE_TX_EV:
			tx_descs += efx_ef10_handle_tx_event(channel, &event);
			if (tx_descs > efx->txq_entries) {
				spent = quota;
				goto out;
			} else if (++spent == quota) {
				goto out;
			}
			break;
		case ESE_DZ_EV_CODE_DRIVER_EV:
			efx_ef10_handle_driver_event(channel, &event);
			if (++spent == quota)
				goto out;
			break;
		case EFX_EF10_DRVGEN_EV:
			efx_ef10_handle_driver_generated_event(channel, &event);
			break;
		default:
			netif_err(efx, hw, efx->net_dev,
				  "channel %d unknown event type %d"
				  " (data " EFX_QWORD_FMT ")\n",
				  channel->channel, ev_code,
				  EFX_QWORD_VAL(event));
		}
	}

out:
	channel->eventq_read_ptr = read_ptr;
	return spent;
}

static void efx_ef10_ev_read_ack(struct efx_channel *channel)
{
	struct efx_nic *efx = channel->efx;
	efx_dword_t rptr;

	if (EFX_EF10_WORKAROUND_35388(efx)) {
		BUILD_BUG_ON(EFX_MIN_EVQ_SIZE <
			     (1 << ERF_DD_EVQ_IND_RPTR_WIDTH));
		BUILD_BUG_ON(EFX_MAX_EVQ_SIZE >
			     (1 << 2 * ERF_DD_EVQ_IND_RPTR_WIDTH));

		EFX_POPULATE_DWORD_2(rptr, ERF_DD_EVQ_IND_RPTR_FLAGS,
				     EFE_DD_EVQ_IND_RPTR_FLAGS_HIGH,
				     ERF_DD_EVQ_IND_RPTR,
				     (channel->eventq_read_ptr &
				      channel->eventq_mask) >>
				     ERF_DD_EVQ_IND_RPTR_WIDTH);
		efx_writed_page(efx, &rptr, ER_DD_EVQ_INDIRECT,
				channel->channel);
		EFX_POPULATE_DWORD_2(rptr, ERF_DD_EVQ_IND_RPTR_FLAGS,
				     EFE_DD_EVQ_IND_RPTR_FLAGS_LOW,
				     ERF_DD_EVQ_IND_RPTR,
				     channel->eventq_read_ptr &
				     ((1 << ERF_DD_EVQ_IND_RPTR_WIDTH) - 1));
		efx_writed_page(efx, &rptr, ER_DD_EVQ_INDIRECT,
				channel->channel);
	} else {
		EFX_POPULATE_DWORD_1(rptr, ERF_DZ_EVQ_RPTR,
				     channel->eventq_read_ptr &
				     channel->eventq_mask);
		efx_writed_page(efx, &rptr, ER_DZ_EVQ_RPTR, channel->channel);
	}
}

static void efx_ef10_ev_test_generate(struct efx_channel *channel)
{
	MCDI_DECLARE_BUF(inbuf, MC_CMD_DRIVER_EVENT_IN_LEN);
	struct efx_nic *efx = channel->efx;
	efx_qword_t event;
	int rc;

	EFX_POPULATE_QWORD_2(event,
			     ESF_DZ_EV_CODE, EFX_EF10_DRVGEN_EV,
			     ESF_DZ_EV_DATA, EFX_EF10_TEST);

	MCDI_SET_DWORD(inbuf, DRIVER_EVENT_IN_EVQ, channel->channel);

	/* MCDI_SET_QWORD is not appropriate here since EFX_POPULATE_* has
	 * already swapped the data to little-endian order.
	 */
	memcpy(MCDI_PTR(inbuf, DRIVER_EVENT_IN_DATA), &event.u64[0],
	       sizeof(efx_qword_t));

	rc = efx_mcdi_rpc(efx, MC_CMD_DRIVER_EVENT, inbuf, sizeof(inbuf),
			  NULL, 0, NULL);
	if (rc != 0)
		goto fail;

	return;

fail:
	WARN_ON(true);
	netif_err(efx, hw, efx->net_dev, "%s: failed rc=%d\n", __func__, rc);
}

void efx_ef10_handle_drain_event(struct efx_nic *efx)
{
	if (atomic_dec_and_test(&efx->active_queues))
		wake_up(&efx->flush_wq);

	WARN_ON(atomic_read(&efx->active_queues) < 0);
}

static int efx_ef10_fini_dmaq(struct efx_nic *efx)
{
	struct efx_ef10_nic_data *nic_data = efx->nic_data;
	struct efx_channel *channel;
	struct efx_tx_queue *tx_queue;
	struct efx_rx_queue *rx_queue;
	int pending;

	/* If the MC has just rebooted, the TX/RX queues will have already been
	 * torn down, but efx->active_queues needs to be set to zero.
	 */
	if (nic_data->must_realloc_vis) {
		atomic_set(&efx->active_queues, 0);
		return 0;
	}

	/* Do not attempt to write to the NIC during EEH recovery */
	if (efx->state != STATE_RECOVERY) {
		efx_for_each_channel(channel, efx) {
			efx_for_each_channel_rx_queue(rx_queue, channel)
				efx_ef10_rx_fini(rx_queue);
			efx_for_each_channel_tx_queue(tx_queue, channel)
				efx_ef10_tx_fini(tx_queue);
		}

		wait_event_timeout(efx->flush_wq,
				   atomic_read(&efx->active_queues) == 0,
				   msecs_to_jiffies(EFX_MAX_FLUSH_TIME));
		pending = atomic_read(&efx->active_queues);
		if (pending) {
			netif_err(efx, hw, efx->net_dev, "failed to flush %d queues\n",
				  pending);
			return -ETIMEDOUT;
		}
	}

	return 0;
}

static void efx_ef10_prepare_flr(struct efx_nic *efx)
{
	atomic_set(&efx->active_queues, 0);
}

static bool efx_ef10_filter_equal(const struct efx_filter_spec *left,
				  const struct efx_filter_spec *right)
{
	if ((left->match_flags ^ right->match_flags) |
	    ((left->flags ^ right->flags) &
	     (EFX_FILTER_FLAG_RX | EFX_FILTER_FLAG_TX)))
		return false;

	return memcmp(&left->outer_vid, &right->outer_vid,
		      sizeof(struct efx_filter_spec) -
		      offsetof(struct efx_filter_spec, outer_vid)) == 0;
}

static unsigned int efx_ef10_filter_hash(const struct efx_filter_spec *spec)
{
	BUILD_BUG_ON(offsetof(struct efx_filter_spec, outer_vid) & 3);
	return jhash2((const u32 *)&spec->outer_vid,
		      (sizeof(struct efx_filter_spec) -
		       offsetof(struct efx_filter_spec, outer_vid)) / 4,
		      0);
	/* XXX should we randomise the initval? */
}

/* Decide whether a filter should be exclusive or else should allow
 * delivery to additional recipients.  Currently we decide that
 * filters for specific local unicast MAC and IP addresses are
 * exclusive.
 */
static bool efx_ef10_filter_is_exclusive(const struct efx_filter_spec *spec)
{
	if (spec->match_flags & EFX_FILTER_MATCH_LOC_MAC &&
	    !is_multicast_ether_addr(spec->loc_mac))
		return true;

	if ((spec->match_flags &
	     (EFX_FILTER_MATCH_ETHER_TYPE | EFX_FILTER_MATCH_LOC_HOST)) ==
	    (EFX_FILTER_MATCH_ETHER_TYPE | EFX_FILTER_MATCH_LOC_HOST)) {
		if (spec->ether_type == htons(ETH_P_IP) &&
		    !ipv4_is_multicast(spec->loc_host[0]))
			return true;
		if (spec->ether_type == htons(ETH_P_IPV6) &&
		    ((const u8 *)spec->loc_host)[0] != 0xff)
			return true;
	}

	return false;
}

static struct efx_filter_spec *
efx_ef10_filter_entry_spec(const struct efx_ef10_filter_table *table,
			   unsigned int filter_idx)
{
	return (struct efx_filter_spec *)(table->entry[filter_idx].spec &
					  ~EFX_EF10_FILTER_FLAGS);
}

static unsigned int
efx_ef10_filter_entry_flags(const struct efx_ef10_filter_table *table,
			   unsigned int filter_idx)
{
	return table->entry[filter_idx].spec & EFX_EF10_FILTER_FLAGS;
}

static void
efx_ef10_filter_set_entry(struct efx_ef10_filter_table *table,
			  unsigned int filter_idx,
			  const struct efx_filter_spec *spec,
			  unsigned int flags)
{
	table->entry[filter_idx].spec =	(unsigned long)spec | flags;
}

static void
efx_ef10_filter_push_prep_set_match_fields(struct efx_nic *efx,
					   const struct efx_filter_spec *spec,
					   efx_dword_t *inbuf)
{
	enum efx_encap_type encap_type = efx_filter_get_encap_type(spec);
	u32 match_fields = 0, uc_match, mc_match;

	MCDI_SET_DWORD(inbuf, FILTER_OP_IN_OP,
		       efx_ef10_filter_is_exclusive(spec) ?
		       MC_CMD_FILTER_OP_IN_OP_INSERT :
		       MC_CMD_FILTER_OP_IN_OP_SUBSCRIBE);

	/* Convert match flags and values.  Unlike almost
	 * everything else in MCDI, these fields are in
	 * network byte order.
	 */
#define COPY_VALUE(value, mcdi_field)					     \
	do {							     \
		match_fields |=					     \
			1 << MC_CMD_FILTER_OP_IN_MATCH_ ##	     \
			mcdi_field ## _LBN;			     \
		BUILD_BUG_ON(					     \
			MC_CMD_FILTER_OP_IN_ ## mcdi_field ## _LEN < \
			sizeof(value));				     \
		memcpy(MCDI_PTR(inbuf, FILTER_OP_IN_ ##	mcdi_field), \
		       &value, sizeof(value));			     \
	} while (0)
#define COPY_FIELD(gen_flag, gen_field, mcdi_field)			     \
	if (spec->match_flags & EFX_FILTER_MATCH_ ## gen_flag) {     \
		COPY_VALUE(spec->gen_field, mcdi_field);	     \
	}
	/* Handle encap filters first.  They will always be mismatch
	 * (unknown UC or MC) filters
	 */
	if (encap_type) {
		/* ether_type and outer_ip_proto need to be variables
		 * because COPY_VALUE wants to memcpy them
		 */
		__be16 ether_type =
			htons(encap_type & EFX_ENCAP_FLAG_IPV6 ?
			      ETH_P_IPV6 : ETH_P_IP);
		u8 vni_type = MC_CMD_FILTER_OP_EXT_IN_VNI_TYPE_GENEVE;
		u8 outer_ip_proto;

		switch (encap_type & EFX_ENCAP_TYPES_MASK) {
		case EFX_ENCAP_TYPE_VXLAN:
			vni_type = MC_CMD_FILTER_OP_EXT_IN_VNI_TYPE_VXLAN;
			/* fallthrough */
		case EFX_ENCAP_TYPE_GENEVE:
			COPY_VALUE(ether_type, ETHER_TYPE);
			outer_ip_proto = IPPROTO_UDP;
			COPY_VALUE(outer_ip_proto, IP_PROTO);
			/* We always need to set the type field, even
			 * though we're not matching on the TNI.
			 */
			MCDI_POPULATE_DWORD_1(inbuf,
				FILTER_OP_EXT_IN_VNI_OR_VSID,
				FILTER_OP_EXT_IN_VNI_TYPE,
				vni_type);
			break;
		case EFX_ENCAP_TYPE_NVGRE:
			COPY_VALUE(ether_type, ETHER_TYPE);
			outer_ip_proto = IPPROTO_GRE;
			COPY_VALUE(outer_ip_proto, IP_PROTO);
			break;
		default:
			WARN_ON(1);
		}

		uc_match = MC_CMD_FILTER_OP_EXT_IN_MATCH_IFRM_UNKNOWN_UCAST_DST_LBN;
		mc_match = MC_CMD_FILTER_OP_EXT_IN_MATCH_IFRM_UNKNOWN_MCAST_DST_LBN;
	} else {
		uc_match = MC_CMD_FILTER_OP_EXT_IN_MATCH_UNKNOWN_UCAST_DST_LBN;
		mc_match = MC_CMD_FILTER_OP_EXT_IN_MATCH_UNKNOWN_MCAST_DST_LBN;
	}

	if (spec->match_flags & EFX_FILTER_MATCH_LOC_MAC_IG)
		match_fields |=
			is_multicast_ether_addr(spec->loc_mac) ?
			1 << mc_match :
			1 << uc_match;
	COPY_FIELD(REM_HOST, rem_host, SRC_IP);
	COPY_FIELD(LOC_HOST, loc_host, DST_IP);
	COPY_FIELD(REM_MAC, rem_mac, SRC_MAC);
	COPY_FIELD(REM_PORT, rem_port, SRC_PORT);
	COPY_FIELD(LOC_MAC, loc_mac, DST_MAC);
	COPY_FIELD(LOC_PORT, loc_port, DST_PORT);
	COPY_FIELD(ETHER_TYPE, ether_type, ETHER_TYPE);
	COPY_FIELD(INNER_VID, inner_vid, INNER_VLAN);
	COPY_FIELD(OUTER_VID, outer_vid, OUTER_VLAN);
	COPY_FIELD(IP_PROTO, ip_proto, IP_PROTO);
#undef COPY_FIELD
#undef COPY_VALUE
	MCDI_SET_DWORD(inbuf, FILTER_OP_IN_MATCH_FIELDS,
		       match_fields);
}

static void efx_ef10_filter_push_prep(struct efx_nic *efx,
				      const struct efx_filter_spec *spec,
				      efx_dword_t *inbuf, u64 handle,
				      bool replacing)
{
	struct efx_ef10_nic_data *nic_data = efx->nic_data;
	u32 flags = spec->flags;

	memset(inbuf, 0, MC_CMD_FILTER_OP_EXT_IN_LEN);

	/* Remove RSS flag if we don't have an RSS context. */
	if (flags & EFX_FILTER_FLAG_RX_RSS &&
	    spec->rss_context == EFX_FILTER_RSS_CONTEXT_DEFAULT &&
	    nic_data->rx_rss_context == EFX_EF10_RSS_CONTEXT_INVALID)
		flags &= ~EFX_FILTER_FLAG_RX_RSS;

	if (replacing) {
		MCDI_SET_DWORD(inbuf, FILTER_OP_IN_OP,
			       MC_CMD_FILTER_OP_IN_OP_REPLACE);
		MCDI_SET_QWORD(inbuf, FILTER_OP_IN_HANDLE, handle);
	} else {
		efx_ef10_filter_push_prep_set_match_fields(efx, spec, inbuf);
	}

	MCDI_SET_DWORD(inbuf, FILTER_OP_IN_PORT_ID, nic_data->vport_id);
	MCDI_SET_DWORD(inbuf, FILTER_OP_IN_RX_DEST,
		       spec->dmaq_id == EFX_FILTER_RX_DMAQ_ID_DROP ?
		       MC_CMD_FILTER_OP_IN_RX_DEST_DROP :
		       MC_CMD_FILTER_OP_IN_RX_DEST_HOST);
	MCDI_SET_DWORD(inbuf, FILTER_OP_IN_TX_DOMAIN, 0);
	MCDI_SET_DWORD(inbuf, FILTER_OP_IN_TX_DEST,
		       MC_CMD_FILTER_OP_IN_TX_DEST_DEFAULT);
	MCDI_SET_DWORD(inbuf, FILTER_OP_IN_RX_QUEUE,
		       spec->dmaq_id == EFX_FILTER_RX_DMAQ_ID_DROP ?
		       0 : spec->dmaq_id);
	MCDI_SET_DWORD(inbuf, FILTER_OP_IN_RX_MODE,
		       (flags & EFX_FILTER_FLAG_RX_RSS) ?
		       MC_CMD_FILTER_OP_IN_RX_MODE_RSS :
		       MC_CMD_FILTER_OP_IN_RX_MODE_SIMPLE);
	if (flags & EFX_FILTER_FLAG_RX_RSS)
		MCDI_SET_DWORD(inbuf, FILTER_OP_IN_RX_CONTEXT,
			       spec->rss_context !=
			       EFX_FILTER_RSS_CONTEXT_DEFAULT ?
			       spec->rss_context : nic_data->rx_rss_context);
}

static int efx_ef10_filter_push(struct efx_nic *efx,
				const struct efx_filter_spec *spec,
				u64 *handle, bool replacing)
{
	MCDI_DECLARE_BUF(inbuf, MC_CMD_FILTER_OP_EXT_IN_LEN);
	MCDI_DECLARE_BUF(outbuf, MC_CMD_FILTER_OP_EXT_OUT_LEN);
	int rc;

	efx_ef10_filter_push_prep(efx, spec, inbuf, *handle, replacing);
	rc = efx_mcdi_rpc(efx, MC_CMD_FILTER_OP, inbuf, sizeof(inbuf),
			  outbuf, sizeof(outbuf), NULL);
	if (rc == 0)
		*handle = MCDI_QWORD(outbuf, FILTER_OP_OUT_HANDLE);
	if (rc == -ENOSPC)
		rc = -EBUSY; /* to match efx_farch_filter_insert() */
	return rc;
}

static u32 efx_ef10_filter_mcdi_flags_from_spec(const struct efx_filter_spec *spec)
{
	enum efx_encap_type encap_type = efx_filter_get_encap_type(spec);
	unsigned int match_flags = spec->match_flags;
	unsigned int uc_match, mc_match;
	u32 mcdi_flags = 0;

#define MAP_FILTER_TO_MCDI_FLAG(gen_flag, mcdi_field, encap) {		\
		unsigned int  old_match_flags = match_flags;		\
		match_flags &= ~EFX_FILTER_MATCH_ ## gen_flag;		\
		if (match_flags != old_match_flags)			\
			mcdi_flags |=					\
				(1 << ((encap) ?			\
				       MC_CMD_FILTER_OP_EXT_IN_MATCH_IFRM_ ## \
				       mcdi_field ## _LBN :		\
				       MC_CMD_FILTER_OP_EXT_IN_MATCH_ ##\
				       mcdi_field ## _LBN));		\
	}
	/* inner or outer based on encap type */
	MAP_FILTER_TO_MCDI_FLAG(REM_HOST, SRC_IP, encap_type);
	MAP_FILTER_TO_MCDI_FLAG(LOC_HOST, DST_IP, encap_type);
	MAP_FILTER_TO_MCDI_FLAG(REM_MAC, SRC_MAC, encap_type);
	MAP_FILTER_TO_MCDI_FLAG(REM_PORT, SRC_PORT, encap_type);
	MAP_FILTER_TO_MCDI_FLAG(LOC_MAC, DST_MAC, encap_type);
	MAP_FILTER_TO_MCDI_FLAG(LOC_PORT, DST_PORT, encap_type);
	MAP_FILTER_TO_MCDI_FLAG(ETHER_TYPE, ETHER_TYPE, encap_type);
	MAP_FILTER_TO_MCDI_FLAG(IP_PROTO, IP_PROTO, encap_type);
	/* always outer */
	MAP_FILTER_TO_MCDI_FLAG(INNER_VID, INNER_VLAN, false);
	MAP_FILTER_TO_MCDI_FLAG(OUTER_VID, OUTER_VLAN, false);
#undef MAP_FILTER_TO_MCDI_FLAG

	/* special handling for encap type, and mismatch */
	if (encap_type) {
		match_flags &= ~EFX_FILTER_MATCH_ENCAP_TYPE;
		mcdi_flags |=
			(1 << MC_CMD_FILTER_OP_EXT_IN_MATCH_ETHER_TYPE_LBN);
		mcdi_flags |= (1 << MC_CMD_FILTER_OP_EXT_IN_MATCH_IP_PROTO_LBN);

		uc_match = MC_CMD_FILTER_OP_EXT_IN_MATCH_IFRM_UNKNOWN_UCAST_DST_LBN;
		mc_match = MC_CMD_FILTER_OP_EXT_IN_MATCH_IFRM_UNKNOWN_MCAST_DST_LBN;
	} else {
		uc_match = MC_CMD_FILTER_OP_EXT_IN_MATCH_UNKNOWN_UCAST_DST_LBN;
		mc_match = MC_CMD_FILTER_OP_EXT_IN_MATCH_UNKNOWN_MCAST_DST_LBN;
	}

	if (match_flags & EFX_FILTER_MATCH_LOC_MAC_IG) {
		match_flags &= ~EFX_FILTER_MATCH_LOC_MAC_IG;
		mcdi_flags |=
			is_multicast_ether_addr(spec->loc_mac) ?
			1 << mc_match :
			1 << uc_match;
	}

	/* Did we map them all? */
	WARN_ON_ONCE(match_flags);

	return mcdi_flags;
}

static int efx_ef10_filter_pri(struct efx_ef10_filter_table *table,
			       const struct efx_filter_spec *spec)
{
	u32 mcdi_flags = efx_ef10_filter_mcdi_flags_from_spec(spec);
	unsigned int match_pri;

	for (match_pri = 0;
	     match_pri < table->rx_match_count;
	     match_pri++)
		if (table->rx_match_mcdi_flags[match_pri] == mcdi_flags)
			return match_pri;

	return -EPROTONOSUPPORT;
}

static s32 efx_ef10_filter_insert(struct efx_nic *efx,
				  struct efx_filter_spec *spec,
				  bool replace_equal)
{
	struct efx_ef10_filter_table *table = efx->filter_state;
	DECLARE_BITMAP(mc_rem_map, EFX_EF10_FILTER_SEARCH_LIMIT);
	struct efx_filter_spec *saved_spec;
	unsigned int match_pri, hash;
	unsigned int priv_flags;
	bool replacing = false;
	int ins_index = -1;
	DEFINE_WAIT(wait);
	bool is_mc_recip;
	s32 rc;

	/* For now, only support RX filters */
	if ((spec->flags & (EFX_FILTER_FLAG_RX | EFX_FILTER_FLAG_TX)) !=
	    EFX_FILTER_FLAG_RX)
		return -EINVAL;

	rc = efx_ef10_filter_pri(table, spec);
	if (rc < 0)
		return rc;
	match_pri = rc;

	hash = efx_ef10_filter_hash(spec);
	is_mc_recip = efx_filter_is_mc_recipient(spec);
	if (is_mc_recip)
		bitmap_zero(mc_rem_map, EFX_EF10_FILTER_SEARCH_LIMIT);

	/* Find any existing filters with the same match tuple or
	 * else a free slot to insert at.  If any of them are busy,
	 * we have to wait and retry.
	 */
	for (;;) {
		unsigned int depth = 1;
		unsigned int i;

		spin_lock_bh(&efx->filter_lock);

		for (;;) {
			i = (hash + depth) & (HUNT_FILTER_TBL_ROWS - 1);
			saved_spec = efx_ef10_filter_entry_spec(table, i);

			if (!saved_spec) {
				if (ins_index < 0)
					ins_index = i;
			} else if (efx_ef10_filter_equal(spec, saved_spec)) {
				if (table->entry[i].spec &
				    EFX_EF10_FILTER_FLAG_BUSY)
					break;
				if (spec->priority < saved_spec->priority &&
				    spec->priority != EFX_FILTER_PRI_AUTO) {
					rc = -EPERM;
					goto out_unlock;
				}
				if (!is_mc_recip) {
					/* This is the only one */
					if (spec->priority ==
					    saved_spec->priority &&
					    !replace_equal) {
						rc = -EEXIST;
						goto out_unlock;
					}
					ins_index = i;
					goto found;
				} else if (spec->priority >
					   saved_spec->priority ||
					   (spec->priority ==
					    saved_spec->priority &&
					    replace_equal)) {
					if (ins_index < 0)
						ins_index = i;
					else
						__set_bit(depth, mc_rem_map);
				}
			}

			/* Once we reach the maximum search depth, use
			 * the first suitable slot or return -EBUSY if
			 * there was none
			 */
			if (depth == EFX_EF10_FILTER_SEARCH_LIMIT) {
				if (ins_index < 0) {
					rc = -EBUSY;
					goto out_unlock;
				}
				goto found;
			}

			++depth;
		}

		prepare_to_wait(&table->waitq, &wait, TASK_UNINTERRUPTIBLE);
		spin_unlock_bh(&efx->filter_lock);
		schedule();
	}

found:
	/* Create a software table entry if necessary, and mark it
	 * busy.  We might yet fail to insert, but any attempt to
	 * insert a conflicting filter while we're waiting for the
	 * firmware must find the busy entry.
	 */
	saved_spec = efx_ef10_filter_entry_spec(table, ins_index);
	if (saved_spec) {
		if (spec->priority == EFX_FILTER_PRI_AUTO &&
		    saved_spec->priority >= EFX_FILTER_PRI_AUTO) {
			/* Just make sure it won't be removed */
			if (saved_spec->priority > EFX_FILTER_PRI_AUTO)
				saved_spec->flags |= EFX_FILTER_FLAG_RX_OVER_AUTO;
			table->entry[ins_index].spec &=
				~EFX_EF10_FILTER_FLAG_AUTO_OLD;
			rc = ins_index;
			goto out_unlock;
		}
		replacing = true;
		priv_flags = efx_ef10_filter_entry_flags(table, ins_index);
	} else {
		saved_spec = kmalloc(sizeof(*spec), GFP_ATOMIC);
		if (!saved_spec) {
			rc = -ENOMEM;
			goto out_unlock;
		}
		*saved_spec = *spec;
		priv_flags = 0;
	}
	efx_ef10_filter_set_entry(table, ins_index, saved_spec,
				  priv_flags | EFX_EF10_FILTER_FLAG_BUSY);

	/* Mark lower-priority multicast recipients busy prior to removal */
	if (is_mc_recip) {
		unsigned int depth, i;

		for (depth = 0; depth < EFX_EF10_FILTER_SEARCH_LIMIT; depth++) {
			i = (hash + depth) & (HUNT_FILTER_TBL_ROWS - 1);
			if (test_bit(depth, mc_rem_map))
				table->entry[i].spec |=
					EFX_EF10_FILTER_FLAG_BUSY;
		}
	}

	spin_unlock_bh(&efx->filter_lock);

	rc = efx_ef10_filter_push(efx, spec, &table->entry[ins_index].handle,
				  replacing);

	/* Finalise the software table entry */
	spin_lock_bh(&efx->filter_lock);
	if (rc == 0) {
		if (replacing) {
			/* Update the fields that may differ */
			if (saved_spec->priority == EFX_FILTER_PRI_AUTO)
				saved_spec->flags |=
					EFX_FILTER_FLAG_RX_OVER_AUTO;
			saved_spec->priority = spec->priority;
			saved_spec->flags &= EFX_FILTER_FLAG_RX_OVER_AUTO;
			saved_spec->flags |= spec->flags;
			saved_spec->rss_context = spec->rss_context;
			saved_spec->dmaq_id = spec->dmaq_id;
		}
	} else if (!replacing) {
		kfree(saved_spec);
		saved_spec = NULL;
	}
	efx_ef10_filter_set_entry(table, ins_index, saved_spec, priv_flags);

	/* Remove and finalise entries for lower-priority multicast
	 * recipients
	 */
	if (is_mc_recip) {
		MCDI_DECLARE_BUF(inbuf, MC_CMD_FILTER_OP_IN_LEN);
		unsigned int depth, i;

		memset(inbuf, 0, sizeof(inbuf));

		for (depth = 0; depth < EFX_EF10_FILTER_SEARCH_LIMIT; depth++) {
			if (!test_bit(depth, mc_rem_map))
				continue;

			i = (hash + depth) & (HUNT_FILTER_TBL_ROWS - 1);
			saved_spec = efx_ef10_filter_entry_spec(table, i);
			priv_flags = efx_ef10_filter_entry_flags(table, i);

			if (rc == 0) {
				spin_unlock_bh(&efx->filter_lock);
				MCDI_SET_DWORD(inbuf, FILTER_OP_IN_OP,
					       MC_CMD_FILTER_OP_IN_OP_UNSUBSCRIBE);
				MCDI_SET_QWORD(inbuf, FILTER_OP_IN_HANDLE,
					       table->entry[i].handle);
				rc = efx_mcdi_rpc(efx, MC_CMD_FILTER_OP,
						  inbuf, sizeof(inbuf),
						  NULL, 0, NULL);
				spin_lock_bh(&efx->filter_lock);
			}

			if (rc == 0) {
				kfree(saved_spec);
				saved_spec = NULL;
				priv_flags = 0;
			} else {
				priv_flags &= ~EFX_EF10_FILTER_FLAG_BUSY;
			}
			efx_ef10_filter_set_entry(table, i, saved_spec,
						  priv_flags);
		}
	}

	/* If successful, return the inserted filter ID */
	if (rc == 0)
		rc = efx_ef10_make_filter_id(match_pri, ins_index);

	wake_up_all(&table->waitq);
out_unlock:
	spin_unlock_bh(&efx->filter_lock);
	finish_wait(&table->waitq, &wait);
	return rc;
}

static void efx_ef10_filter_update_rx_scatter(struct efx_nic *efx)
{
	/* no need to do anything here on EF10 */
}

/* Remove a filter.
 * If !by_index, remove by ID
 * If by_index, remove by index
 * Filter ID may come from userland and must be range-checked.
 */
static int efx_ef10_filter_remove_internal(struct efx_nic *efx,
					   unsigned int priority_mask,
					   u32 filter_id, bool by_index)
{
	unsigned int filter_idx = efx_ef10_filter_get_unsafe_id(filter_id);
	struct efx_ef10_filter_table *table = efx->filter_state;
	MCDI_DECLARE_BUF(inbuf,
			 MC_CMD_FILTER_OP_IN_HANDLE_OFST +
			 MC_CMD_FILTER_OP_IN_HANDLE_LEN);
	struct efx_filter_spec *spec;
	DEFINE_WAIT(wait);
	int rc;

	/* Find the software table entry and mark it busy.  Don't
	 * remove it yet; any attempt to update while we're waiting
	 * for the firmware must find the busy entry.
	 */
	for (;;) {
		spin_lock_bh(&efx->filter_lock);
		if (!(table->entry[filter_idx].spec &
		      EFX_EF10_FILTER_FLAG_BUSY))
			break;
		prepare_to_wait(&table->waitq, &wait, TASK_UNINTERRUPTIBLE);
		spin_unlock_bh(&efx->filter_lock);
		schedule();
	}

	spec = efx_ef10_filter_entry_spec(table, filter_idx);
	if (!spec ||
	    (!by_index &&
	     efx_ef10_filter_pri(table, spec) !=
	     efx_ef10_filter_get_unsafe_pri(filter_id))) {
		rc = -ENOENT;
		goto out_unlock;
	}

	if (spec->flags & EFX_FILTER_FLAG_RX_OVER_AUTO &&
	    priority_mask == (1U << EFX_FILTER_PRI_AUTO)) {
		/* Just remove flags */
		spec->flags &= ~EFX_FILTER_FLAG_RX_OVER_AUTO;
		table->entry[filter_idx].spec &= ~EFX_EF10_FILTER_FLAG_AUTO_OLD;
		rc = 0;
		goto out_unlock;
	}

	if (!(priority_mask & (1U << spec->priority))) {
		rc = -ENOENT;
		goto out_unlock;
	}

	table->entry[filter_idx].spec |= EFX_EF10_FILTER_FLAG_BUSY;
	spin_unlock_bh(&efx->filter_lock);

	if (spec->flags & EFX_FILTER_FLAG_RX_OVER_AUTO) {
		/* Reset to an automatic filter */

		struct efx_filter_spec new_spec = *spec;

		new_spec.priority = EFX_FILTER_PRI_AUTO;
		new_spec.flags = (EFX_FILTER_FLAG_RX |
				  (efx_rss_enabled(efx) ?
				   EFX_FILTER_FLAG_RX_RSS : 0));
		new_spec.dmaq_id = 0;
		new_spec.rss_context = EFX_FILTER_RSS_CONTEXT_DEFAULT;
		rc = efx_ef10_filter_push(efx, &new_spec,
					  &table->entry[filter_idx].handle,
					  true);

		spin_lock_bh(&efx->filter_lock);
		if (rc == 0)
			*spec = new_spec;
	} else {
		/* Really remove the filter */

		MCDI_SET_DWORD(inbuf, FILTER_OP_IN_OP,
			       efx_ef10_filter_is_exclusive(spec) ?
			       MC_CMD_FILTER_OP_IN_OP_REMOVE :
			       MC_CMD_FILTER_OP_IN_OP_UNSUBSCRIBE);
		MCDI_SET_QWORD(inbuf, FILTER_OP_IN_HANDLE,
			       table->entry[filter_idx].handle);
		rc = efx_mcdi_rpc_quiet(efx, MC_CMD_FILTER_OP,
					inbuf, sizeof(inbuf), NULL, 0, NULL);

		spin_lock_bh(&efx->filter_lock);
		if ((rc == 0) || (rc == -ENOENT)) {
			/* Filter removed OK or didn't actually exist */
			kfree(spec);
			efx_ef10_filter_set_entry(table, filter_idx, NULL, 0);
		} else {
			efx_mcdi_display_error(efx, MC_CMD_FILTER_OP,
					       MC_CMD_FILTER_OP_IN_LEN,
					       NULL, 0, rc);
		}
	}

	table->entry[filter_idx].spec &= ~EFX_EF10_FILTER_FLAG_BUSY;
	wake_up_all(&table->waitq);
out_unlock:
	spin_unlock_bh(&efx->filter_lock);
	finish_wait(&table->waitq, &wait);
	return rc;
}

static int efx_ef10_filter_remove_safe(struct efx_nic *efx,
				       enum efx_filter_priority priority,
				       u32 filter_id)
{
	return efx_ef10_filter_remove_internal(efx, 1U << priority,
					       filter_id, false);
}

static void efx_ef10_filter_remove_unsafe(struct efx_nic *efx,
					  enum efx_filter_priority priority,
					  u32 filter_id)
{
	if (filter_id == EFX_EF10_FILTER_ID_INVALID)
		return;
	efx_ef10_filter_remove_internal(efx, 1U << priority, filter_id, true);
}

static int efx_ef10_filter_get_safe(struct efx_nic *efx,
				    enum efx_filter_priority priority,
				    u32 filter_id, struct efx_filter_spec *spec)
{
	unsigned int filter_idx = efx_ef10_filter_get_unsafe_id(filter_id);
	struct efx_ef10_filter_table *table = efx->filter_state;
	const struct efx_filter_spec *saved_spec;
	int rc;

	spin_lock_bh(&efx->filter_lock);
	saved_spec = efx_ef10_filter_entry_spec(table, filter_idx);
	if (saved_spec && saved_spec->priority == priority &&
	    efx_ef10_filter_pri(table, saved_spec) ==
	    efx_ef10_filter_get_unsafe_pri(filter_id)) {
		*spec = *saved_spec;
		rc = 0;
	} else {
		rc = -ENOENT;
	}
	spin_unlock_bh(&efx->filter_lock);
	return rc;
}

static int efx_ef10_filter_clear_rx(struct efx_nic *efx,
				     enum efx_filter_priority priority)
{
	unsigned int priority_mask;
	unsigned int i;
	int rc;

	priority_mask = (((1U << (priority + 1)) - 1) &
			 ~(1U << EFX_FILTER_PRI_AUTO));

	for (i = 0; i < HUNT_FILTER_TBL_ROWS; i++) {
		rc = efx_ef10_filter_remove_internal(efx, priority_mask,
						     i, true);
		if (rc && rc != -ENOENT)
			return rc;
	}

	return 0;
}

static u32 efx_ef10_filter_count_rx_used(struct efx_nic *efx,
					 enum efx_filter_priority priority)
{
	struct efx_ef10_filter_table *table = efx->filter_state;
	unsigned int filter_idx;
	s32 count = 0;

	spin_lock_bh(&efx->filter_lock);
	for (filter_idx = 0; filter_idx < HUNT_FILTER_TBL_ROWS; filter_idx++) {
		if (table->entry[filter_idx].spec &&
		    efx_ef10_filter_entry_spec(table, filter_idx)->priority ==
		    priority)
			++count;
	}
	spin_unlock_bh(&efx->filter_lock);
	return count;
}

static u32 efx_ef10_filter_get_rx_id_limit(struct efx_nic *efx)
{
	struct efx_ef10_filter_table *table = efx->filter_state;

	return table->rx_match_count * HUNT_FILTER_TBL_ROWS * 2;
}

static s32 efx_ef10_filter_get_rx_ids(struct efx_nic *efx,
				      enum efx_filter_priority priority,
				      u32 *buf, u32 size)
{
	struct efx_ef10_filter_table *table = efx->filter_state;
	struct efx_filter_spec *spec;
	unsigned int filter_idx;
	s32 count = 0;

	spin_lock_bh(&efx->filter_lock);
	for (filter_idx = 0; filter_idx < HUNT_FILTER_TBL_ROWS; filter_idx++) {
		spec = efx_ef10_filter_entry_spec(table, filter_idx);
		if (spec && spec->priority == priority) {
			if (count == size) {
				count = -EMSGSIZE;
				break;
			}
			buf[count++] =
				efx_ef10_make_filter_id(
					efx_ef10_filter_pri(table, spec),
					filter_idx);
		}
	}
	spin_unlock_bh(&efx->filter_lock);
	return count;
}

#ifdef CONFIG_RFS_ACCEL

static efx_mcdi_async_completer efx_ef10_filter_rfs_insert_complete;

static s32 efx_ef10_filter_rfs_insert(struct efx_nic *efx,
				      struct efx_filter_spec *spec)
{
	struct efx_ef10_filter_table *table = efx->filter_state;
	MCDI_DECLARE_BUF(inbuf, MC_CMD_FILTER_OP_IN_LEN);
	struct efx_filter_spec *saved_spec;
	unsigned int hash, i, depth = 1;
	bool replacing = false;
	int ins_index = -1;
	u64 cookie;
	s32 rc;

	/* Must be an RX filter without RSS and not for a multicast
	 * destination address (RFS only works for connected sockets).
	 * These restrictions allow us to pass only a tiny amount of
	 * data through to the completion function.
	 */
	EFX_WARN_ON_PARANOID(spec->flags !=
			     (EFX_FILTER_FLAG_RX | EFX_FILTER_FLAG_RX_SCATTER));
	EFX_WARN_ON_PARANOID(spec->priority != EFX_FILTER_PRI_HINT);
	EFX_WARN_ON_PARANOID(efx_filter_is_mc_recipient(spec));

	hash = efx_ef10_filter_hash(spec);

	spin_lock_bh(&efx->filter_lock);

	/* Find any existing filter with the same match tuple or else
	 * a free slot to insert at.  If an existing filter is busy,
	 * we have to give up.
	 */
	for (;;) {
		i = (hash + depth) & (HUNT_FILTER_TBL_ROWS - 1);
		saved_spec = efx_ef10_filter_entry_spec(table, i);

		if (!saved_spec) {
			if (ins_index < 0)
				ins_index = i;
		} else if (efx_ef10_filter_equal(spec, saved_spec)) {
			if (table->entry[i].spec & EFX_EF10_FILTER_FLAG_BUSY) {
				rc = -EBUSY;
				goto fail_unlock;
			}
			if (spec->priority < saved_spec->priority) {
				rc = -EPERM;
				goto fail_unlock;
			}
			ins_index = i;
			break;
		}

		/* Once we reach the maximum search depth, use the
		 * first suitable slot or return -EBUSY if there was
		 * none
		 */
		if (depth == EFX_EF10_FILTER_SEARCH_LIMIT) {
			if (ins_index < 0) {
				rc = -EBUSY;
				goto fail_unlock;
			}
			break;
		}

		++depth;
	}

	/* Create a software table entry if necessary, and mark it
	 * busy.  We might yet fail to insert, but any attempt to
	 * insert a conflicting filter while we're waiting for the
	 * firmware must find the busy entry.
	 */
	saved_spec = efx_ef10_filter_entry_spec(table, ins_index);
	if (saved_spec) {
		replacing = true;
	} else {
		saved_spec = kmalloc(sizeof(*spec), GFP_ATOMIC);
		if (!saved_spec) {
			rc = -ENOMEM;
			goto fail_unlock;
		}
		*saved_spec = *spec;
	}
	efx_ef10_filter_set_entry(table, ins_index, saved_spec,
				  EFX_EF10_FILTER_FLAG_BUSY);

	spin_unlock_bh(&efx->filter_lock);

	/* Pack up the variables needed on completion */
	cookie = replacing << 31 | ins_index << 16 | spec->dmaq_id;

	efx_ef10_filter_push_prep(efx, spec, inbuf,
				  table->entry[ins_index].handle, replacing);
	efx_mcdi_rpc_async(efx, MC_CMD_FILTER_OP, inbuf, sizeof(inbuf),
			   MC_CMD_FILTER_OP_OUT_LEN,
			   efx_ef10_filter_rfs_insert_complete, cookie);

	return ins_index;

fail_unlock:
	spin_unlock_bh(&efx->filter_lock);
	return rc;
}

static void
efx_ef10_filter_rfs_insert_complete(struct efx_nic *efx, unsigned long cookie,
				    int rc, efx_dword_t *outbuf,
				    size_t outlen_actual)
{
	struct efx_ef10_filter_table *table = efx->filter_state;
	unsigned int ins_index, dmaq_id;
	struct efx_filter_spec *spec;
	bool replacing;

	/* Unpack the cookie */
	replacing = cookie >> 31;
	ins_index = (cookie >> 16) & (HUNT_FILTER_TBL_ROWS - 1);
	dmaq_id = cookie & 0xffff;

	spin_lock_bh(&efx->filter_lock);
	spec = efx_ef10_filter_entry_spec(table, ins_index);
	if (rc == 0) {
		table->entry[ins_index].handle =
			MCDI_QWORD(outbuf, FILTER_OP_OUT_HANDLE);
		if (replacing)
			spec->dmaq_id = dmaq_id;
	} else if (!replacing) {
		kfree(spec);
		spec = NULL;
	}
	efx_ef10_filter_set_entry(table, ins_index, spec, 0);
	spin_unlock_bh(&efx->filter_lock);

	wake_up_all(&table->waitq);
}

static void
efx_ef10_filter_rfs_expire_complete(struct efx_nic *efx,
				    unsigned long filter_idx,
				    int rc, efx_dword_t *outbuf,
				    size_t outlen_actual);

static bool efx_ef10_filter_rfs_expire_one(struct efx_nic *efx, u32 flow_id,
					   unsigned int filter_idx)
{
	struct efx_ef10_filter_table *table = efx->filter_state;
	struct efx_filter_spec *spec =
		efx_ef10_filter_entry_spec(table, filter_idx);
	MCDI_DECLARE_BUF(inbuf,
			 MC_CMD_FILTER_OP_IN_HANDLE_OFST +
			 MC_CMD_FILTER_OP_IN_HANDLE_LEN);

	if (!spec ||
	    (table->entry[filter_idx].spec & EFX_EF10_FILTER_FLAG_BUSY) ||
	    spec->priority != EFX_FILTER_PRI_HINT ||
	    !rps_may_expire_flow(efx->net_dev, spec->dmaq_id,
				 flow_id, filter_idx))
		return false;

	MCDI_SET_DWORD(inbuf, FILTER_OP_IN_OP,
		       MC_CMD_FILTER_OP_IN_OP_REMOVE);
	MCDI_SET_QWORD(inbuf, FILTER_OP_IN_HANDLE,
		       table->entry[filter_idx].handle);
	if (efx_mcdi_rpc_async(efx, MC_CMD_FILTER_OP, inbuf, sizeof(inbuf), 0,
			       efx_ef10_filter_rfs_expire_complete, filter_idx))
		return false;

	table->entry[filter_idx].spec |= EFX_EF10_FILTER_FLAG_BUSY;
	return true;
}

static void
efx_ef10_filter_rfs_expire_complete(struct efx_nic *efx,
				    unsigned long filter_idx,
				    int rc, efx_dword_t *outbuf,
				    size_t outlen_actual)
{
	struct efx_ef10_filter_table *table = efx->filter_state;
	struct efx_filter_spec *spec =
		efx_ef10_filter_entry_spec(table, filter_idx);

	spin_lock_bh(&efx->filter_lock);
	if (rc == 0) {
		kfree(spec);
		efx_ef10_filter_set_entry(table, filter_idx, NULL, 0);
	}
	table->entry[filter_idx].spec &= ~EFX_EF10_FILTER_FLAG_BUSY;
	wake_up_all(&table->waitq);
	spin_unlock_bh(&efx->filter_lock);
}

#endif /* CONFIG_RFS_ACCEL */

static int efx_ef10_filter_match_flags_from_mcdi(bool encap, u32 mcdi_flags)
{
	int match_flags = 0;

#define MAP_FLAG(gen_flag, mcdi_field) do {				\
		u32 old_mcdi_flags = mcdi_flags;			\
		mcdi_flags &= ~(1 << MC_CMD_FILTER_OP_EXT_IN_MATCH_ ##	\
				     mcdi_field ## _LBN);		\
		if (mcdi_flags != old_mcdi_flags)			\
			match_flags |= EFX_FILTER_MATCH_ ## gen_flag;	\
	} while (0)

	if (encap) {
		/* encap filters must specify encap type */
		match_flags |= EFX_FILTER_MATCH_ENCAP_TYPE;
		/* and imply ethertype and ip proto */
		mcdi_flags &=
			~(1 << MC_CMD_FILTER_OP_EXT_IN_MATCH_IP_PROTO_LBN);
		mcdi_flags &=
			~(1 << MC_CMD_FILTER_OP_EXT_IN_MATCH_ETHER_TYPE_LBN);
		/* VLAN tags refer to the outer packet */
		MAP_FLAG(INNER_VID, INNER_VLAN);
		MAP_FLAG(OUTER_VID, OUTER_VLAN);
		/* everything else refers to the inner packet */
		MAP_FLAG(LOC_MAC_IG, IFRM_UNKNOWN_UCAST_DST);
		MAP_FLAG(LOC_MAC_IG, IFRM_UNKNOWN_MCAST_DST);
		MAP_FLAG(REM_HOST, IFRM_SRC_IP);
		MAP_FLAG(LOC_HOST, IFRM_DST_IP);
		MAP_FLAG(REM_MAC, IFRM_SRC_MAC);
		MAP_FLAG(REM_PORT, IFRM_SRC_PORT);
		MAP_FLAG(LOC_MAC, IFRM_DST_MAC);
		MAP_FLAG(LOC_PORT, IFRM_DST_PORT);
		MAP_FLAG(ETHER_TYPE, IFRM_ETHER_TYPE);
		MAP_FLAG(IP_PROTO, IFRM_IP_PROTO);
	} else {
		MAP_FLAG(LOC_MAC_IG, UNKNOWN_UCAST_DST);
		MAP_FLAG(LOC_MAC_IG, UNKNOWN_MCAST_DST);
		MAP_FLAG(REM_HOST, SRC_IP);
		MAP_FLAG(LOC_HOST, DST_IP);
		MAP_FLAG(REM_MAC, SRC_MAC);
		MAP_FLAG(REM_PORT, SRC_PORT);
		MAP_FLAG(LOC_MAC, DST_MAC);
		MAP_FLAG(LOC_PORT, DST_PORT);
		MAP_FLAG(ETHER_TYPE, ETHER_TYPE);
		MAP_FLAG(INNER_VID, INNER_VLAN);
		MAP_FLAG(OUTER_VID, OUTER_VLAN);
		MAP_FLAG(IP_PROTO, IP_PROTO);
	}
#undef MAP_FLAG

	/* Did we map them all? */
	if (mcdi_flags)
		return -EINVAL;

	return match_flags;
}

static void efx_ef10_filter_cleanup_vlans(struct efx_nic *efx)
{
	struct efx_ef10_filter_table *table = efx->filter_state;
	struct efx_ef10_filter_vlan *vlan, *next_vlan;

	/* See comment in efx_ef10_filter_table_remove() */
	if (!efx_rwsem_assert_write_locked(&efx->filter_sem))
		return;

	if (!table)
		return;

	list_for_each_entry_safe(vlan, next_vlan, &table->vlan_list, list)
		efx_ef10_filter_del_vlan_internal(efx, vlan);
}

static bool efx_ef10_filter_match_supported(struct efx_ef10_filter_table *table,
					    bool encap,
					    enum efx_filter_match_flags match_flags)
{
	unsigned int match_pri;
	int mf;

	for (match_pri = 0;
	     match_pri < table->rx_match_count;
	     match_pri++) {
		mf = efx_ef10_filter_match_flags_from_mcdi(encap,
				table->rx_match_mcdi_flags[match_pri]);
		if (mf == match_flags)
			return true;
	}

	return false;
}

static int
efx_ef10_filter_table_probe_matches(struct efx_nic *efx,
				    struct efx_ef10_filter_table *table,
				    bool encap)
{
	MCDI_DECLARE_BUF(inbuf, MC_CMD_GET_PARSER_DISP_INFO_IN_LEN);
	MCDI_DECLARE_BUF(outbuf, MC_CMD_GET_PARSER_DISP_INFO_OUT_LENMAX);
	unsigned int pd_match_pri, pd_match_count;
	size_t outlen;
	int rc;

	/* Find out which RX filter types are supported, and their priorities */
	MCDI_SET_DWORD(inbuf, GET_PARSER_DISP_INFO_IN_OP,
		       encap ?
		       MC_CMD_GET_PARSER_DISP_INFO_IN_OP_GET_SUPPORTED_ENCAP_RX_MATCHES :
		       MC_CMD_GET_PARSER_DISP_INFO_IN_OP_GET_SUPPORTED_RX_MATCHES);
	rc = efx_mcdi_rpc(efx, MC_CMD_GET_PARSER_DISP_INFO,
			  inbuf, sizeof(inbuf), outbuf, sizeof(outbuf),
			  &outlen);
	if (rc)
		return rc;

	pd_match_count = MCDI_VAR_ARRAY_LEN(
		outlen, GET_PARSER_DISP_INFO_OUT_SUPPORTED_MATCHES);

	for (pd_match_pri = 0; pd_match_pri < pd_match_count; pd_match_pri++) {
		u32 mcdi_flags =
			MCDI_ARRAY_DWORD(
				outbuf,
				GET_PARSER_DISP_INFO_OUT_SUPPORTED_MATCHES,
				pd_match_pri);
		rc = efx_ef10_filter_match_flags_from_mcdi(encap, mcdi_flags);
		if (rc < 0) {
			netif_dbg(efx, probe, efx->net_dev,
				  "%s: fw flags %#x pri %u not supported in driver\n",
				  __func__, mcdi_flags, pd_match_pri);
		} else {
			netif_dbg(efx, probe, efx->net_dev,
				  "%s: fw flags %#x pri %u supported as driver flags %#x pri %u\n",
				  __func__, mcdi_flags, pd_match_pri,
				  rc, table->rx_match_count);
			table->rx_match_mcdi_flags[table->rx_match_count] = mcdi_flags;
			table->rx_match_count++;
		}
	}

	return 0;
}

static int efx_ef10_filter_table_probe(struct efx_nic *efx)
{
	struct efx_ef10_nic_data *nic_data = efx->nic_data;
	struct net_device *net_dev = efx->net_dev;
	struct efx_ef10_filter_table *table;
	struct efx_ef10_vlan *vlan;
	int rc;

	if (!efx_rwsem_assert_write_locked(&efx->filter_sem))
		return -EINVAL;

	if (efx->filter_state) /* already probed */
		return 0;

	table = kzalloc(sizeof(*table), GFP_KERNEL);
	if (!table)
		return -ENOMEM;

	table->rx_match_count = 0;
	rc = efx_ef10_filter_table_probe_matches(efx, table, false);
	if (rc)
		goto fail;
	if (nic_data->datapath_caps &
		   (1 << MC_CMD_GET_CAPABILITIES_OUT_VXLAN_NVGRE_LBN))
		rc = efx_ef10_filter_table_probe_matches(efx, table, true);
	if (rc)
		goto fail;
	if ((efx_supported_features(efx) & NETIF_F_HW_VLAN_CTAG_FILTER) &&
	    !(efx_ef10_filter_match_supported(table, false,
		(EFX_FILTER_MATCH_OUTER_VID | EFX_FILTER_MATCH_LOC_MAC)) &&
	      efx_ef10_filter_match_supported(table, false,
		(EFX_FILTER_MATCH_OUTER_VID | EFX_FILTER_MATCH_LOC_MAC_IG)))) {
		netif_info(efx, probe, net_dev,
			   "VLAN filters are not supported in this firmware variant\n");
		net_dev->features &= ~NETIF_F_HW_VLAN_CTAG_FILTER;
		efx->fixed_features &= ~NETIF_F_HW_VLAN_CTAG_FILTER;
		net_dev->hw_features &= ~NETIF_F_HW_VLAN_CTAG_FILTER;
	}

	table->entry = vzalloc(HUNT_FILTER_TBL_ROWS * sizeof(*table->entry));
	if (!table->entry) {
		rc = -ENOMEM;
		goto fail;
	}

	table->mc_promisc_last = false;
	table->vlan_filter =
		!!(efx->net_dev->features & NETIF_F_HW_VLAN_CTAG_FILTER);
	INIT_LIST_HEAD(&table->vlan_list);

	efx->filter_state = table;
	init_waitqueue_head(&table->waitq);

	list_for_each_entry(vlan, &nic_data->vlan_list, list) {
		rc = efx_ef10_filter_add_vlan(efx, vlan->vid);
		if (rc)
			goto fail_add_vlan;
	}

	return 0;

fail_add_vlan:
	efx_ef10_filter_cleanup_vlans(efx);
	efx->filter_state = NULL;
fail:
	kfree(table);
	return rc;
}

/* Caller must hold efx->filter_sem for read if race against
 * efx_ef10_filter_table_remove() is possible
 */
static void efx_ef10_filter_table_restore(struct efx_nic *efx)
{
	struct efx_ef10_filter_table *table = efx->filter_state;
	struct efx_ef10_nic_data *nic_data = efx->nic_data;
	unsigned int invalid_filters = 0, failed = 0;
	struct efx_ef10_filter_vlan *vlan;
	struct efx_filter_spec *spec;
	unsigned int filter_idx;
	u32 mcdi_flags;
	int match_pri;
	int rc, i;

	WARN_ON(!rwsem_is_locked(&efx->filter_sem));

	if (!nic_data->must_restore_filters)
		return;

	if (!table)
		return;

	spin_lock_bh(&efx->filter_lock);

	for (filter_idx = 0; filter_idx < HUNT_FILTER_TBL_ROWS; filter_idx++) {
		spec = efx_ef10_filter_entry_spec(table, filter_idx);
		if (!spec)
			continue;

		mcdi_flags = efx_ef10_filter_mcdi_flags_from_spec(spec);
		match_pri = 0;
		while (match_pri < table->rx_match_count &&
		       table->rx_match_mcdi_flags[match_pri] != mcdi_flags)
			++match_pri;
		if (match_pri >= table->rx_match_count) {
			invalid_filters++;
			goto not_restored;
		}
		if (spec->rss_context != EFX_FILTER_RSS_CONTEXT_DEFAULT &&
		    spec->rss_context != nic_data->rx_rss_context)
			netif_warn(efx, drv, efx->net_dev,
				   "Warning: unable to restore a filter with specific RSS context.\n");

		table->entry[filter_idx].spec |= EFX_EF10_FILTER_FLAG_BUSY;
		spin_unlock_bh(&efx->filter_lock);

		rc = efx_ef10_filter_push(efx, spec,
					  &table->entry[filter_idx].handle,
					  false);
		if (rc)
			failed++;
		spin_lock_bh(&efx->filter_lock);

		if (rc) {
not_restored:
			list_for_each_entry(vlan, &table->vlan_list, list)
				for (i = 0; i < EFX_EF10_NUM_DEFAULT_FILTERS; ++i)
					if (vlan->default_filters[i] == filter_idx)
						vlan->default_filters[i] =
							EFX_EF10_FILTER_ID_INVALID;

			kfree(spec);
			efx_ef10_filter_set_entry(table, filter_idx, NULL, 0);
		} else {
			table->entry[filter_idx].spec &=
				~EFX_EF10_FILTER_FLAG_BUSY;
		}
	}

	spin_unlock_bh(&efx->filter_lock);

	/* This can happen validly if the MC's capabilities have changed, so
	 * is not an error.
	 */
	if (invalid_filters)
		netif_dbg(efx, drv, efx->net_dev,
			  "Did not restore %u filters that are now unsupported.\n",
			  invalid_filters);

	if (failed)
		netif_err(efx, hw, efx->net_dev,
			  "unable to restore %u filters\n", failed);
	else
		nic_data->must_restore_filters = false;
}

static void efx_ef10_filter_table_remove(struct efx_nic *efx)
{
	struct efx_ef10_filter_table *table = efx->filter_state;
	MCDI_DECLARE_BUF(inbuf, MC_CMD_FILTER_OP_IN_LEN);
	struct efx_filter_spec *spec;
	unsigned int filter_idx;
	int rc;

	efx_ef10_filter_cleanup_vlans(efx);
	efx->filter_state = NULL;
	/* If we were called without locking, then it's not safe to free
	 * the table as others might be using it.  So we just WARN, leak
	 * the memory, and potentially get an inconsistent filter table
	 * state.
	 * This should never actually happen.
	 */
	if (!efx_rwsem_assert_write_locked(&efx->filter_sem))
		return;

	if (!table)
		return;

	for (filter_idx = 0; filter_idx < HUNT_FILTER_TBL_ROWS; filter_idx++) {
		spec = efx_ef10_filter_entry_spec(table, filter_idx);
		if (!spec)
			continue;

		MCDI_SET_DWORD(inbuf, FILTER_OP_IN_OP,
			       efx_ef10_filter_is_exclusive(spec) ?
			       MC_CMD_FILTER_OP_IN_OP_REMOVE :
			       MC_CMD_FILTER_OP_IN_OP_UNSUBSCRIBE);
		MCDI_SET_QWORD(inbuf, FILTER_OP_IN_HANDLE,
			       table->entry[filter_idx].handle);
		rc = efx_mcdi_rpc_quiet(efx, MC_CMD_FILTER_OP, inbuf,
					sizeof(inbuf), NULL, 0, NULL);
		if (rc)
			netif_info(efx, drv, efx->net_dev,
				   "%s: filter %04x remove failed\n",
				   __func__, filter_idx);
		kfree(spec);
	}

	vfree(table->entry);
	kfree(table);
}

static void efx_ef10_filter_mark_one_old(struct efx_nic *efx, uint16_t *id)
{
	struct efx_ef10_filter_table *table = efx->filter_state;
	unsigned int filter_idx;

	if (*id != EFX_EF10_FILTER_ID_INVALID) {
		filter_idx = efx_ef10_filter_get_unsafe_id(*id);
		if (!table->entry[filter_idx].spec)
			netif_dbg(efx, drv, efx->net_dev,
				  "marked null spec old %04x:%04x\n", *id,
				  filter_idx);
		table->entry[filter_idx].spec |= EFX_EF10_FILTER_FLAG_AUTO_OLD;
		*id = EFX_EF10_FILTER_ID_INVALID;
	}
}

/* Mark old per-VLAN filters that may need to be removed */
static void _efx_ef10_filter_vlan_mark_old(struct efx_nic *efx,
					   struct efx_ef10_filter_vlan *vlan)
{
	struct efx_ef10_filter_table *table = efx->filter_state;
	unsigned int i;

	for (i = 0; i < table->dev_uc_count; i++)
		efx_ef10_filter_mark_one_old(efx, &vlan->uc[i]);
	for (i = 0; i < table->dev_mc_count; i++)
		efx_ef10_filter_mark_one_old(efx, &vlan->mc[i]);
	for (i = 0; i < EFX_EF10_NUM_DEFAULT_FILTERS; i++)
		efx_ef10_filter_mark_one_old(efx, &vlan->default_filters[i]);
}

/* Mark old filters that may need to be removed.
 * Caller must hold efx->filter_sem for read if race against
 * efx_ef10_filter_table_remove() is possible
 */
static void efx_ef10_filter_mark_old(struct efx_nic *efx)
{
	struct efx_ef10_filter_table *table = efx->filter_state;
	struct efx_ef10_filter_vlan *vlan;

	spin_lock_bh(&efx->filter_lock);
	list_for_each_entry(vlan, &table->vlan_list, list)
		_efx_ef10_filter_vlan_mark_old(efx, vlan);
	spin_unlock_bh(&efx->filter_lock);
}

static void efx_ef10_filter_uc_addr_list(struct efx_nic *efx)
{
	struct efx_ef10_filter_table *table = efx->filter_state;
	struct net_device *net_dev = efx->net_dev;
	struct netdev_hw_addr *uc;
	int addr_count;
	unsigned int i;

	addr_count = netdev_uc_count(net_dev);
	table->uc_promisc = !!(net_dev->flags & IFF_PROMISC);
	table->dev_uc_count = 1 + addr_count;
	ether_addr_copy(table->dev_uc_list[0].addr, net_dev->dev_addr);
	i = 1;
	netdev_for_each_uc_addr(uc, net_dev) {
		if (i >= EFX_EF10_FILTER_DEV_UC_MAX) {
			table->uc_promisc = true;
			break;
		}
		ether_addr_copy(table->dev_uc_list[i].addr, uc->addr);
		i++;
	}
}

static void efx_ef10_filter_mc_addr_list(struct efx_nic *efx)
{
	struct efx_ef10_filter_table *table = efx->filter_state;
	struct net_device *net_dev = efx->net_dev;
	struct netdev_hw_addr *mc;
	unsigned int i, addr_count;

	table->mc_overflow = false;
	table->mc_promisc = !!(net_dev->flags & (IFF_PROMISC | IFF_ALLMULTI));

	addr_count = netdev_mc_count(net_dev);
	i = 0;
	netdev_for_each_mc_addr(mc, net_dev) {
		if (i >= EFX_EF10_FILTER_DEV_MC_MAX) {
			table->mc_promisc = true;
			table->mc_overflow = true;
			break;
		}
		ether_addr_copy(table->dev_mc_list[i].addr, mc->addr);
		i++;
	}

	table->dev_mc_count = i;
}

static int efx_ef10_filter_insert_addr_list(struct efx_nic *efx,
					    struct efx_ef10_filter_vlan *vlan,
					    bool multicast, bool rollback)
{
	struct efx_ef10_filter_table *table = efx->filter_state;
	struct efx_ef10_dev_addr *addr_list;
	enum efx_filter_flags filter_flags;
	struct efx_filter_spec spec;
	u8 baddr[ETH_ALEN];
	unsigned int i, j;
	int addr_count;
	u16 *ids;
	int rc;

	if (multicast) {
		addr_list = table->dev_mc_list;
		addr_count = table->dev_mc_count;
		ids = vlan->mc;
	} else {
		addr_list = table->dev_uc_list;
		addr_count = table->dev_uc_count;
		ids = vlan->uc;
	}

	filter_flags = efx_rss_enabled(efx) ? EFX_FILTER_FLAG_RX_RSS : 0;

	/* Insert/renew filters */
	for (i = 0; i < addr_count; i++) {
		efx_filter_init_rx(&spec, EFX_FILTER_PRI_AUTO, filter_flags, 0);
		efx_filter_set_eth_local(&spec, vlan->vid, addr_list[i].addr);
		rc = efx_ef10_filter_insert(efx, &spec, true);
		if (rc < 0) {
			if (rollback) {
				netif_info(efx, drv, efx->net_dev,
					   "efx_ef10_filter_insert failed rc=%d\n",
					   rc);
				/* Fall back to promiscuous */
				for (j = 0; j < i; j++) {
					efx_ef10_filter_remove_unsafe(
						efx, EFX_FILTER_PRI_AUTO,
						ids[j]);
					ids[j] = EFX_EF10_FILTER_ID_INVALID;
				}
				return rc;
			} else {
				/* mark as not inserted, and carry on */
				rc = EFX_EF10_FILTER_ID_INVALID;
			}
		}
		ids[i] = efx_ef10_filter_get_unsafe_id(rc);
	}

	if (multicast && rollback) {
		/* Also need an Ethernet broadcast filter */
		EFX_WARN_ON_PARANOID(vlan->default_filters[EFX_EF10_BCAST] !=
				     EFX_EF10_FILTER_ID_INVALID);
		efx_filter_init_rx(&spec, EFX_FILTER_PRI_AUTO, filter_flags, 0);
		eth_broadcast_addr(baddr);
		efx_filter_set_eth_local(&spec, vlan->vid, baddr);
		rc = efx_ef10_filter_insert(efx, &spec, true);
		if (rc < 0) {
			netif_warn(efx, drv, efx->net_dev,
				   "Broadcast filter insert failed rc=%d\n", rc);
			/* Fall back to promiscuous */
			for (j = 0; j < i; j++) {
				efx_ef10_filter_remove_unsafe(
					efx, EFX_FILTER_PRI_AUTO,
					ids[j]);
				ids[j] = EFX_EF10_FILTER_ID_INVALID;
			}
			return rc;
		} else {
			vlan->default_filters[EFX_EF10_BCAST] =
				efx_ef10_filter_get_unsafe_id(rc);
		}
	}

	return 0;
}

static int efx_ef10_filter_insert_def(struct efx_nic *efx,
				      struct efx_ef10_filter_vlan *vlan,
				      enum efx_encap_type encap_type,
				      bool multicast, bool rollback)
{
	struct efx_ef10_nic_data *nic_data = efx->nic_data;
	enum efx_filter_flags filter_flags;
	struct efx_filter_spec spec;
	u8 baddr[ETH_ALEN];
	int rc;
	u16 *id;

	filter_flags = efx_rss_enabled(efx) ? EFX_FILTER_FLAG_RX_RSS : 0;

	efx_filter_init_rx(&spec, EFX_FILTER_PRI_AUTO, filter_flags, 0);

	if (multicast)
		efx_filter_set_mc_def(&spec);
	else
		efx_filter_set_uc_def(&spec);

	if (encap_type) {
		if (nic_data->datapath_caps &
		    (1 << MC_CMD_GET_CAPABILITIES_OUT_VXLAN_NVGRE_LBN))
			efx_filter_set_encap_type(&spec, encap_type);
		else
			/* don't insert encap filters on non-supporting
			 * platforms. ID will be left as INVALID.
			 */
			return 0;
	}

	if (vlan->vid != EFX_FILTER_VID_UNSPEC)
		efx_filter_set_eth_local(&spec, vlan->vid, NULL);

	rc = efx_ef10_filter_insert(efx, &spec, true);
	if (rc < 0) {
		const char *um = multicast ? "Multicast" : "Unicast";
		const char *encap_name = "";
		const char *encap_ipv = "";

		if ((encap_type & EFX_ENCAP_TYPES_MASK) ==
		    EFX_ENCAP_TYPE_VXLAN)
			encap_name = "VXLAN ";
		else if ((encap_type & EFX_ENCAP_TYPES_MASK) ==
			 EFX_ENCAP_TYPE_NVGRE)
			encap_name = "NVGRE ";
		else if ((encap_type & EFX_ENCAP_TYPES_MASK) ==
			 EFX_ENCAP_TYPE_GENEVE)
			encap_name = "GENEVE ";
		if (encap_type & EFX_ENCAP_FLAG_IPV6)
			encap_ipv = "IPv6 ";
		else if (encap_type)
			encap_ipv = "IPv4 ";

		/* unprivileged functions can't insert mismatch filters
		 * for encapsulated or unicast traffic, so downgrade
		 * those warnings to debug.
		 */
		netif_cond_dbg(efx, drv, efx->net_dev,
			       rc == -EPERM && (encap_type || !multicast), warn,
			       "%s%s%s mismatch filter insert failed rc=%d\n",
			       encap_name, encap_ipv, um, rc);
	} else if (multicast) {
		/* mapping from encap types to default filter IDs (multicast) */
		static enum efx_ef10_default_filters map[] = {
			[EFX_ENCAP_TYPE_NONE] = EFX_EF10_MCDEF,
			[EFX_ENCAP_TYPE_VXLAN] = EFX_EF10_VXLAN4_MCDEF,
			[EFX_ENCAP_TYPE_NVGRE] = EFX_EF10_NVGRE4_MCDEF,
			[EFX_ENCAP_TYPE_GENEVE] = EFX_EF10_GENEVE4_MCDEF,
			[EFX_ENCAP_TYPE_VXLAN | EFX_ENCAP_FLAG_IPV6] =
				EFX_EF10_VXLAN6_MCDEF,
			[EFX_ENCAP_TYPE_NVGRE | EFX_ENCAP_FLAG_IPV6] =
				EFX_EF10_NVGRE6_MCDEF,
			[EFX_ENCAP_TYPE_GENEVE | EFX_ENCAP_FLAG_IPV6] =
				EFX_EF10_GENEVE6_MCDEF,
		};

		/* quick bounds check (BCAST result impossible) */
		BUILD_BUG_ON(EFX_EF10_BCAST != 0);
		if (encap_type >= ARRAY_SIZE(map) || map[encap_type] == 0) {
			WARN_ON(1);
			return -EINVAL;
		}
		/* then follow map */
		id = &vlan->default_filters[map[encap_type]];

		EFX_WARN_ON_PARANOID(*id != EFX_EF10_FILTER_ID_INVALID);
		*id = efx_ef10_filter_get_unsafe_id(rc);
		if (!nic_data->workaround_26807 && !encap_type) {
			/* Also need an Ethernet broadcast filter */
			efx_filter_init_rx(&spec, EFX_FILTER_PRI_AUTO,
					   filter_flags, 0);
			eth_broadcast_addr(baddr);
			efx_filter_set_eth_local(&spec, vlan->vid, baddr);
			rc = efx_ef10_filter_insert(efx, &spec, true);
			if (rc < 0) {
				netif_warn(efx, drv, efx->net_dev,
					   "Broadcast filter insert failed rc=%d\n",
					   rc);
				if (rollback) {
					/* Roll back the mc_def filter */
					efx_ef10_filter_remove_unsafe(
							efx, EFX_FILTER_PRI_AUTO,
							*id);
					*id = EFX_EF10_FILTER_ID_INVALID;
					return rc;
				}
			} else {
				EFX_WARN_ON_PARANOID(
					vlan->default_filters[EFX_EF10_BCAST] !=
					EFX_EF10_FILTER_ID_INVALID);
				vlan->default_filters[EFX_EF10_BCAST] =
					efx_ef10_filter_get_unsafe_id(rc);
			}
		}
		rc = 0;
	} else {
		/* mapping from encap types to default filter IDs (unicast) */
		static enum efx_ef10_default_filters map[] = {
			[EFX_ENCAP_TYPE_NONE] = EFX_EF10_UCDEF,
			[EFX_ENCAP_TYPE_VXLAN] = EFX_EF10_VXLAN4_UCDEF,
			[EFX_ENCAP_TYPE_NVGRE] = EFX_EF10_NVGRE4_UCDEF,
			[EFX_ENCAP_TYPE_GENEVE] = EFX_EF10_GENEVE4_UCDEF,
			[EFX_ENCAP_TYPE_VXLAN | EFX_ENCAP_FLAG_IPV6] =
				EFX_EF10_VXLAN6_UCDEF,
			[EFX_ENCAP_TYPE_NVGRE | EFX_ENCAP_FLAG_IPV6] =
				EFX_EF10_NVGRE6_UCDEF,
			[EFX_ENCAP_TYPE_GENEVE | EFX_ENCAP_FLAG_IPV6] =
				EFX_EF10_GENEVE6_UCDEF,
		};

		/* quick bounds check (BCAST result impossible) */
		BUILD_BUG_ON(EFX_EF10_BCAST != 0);
		if (encap_type >= ARRAY_SIZE(map) || map[encap_type] == 0) {
			WARN_ON(1);
			return -EINVAL;
		}
		/* then follow map */
		id = &vlan->default_filters[map[encap_type]];
		EFX_WARN_ON_PARANOID(*id != EFX_EF10_FILTER_ID_INVALID);
		*id = rc;
		rc = 0;
	}
	return rc;
}

/* Remove filters that weren't renewed.  Since nothing else changes the AUTO_OLD
 * flag or removes these filters, we don't need to hold the filter_lock while
 * scanning for these filters.
 */
static void efx_ef10_filter_remove_old(struct efx_nic *efx)
{
	struct efx_ef10_filter_table *table = efx->filter_state;
	int remove_failed = 0;
	int remove_noent = 0;
	int rc;
	int i;

	for (i = 0; i < HUNT_FILTER_TBL_ROWS; i++) {
		if (ACCESS_ONCE(table->entry[i].spec) &
		    EFX_EF10_FILTER_FLAG_AUTO_OLD) {
			rc = efx_ef10_filter_remove_internal(efx,
					1U << EFX_FILTER_PRI_AUTO, i, true);
			if (rc == -ENOENT)
				remove_noent++;
			else if (rc)
				remove_failed++;
		}
	}

	if (remove_failed)
		netif_info(efx, drv, efx->net_dev,
			   "%s: failed to remove %d filters\n",
			   __func__, remove_failed);
	if (remove_noent)
		netif_info(efx, drv, efx->net_dev,
			   "%s: failed to remove %d non-existent filters\n",
			   __func__, remove_noent);
}

static int efx_ef10_vport_set_mac_address(struct efx_nic *efx)
{
	struct efx_ef10_nic_data *nic_data = efx->nic_data;
	u8 mac_old[ETH_ALEN];
	int rc, rc2;

	/* Only reconfigure a PF-created vport */
	if (is_zero_ether_addr(nic_data->vport_mac))
		return 0;

	efx_device_detach_sync(efx);
	efx_net_stop(efx->net_dev);
	down_write(&efx->filter_sem);
	efx_ef10_filter_table_remove(efx);
	up_write(&efx->filter_sem);

	rc = efx_ef10_vadaptor_free(efx, nic_data->vport_id);
	if (rc)
		goto restore_filters;

	ether_addr_copy(mac_old, nic_data->vport_mac);
	rc = efx_ef10_vport_del_mac(efx, nic_data->vport_id,
				    nic_data->vport_mac);
	if (rc)
		goto restore_vadaptor;

	rc = efx_ef10_vport_add_mac(efx, nic_data->vport_id,
				    efx->net_dev->dev_addr);
	if (!rc) {
		ether_addr_copy(nic_data->vport_mac, efx->net_dev->dev_addr);
	} else {
		rc2 = efx_ef10_vport_add_mac(efx, nic_data->vport_id, mac_old);
		if (rc2) {
			/* Failed to add original MAC, so clear vport_mac */
			eth_zero_addr(nic_data->vport_mac);
			goto reset_nic;
		}
	}

restore_vadaptor:
	rc2 = efx_ef10_vadaptor_alloc(efx, nic_data->vport_id);
	if (rc2)
		goto reset_nic;
restore_filters:
	down_write(&efx->filter_sem);
	rc2 = efx_ef10_filter_table_probe(efx);
	up_write(&efx->filter_sem);
	if (rc2)
		goto reset_nic;

	rc2 = efx_net_open(efx->net_dev);
	if (rc2)
		goto reset_nic;

	efx_device_attach_if_not_resetting(efx);

	return rc;

reset_nic:
	netif_err(efx, drv, efx->net_dev,
		  "Failed to restore when changing MAC address - scheduling reset\n");
	efx_schedule_reset(efx, RESET_TYPE_DATAPATH);

	return rc ? rc : rc2;
}

/* Caller must hold efx->filter_sem for read if race against
 * efx_ef10_filter_table_remove() is possible
 */
static void efx_ef10_filter_vlan_sync_rx_mode(struct efx_nic *efx,
					      struct efx_ef10_filter_vlan *vlan)
{
	struct efx_ef10_filter_table *table = efx->filter_state;
	struct efx_ef10_nic_data *nic_data = efx->nic_data;

	/* Do not install unspecified VID if VLAN filtering is enabled.
	 * Do not install all specified VIDs if VLAN filtering is disabled.
	 */
	if ((vlan->vid == EFX_FILTER_VID_UNSPEC) == table->vlan_filter)
		return;

	/* Insert/renew unicast filters */
	if (table->uc_promisc) {
		efx_ef10_filter_insert_def(efx, vlan, EFX_ENCAP_TYPE_NONE,
					   false, false);
		efx_ef10_filter_insert_addr_list(efx, vlan, false, false);
	} else {
		/* If any of the filters failed to insert, fall back to
		 * promiscuous mode - add in the uc_def filter.  But keep
		 * our individual unicast filters.
		 */
		if (efx_ef10_filter_insert_addr_list(efx, vlan, false, false))
			efx_ef10_filter_insert_def(efx, vlan,
						   EFX_ENCAP_TYPE_NONE,
						   false, false);
	}
	efx_ef10_filter_insert_def(efx, vlan, EFX_ENCAP_TYPE_VXLAN,
				   false, false);
	efx_ef10_filter_insert_def(efx, vlan, EFX_ENCAP_TYPE_VXLAN |
					      EFX_ENCAP_FLAG_IPV6,
				   false, false);
	efx_ef10_filter_insert_def(efx, vlan, EFX_ENCAP_TYPE_NVGRE,
				   false, false);
	efx_ef10_filter_insert_def(efx, vlan, EFX_ENCAP_TYPE_NVGRE |
					      EFX_ENCAP_FLAG_IPV6,
				   false, false);
	efx_ef10_filter_insert_def(efx, vlan, EFX_ENCAP_TYPE_GENEVE,
				   false, false);
	efx_ef10_filter_insert_def(efx, vlan, EFX_ENCAP_TYPE_GENEVE |
					      EFX_ENCAP_FLAG_IPV6,
				   false, false);

	/* Insert/renew multicast filters */
	/* If changing promiscuous state with cascaded multicast filters, remove
	 * old filters first, so that packets are dropped rather than duplicated
	 */
	if (nic_data->workaround_26807 &&
	    table->mc_promisc_last != table->mc_promisc)
		efx_ef10_filter_remove_old(efx);
	if (table->mc_promisc) {
		if (nic_data->workaround_26807) {
			/* If we failed to insert promiscuous filters, rollback
			 * and fall back to individual multicast filters
			 */
			if (efx_ef10_filter_insert_def(efx, vlan,
						       EFX_ENCAP_TYPE_NONE,
						       true, true)) {
				/* Changing promisc state, so remove old filters */
				efx_ef10_filter_remove_old(efx);
				efx_ef10_filter_insert_addr_list(efx, vlan,
								 true, false);
			}
		} else {
			/* If we failed to insert promiscuous filters, don't
			 * rollback.  Regardless, also insert the mc_list,
			 * unless it's incomplete due to overflow
			 */
			efx_ef10_filter_insert_def(efx, vlan,
						   EFX_ENCAP_TYPE_NONE,
						   true, false);
<<<<<<< HEAD
			efx_ef10_filter_insert_addr_list(efx, vlan, true, false);
=======
			if (!table->mc_overflow)
				efx_ef10_filter_insert_addr_list(efx, vlan,
								 true, false);
>>>>>>> 2ac97f0f
		}
	} else {
		/* If any filters failed to insert, rollback and fall back to
		 * promiscuous mode - mc_def filter and maybe broadcast.  If
		 * that fails, roll back again and insert as many of our
		 * individual multicast filters as we can.
		 */
		if (efx_ef10_filter_insert_addr_list(efx, vlan, true, true)) {
			/* Changing promisc state, so remove old filters */
			if (nic_data->workaround_26807)
				efx_ef10_filter_remove_old(efx);
			if (efx_ef10_filter_insert_def(efx, vlan,
						       EFX_ENCAP_TYPE_NONE,
						       true, true))
				efx_ef10_filter_insert_addr_list(efx, vlan,
								 true, false);
		}
	}
	efx_ef10_filter_insert_def(efx, vlan, EFX_ENCAP_TYPE_VXLAN,
				   true, false);
	efx_ef10_filter_insert_def(efx, vlan, EFX_ENCAP_TYPE_VXLAN |
					      EFX_ENCAP_FLAG_IPV6,
				   true, false);
	efx_ef10_filter_insert_def(efx, vlan, EFX_ENCAP_TYPE_NVGRE,
				   true, false);
	efx_ef10_filter_insert_def(efx, vlan, EFX_ENCAP_TYPE_NVGRE |
					      EFX_ENCAP_FLAG_IPV6,
				   true, false);
	efx_ef10_filter_insert_def(efx, vlan, EFX_ENCAP_TYPE_GENEVE,
				   true, false);
	efx_ef10_filter_insert_def(efx, vlan, EFX_ENCAP_TYPE_GENEVE |
					      EFX_ENCAP_FLAG_IPV6,
				   true, false);
}

/* Caller must hold efx->filter_sem for read if race against
 * efx_ef10_filter_table_remove() is possible
 */
static void efx_ef10_filter_sync_rx_mode(struct efx_nic *efx)
{
	struct efx_ef10_filter_table *table = efx->filter_state;
	struct net_device *net_dev = efx->net_dev;
	struct efx_ef10_filter_vlan *vlan;
	bool vlan_filter;

	if (!efx_dev_registered(efx))
		return;

	if (!table)
		return;

	efx_ef10_filter_mark_old(efx);

	/* Copy/convert the address lists; add the primary station
	 * address and broadcast address
	 */
	netif_addr_lock_bh(net_dev);
	efx_ef10_filter_uc_addr_list(efx);
	efx_ef10_filter_mc_addr_list(efx);
	netif_addr_unlock_bh(net_dev);

	/* If VLAN filtering changes, all old filters are finally removed.
	 * Do it in advance to avoid conflicts for unicast untagged and
	 * VLAN 0 tagged filters.
	 */
	vlan_filter = !!(net_dev->features & NETIF_F_HW_VLAN_CTAG_FILTER);
	if (table->vlan_filter != vlan_filter) {
		table->vlan_filter = vlan_filter;
		efx_ef10_filter_remove_old(efx);
	}

	list_for_each_entry(vlan, &table->vlan_list, list)
		efx_ef10_filter_vlan_sync_rx_mode(efx, vlan);

	efx_ef10_filter_remove_old(efx);
	table->mc_promisc_last = table->mc_promisc;
}

static struct efx_ef10_filter_vlan *efx_ef10_filter_find_vlan(struct efx_nic *efx, u16 vid)
{
	struct efx_ef10_filter_table *table = efx->filter_state;
	struct efx_ef10_filter_vlan *vlan;

	WARN_ON(!rwsem_is_locked(&efx->filter_sem));

	list_for_each_entry(vlan, &table->vlan_list, list) {
		if (vlan->vid == vid)
			return vlan;
	}

	return NULL;
}

static int efx_ef10_filter_add_vlan(struct efx_nic *efx, u16 vid)
{
	struct efx_ef10_filter_table *table = efx->filter_state;
	struct efx_ef10_filter_vlan *vlan;
	unsigned int i;

	if (!efx_rwsem_assert_write_locked(&efx->filter_sem))
		return -EINVAL;

	vlan = efx_ef10_filter_find_vlan(efx, vid);
	if (WARN_ON(vlan)) {
		netif_err(efx, drv, efx->net_dev,
			  "VLAN %u already added\n", vid);
		return -EALREADY;
	}

	vlan = kzalloc(sizeof(*vlan), GFP_KERNEL);
	if (!vlan)
		return -ENOMEM;

	vlan->vid = vid;

	for (i = 0; i < ARRAY_SIZE(vlan->uc); i++)
		vlan->uc[i] = EFX_EF10_FILTER_ID_INVALID;
	for (i = 0; i < ARRAY_SIZE(vlan->mc); i++)
		vlan->mc[i] = EFX_EF10_FILTER_ID_INVALID;
	for (i = 0; i < EFX_EF10_NUM_DEFAULT_FILTERS; i++)
		vlan->default_filters[i] = EFX_EF10_FILTER_ID_INVALID;

	list_add_tail(&vlan->list, &table->vlan_list);

	if (efx_dev_registered(efx))
		efx_ef10_filter_vlan_sync_rx_mode(efx, vlan);

	return 0;
}

static void efx_ef10_filter_del_vlan_internal(struct efx_nic *efx,
					      struct efx_ef10_filter_vlan *vlan)
{
	unsigned int i;

	/* See comment in efx_ef10_filter_table_remove() */
	if (!efx_rwsem_assert_write_locked(&efx->filter_sem))
		return;

	list_del(&vlan->list);

	for (i = 0; i < ARRAY_SIZE(vlan->uc); i++)
		efx_ef10_filter_remove_unsafe(efx, EFX_FILTER_PRI_AUTO,
					      vlan->uc[i]);
	for (i = 0; i < ARRAY_SIZE(vlan->mc); i++)
		efx_ef10_filter_remove_unsafe(efx, EFX_FILTER_PRI_AUTO,
					      vlan->mc[i]);
	for (i = 0; i < EFX_EF10_NUM_DEFAULT_FILTERS; i++)
		if (vlan->default_filters[i] != EFX_EF10_FILTER_ID_INVALID)
			efx_ef10_filter_remove_unsafe(efx, EFX_FILTER_PRI_AUTO,
						      vlan->default_filters[i]);

	kfree(vlan);
}

static void efx_ef10_filter_del_vlan(struct efx_nic *efx, u16 vid)
{
	struct efx_ef10_filter_vlan *vlan;

	/* See comment in efx_ef10_filter_table_remove() */
	if (!efx_rwsem_assert_write_locked(&efx->filter_sem))
		return;

	vlan = efx_ef10_filter_find_vlan(efx, vid);
	if (!vlan) {
		netif_err(efx, drv, efx->net_dev,
			  "VLAN %u not found in filter state\n", vid);
		return;
	}

	efx_ef10_filter_del_vlan_internal(efx, vlan);
}

static int efx_ef10_set_mac_address(struct efx_nic *efx)
{
	MCDI_DECLARE_BUF(inbuf, MC_CMD_VADAPTOR_SET_MAC_IN_LEN);
	struct efx_ef10_nic_data *nic_data = efx->nic_data;
	bool was_enabled = efx->port_enabled;
	int rc;

	efx_device_detach_sync(efx);
	efx_net_stop(efx->net_dev);

	mutex_lock(&efx->mac_lock);
	down_write(&efx->filter_sem);
	efx_ef10_filter_table_remove(efx);

	ether_addr_copy(MCDI_PTR(inbuf, VADAPTOR_SET_MAC_IN_MACADDR),
			efx->net_dev->dev_addr);
	MCDI_SET_DWORD(inbuf, VADAPTOR_SET_MAC_IN_UPSTREAM_PORT_ID,
		       nic_data->vport_id);
	rc = efx_mcdi_rpc_quiet(efx, MC_CMD_VADAPTOR_SET_MAC, inbuf,
				sizeof(inbuf), NULL, 0, NULL);

	efx_ef10_filter_table_probe(efx);
	up_write(&efx->filter_sem);
	mutex_unlock(&efx->mac_lock);

	if (was_enabled)
		efx_net_open(efx->net_dev);
	efx_device_attach_if_not_resetting(efx);

#ifdef CONFIG_SFC_SRIOV
	if (efx->pci_dev->is_virtfn && efx->pci_dev->physfn) {
		struct pci_dev *pci_dev_pf = efx->pci_dev->physfn;

		if (rc == -EPERM) {
			struct efx_nic *efx_pf;

			/* Switch to PF and change MAC address on vport */
			efx_pf = pci_get_drvdata(pci_dev_pf);

			rc = efx_ef10_sriov_set_vf_mac(efx_pf,
						       nic_data->vf_index,
						       efx->net_dev->dev_addr);
		} else if (!rc) {
			struct efx_nic *efx_pf = pci_get_drvdata(pci_dev_pf);
			struct efx_ef10_nic_data *nic_data = efx_pf->nic_data;
			unsigned int i;

			/* MAC address successfully changed by VF (with MAC
			 * spoofing) so update the parent PF if possible.
			 */
			for (i = 0; i < efx_pf->vf_count; ++i) {
				struct ef10_vf *vf = nic_data->vf + i;

				if (vf->efx == efx) {
					ether_addr_copy(vf->mac,
							efx->net_dev->dev_addr);
					return 0;
				}
			}
		}
	} else
#endif
	if (rc == -EPERM) {
		netif_err(efx, drv, efx->net_dev,
			  "Cannot change MAC address; use sfboot to enable"
			  " mac-spoofing on this interface\n");
	} else if (rc == -ENOSYS && !efx_ef10_is_vf(efx)) {
		/* If the active MCFW does not support MC_CMD_VADAPTOR_SET_MAC
		 * fall-back to the method of changing the MAC address on the
		 * vport.  This only applies to PFs because such versions of
		 * MCFW do not support VFs.
		 */
		rc = efx_ef10_vport_set_mac_address(efx);
	} else {
		efx_mcdi_display_error(efx, MC_CMD_VADAPTOR_SET_MAC,
				       sizeof(inbuf), NULL, 0, rc);
	}

	return rc;
}

static int efx_ef10_mac_reconfigure(struct efx_nic *efx)
{
	efx_ef10_filter_sync_rx_mode(efx);

	return efx_mcdi_set_mac(efx);
}

static int efx_ef10_mac_reconfigure_vf(struct efx_nic *efx)
{
	efx_ef10_filter_sync_rx_mode(efx);

	return 0;
}

static int efx_ef10_start_bist(struct efx_nic *efx, u32 bist_type)
{
	MCDI_DECLARE_BUF(inbuf, MC_CMD_START_BIST_IN_LEN);

	MCDI_SET_DWORD(inbuf, START_BIST_IN_TYPE, bist_type);
	return efx_mcdi_rpc(efx, MC_CMD_START_BIST, inbuf, sizeof(inbuf),
			    NULL, 0, NULL);
}

/* MC BISTs follow a different poll mechanism to phy BISTs.
 * The BIST is done in the poll handler on the MC, and the MCDI command
 * will block until the BIST is done.
 */
static int efx_ef10_poll_bist(struct efx_nic *efx)
{
	int rc;
	MCDI_DECLARE_BUF(outbuf, MC_CMD_POLL_BIST_OUT_LEN);
	size_t outlen;
	u32 result;

	rc = efx_mcdi_rpc(efx, MC_CMD_POLL_BIST, NULL, 0,
			   outbuf, sizeof(outbuf), &outlen);
	if (rc != 0)
		return rc;

	if (outlen < MC_CMD_POLL_BIST_OUT_LEN)
		return -EIO;

	result = MCDI_DWORD(outbuf, POLL_BIST_OUT_RESULT);
	switch (result) {
	case MC_CMD_POLL_BIST_PASSED:
		netif_dbg(efx, hw, efx->net_dev, "BIST passed.\n");
		return 0;
	case MC_CMD_POLL_BIST_TIMEOUT:
		netif_err(efx, hw, efx->net_dev, "BIST timed out\n");
		return -EIO;
	case MC_CMD_POLL_BIST_FAILED:
		netif_err(efx, hw, efx->net_dev, "BIST failed.\n");
		return -EIO;
	default:
		netif_err(efx, hw, efx->net_dev,
			  "BIST returned unknown result %u", result);
		return -EIO;
	}
}

static int efx_ef10_run_bist(struct efx_nic *efx, u32 bist_type)
{
	int rc;

	netif_dbg(efx, drv, efx->net_dev, "starting BIST type %u\n", bist_type);

	rc = efx_ef10_start_bist(efx, bist_type);
	if (rc != 0)
		return rc;

	return efx_ef10_poll_bist(efx);
}

static int
efx_ef10_test_chip(struct efx_nic *efx, struct efx_self_tests *tests)
{
	int rc, rc2;

	efx_reset_down(efx, RESET_TYPE_WORLD);

	rc = efx_mcdi_rpc(efx, MC_CMD_ENABLE_OFFLINE_BIST,
			  NULL, 0, NULL, 0, NULL);
	if (rc != 0)
		goto out;

	tests->memory = efx_ef10_run_bist(efx, MC_CMD_MC_MEM_BIST) ? -1 : 1;
	tests->registers = efx_ef10_run_bist(efx, MC_CMD_REG_BIST) ? -1 : 1;

	rc = efx_mcdi_reset(efx, RESET_TYPE_WORLD);

out:
	if (rc == -EPERM)
		rc = 0;
	rc2 = efx_reset_up(efx, RESET_TYPE_WORLD, rc == 0);
	return rc ? rc : rc2;
}

#ifdef CONFIG_SFC_MTD

struct efx_ef10_nvram_type_info {
	u16 type, type_mask;
	u8 port;
	const char *name;
};

static const struct efx_ef10_nvram_type_info efx_ef10_nvram_types[] = {
	{ NVRAM_PARTITION_TYPE_MC_FIRMWARE,	   0,    0, "sfc_mcfw" },
	{ NVRAM_PARTITION_TYPE_MC_FIRMWARE_BACKUP, 0,    0, "sfc_mcfw_backup" },
	{ NVRAM_PARTITION_TYPE_EXPANSION_ROM,	   0,    0, "sfc_exp_rom" },
	{ NVRAM_PARTITION_TYPE_STATIC_CONFIG,	   0,    0, "sfc_static_cfg" },
	{ NVRAM_PARTITION_TYPE_DYNAMIC_CONFIG,	   0,    0, "sfc_dynamic_cfg" },
	{ NVRAM_PARTITION_TYPE_EXPROM_CONFIG_PORT0, 0,   0, "sfc_exp_rom_cfg" },
	{ NVRAM_PARTITION_TYPE_EXPROM_CONFIG_PORT1, 0,   1, "sfc_exp_rom_cfg" },
	{ NVRAM_PARTITION_TYPE_EXPROM_CONFIG_PORT2, 0,   2, "sfc_exp_rom_cfg" },
	{ NVRAM_PARTITION_TYPE_EXPROM_CONFIG_PORT3, 0,   3, "sfc_exp_rom_cfg" },
	{ NVRAM_PARTITION_TYPE_LICENSE,		   0,    0, "sfc_license" },
	{ NVRAM_PARTITION_TYPE_PHY_MIN,		   0xff, 0, "sfc_phy_fw" },
};

static int efx_ef10_mtd_probe_partition(struct efx_nic *efx,
					struct efx_mcdi_mtd_partition *part,
					unsigned int type)
{
	MCDI_DECLARE_BUF(inbuf, MC_CMD_NVRAM_METADATA_IN_LEN);
	MCDI_DECLARE_BUF(outbuf, MC_CMD_NVRAM_METADATA_OUT_LENMAX);
	const struct efx_ef10_nvram_type_info *info;
	size_t size, erase_size, outlen;
	bool protected;
	int rc;

	for (info = efx_ef10_nvram_types; ; info++) {
		if (info ==
		    efx_ef10_nvram_types + ARRAY_SIZE(efx_ef10_nvram_types))
			return -ENODEV;
		if ((type & ~info->type_mask) == info->type)
			break;
	}
	if (info->port != efx_port_num(efx))
		return -ENODEV;

	rc = efx_mcdi_nvram_info(efx, type, &size, &erase_size, &protected);
	if (rc)
		return rc;
	if (protected)
		return -ENODEV; /* hide it */

	part->nvram_type = type;

	MCDI_SET_DWORD(inbuf, NVRAM_METADATA_IN_TYPE, type);
	rc = efx_mcdi_rpc(efx, MC_CMD_NVRAM_METADATA, inbuf, sizeof(inbuf),
			  outbuf, sizeof(outbuf), &outlen);
	if (rc)
		return rc;
	if (outlen < MC_CMD_NVRAM_METADATA_OUT_LENMIN)
		return -EIO;
	if (MCDI_DWORD(outbuf, NVRAM_METADATA_OUT_FLAGS) &
	    (1 << MC_CMD_NVRAM_METADATA_OUT_SUBTYPE_VALID_LBN))
		part->fw_subtype = MCDI_DWORD(outbuf,
					      NVRAM_METADATA_OUT_SUBTYPE);

	part->common.dev_type_name = "EF10 NVRAM manager";
	part->common.type_name = info->name;

	part->common.mtd.type = MTD_NORFLASH;
	part->common.mtd.flags = MTD_CAP_NORFLASH;
	part->common.mtd.size = size;
	part->common.mtd.erasesize = erase_size;

	return 0;
}

static int efx_ef10_mtd_probe(struct efx_nic *efx)
{
	MCDI_DECLARE_BUF(outbuf, MC_CMD_NVRAM_PARTITIONS_OUT_LENMAX);
	struct efx_mcdi_mtd_partition *parts;
	size_t outlen, n_parts_total, i, n_parts;
	unsigned int type;
	int rc;

	ASSERT_RTNL();

	BUILD_BUG_ON(MC_CMD_NVRAM_PARTITIONS_IN_LEN != 0);
	rc = efx_mcdi_rpc(efx, MC_CMD_NVRAM_PARTITIONS, NULL, 0,
			  outbuf, sizeof(outbuf), &outlen);
	if (rc)
		return rc;
	if (outlen < MC_CMD_NVRAM_PARTITIONS_OUT_LENMIN)
		return -EIO;

	n_parts_total = MCDI_DWORD(outbuf, NVRAM_PARTITIONS_OUT_NUM_PARTITIONS);
	if (n_parts_total >
	    MCDI_VAR_ARRAY_LEN(outlen, NVRAM_PARTITIONS_OUT_TYPE_ID))
		return -EIO;

	parts = kcalloc(n_parts_total, sizeof(*parts), GFP_KERNEL);
	if (!parts)
		return -ENOMEM;

	n_parts = 0;
	for (i = 0; i < n_parts_total; i++) {
		type = MCDI_ARRAY_DWORD(outbuf, NVRAM_PARTITIONS_OUT_TYPE_ID,
					i);
		rc = efx_ef10_mtd_probe_partition(efx, &parts[n_parts], type);
		if (rc == 0)
			n_parts++;
		else if (rc != -ENODEV)
			goto fail;
	}

	rc = efx_mtd_add(efx, &parts[0].common, n_parts, sizeof(*parts));
fail:
	if (rc)
		kfree(parts);
	return rc;
}

#endif /* CONFIG_SFC_MTD */

static void efx_ef10_ptp_write_host_time(struct efx_nic *efx, u32 host_time)
{
	_efx_writed(efx, cpu_to_le32(host_time), ER_DZ_MC_DB_LWRD);
}

static void efx_ef10_ptp_write_host_time_vf(struct efx_nic *efx,
					    u32 host_time) {}

static int efx_ef10_rx_enable_timestamping(struct efx_channel *channel,
					   bool temp)
{
	MCDI_DECLARE_BUF(inbuf, MC_CMD_PTP_IN_TIME_EVENT_SUBSCRIBE_LEN);
	int rc;

	if (channel->sync_events_state == SYNC_EVENTS_REQUESTED ||
	    channel->sync_events_state == SYNC_EVENTS_VALID ||
	    (temp && channel->sync_events_state == SYNC_EVENTS_DISABLED))
		return 0;
	channel->sync_events_state = SYNC_EVENTS_REQUESTED;

	MCDI_SET_DWORD(inbuf, PTP_IN_OP, MC_CMD_PTP_OP_TIME_EVENT_SUBSCRIBE);
	MCDI_SET_DWORD(inbuf, PTP_IN_PERIPH_ID, 0);
	MCDI_SET_DWORD(inbuf, PTP_IN_TIME_EVENT_SUBSCRIBE_QUEUE,
		       channel->channel);

	rc = efx_mcdi_rpc(channel->efx, MC_CMD_PTP,
			  inbuf, sizeof(inbuf), NULL, 0, NULL);

	if (rc != 0)
		channel->sync_events_state = temp ? SYNC_EVENTS_QUIESCENT :
						    SYNC_EVENTS_DISABLED;

	return rc;
}

static int efx_ef10_rx_disable_timestamping(struct efx_channel *channel,
					    bool temp)
{
	MCDI_DECLARE_BUF(inbuf, MC_CMD_PTP_IN_TIME_EVENT_UNSUBSCRIBE_LEN);
	int rc;

	if (channel->sync_events_state == SYNC_EVENTS_DISABLED ||
	    (temp && channel->sync_events_state == SYNC_EVENTS_QUIESCENT))
		return 0;
	if (channel->sync_events_state == SYNC_EVENTS_QUIESCENT) {
		channel->sync_events_state = SYNC_EVENTS_DISABLED;
		return 0;
	}
	channel->sync_events_state = temp ? SYNC_EVENTS_QUIESCENT :
					    SYNC_EVENTS_DISABLED;

	MCDI_SET_DWORD(inbuf, PTP_IN_OP, MC_CMD_PTP_OP_TIME_EVENT_UNSUBSCRIBE);
	MCDI_SET_DWORD(inbuf, PTP_IN_PERIPH_ID, 0);
	MCDI_SET_DWORD(inbuf, PTP_IN_TIME_EVENT_UNSUBSCRIBE_CONTROL,
		       MC_CMD_PTP_IN_TIME_EVENT_UNSUBSCRIBE_SINGLE);
	MCDI_SET_DWORD(inbuf, PTP_IN_TIME_EVENT_UNSUBSCRIBE_QUEUE,
		       channel->channel);

	rc = efx_mcdi_rpc(channel->efx, MC_CMD_PTP,
			  inbuf, sizeof(inbuf), NULL, 0, NULL);

	return rc;
}

static int efx_ef10_ptp_set_ts_sync_events(struct efx_nic *efx, bool en,
					   bool temp)
{
	int (*set)(struct efx_channel *channel, bool temp);
	struct efx_channel *channel;

	set = en ?
	      efx_ef10_rx_enable_timestamping :
	      efx_ef10_rx_disable_timestamping;

	efx_for_each_channel(channel, efx) {
		int rc = set(channel, temp);
		if (en && rc != 0) {
			efx_ef10_ptp_set_ts_sync_events(efx, false, temp);
			return rc;
		}
	}

	return 0;
}

static int efx_ef10_ptp_set_ts_config_vf(struct efx_nic *efx,
					 struct hwtstamp_config *init)
{
	return -EOPNOTSUPP;
}

static int efx_ef10_ptp_set_ts_config(struct efx_nic *efx,
				      struct hwtstamp_config *init)
{
	int rc;

	switch (init->rx_filter) {
	case HWTSTAMP_FILTER_NONE:
		efx_ef10_ptp_set_ts_sync_events(efx, false, false);
		/* if TX timestamping is still requested then leave PTP on */
		return efx_ptp_change_mode(efx,
					   init->tx_type != HWTSTAMP_TX_OFF, 0);
	case HWTSTAMP_FILTER_ALL:
	case HWTSTAMP_FILTER_PTP_V1_L4_EVENT:
	case HWTSTAMP_FILTER_PTP_V1_L4_SYNC:
	case HWTSTAMP_FILTER_PTP_V1_L4_DELAY_REQ:
	case HWTSTAMP_FILTER_PTP_V2_L4_EVENT:
	case HWTSTAMP_FILTER_PTP_V2_L4_SYNC:
	case HWTSTAMP_FILTER_PTP_V2_L4_DELAY_REQ:
	case HWTSTAMP_FILTER_PTP_V2_L2_EVENT:
	case HWTSTAMP_FILTER_PTP_V2_L2_SYNC:
	case HWTSTAMP_FILTER_PTP_V2_L2_DELAY_REQ:
	case HWTSTAMP_FILTER_PTP_V2_EVENT:
	case HWTSTAMP_FILTER_PTP_V2_SYNC:
	case HWTSTAMP_FILTER_PTP_V2_DELAY_REQ:
		init->rx_filter = HWTSTAMP_FILTER_ALL;
		rc = efx_ptp_change_mode(efx, true, 0);
		if (!rc)
			rc = efx_ef10_ptp_set_ts_sync_events(efx, true, false);
		if (rc)
			efx_ptp_change_mode(efx, false, 0);
		return rc;
	default:
		return -ERANGE;
	}
}

static int efx_ef10_get_phys_port_id(struct efx_nic *efx,
				     struct netdev_phys_item_id *ppid)
{
	struct efx_ef10_nic_data *nic_data = efx->nic_data;

	if (!is_valid_ether_addr(nic_data->port_id))
		return -EOPNOTSUPP;

	ppid->id_len = ETH_ALEN;
	memcpy(ppid->id, nic_data->port_id, ppid->id_len);

	return 0;
}

static int efx_ef10_vlan_rx_add_vid(struct efx_nic *efx, __be16 proto, u16 vid)
{
	if (proto != htons(ETH_P_8021Q))
		return -EINVAL;

	return efx_ef10_add_vlan(efx, vid);
}

static int efx_ef10_vlan_rx_kill_vid(struct efx_nic *efx, __be16 proto, u16 vid)
{
	if (proto != htons(ETH_P_8021Q))
		return -EINVAL;

	return efx_ef10_del_vlan(efx, vid);
}

/* We rely on the MCDI wiping out our TX rings if it made any changes to the
 * ports table, ensuring that any TSO descriptors that were made on a now-
 * removed tunnel port will be blown away and won't break things when we try
 * to transmit them using the new ports table.
 */
static int efx_ef10_set_udp_tnl_ports(struct efx_nic *efx, bool unloading)
{
	struct efx_ef10_nic_data *nic_data = efx->nic_data;
	MCDI_DECLARE_BUF(inbuf, MC_CMD_SET_TUNNEL_ENCAP_UDP_PORTS_IN_LENMAX);
	MCDI_DECLARE_BUF(outbuf, MC_CMD_SET_TUNNEL_ENCAP_UDP_PORTS_OUT_LEN);
	bool will_reset = false;
	size_t num_entries = 0;
	size_t inlen, outlen;
	size_t i;
	int rc;
	efx_dword_t flags_and_num_entries;

	WARN_ON(!mutex_is_locked(&nic_data->udp_tunnels_lock));

	nic_data->udp_tunnels_dirty = false;

	if (!(nic_data->datapath_caps &
	    (1 << MC_CMD_GET_CAPABILITIES_OUT_VXLAN_NVGRE_LBN))) {
		efx_device_attach_if_not_resetting(efx);
		return 0;
	}

	BUILD_BUG_ON(ARRAY_SIZE(nic_data->udp_tunnels) >
		     MC_CMD_SET_TUNNEL_ENCAP_UDP_PORTS_IN_ENTRIES_MAXNUM);

	for (i = 0; i < ARRAY_SIZE(nic_data->udp_tunnels); ++i) {
		if (nic_data->udp_tunnels[i].count &&
		    nic_data->udp_tunnels[i].port) {
			efx_dword_t entry;

			EFX_POPULATE_DWORD_2(entry,
				TUNNEL_ENCAP_UDP_PORT_ENTRY_UDP_PORT,
					ntohs(nic_data->udp_tunnels[i].port),
				TUNNEL_ENCAP_UDP_PORT_ENTRY_PROTOCOL,
					nic_data->udp_tunnels[i].type);
			*_MCDI_ARRAY_DWORD(inbuf,
				SET_TUNNEL_ENCAP_UDP_PORTS_IN_ENTRIES,
				num_entries++) = entry;
		}
	}

	BUILD_BUG_ON((MC_CMD_SET_TUNNEL_ENCAP_UDP_PORTS_IN_NUM_ENTRIES_OFST -
		      MC_CMD_SET_TUNNEL_ENCAP_UDP_PORTS_IN_FLAGS_OFST) * 8 !=
		     EFX_WORD_1_LBN);
	BUILD_BUG_ON(MC_CMD_SET_TUNNEL_ENCAP_UDP_PORTS_IN_NUM_ENTRIES_LEN * 8 !=
		     EFX_WORD_1_WIDTH);
	EFX_POPULATE_DWORD_2(flags_and_num_entries,
			     MC_CMD_SET_TUNNEL_ENCAP_UDP_PORTS_IN_UNLOADING,
				!!unloading,
			     EFX_WORD_1, num_entries);
	*_MCDI_DWORD(inbuf, SET_TUNNEL_ENCAP_UDP_PORTS_IN_FLAGS) =
		flags_and_num_entries;

	inlen = MC_CMD_SET_TUNNEL_ENCAP_UDP_PORTS_IN_LEN(num_entries);

	rc = efx_mcdi_rpc_quiet(efx, MC_CMD_SET_TUNNEL_ENCAP_UDP_PORTS,
				inbuf, inlen, outbuf, sizeof(outbuf), &outlen);
	if (rc == -EIO) {
		/* Most likely the MC rebooted due to another function also
		 * setting its tunnel port list. Mark the tunnel port list as
		 * dirty, so it will be pushed upon coming up from the reboot.
		 */
		nic_data->udp_tunnels_dirty = true;
		return 0;
	}

	if (rc) {
		/* expected not available on unprivileged functions */
		if (rc != -EPERM)
			netif_warn(efx, drv, efx->net_dev,
				   "Unable to set UDP tunnel ports; rc=%d.\n", rc);
	} else if (MCDI_DWORD(outbuf, SET_TUNNEL_ENCAP_UDP_PORTS_OUT_FLAGS) &
		   (1 << MC_CMD_SET_TUNNEL_ENCAP_UDP_PORTS_OUT_RESETTING_LBN)) {
		netif_info(efx, drv, efx->net_dev,
			   "Rebooting MC due to UDP tunnel port list change\n");
		will_reset = true;
		if (unloading)
			/* Delay for the MC reset to complete. This will make
			 * unloading other functions a bit smoother. This is a
			 * race, but the other unload will work whichever way
			 * it goes, this just avoids an unnecessary error
			 * message.
			 */
			msleep(100);
	}
	if (!will_reset && !unloading) {
		/* The caller will have detached, relying on the MC reset to
		 * trigger a re-attach.  Since there won't be an MC reset, we
		 * have to do the attach ourselves.
		 */
		efx_device_attach_if_not_resetting(efx);
	}

	return rc;
}

static int efx_ef10_udp_tnl_push_ports(struct efx_nic *efx)
{
	struct efx_ef10_nic_data *nic_data = efx->nic_data;
	int rc = 0;

	mutex_lock(&nic_data->udp_tunnels_lock);
	if (nic_data->udp_tunnels_dirty) {
		/* Make sure all TX are stopped while we modify the table, else
		 * we might race against an efx_features_check().
		 */
		efx_device_detach_sync(efx);
		rc = efx_ef10_set_udp_tnl_ports(efx, false);
	}
	mutex_unlock(&nic_data->udp_tunnels_lock);
	return rc;
}

static struct efx_udp_tunnel *__efx_ef10_udp_tnl_lookup_port(struct efx_nic *efx,
							     __be16 port)
{
	struct efx_ef10_nic_data *nic_data = efx->nic_data;
	size_t i;

	for (i = 0; i < ARRAY_SIZE(nic_data->udp_tunnels); ++i) {
		if (!nic_data->udp_tunnels[i].count)
			continue;
		if (nic_data->udp_tunnels[i].port == port)
			return &nic_data->udp_tunnels[i];
	}
	return NULL;
}

static int efx_ef10_udp_tnl_add_port(struct efx_nic *efx,
				     struct efx_udp_tunnel tnl)
{
	struct efx_ef10_nic_data *nic_data = efx->nic_data;
	struct efx_udp_tunnel *match;
	char typebuf[8];
	size_t i;
	int rc;

	if (!(nic_data->datapath_caps &
	      (1 << MC_CMD_GET_CAPABILITIES_OUT_VXLAN_NVGRE_LBN)))
		return 0;

	efx_get_udp_tunnel_type_name(tnl.type, typebuf, sizeof(typebuf));
	netif_dbg(efx, drv, efx->net_dev, "Adding UDP tunnel (%s) port %d\n",
		  typebuf, ntohs(tnl.port));

	mutex_lock(&nic_data->udp_tunnels_lock);
	/* Make sure all TX are stopped while we add to the table, else we
	 * might race against an efx_features_check().
	 */
	efx_device_detach_sync(efx);

	match = __efx_ef10_udp_tnl_lookup_port(efx, tnl.port);
	if (match != NULL) {
		if (match->type == tnl.type) {
			netif_dbg(efx, drv, efx->net_dev,
				  "Referencing existing tunnel entry\n");
			match->count++;
			/* No need to cause an MCDI update */
			rc = 0;
			goto unlock_out;
		}
		efx_get_udp_tunnel_type_name(match->type,
					     typebuf, sizeof(typebuf));
		netif_dbg(efx, drv, efx->net_dev,
			  "UDP port %d is already in use by %s\n",
			  ntohs(tnl.port), typebuf);
		rc = -EEXIST;
		goto unlock_out;
	}

	for (i = 0; i < ARRAY_SIZE(nic_data->udp_tunnels); ++i)
		if (!nic_data->udp_tunnels[i].count) {
			nic_data->udp_tunnels[i] = tnl;
			nic_data->udp_tunnels[i].count = 1;
			rc = efx_ef10_set_udp_tnl_ports(efx, false);
			goto unlock_out;
		}

	netif_dbg(efx, drv, efx->net_dev,
		  "Unable to add UDP tunnel (%s) port %d; insufficient resources.\n",
		  typebuf, ntohs(tnl.port));

	rc = -ENOMEM;

unlock_out:
	mutex_unlock(&nic_data->udp_tunnels_lock);
	return rc;
}

/* Called under the TX lock with the TX queue running, hence no-one can be
 * in the middle of updating the UDP tunnels table.  However, they could
 * have tried and failed the MCDI, in which case they'll have set the dirty
 * flag before dropping their locks.
 */
static bool efx_ef10_udp_tnl_has_port(struct efx_nic *efx, __be16 port)
{
	struct efx_ef10_nic_data *nic_data = efx->nic_data;

	if (!(nic_data->datapath_caps &
	      (1 << MC_CMD_GET_CAPABILITIES_OUT_VXLAN_NVGRE_LBN)))
		return false;

	if (nic_data->udp_tunnels_dirty)
		/* SW table may not match HW state, so just assume we can't
		 * use any UDP tunnel offloads.
		 */
		return false;

	return __efx_ef10_udp_tnl_lookup_port(efx, port) != NULL;
}

static int efx_ef10_udp_tnl_del_port(struct efx_nic *efx,
				     struct efx_udp_tunnel tnl)
{
	struct efx_ef10_nic_data *nic_data = efx->nic_data;
	struct efx_udp_tunnel *match;
	char typebuf[8];
	int rc;

	if (!(nic_data->datapath_caps &
	      (1 << MC_CMD_GET_CAPABILITIES_OUT_VXLAN_NVGRE_LBN)))
		return 0;

	efx_get_udp_tunnel_type_name(tnl.type, typebuf, sizeof(typebuf));
	netif_dbg(efx, drv, efx->net_dev, "Removing UDP tunnel (%s) port %d\n",
		  typebuf, ntohs(tnl.port));

	mutex_lock(&nic_data->udp_tunnels_lock);
	/* Make sure all TX are stopped while we remove from the table, else we
	 * might race against an efx_features_check().
	 */
	efx_device_detach_sync(efx);

	match = __efx_ef10_udp_tnl_lookup_port(efx, tnl.port);
	if (match != NULL) {
		if (match->type == tnl.type) {
			if (--match->count) {
				/* Port is still in use, so nothing to do */
				netif_dbg(efx, drv, efx->net_dev,
					  "UDP tunnel port %d remains active\n",
					  ntohs(tnl.port));
				rc = 0;
				goto out_unlock;
			}
			rc = efx_ef10_set_udp_tnl_ports(efx, false);
			goto out_unlock;
		}
		efx_get_udp_tunnel_type_name(match->type,
					     typebuf, sizeof(typebuf));
		netif_warn(efx, drv, efx->net_dev,
			   "UDP port %d is actually in use by %s, not removing\n",
			   ntohs(tnl.port), typebuf);
	}
	rc = -ENOENT;

out_unlock:
	mutex_unlock(&nic_data->udp_tunnels_lock);
	return rc;
}

#define EF10_OFFLOAD_FEATURES		\
	(NETIF_F_IP_CSUM |		\
	 NETIF_F_HW_VLAN_CTAG_FILTER |	\
	 NETIF_F_IPV6_CSUM |		\
	 NETIF_F_RXHASH |		\
	 NETIF_F_NTUPLE)

const struct efx_nic_type efx_hunt_a0_vf_nic_type = {
	.is_vf = true,
	.mem_bar = EFX_MEM_VF_BAR,
	.mem_map_size = efx_ef10_mem_map_size,
	.probe = efx_ef10_probe_vf,
	.remove = efx_ef10_remove,
	.dimension_resources = efx_ef10_dimension_resources,
	.init = efx_ef10_init_nic,
	.fini = efx_port_dummy_op_void,
	.map_reset_reason = efx_ef10_map_reset_reason,
	.map_reset_flags = efx_ef10_map_reset_flags,
	.reset = efx_ef10_reset,
	.probe_port = efx_mcdi_port_probe,
	.remove_port = efx_mcdi_port_remove,
	.fini_dmaq = efx_ef10_fini_dmaq,
	.prepare_flr = efx_ef10_prepare_flr,
	.finish_flr = efx_port_dummy_op_void,
	.describe_stats = efx_ef10_describe_stats,
	.update_stats = efx_ef10_update_stats_vf,
	.start_stats = efx_port_dummy_op_void,
	.pull_stats = efx_port_dummy_op_void,
	.stop_stats = efx_port_dummy_op_void,
	.set_id_led = efx_mcdi_set_id_led,
	.push_irq_moderation = efx_ef10_push_irq_moderation,
	.reconfigure_mac = efx_ef10_mac_reconfigure_vf,
	.check_mac_fault = efx_mcdi_mac_check_fault,
	.reconfigure_port = efx_mcdi_port_reconfigure,
	.get_wol = efx_ef10_get_wol_vf,
	.set_wol = efx_ef10_set_wol_vf,
	.resume_wol = efx_port_dummy_op_void,
	.mcdi_request = efx_ef10_mcdi_request,
	.mcdi_poll_response = efx_ef10_mcdi_poll_response,
	.mcdi_read_response = efx_ef10_mcdi_read_response,
	.mcdi_poll_reboot = efx_ef10_mcdi_poll_reboot,
	.mcdi_reboot_detected = efx_ef10_mcdi_reboot_detected,
	.irq_enable_master = efx_port_dummy_op_void,
	.irq_test_generate = efx_ef10_irq_test_generate,
	.irq_disable_non_ev = efx_port_dummy_op_void,
	.irq_handle_msi = efx_ef10_msi_interrupt,
	.irq_handle_legacy = efx_ef10_legacy_interrupt,
	.tx_probe = efx_ef10_tx_probe,
	.tx_init = efx_ef10_tx_init,
	.tx_remove = efx_ef10_tx_remove,
	.tx_write = efx_ef10_tx_write,
	.tx_limit_len = efx_ef10_tx_limit_len,
	.rx_push_rss_config = efx_ef10_vf_rx_push_rss_config,
	.rx_pull_rss_config = efx_ef10_rx_pull_rss_config,
	.rx_probe = efx_ef10_rx_probe,
	.rx_init = efx_ef10_rx_init,
	.rx_remove = efx_ef10_rx_remove,
	.rx_write = efx_ef10_rx_write,
	.rx_defer_refill = efx_ef10_rx_defer_refill,
	.ev_probe = efx_ef10_ev_probe,
	.ev_init = efx_ef10_ev_init,
	.ev_fini = efx_ef10_ev_fini,
	.ev_remove = efx_ef10_ev_remove,
	.ev_process = efx_ef10_ev_process,
	.ev_read_ack = efx_ef10_ev_read_ack,
	.ev_test_generate = efx_ef10_ev_test_generate,
	.filter_table_probe = efx_ef10_filter_table_probe,
	.filter_table_restore = efx_ef10_filter_table_restore,
	.filter_table_remove = efx_ef10_filter_table_remove,
	.filter_update_rx_scatter = efx_ef10_filter_update_rx_scatter,
	.filter_insert = efx_ef10_filter_insert,
	.filter_remove_safe = efx_ef10_filter_remove_safe,
	.filter_get_safe = efx_ef10_filter_get_safe,
	.filter_clear_rx = efx_ef10_filter_clear_rx,
	.filter_count_rx_used = efx_ef10_filter_count_rx_used,
	.filter_get_rx_id_limit = efx_ef10_filter_get_rx_id_limit,
	.filter_get_rx_ids = efx_ef10_filter_get_rx_ids,
#ifdef CONFIG_RFS_ACCEL
	.filter_rfs_insert = efx_ef10_filter_rfs_insert,
	.filter_rfs_expire_one = efx_ef10_filter_rfs_expire_one,
#endif
#ifdef CONFIG_SFC_MTD
	.mtd_probe = efx_port_dummy_op_int,
#endif
	.ptp_write_host_time = efx_ef10_ptp_write_host_time_vf,
	.ptp_set_ts_config = efx_ef10_ptp_set_ts_config_vf,
	.vlan_rx_add_vid = efx_ef10_vlan_rx_add_vid,
	.vlan_rx_kill_vid = efx_ef10_vlan_rx_kill_vid,
#ifdef CONFIG_SFC_SRIOV
	.vswitching_probe = efx_ef10_vswitching_probe_vf,
	.vswitching_restore = efx_ef10_vswitching_restore_vf,
	.vswitching_remove = efx_ef10_vswitching_remove_vf,
#endif
	.get_mac_address = efx_ef10_get_mac_address_vf,
	.set_mac_address = efx_ef10_set_mac_address,

	.get_phys_port_id = efx_ef10_get_phys_port_id,
	.revision = EFX_REV_HUNT_A0,
	.max_dma_mask = DMA_BIT_MASK(ESF_DZ_TX_KER_BUF_ADDR_WIDTH),
	.rx_prefix_size = ES_DZ_RX_PREFIX_SIZE,
	.rx_hash_offset = ES_DZ_RX_PREFIX_HASH_OFST,
	.rx_ts_offset = ES_DZ_RX_PREFIX_TSTAMP_OFST,
	.can_rx_scatter = true,
	.always_rx_scatter = true,
	.min_interrupt_mode = EFX_INT_MODE_MSIX,
	.max_interrupt_mode = EFX_INT_MODE_MSIX,
	.timer_period_max = 1 << ERF_DD_EVQ_IND_TIMER_VAL_WIDTH,
	.offload_features = EF10_OFFLOAD_FEATURES,
	.mcdi_max_ver = 2,
	.max_rx_ip_filters = HUNT_FILTER_TBL_ROWS,
	.hwtstamp_filters = 1 << HWTSTAMP_FILTER_NONE |
			    1 << HWTSTAMP_FILTER_ALL,
	.rx_hash_key_size = 40,
};

const struct efx_nic_type efx_hunt_a0_nic_type = {
	.is_vf = false,
	.mem_bar = EFX_MEM_BAR,
	.mem_map_size = efx_ef10_mem_map_size,
	.probe = efx_ef10_probe_pf,
	.remove = efx_ef10_remove,
	.dimension_resources = efx_ef10_dimension_resources,
	.init = efx_ef10_init_nic,
	.fini = efx_port_dummy_op_void,
	.map_reset_reason = efx_ef10_map_reset_reason,
	.map_reset_flags = efx_ef10_map_reset_flags,
	.reset = efx_ef10_reset,
	.probe_port = efx_mcdi_port_probe,
	.remove_port = efx_mcdi_port_remove,
	.fini_dmaq = efx_ef10_fini_dmaq,
	.prepare_flr = efx_ef10_prepare_flr,
	.finish_flr = efx_port_dummy_op_void,
	.describe_stats = efx_ef10_describe_stats,
	.update_stats = efx_ef10_update_stats_pf,
	.start_stats = efx_mcdi_mac_start_stats,
	.pull_stats = efx_mcdi_mac_pull_stats,
	.stop_stats = efx_mcdi_mac_stop_stats,
	.set_id_led = efx_mcdi_set_id_led,
	.push_irq_moderation = efx_ef10_push_irq_moderation,
	.reconfigure_mac = efx_ef10_mac_reconfigure,
	.check_mac_fault = efx_mcdi_mac_check_fault,
	.reconfigure_port = efx_mcdi_port_reconfigure,
	.get_wol = efx_ef10_get_wol,
	.set_wol = efx_ef10_set_wol,
	.resume_wol = efx_port_dummy_op_void,
	.test_chip = efx_ef10_test_chip,
	.test_nvram = efx_mcdi_nvram_test_all,
	.mcdi_request = efx_ef10_mcdi_request,
	.mcdi_poll_response = efx_ef10_mcdi_poll_response,
	.mcdi_read_response = efx_ef10_mcdi_read_response,
	.mcdi_poll_reboot = efx_ef10_mcdi_poll_reboot,
	.mcdi_reboot_detected = efx_ef10_mcdi_reboot_detected,
	.irq_enable_master = efx_port_dummy_op_void,
	.irq_test_generate = efx_ef10_irq_test_generate,
	.irq_disable_non_ev = efx_port_dummy_op_void,
	.irq_handle_msi = efx_ef10_msi_interrupt,
	.irq_handle_legacy = efx_ef10_legacy_interrupt,
	.tx_probe = efx_ef10_tx_probe,
	.tx_init = efx_ef10_tx_init,
	.tx_remove = efx_ef10_tx_remove,
	.tx_write = efx_ef10_tx_write,
	.tx_limit_len = efx_ef10_tx_limit_len,
	.rx_push_rss_config = efx_ef10_pf_rx_push_rss_config,
	.rx_pull_rss_config = efx_ef10_rx_pull_rss_config,
	.rx_probe = efx_ef10_rx_probe,
	.rx_init = efx_ef10_rx_init,
	.rx_remove = efx_ef10_rx_remove,
	.rx_write = efx_ef10_rx_write,
	.rx_defer_refill = efx_ef10_rx_defer_refill,
	.ev_probe = efx_ef10_ev_probe,
	.ev_init = efx_ef10_ev_init,
	.ev_fini = efx_ef10_ev_fini,
	.ev_remove = efx_ef10_ev_remove,
	.ev_process = efx_ef10_ev_process,
	.ev_read_ack = efx_ef10_ev_read_ack,
	.ev_test_generate = efx_ef10_ev_test_generate,
	.filter_table_probe = efx_ef10_filter_table_probe,
	.filter_table_restore = efx_ef10_filter_table_restore,
	.filter_table_remove = efx_ef10_filter_table_remove,
	.filter_update_rx_scatter = efx_ef10_filter_update_rx_scatter,
	.filter_insert = efx_ef10_filter_insert,
	.filter_remove_safe = efx_ef10_filter_remove_safe,
	.filter_get_safe = efx_ef10_filter_get_safe,
	.filter_clear_rx = efx_ef10_filter_clear_rx,
	.filter_count_rx_used = efx_ef10_filter_count_rx_used,
	.filter_get_rx_id_limit = efx_ef10_filter_get_rx_id_limit,
	.filter_get_rx_ids = efx_ef10_filter_get_rx_ids,
#ifdef CONFIG_RFS_ACCEL
	.filter_rfs_insert = efx_ef10_filter_rfs_insert,
	.filter_rfs_expire_one = efx_ef10_filter_rfs_expire_one,
#endif
#ifdef CONFIG_SFC_MTD
	.mtd_probe = efx_ef10_mtd_probe,
	.mtd_rename = efx_mcdi_mtd_rename,
	.mtd_read = efx_mcdi_mtd_read,
	.mtd_erase = efx_mcdi_mtd_erase,
	.mtd_write = efx_mcdi_mtd_write,
	.mtd_sync = efx_mcdi_mtd_sync,
#endif
	.ptp_write_host_time = efx_ef10_ptp_write_host_time,
	.ptp_set_ts_sync_events = efx_ef10_ptp_set_ts_sync_events,
	.ptp_set_ts_config = efx_ef10_ptp_set_ts_config,
	.vlan_rx_add_vid = efx_ef10_vlan_rx_add_vid,
	.vlan_rx_kill_vid = efx_ef10_vlan_rx_kill_vid,
	.udp_tnl_push_ports = efx_ef10_udp_tnl_push_ports,
	.udp_tnl_add_port = efx_ef10_udp_tnl_add_port,
	.udp_tnl_has_port = efx_ef10_udp_tnl_has_port,
	.udp_tnl_del_port = efx_ef10_udp_tnl_del_port,
#ifdef CONFIG_SFC_SRIOV
	.sriov_configure = efx_ef10_sriov_configure,
	.sriov_init = efx_ef10_sriov_init,
	.sriov_fini = efx_ef10_sriov_fini,
	.sriov_wanted = efx_ef10_sriov_wanted,
	.sriov_reset = efx_ef10_sriov_reset,
	.sriov_flr = efx_ef10_sriov_flr,
	.sriov_set_vf_mac = efx_ef10_sriov_set_vf_mac,
	.sriov_set_vf_vlan = efx_ef10_sriov_set_vf_vlan,
	.sriov_set_vf_spoofchk = efx_ef10_sriov_set_vf_spoofchk,
	.sriov_get_vf_config = efx_ef10_sriov_get_vf_config,
	.sriov_set_vf_link_state = efx_ef10_sriov_set_vf_link_state,
	.vswitching_probe = efx_ef10_vswitching_probe_pf,
	.vswitching_restore = efx_ef10_vswitching_restore_pf,
	.vswitching_remove = efx_ef10_vswitching_remove_pf,
#endif
	.get_mac_address = efx_ef10_get_mac_address_pf,
	.set_mac_address = efx_ef10_set_mac_address,
	.tso_versions = efx_ef10_tso_versions,

	.get_phys_port_id = efx_ef10_get_phys_port_id,
	.revision = EFX_REV_HUNT_A0,
	.max_dma_mask = DMA_BIT_MASK(ESF_DZ_TX_KER_BUF_ADDR_WIDTH),
	.rx_prefix_size = ES_DZ_RX_PREFIX_SIZE,
	.rx_hash_offset = ES_DZ_RX_PREFIX_HASH_OFST,
	.rx_ts_offset = ES_DZ_RX_PREFIX_TSTAMP_OFST,
	.can_rx_scatter = true,
	.always_rx_scatter = true,
	.option_descriptors = true,
	.min_interrupt_mode = EFX_INT_MODE_LEGACY,
	.max_interrupt_mode = EFX_INT_MODE_MSIX,
	.timer_period_max = 1 << ERF_DD_EVQ_IND_TIMER_VAL_WIDTH,
	.offload_features = EF10_OFFLOAD_FEATURES,
	.mcdi_max_ver = 2,
	.max_rx_ip_filters = HUNT_FILTER_TBL_ROWS,
	.hwtstamp_filters = 1 << HWTSTAMP_FILTER_NONE |
			    1 << HWTSTAMP_FILTER_ALL,
	.rx_hash_key_size = 40,
};<|MERGE_RESOLUTION|>--- conflicted
+++ resolved
@@ -5478,13 +5478,9 @@
 			efx_ef10_filter_insert_def(efx, vlan,
 						   EFX_ENCAP_TYPE_NONE,
 						   true, false);
-<<<<<<< HEAD
-			efx_ef10_filter_insert_addr_list(efx, vlan, true, false);
-=======
 			if (!table->mc_overflow)
 				efx_ef10_filter_insert_addr_list(efx, vlan,
 								 true, false);
->>>>>>> 2ac97f0f
 		}
 	} else {
 		/* If any filters failed to insert, rollback and fall back to
