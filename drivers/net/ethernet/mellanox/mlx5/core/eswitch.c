/*
 * Copyright (c) 2015, Mellanox Technologies. All rights reserved.
 *
 * This software is available to you under a choice of one of two
 * licenses.  You may choose to be licensed under the terms of the GNU
 * General Public License (GPL) Version 2, available from the file
 * COPYING in the main directory of this source tree, or the
 * OpenIB.org BSD license below:
 *
 *     Redistribution and use in source and binary forms, with or
 *     without modification, are permitted provided that the following
 *     conditions are met:
 *
 *      - Redistributions of source code must retain the above
 *        copyright notice, this list of conditions and the following
 *        disclaimer.
 *
 *      - Redistributions in binary form must reproduce the above
 *        copyright notice, this list of conditions and the following
 *        disclaimer in the documentation and/or other materials
 *        provided with the distribution.
 *
 * THE SOFTWARE IS PROVIDED "AS IS", WITHOUT WARRANTY OF ANY KIND,
 * EXPRESS OR IMPLIED, INCLUDING BUT NOT LIMITED TO THE WARRANTIES OF
 * MERCHANTABILITY, FITNESS FOR A PARTICULAR PURPOSE AND
 * NONINFRINGEMENT. IN NO EVENT SHALL THE AUTHORS OR COPYRIGHT HOLDERS
 * BE LIABLE FOR ANY CLAIM, DAMAGES OR OTHER LIABILITY, WHETHER IN AN
 * ACTION OF CONTRACT, TORT OR OTHERWISE, ARISING FROM, OUT OF OR IN
 * CONNECTION WITH THE SOFTWARE OR THE USE OR OTHER DEALINGS IN THE
 * SOFTWARE.
 */

#include <linux/etherdevice.h>
#include <linux/mlx5/driver.h>
#include <linux/mlx5/mlx5_ifc.h>
#include <linux/mlx5/vport.h>
#include <linux/mlx5/fs.h>
#include "mlx5_core.h"
#include "eswitch.h"

#define UPLINK_VPORT 0xFFFF

enum {
	MLX5_ACTION_NONE = 0,
	MLX5_ACTION_ADD  = 1,
	MLX5_ACTION_DEL  = 2,
};

/* E-Switch UC L2 table hash node */
struct esw_uc_addr {
	struct l2addr_node node;
	u32                table_index;
	u32                vport;
};

/* Vport UC/MC hash node */
struct vport_addr {
	struct l2addr_node     node;
	u8                     action;
	u32                    vport;
	struct mlx5_flow_handle *flow_rule; /* SRIOV only */
	/* A flag indicating that mac was added due to mc promiscuous vport */
	bool mc_promisc;
};

enum {
	UC_ADDR_CHANGE = BIT(0),
	MC_ADDR_CHANGE = BIT(1),
	PROMISC_CHANGE = BIT(3),
};

/* Vport context events */
#define SRIOV_VPORT_EVENTS (UC_ADDR_CHANGE | \
			    MC_ADDR_CHANGE | \
			    PROMISC_CHANGE)

static int arm_vport_context_events_cmd(struct mlx5_core_dev *dev, u16 vport,
					u32 events_mask)
{
	int in[MLX5_ST_SZ_DW(modify_nic_vport_context_in)]   = {0};
	int out[MLX5_ST_SZ_DW(modify_nic_vport_context_out)] = {0};
	void *nic_vport_ctx;

	MLX5_SET(modify_nic_vport_context_in, in,
		 opcode, MLX5_CMD_OP_MODIFY_NIC_VPORT_CONTEXT);
	MLX5_SET(modify_nic_vport_context_in, in, field_select.change_event, 1);
	MLX5_SET(modify_nic_vport_context_in, in, vport_number, vport);
	if (vport)
		MLX5_SET(modify_nic_vport_context_in, in, other_vport, 1);
	nic_vport_ctx = MLX5_ADDR_OF(modify_nic_vport_context_in,
				     in, nic_vport_context);

	MLX5_SET(nic_vport_context, nic_vport_ctx, arm_change_event, 1);

	if (events_mask & UC_ADDR_CHANGE)
		MLX5_SET(nic_vport_context, nic_vport_ctx,
			 event_on_uc_address_change, 1);
	if (events_mask & MC_ADDR_CHANGE)
		MLX5_SET(nic_vport_context, nic_vport_ctx,
			 event_on_mc_address_change, 1);
	if (events_mask & PROMISC_CHANGE)
		MLX5_SET(nic_vport_context, nic_vport_ctx,
			 event_on_promisc_change, 1);

	return mlx5_cmd_exec(dev, in, sizeof(in), out, sizeof(out));
}

/* E-Switch vport context HW commands */
static int modify_esw_vport_context_cmd(struct mlx5_core_dev *dev, u16 vport,
					void *in, int inlen)
{
	u32 out[MLX5_ST_SZ_DW(modify_esw_vport_context_out)] = {0};

	MLX5_SET(modify_esw_vport_context_in, in, opcode,
		 MLX5_CMD_OP_MODIFY_ESW_VPORT_CONTEXT);
	MLX5_SET(modify_esw_vport_context_in, in, vport_number, vport);
	if (vport)
		MLX5_SET(modify_esw_vport_context_in, in, other_vport, 1);
	return mlx5_cmd_exec(dev, in, inlen, out, sizeof(out));
}

static int modify_esw_vport_cvlan(struct mlx5_core_dev *dev, u32 vport,
				  u16 vlan, u8 qos, u8 set_flags)
{
	u32 in[MLX5_ST_SZ_DW(modify_esw_vport_context_in)] = {0};

	if (!MLX5_CAP_ESW(dev, vport_cvlan_strip) ||
	    !MLX5_CAP_ESW(dev, vport_cvlan_insert_if_not_exist))
		return -EOPNOTSUPP;

	esw_debug(dev, "Set Vport[%d] VLAN %d qos %d set=%x\n",
		  vport, vlan, qos, set_flags);

	if (set_flags & SET_VLAN_STRIP)
		MLX5_SET(modify_esw_vport_context_in, in,
			 esw_vport_context.vport_cvlan_strip, 1);

	if (set_flags & SET_VLAN_INSERT) {
		/* insert only if no vlan in packet */
		MLX5_SET(modify_esw_vport_context_in, in,
			 esw_vport_context.vport_cvlan_insert, 1);

		MLX5_SET(modify_esw_vport_context_in, in,
			 esw_vport_context.cvlan_pcp, qos);
		MLX5_SET(modify_esw_vport_context_in, in,
			 esw_vport_context.cvlan_id, vlan);
	}

	MLX5_SET(modify_esw_vport_context_in, in,
		 field_select.vport_cvlan_strip, 1);
	MLX5_SET(modify_esw_vport_context_in, in,
		 field_select.vport_cvlan_insert, 1);

	return modify_esw_vport_context_cmd(dev, vport, in, sizeof(in));
}

/* HW L2 Table (MPFS) management */
static int set_l2_table_entry_cmd(struct mlx5_core_dev *dev, u32 index,
				  u8 *mac, u8 vlan_valid, u16 vlan)
{
	u32 in[MLX5_ST_SZ_DW(set_l2_table_entry_in)]   = {0};
	u32 out[MLX5_ST_SZ_DW(set_l2_table_entry_out)] = {0};
	u8 *in_mac_addr;

	MLX5_SET(set_l2_table_entry_in, in, opcode,
		 MLX5_CMD_OP_SET_L2_TABLE_ENTRY);
	MLX5_SET(set_l2_table_entry_in, in, table_index, index);
	MLX5_SET(set_l2_table_entry_in, in, vlan_valid, vlan_valid);
	MLX5_SET(set_l2_table_entry_in, in, vlan, vlan);

	in_mac_addr = MLX5_ADDR_OF(set_l2_table_entry_in, in, mac_address);
	ether_addr_copy(&in_mac_addr[2], mac);

	return mlx5_cmd_exec(dev, in, sizeof(in), out, sizeof(out));
}

static int del_l2_table_entry_cmd(struct mlx5_core_dev *dev, u32 index)
{
	u32 in[MLX5_ST_SZ_DW(delete_l2_table_entry_in)]   = {0};
	u32 out[MLX5_ST_SZ_DW(delete_l2_table_entry_out)] = {0};

	MLX5_SET(delete_l2_table_entry_in, in, opcode,
		 MLX5_CMD_OP_DELETE_L2_TABLE_ENTRY);
	MLX5_SET(delete_l2_table_entry_in, in, table_index, index);
	return mlx5_cmd_exec(dev, in, sizeof(in), out, sizeof(out));
}

static int alloc_l2_table_index(struct mlx5_l2_table *l2_table, u32 *ix)
{
	int err = 0;

	*ix = find_first_zero_bit(l2_table->bitmap, l2_table->size);
	if (*ix >= l2_table->size)
		err = -ENOSPC;
	else
		__set_bit(*ix, l2_table->bitmap);

	return err;
}

static void free_l2_table_index(struct mlx5_l2_table *l2_table, u32 ix)
{
	__clear_bit(ix, l2_table->bitmap);
}

static int set_l2_table_entry(struct mlx5_core_dev *dev, u8 *mac,
			      u8 vlan_valid, u16 vlan,
			      u32 *index)
{
	struct mlx5_l2_table *l2_table = &dev->priv.eswitch->l2_table;
	int err;

	err = alloc_l2_table_index(l2_table, index);
	if (err)
		return err;

	err = set_l2_table_entry_cmd(dev, *index, mac, vlan_valid, vlan);
	if (err)
		free_l2_table_index(l2_table, *index);

	return err;
}

static void del_l2_table_entry(struct mlx5_core_dev *dev, u32 index)
{
	struct mlx5_l2_table *l2_table = &dev->priv.eswitch->l2_table;

	del_l2_table_entry_cmd(dev, index);
	free_l2_table_index(l2_table, index);
}

/* E-Switch FDB */
static struct mlx5_flow_handle *
__esw_fdb_set_vport_rule(struct mlx5_eswitch *esw, u32 vport, bool rx_rule,
			 u8 mac_c[ETH_ALEN], u8 mac_v[ETH_ALEN])
{
	int match_header = (is_zero_ether_addr(mac_c) ? 0 :
			    MLX5_MATCH_OUTER_HEADERS);
	struct mlx5_flow_handle *flow_rule = NULL;
	struct mlx5_flow_act flow_act = {0};
	struct mlx5_flow_destination dest;
	struct mlx5_flow_spec *spec;
	void *mv_misc = NULL;
	void *mc_misc = NULL;
	u8 *dmac_v = NULL;
	u8 *dmac_c = NULL;

	if (rx_rule)
		match_header |= MLX5_MATCH_MISC_PARAMETERS;

	spec = mlx5_vzalloc(sizeof(*spec));
	if (!spec) {
		esw_warn(esw->dev, "FDB: Failed to alloc match parameters\n");
		return NULL;
	}
	dmac_v = MLX5_ADDR_OF(fte_match_param, spec->match_value,
			      outer_headers.dmac_47_16);
	dmac_c = MLX5_ADDR_OF(fte_match_param, spec->match_criteria,
			      outer_headers.dmac_47_16);

	if (match_header & MLX5_MATCH_OUTER_HEADERS) {
		ether_addr_copy(dmac_v, mac_v);
		ether_addr_copy(dmac_c, mac_c);
	}

	if (match_header & MLX5_MATCH_MISC_PARAMETERS) {
		mv_misc  = MLX5_ADDR_OF(fte_match_param, spec->match_value,
					misc_parameters);
		mc_misc  = MLX5_ADDR_OF(fte_match_param, spec->match_criteria,
					misc_parameters);
		MLX5_SET(fte_match_set_misc, mv_misc, source_port, UPLINK_VPORT);
		MLX5_SET_TO_ONES(fte_match_set_misc, mc_misc, source_port);
	}

	dest.type = MLX5_FLOW_DESTINATION_TYPE_VPORT;
	dest.vport_num = vport;

	esw_debug(esw->dev,
		  "\tFDB add rule dmac_v(%pM) dmac_c(%pM) -> vport(%d)\n",
		  dmac_v, dmac_c, vport);
	spec->match_criteria_enable = match_header;
	flow_act.action =  MLX5_FLOW_CONTEXT_ACTION_FWD_DEST;
	flow_rule =
		mlx5_add_flow_rules(esw->fdb_table.fdb, spec,
				    &flow_act, &dest, 1);
	if (IS_ERR(flow_rule)) {
		esw_warn(esw->dev,
			 "FDB: Failed to add flow rule: dmac_v(%pM) dmac_c(%pM) -> vport(%d), err(%ld)\n",
			 dmac_v, dmac_c, vport, PTR_ERR(flow_rule));
		flow_rule = NULL;
	}

	kvfree(spec);
	return flow_rule;
}

static struct mlx5_flow_handle *
esw_fdb_set_vport_rule(struct mlx5_eswitch *esw, u8 mac[ETH_ALEN], u32 vport)
{
	u8 mac_c[ETH_ALEN];

	eth_broadcast_addr(mac_c);
	return __esw_fdb_set_vport_rule(esw, vport, false, mac_c, mac);
}

static struct mlx5_flow_handle *
esw_fdb_set_vport_allmulti_rule(struct mlx5_eswitch *esw, u32 vport)
{
	u8 mac_c[ETH_ALEN];
	u8 mac_v[ETH_ALEN];

	eth_zero_addr(mac_c);
	eth_zero_addr(mac_v);
	mac_c[0] = 0x01;
	mac_v[0] = 0x01;
	return __esw_fdb_set_vport_rule(esw, vport, false, mac_c, mac_v);
}

static struct mlx5_flow_handle *
esw_fdb_set_vport_promisc_rule(struct mlx5_eswitch *esw, u32 vport)
{
	u8 mac_c[ETH_ALEN];
	u8 mac_v[ETH_ALEN];

	eth_zero_addr(mac_c);
	eth_zero_addr(mac_v);
	return __esw_fdb_set_vport_rule(esw, vport, true, mac_c, mac_v);
}

static int esw_create_legacy_fdb_table(struct mlx5_eswitch *esw, int nvports)
{
	int inlen = MLX5_ST_SZ_BYTES(create_flow_group_in);
	struct mlx5_flow_table_attr ft_attr = {};
	struct mlx5_core_dev *dev = esw->dev;
	struct mlx5_flow_namespace *root_ns;
	struct mlx5_flow_table *fdb;
	struct mlx5_flow_group *g;
	void *match_criteria;
	int table_size;
	u32 *flow_group_in;
	u8 *dmac;
	int err = 0;

	esw_debug(dev, "Create FDB log_max_size(%d)\n",
		  MLX5_CAP_ESW_FLOWTABLE_FDB(dev, log_max_ft_size));

	root_ns = mlx5_get_flow_namespace(dev, MLX5_FLOW_NAMESPACE_FDB);
	if (!root_ns) {
		esw_warn(dev, "Failed to get FDB flow namespace\n");
		return -EOPNOTSUPP;
	}

	flow_group_in = mlx5_vzalloc(inlen);
	if (!flow_group_in)
		return -ENOMEM;
	memset(flow_group_in, 0, inlen);

	table_size = BIT(MLX5_CAP_ESW_FLOWTABLE_FDB(dev, log_max_ft_size));

	ft_attr.max_fte = table_size;
	fdb = mlx5_create_flow_table(root_ns, &ft_attr);
	if (IS_ERR(fdb)) {
		err = PTR_ERR(fdb);
		esw_warn(dev, "Failed to create FDB Table err %d\n", err);
		goto out;
	}
	esw->fdb_table.fdb = fdb;

	/* Addresses group : Full match unicast/multicast addresses */
	MLX5_SET(create_flow_group_in, flow_group_in, match_criteria_enable,
		 MLX5_MATCH_OUTER_HEADERS);
	match_criteria = MLX5_ADDR_OF(create_flow_group_in, flow_group_in, match_criteria);
	dmac = MLX5_ADDR_OF(fte_match_param, match_criteria, outer_headers.dmac_47_16);
	MLX5_SET(create_flow_group_in, flow_group_in, start_flow_index, 0);
	/* Preserve 2 entries for allmulti and promisc rules*/
	MLX5_SET(create_flow_group_in, flow_group_in, end_flow_index, table_size - 3);
	eth_broadcast_addr(dmac);
	g = mlx5_create_flow_group(fdb, flow_group_in);
	if (IS_ERR(g)) {
		err = PTR_ERR(g);
		esw_warn(dev, "Failed to create flow group err(%d)\n", err);
		goto out;
	}
	esw->fdb_table.legacy.addr_grp = g;

	/* Allmulti group : One rule that forwards any mcast traffic */
	MLX5_SET(create_flow_group_in, flow_group_in, match_criteria_enable,
		 MLX5_MATCH_OUTER_HEADERS);
	MLX5_SET(create_flow_group_in, flow_group_in, start_flow_index, table_size - 2);
	MLX5_SET(create_flow_group_in, flow_group_in, end_flow_index, table_size - 2);
	eth_zero_addr(dmac);
	dmac[0] = 0x01;
	g = mlx5_create_flow_group(fdb, flow_group_in);
	if (IS_ERR(g)) {
		err = PTR_ERR(g);
		esw_warn(dev, "Failed to create allmulti flow group err(%d)\n", err);
		goto out;
	}
	esw->fdb_table.legacy.allmulti_grp = g;

	/* Promiscuous group :
	 * One rule that forward all unmatched traffic from previous groups
	 */
	eth_zero_addr(dmac);
	MLX5_SET(create_flow_group_in, flow_group_in, match_criteria_enable,
		 MLX5_MATCH_MISC_PARAMETERS);
	MLX5_SET_TO_ONES(fte_match_param, match_criteria, misc_parameters.source_port);
	MLX5_SET(create_flow_group_in, flow_group_in, start_flow_index, table_size - 1);
	MLX5_SET(create_flow_group_in, flow_group_in, end_flow_index, table_size - 1);
	g = mlx5_create_flow_group(fdb, flow_group_in);
	if (IS_ERR(g)) {
		err = PTR_ERR(g);
		esw_warn(dev, "Failed to create promisc flow group err(%d)\n", err);
		goto out;
	}
	esw->fdb_table.legacy.promisc_grp = g;

out:
	if (err) {
		if (!IS_ERR_OR_NULL(esw->fdb_table.legacy.allmulti_grp)) {
			mlx5_destroy_flow_group(esw->fdb_table.legacy.allmulti_grp);
			esw->fdb_table.legacy.allmulti_grp = NULL;
		}
		if (!IS_ERR_OR_NULL(esw->fdb_table.legacy.addr_grp)) {
			mlx5_destroy_flow_group(esw->fdb_table.legacy.addr_grp);
			esw->fdb_table.legacy.addr_grp = NULL;
		}
		if (!IS_ERR_OR_NULL(esw->fdb_table.fdb)) {
			mlx5_destroy_flow_table(esw->fdb_table.fdb);
			esw->fdb_table.fdb = NULL;
		}
	}

	kvfree(flow_group_in);
	return err;
}

static void esw_destroy_legacy_fdb_table(struct mlx5_eswitch *esw)
{
	if (!esw->fdb_table.fdb)
		return;

	esw_debug(esw->dev, "Destroy FDB Table\n");
	mlx5_destroy_flow_group(esw->fdb_table.legacy.promisc_grp);
	mlx5_destroy_flow_group(esw->fdb_table.legacy.allmulti_grp);
	mlx5_destroy_flow_group(esw->fdb_table.legacy.addr_grp);
	mlx5_destroy_flow_table(esw->fdb_table.fdb);
	esw->fdb_table.fdb = NULL;
	esw->fdb_table.legacy.addr_grp = NULL;
	esw->fdb_table.legacy.allmulti_grp = NULL;
	esw->fdb_table.legacy.promisc_grp = NULL;
}

/* E-Switch vport UC/MC lists management */
typedef int (*vport_addr_action)(struct mlx5_eswitch *esw,
				 struct vport_addr *vaddr);

static int esw_add_uc_addr(struct mlx5_eswitch *esw, struct vport_addr *vaddr)
{
	struct hlist_head *hash = esw->l2_table.l2_hash;
	struct esw_uc_addr *esw_uc;
	u8 *mac = vaddr->node.addr;
	u32 vport = vaddr->vport;
	int err;

	esw_uc = l2addr_hash_find(hash, mac, struct esw_uc_addr);
	if (esw_uc) {
		esw_warn(esw->dev,
			 "Failed to set L2 mac(%pM) for vport(%d), mac is already in use by vport(%d)\n",
			 mac, vport, esw_uc->vport);
		return -EEXIST;
	}

	esw_uc = l2addr_hash_add(hash, mac, struct esw_uc_addr, GFP_KERNEL);
	if (!esw_uc)
		return -ENOMEM;
	esw_uc->vport = vport;

	err = set_l2_table_entry(esw->dev, mac, 0, 0, &esw_uc->table_index);
	if (err)
		goto abort;

	/* SRIOV is enabled: Forward UC MAC to vport */
	if (esw->fdb_table.fdb && esw->mode == SRIOV_LEGACY)
		vaddr->flow_rule = esw_fdb_set_vport_rule(esw, mac, vport);

	esw_debug(esw->dev, "\tADDED UC MAC: vport[%d] %pM index:%d fr(%p)\n",
		  vport, mac, esw_uc->table_index, vaddr->flow_rule);
	return err;
abort:
	l2addr_hash_del(esw_uc);
	return err;
}

static int esw_del_uc_addr(struct mlx5_eswitch *esw, struct vport_addr *vaddr)
{
	struct hlist_head *hash = esw->l2_table.l2_hash;
	struct esw_uc_addr *esw_uc;
	u8 *mac = vaddr->node.addr;
	u32 vport = vaddr->vport;

	esw_uc = l2addr_hash_find(hash, mac, struct esw_uc_addr);
	if (!esw_uc || esw_uc->vport != vport) {
		esw_debug(esw->dev,
			  "MAC(%pM) doesn't belong to vport (%d)\n",
			  mac, vport);
		return -EINVAL;
	}
	esw_debug(esw->dev, "\tDELETE UC MAC: vport[%d] %pM index:%d fr(%p)\n",
		  vport, mac, esw_uc->table_index, vaddr->flow_rule);

	del_l2_table_entry(esw->dev, esw_uc->table_index);

	if (vaddr->flow_rule)
		mlx5_del_flow_rules(vaddr->flow_rule);
	vaddr->flow_rule = NULL;

	l2addr_hash_del(esw_uc);
	return 0;
}

static void update_allmulti_vports(struct mlx5_eswitch *esw,
				   struct vport_addr *vaddr,
				   struct esw_mc_addr *esw_mc)
{
	u8 *mac = vaddr->node.addr;
	u32 vport_idx = 0;

	for (vport_idx = 0; vport_idx < esw->total_vports; vport_idx++) {
		struct mlx5_vport *vport = &esw->vports[vport_idx];
		struct hlist_head *vport_hash = vport->mc_list;
		struct vport_addr *iter_vaddr =
					l2addr_hash_find(vport_hash,
							 mac,
							 struct vport_addr);
		if (IS_ERR_OR_NULL(vport->allmulti_rule) ||
		    vaddr->vport == vport_idx)
			continue;
		switch (vaddr->action) {
		case MLX5_ACTION_ADD:
			if (iter_vaddr)
				continue;
			iter_vaddr = l2addr_hash_add(vport_hash, mac,
						     struct vport_addr,
						     GFP_KERNEL);
			if (!iter_vaddr) {
				esw_warn(esw->dev,
					 "ALL-MULTI: Failed to add MAC(%pM) to vport[%d] DB\n",
					 mac, vport_idx);
				continue;
			}
			iter_vaddr->vport = vport_idx;
			iter_vaddr->flow_rule =
					esw_fdb_set_vport_rule(esw,
							       mac,
							       vport_idx);
			iter_vaddr->mc_promisc = true;
			break;
		case MLX5_ACTION_DEL:
			if (!iter_vaddr)
				continue;
			mlx5_del_flow_rules(iter_vaddr->flow_rule);
			l2addr_hash_del(iter_vaddr);
			break;
		}
	}
}

static int esw_add_mc_addr(struct mlx5_eswitch *esw, struct vport_addr *vaddr)
{
	struct hlist_head *hash = esw->mc_table;
	struct esw_mc_addr *esw_mc;
	u8 *mac = vaddr->node.addr;
	u32 vport = vaddr->vport;

	if (!esw->fdb_table.fdb)
		return 0;

	esw_mc = l2addr_hash_find(hash, mac, struct esw_mc_addr);
	if (esw_mc)
		goto add;

	esw_mc = l2addr_hash_add(hash, mac, struct esw_mc_addr, GFP_KERNEL);
	if (!esw_mc)
		return -ENOMEM;

	esw_mc->uplink_rule = /* Forward MC MAC to Uplink */
		esw_fdb_set_vport_rule(esw, mac, UPLINK_VPORT);

	/* Add this multicast mac to all the mc promiscuous vports */
	update_allmulti_vports(esw, vaddr, esw_mc);

add:
	/* If the multicast mac is added as a result of mc promiscuous vport,
	 * don't increment the multicast ref count
	 */
	if (!vaddr->mc_promisc)
		esw_mc->refcnt++;

	/* Forward MC MAC to vport */
	vaddr->flow_rule = esw_fdb_set_vport_rule(esw, mac, vport);
	esw_debug(esw->dev,
		  "\tADDED MC MAC: vport[%d] %pM fr(%p) refcnt(%d) uplinkfr(%p)\n",
		  vport, mac, vaddr->flow_rule,
		  esw_mc->refcnt, esw_mc->uplink_rule);
	return 0;
}

static int esw_del_mc_addr(struct mlx5_eswitch *esw, struct vport_addr *vaddr)
{
	struct hlist_head *hash = esw->mc_table;
	struct esw_mc_addr *esw_mc;
	u8 *mac = vaddr->node.addr;
	u32 vport = vaddr->vport;

	if (!esw->fdb_table.fdb)
		return 0;

	esw_mc = l2addr_hash_find(hash, mac, struct esw_mc_addr);
	if (!esw_mc) {
		esw_warn(esw->dev,
			 "Failed to find eswitch MC addr for MAC(%pM) vport(%d)",
			 mac, vport);
		return -EINVAL;
	}
	esw_debug(esw->dev,
		  "\tDELETE MC MAC: vport[%d] %pM fr(%p) refcnt(%d) uplinkfr(%p)\n",
		  vport, mac, vaddr->flow_rule, esw_mc->refcnt,
		  esw_mc->uplink_rule);

	if (vaddr->flow_rule)
		mlx5_del_flow_rules(vaddr->flow_rule);
	vaddr->flow_rule = NULL;

	/* If the multicast mac is added as a result of mc promiscuous vport,
	 * don't decrement the multicast ref count.
	 */
	if (vaddr->mc_promisc || (--esw_mc->refcnt > 0))
		return 0;

	/* Remove this multicast mac from all the mc promiscuous vports */
	update_allmulti_vports(esw, vaddr, esw_mc);

	if (esw_mc->uplink_rule)
		mlx5_del_flow_rules(esw_mc->uplink_rule);

	l2addr_hash_del(esw_mc);
	return 0;
}

/* Apply vport UC/MC list to HW l2 table and FDB table */
static void esw_apply_vport_addr_list(struct mlx5_eswitch *esw,
				      u32 vport_num, int list_type)
{
	struct mlx5_vport *vport = &esw->vports[vport_num];
	bool is_uc = list_type == MLX5_NVPRT_LIST_TYPE_UC;
	vport_addr_action vport_addr_add;
	vport_addr_action vport_addr_del;
	struct vport_addr *addr;
	struct l2addr_node *node;
	struct hlist_head *hash;
	struct hlist_node *tmp;
	int hi;

	vport_addr_add = is_uc ? esw_add_uc_addr :
				 esw_add_mc_addr;
	vport_addr_del = is_uc ? esw_del_uc_addr :
				 esw_del_mc_addr;

	hash = is_uc ? vport->uc_list : vport->mc_list;
	for_each_l2hash_node(node, tmp, hash, hi) {
		addr = container_of(node, struct vport_addr, node);
		switch (addr->action) {
		case MLX5_ACTION_ADD:
			vport_addr_add(esw, addr);
			addr->action = MLX5_ACTION_NONE;
			break;
		case MLX5_ACTION_DEL:
			vport_addr_del(esw, addr);
			l2addr_hash_del(addr);
			break;
		}
	}
}

/* Sync vport UC/MC list from vport context */
static void esw_update_vport_addr_list(struct mlx5_eswitch *esw,
				       u32 vport_num, int list_type)
{
	struct mlx5_vport *vport = &esw->vports[vport_num];
	bool is_uc = list_type == MLX5_NVPRT_LIST_TYPE_UC;
	u8 (*mac_list)[ETH_ALEN];
	struct l2addr_node *node;
	struct vport_addr *addr;
	struct hlist_head *hash;
	struct hlist_node *tmp;
	int size;
	int err;
	int hi;
	int i;

	size = is_uc ? MLX5_MAX_UC_PER_VPORT(esw->dev) :
		       MLX5_MAX_MC_PER_VPORT(esw->dev);

	mac_list = kcalloc(size, ETH_ALEN, GFP_KERNEL);
	if (!mac_list)
		return;

	hash = is_uc ? vport->uc_list : vport->mc_list;

	for_each_l2hash_node(node, tmp, hash, hi) {
		addr = container_of(node, struct vport_addr, node);
		addr->action = MLX5_ACTION_DEL;
	}

	if (!vport->enabled)
		goto out;

	err = mlx5_query_nic_vport_mac_list(esw->dev, vport_num, list_type,
					    mac_list, &size);
	if (err)
		goto out;
	esw_debug(esw->dev, "vport[%d] context update %s list size (%d)\n",
		  vport_num, is_uc ? "UC" : "MC", size);

	for (i = 0; i < size; i++) {
		if (is_uc && !is_valid_ether_addr(mac_list[i]))
			continue;

		if (!is_uc && !is_multicast_ether_addr(mac_list[i]))
			continue;

		addr = l2addr_hash_find(hash, mac_list[i], struct vport_addr);
		if (addr) {
			addr->action = MLX5_ACTION_NONE;
			/* If this mac was previously added because of allmulti
			 * promiscuous rx mode, its now converted to be original
			 * vport mac.
			 */
			if (addr->mc_promisc) {
				struct esw_mc_addr *esw_mc =
					l2addr_hash_find(esw->mc_table,
							 mac_list[i],
							 struct esw_mc_addr);
				if (!esw_mc) {
					esw_warn(esw->dev,
						 "Failed to MAC(%pM) in mcast DB\n",
						 mac_list[i]);
					continue;
				}
				esw_mc->refcnt++;
				addr->mc_promisc = false;
			}
			continue;
		}

		addr = l2addr_hash_add(hash, mac_list[i], struct vport_addr,
				       GFP_KERNEL);
		if (!addr) {
			esw_warn(esw->dev,
				 "Failed to add MAC(%pM) to vport[%d] DB\n",
				 mac_list[i], vport_num);
			continue;
		}
		addr->vport = vport_num;
		addr->action = MLX5_ACTION_ADD;
	}
out:
	kfree(mac_list);
}

/* Sync vport UC/MC list from vport context
 * Must be called after esw_update_vport_addr_list
 */
static void esw_update_vport_mc_promisc(struct mlx5_eswitch *esw, u32 vport_num)
{
	struct mlx5_vport *vport = &esw->vports[vport_num];
	struct l2addr_node *node;
	struct vport_addr *addr;
	struct hlist_head *hash;
	struct hlist_node *tmp;
	int hi;

	hash = vport->mc_list;

	for_each_l2hash_node(node, tmp, esw->mc_table, hi) {
		u8 *mac = node->addr;

		addr = l2addr_hash_find(hash, mac, struct vport_addr);
		if (addr) {
			if (addr->action == MLX5_ACTION_DEL)
				addr->action = MLX5_ACTION_NONE;
			continue;
		}
		addr = l2addr_hash_add(hash, mac, struct vport_addr,
				       GFP_KERNEL);
		if (!addr) {
			esw_warn(esw->dev,
				 "Failed to add allmulti MAC(%pM) to vport[%d] DB\n",
				 mac, vport_num);
			continue;
		}
		addr->vport = vport_num;
		addr->action = MLX5_ACTION_ADD;
		addr->mc_promisc = true;
	}
}

/* Apply vport rx mode to HW FDB table */
static void esw_apply_vport_rx_mode(struct mlx5_eswitch *esw, u32 vport_num,
				    bool promisc, bool mc_promisc)
{
	struct esw_mc_addr *allmulti_addr = &esw->mc_promisc;
	struct mlx5_vport *vport = &esw->vports[vport_num];

	if (IS_ERR_OR_NULL(vport->allmulti_rule) != mc_promisc)
		goto promisc;

	if (mc_promisc) {
		vport->allmulti_rule =
				esw_fdb_set_vport_allmulti_rule(esw, vport_num);
		if (!allmulti_addr->uplink_rule)
			allmulti_addr->uplink_rule =
				esw_fdb_set_vport_allmulti_rule(esw,
								UPLINK_VPORT);
		allmulti_addr->refcnt++;
	} else if (vport->allmulti_rule) {
		mlx5_del_flow_rules(vport->allmulti_rule);
		vport->allmulti_rule = NULL;

		if (--allmulti_addr->refcnt > 0)
			goto promisc;

		if (allmulti_addr->uplink_rule)
			mlx5_del_flow_rules(allmulti_addr->uplink_rule);
		allmulti_addr->uplink_rule = NULL;
	}

promisc:
	if (IS_ERR_OR_NULL(vport->promisc_rule) != promisc)
		return;

	if (promisc) {
		vport->promisc_rule = esw_fdb_set_vport_promisc_rule(esw,
								     vport_num);
	} else if (vport->promisc_rule) {
		mlx5_del_flow_rules(vport->promisc_rule);
		vport->promisc_rule = NULL;
	}
}

/* Sync vport rx mode from vport context */
static void esw_update_vport_rx_mode(struct mlx5_eswitch *esw, u32 vport_num)
{
	struct mlx5_vport *vport = &esw->vports[vport_num];
	int promisc_all = 0;
	int promisc_uc = 0;
	int promisc_mc = 0;
	int err;

	err = mlx5_query_nic_vport_promisc(esw->dev,
					   vport_num,
					   &promisc_uc,
					   &promisc_mc,
					   &promisc_all);
	if (err)
		return;
	esw_debug(esw->dev, "vport[%d] context update rx mode promisc_all=%d, all_multi=%d\n",
		  vport_num, promisc_all, promisc_mc);

	if (!vport->info.trusted || !vport->enabled) {
		promisc_uc = 0;
		promisc_mc = 0;
		promisc_all = 0;
	}

	esw_apply_vport_rx_mode(esw, vport_num, promisc_all,
				(promisc_all || promisc_mc));
}

static void esw_vport_change_handle_locked(struct mlx5_vport *vport)
{
	struct mlx5_core_dev *dev = vport->dev;
	struct mlx5_eswitch *esw = dev->priv.eswitch;
	u8 mac[ETH_ALEN];

	mlx5_query_nic_vport_mac_address(dev, vport->vport, mac);
	esw_debug(dev, "vport[%d] Context Changed: perm mac: %pM\n",
		  vport->vport, mac);

	if (vport->enabled_events & UC_ADDR_CHANGE) {
		esw_update_vport_addr_list(esw, vport->vport,
					   MLX5_NVPRT_LIST_TYPE_UC);
		esw_apply_vport_addr_list(esw, vport->vport,
					  MLX5_NVPRT_LIST_TYPE_UC);
	}

	if (vport->enabled_events & MC_ADDR_CHANGE) {
		esw_update_vport_addr_list(esw, vport->vport,
					   MLX5_NVPRT_LIST_TYPE_MC);
	}

	if (vport->enabled_events & PROMISC_CHANGE) {
		esw_update_vport_rx_mode(esw, vport->vport);
		if (!IS_ERR_OR_NULL(vport->allmulti_rule))
			esw_update_vport_mc_promisc(esw, vport->vport);
	}

	if (vport->enabled_events & (PROMISC_CHANGE | MC_ADDR_CHANGE)) {
		esw_apply_vport_addr_list(esw, vport->vport,
					  MLX5_NVPRT_LIST_TYPE_MC);
	}

	esw_debug(esw->dev, "vport[%d] Context Changed: Done\n", vport->vport);
	if (vport->enabled)
		arm_vport_context_events_cmd(dev, vport->vport,
					     vport->enabled_events);
}

static void esw_vport_change_handler(struct work_struct *work)
{
	struct mlx5_vport *vport =
		container_of(work, struct mlx5_vport, vport_change_handler);
	struct mlx5_eswitch *esw = vport->dev->priv.eswitch;

	mutex_lock(&esw->state_lock);
	esw_vport_change_handle_locked(vport);
	mutex_unlock(&esw->state_lock);
}

static int esw_vport_enable_egress_acl(struct mlx5_eswitch *esw,
				       struct mlx5_vport *vport)
{
	int inlen = MLX5_ST_SZ_BYTES(create_flow_group_in);
	struct mlx5_flow_group *vlan_grp = NULL;
	struct mlx5_flow_group *drop_grp = NULL;
	struct mlx5_core_dev *dev = esw->dev;
	struct mlx5_flow_namespace *root_ns;
	struct mlx5_flow_table *acl;
	void *match_criteria;
	u32 *flow_group_in;
	/* The egress acl table contains 2 rules:
	 * 1)Allow traffic with vlan_tag=vst_vlan_id
	 * 2)Drop all other traffic.
	 */
	int table_size = 2;
	int err = 0;

	if (!MLX5_CAP_ESW_EGRESS_ACL(dev, ft_support))
		return -EOPNOTSUPP;

	if (!IS_ERR_OR_NULL(vport->egress.acl))
		return 0;

	esw_debug(dev, "Create vport[%d] egress ACL log_max_size(%d)\n",
		  vport->vport, MLX5_CAP_ESW_EGRESS_ACL(dev, log_max_ft_size));

	root_ns = mlx5_get_flow_namespace(dev, MLX5_FLOW_NAMESPACE_ESW_EGRESS);
	if (!root_ns) {
		esw_warn(dev, "Failed to get E-Switch egress flow namespace\n");
		return -EOPNOTSUPP;
	}

	flow_group_in = mlx5_vzalloc(inlen);
	if (!flow_group_in)
		return -ENOMEM;

	acl = mlx5_create_vport_flow_table(root_ns, 0, table_size, 0, vport->vport);
	if (IS_ERR(acl)) {
		err = PTR_ERR(acl);
		esw_warn(dev, "Failed to create E-Switch vport[%d] egress flow Table, err(%d)\n",
			 vport->vport, err);
		goto out;
	}

	MLX5_SET(create_flow_group_in, flow_group_in, match_criteria_enable, MLX5_MATCH_OUTER_HEADERS);
	match_criteria = MLX5_ADDR_OF(create_flow_group_in, flow_group_in, match_criteria);
	MLX5_SET_TO_ONES(fte_match_param, match_criteria, outer_headers.cvlan_tag);
	MLX5_SET_TO_ONES(fte_match_param, match_criteria, outer_headers.first_vid);
	MLX5_SET(create_flow_group_in, flow_group_in, start_flow_index, 0);
	MLX5_SET(create_flow_group_in, flow_group_in, end_flow_index, 0);

	vlan_grp = mlx5_create_flow_group(acl, flow_group_in);
	if (IS_ERR(vlan_grp)) {
		err = PTR_ERR(vlan_grp);
		esw_warn(dev, "Failed to create E-Switch vport[%d] egress allowed vlans flow group, err(%d)\n",
			 vport->vport, err);
		goto out;
	}

	memset(flow_group_in, 0, inlen);
	MLX5_SET(create_flow_group_in, flow_group_in, start_flow_index, 1);
	MLX5_SET(create_flow_group_in, flow_group_in, end_flow_index, 1);
	drop_grp = mlx5_create_flow_group(acl, flow_group_in);
	if (IS_ERR(drop_grp)) {
		err = PTR_ERR(drop_grp);
		esw_warn(dev, "Failed to create E-Switch vport[%d] egress drop flow group, err(%d)\n",
			 vport->vport, err);
		goto out;
	}

	vport->egress.acl = acl;
	vport->egress.drop_grp = drop_grp;
	vport->egress.allowed_vlans_grp = vlan_grp;
out:
	kvfree(flow_group_in);
	if (err && !IS_ERR_OR_NULL(vlan_grp))
		mlx5_destroy_flow_group(vlan_grp);
	if (err && !IS_ERR_OR_NULL(acl))
		mlx5_destroy_flow_table(acl);
	return err;
}

static void esw_vport_cleanup_egress_rules(struct mlx5_eswitch *esw,
					   struct mlx5_vport *vport)
{
	if (!IS_ERR_OR_NULL(vport->egress.allowed_vlan))
		mlx5_del_flow_rules(vport->egress.allowed_vlan);

	if (!IS_ERR_OR_NULL(vport->egress.drop_rule))
		mlx5_del_flow_rules(vport->egress.drop_rule);

	vport->egress.allowed_vlan = NULL;
	vport->egress.drop_rule = NULL;
}

static void esw_vport_disable_egress_acl(struct mlx5_eswitch *esw,
					 struct mlx5_vport *vport)
{
	if (IS_ERR_OR_NULL(vport->egress.acl))
		return;

	esw_debug(esw->dev, "Destroy vport[%d] E-Switch egress ACL\n", vport->vport);

	esw_vport_cleanup_egress_rules(esw, vport);
	mlx5_destroy_flow_group(vport->egress.allowed_vlans_grp);
	mlx5_destroy_flow_group(vport->egress.drop_grp);
	mlx5_destroy_flow_table(vport->egress.acl);
	vport->egress.allowed_vlans_grp = NULL;
	vport->egress.drop_grp = NULL;
	vport->egress.acl = NULL;
}

static int esw_vport_enable_ingress_acl(struct mlx5_eswitch *esw,
					struct mlx5_vport *vport)
{
	int inlen = MLX5_ST_SZ_BYTES(create_flow_group_in);
	struct mlx5_core_dev *dev = esw->dev;
	struct mlx5_flow_namespace *root_ns;
	struct mlx5_flow_table *acl;
	struct mlx5_flow_group *g;
	void *match_criteria;
	u32 *flow_group_in;
	/* The ingress acl table contains 4 groups
	 * (2 active rules at the same time -
	 *      1 allow rule from one of the first 3 groups.
	 *      1 drop rule from the last group):
	 * 1)Allow untagged traffic with smac=original mac.
	 * 2)Allow untagged traffic.
	 * 3)Allow traffic with smac=original mac.
	 * 4)Drop all other traffic.
	 */
	int table_size = 4;
	int err = 0;

	if (!MLX5_CAP_ESW_INGRESS_ACL(dev, ft_support))
		return -EOPNOTSUPP;

	if (!IS_ERR_OR_NULL(vport->ingress.acl))
		return 0;

	esw_debug(dev, "Create vport[%d] ingress ACL log_max_size(%d)\n",
		  vport->vport, MLX5_CAP_ESW_INGRESS_ACL(dev, log_max_ft_size));

	root_ns = mlx5_get_flow_namespace(dev, MLX5_FLOW_NAMESPACE_ESW_INGRESS);
	if (!root_ns) {
		esw_warn(dev, "Failed to get E-Switch ingress flow namespace\n");
		return -EOPNOTSUPP;
	}

	flow_group_in = mlx5_vzalloc(inlen);
	if (!flow_group_in)
		return -ENOMEM;

	acl = mlx5_create_vport_flow_table(root_ns, 0, table_size, 0, vport->vport);
	if (IS_ERR(acl)) {
		err = PTR_ERR(acl);
		esw_warn(dev, "Failed to create E-Switch vport[%d] ingress flow Table, err(%d)\n",
			 vport->vport, err);
		goto out;
	}
	vport->ingress.acl = acl;

	match_criteria = MLX5_ADDR_OF(create_flow_group_in, flow_group_in, match_criteria);

	MLX5_SET(create_flow_group_in, flow_group_in, match_criteria_enable, MLX5_MATCH_OUTER_HEADERS);
	MLX5_SET_TO_ONES(fte_match_param, match_criteria, outer_headers.cvlan_tag);
	MLX5_SET_TO_ONES(fte_match_param, match_criteria, outer_headers.smac_47_16);
	MLX5_SET_TO_ONES(fte_match_param, match_criteria, outer_headers.smac_15_0);
	MLX5_SET(create_flow_group_in, flow_group_in, start_flow_index, 0);
	MLX5_SET(create_flow_group_in, flow_group_in, end_flow_index, 0);

	g = mlx5_create_flow_group(acl, flow_group_in);
	if (IS_ERR(g)) {
		err = PTR_ERR(g);
		esw_warn(dev, "Failed to create E-Switch vport[%d] ingress untagged spoofchk flow group, err(%d)\n",
			 vport->vport, err);
		goto out;
	}
	vport->ingress.allow_untagged_spoofchk_grp = g;

	memset(flow_group_in, 0, inlen);
	MLX5_SET(create_flow_group_in, flow_group_in, match_criteria_enable, MLX5_MATCH_OUTER_HEADERS);
	MLX5_SET_TO_ONES(fte_match_param, match_criteria, outer_headers.cvlan_tag);
	MLX5_SET(create_flow_group_in, flow_group_in, start_flow_index, 1);
	MLX5_SET(create_flow_group_in, flow_group_in, end_flow_index, 1);

	g = mlx5_create_flow_group(acl, flow_group_in);
	if (IS_ERR(g)) {
		err = PTR_ERR(g);
		esw_warn(dev, "Failed to create E-Switch vport[%d] ingress untagged flow group, err(%d)\n",
			 vport->vport, err);
		goto out;
	}
	vport->ingress.allow_untagged_only_grp = g;

	memset(flow_group_in, 0, inlen);
	MLX5_SET(create_flow_group_in, flow_group_in, match_criteria_enable, MLX5_MATCH_OUTER_HEADERS);
	MLX5_SET_TO_ONES(fte_match_param, match_criteria, outer_headers.smac_47_16);
	MLX5_SET_TO_ONES(fte_match_param, match_criteria, outer_headers.smac_15_0);
	MLX5_SET(create_flow_group_in, flow_group_in, start_flow_index, 2);
	MLX5_SET(create_flow_group_in, flow_group_in, end_flow_index, 2);

	g = mlx5_create_flow_group(acl, flow_group_in);
	if (IS_ERR(g)) {
		err = PTR_ERR(g);
		esw_warn(dev, "Failed to create E-Switch vport[%d] ingress spoofchk flow group, err(%d)\n",
			 vport->vport, err);
		goto out;
	}
	vport->ingress.allow_spoofchk_only_grp = g;

	memset(flow_group_in, 0, inlen);
	MLX5_SET(create_flow_group_in, flow_group_in, start_flow_index, 3);
	MLX5_SET(create_flow_group_in, flow_group_in, end_flow_index, 3);

	g = mlx5_create_flow_group(acl, flow_group_in);
	if (IS_ERR(g)) {
		err = PTR_ERR(g);
		esw_warn(dev, "Failed to create E-Switch vport[%d] ingress drop flow group, err(%d)\n",
			 vport->vport, err);
		goto out;
	}
	vport->ingress.drop_grp = g;

out:
	if (err) {
		if (!IS_ERR_OR_NULL(vport->ingress.allow_spoofchk_only_grp))
			mlx5_destroy_flow_group(
					vport->ingress.allow_spoofchk_only_grp);
		if (!IS_ERR_OR_NULL(vport->ingress.allow_untagged_only_grp))
			mlx5_destroy_flow_group(
					vport->ingress.allow_untagged_only_grp);
		if (!IS_ERR_OR_NULL(vport->ingress.allow_untagged_spoofchk_grp))
			mlx5_destroy_flow_group(
				vport->ingress.allow_untagged_spoofchk_grp);
		if (!IS_ERR_OR_NULL(vport->ingress.acl))
			mlx5_destroy_flow_table(vport->ingress.acl);
	}

	kvfree(flow_group_in);
	return err;
}

static void esw_vport_cleanup_ingress_rules(struct mlx5_eswitch *esw,
					    struct mlx5_vport *vport)
{
	if (!IS_ERR_OR_NULL(vport->ingress.drop_rule))
		mlx5_del_flow_rules(vport->ingress.drop_rule);

	if (!IS_ERR_OR_NULL(vport->ingress.allow_rule))
		mlx5_del_flow_rules(vport->ingress.allow_rule);

	vport->ingress.drop_rule = NULL;
	vport->ingress.allow_rule = NULL;
}

static void esw_vport_disable_ingress_acl(struct mlx5_eswitch *esw,
					  struct mlx5_vport *vport)
{
	if (IS_ERR_OR_NULL(vport->ingress.acl))
		return;

	esw_debug(esw->dev, "Destroy vport[%d] E-Switch ingress ACL\n", vport->vport);

	esw_vport_cleanup_ingress_rules(esw, vport);
	mlx5_destroy_flow_group(vport->ingress.allow_spoofchk_only_grp);
	mlx5_destroy_flow_group(vport->ingress.allow_untagged_only_grp);
	mlx5_destroy_flow_group(vport->ingress.allow_untagged_spoofchk_grp);
	mlx5_destroy_flow_group(vport->ingress.drop_grp);
	mlx5_destroy_flow_table(vport->ingress.acl);
	vport->ingress.acl = NULL;
	vport->ingress.drop_grp = NULL;
	vport->ingress.allow_spoofchk_only_grp = NULL;
	vport->ingress.allow_untagged_only_grp = NULL;
	vport->ingress.allow_untagged_spoofchk_grp = NULL;
}

static int esw_vport_ingress_config(struct mlx5_eswitch *esw,
				    struct mlx5_vport *vport)
{
	struct mlx5_flow_act flow_act = {0};
	struct mlx5_flow_spec *spec;
	int err = 0;
	u8 *smac_v;

	if (vport->info.spoofchk && !is_valid_ether_addr(vport->info.mac)) {
		mlx5_core_warn(esw->dev,
			       "vport[%d] configure ingress rules failed, illegal mac with spoofchk\n",
			       vport->vport);
		return -EPERM;

	}

	esw_vport_cleanup_ingress_rules(esw, vport);

	if (!vport->info.vlan && !vport->info.qos && !vport->info.spoofchk) {
		esw_vport_disable_ingress_acl(esw, vport);
		return 0;
	}

	err = esw_vport_enable_ingress_acl(esw, vport);
	if (err) {
		mlx5_core_warn(esw->dev,
			       "failed to enable ingress acl (%d) on vport[%d]\n",
			       err, vport->vport);
		return err;
	}

	esw_debug(esw->dev,
		  "vport[%d] configure ingress rules, vlan(%d) qos(%d)\n",
		  vport->vport, vport->info.vlan, vport->info.qos);

	spec = mlx5_vzalloc(sizeof(*spec));
	if (!spec) {
		err = -ENOMEM;
		esw_warn(esw->dev, "vport[%d] configure ingress rules failed, err(%d)\n",
			 vport->vport, err);
		goto out;
	}

	if (vport->info.vlan || vport->info.qos)
		MLX5_SET_TO_ONES(fte_match_param, spec->match_criteria, outer_headers.cvlan_tag);

	if (vport->info.spoofchk) {
		MLX5_SET_TO_ONES(fte_match_param, spec->match_criteria, outer_headers.smac_47_16);
		MLX5_SET_TO_ONES(fte_match_param, spec->match_criteria, outer_headers.smac_15_0);
		smac_v = MLX5_ADDR_OF(fte_match_param,
				      spec->match_value,
				      outer_headers.smac_47_16);
		ether_addr_copy(smac_v, vport->info.mac);
	}

	spec->match_criteria_enable = MLX5_MATCH_OUTER_HEADERS;
	flow_act.action = MLX5_FLOW_CONTEXT_ACTION_ALLOW;
	vport->ingress.allow_rule =
		mlx5_add_flow_rules(vport->ingress.acl, spec,
				    &flow_act, NULL, 0);
	if (IS_ERR(vport->ingress.allow_rule)) {
		err = PTR_ERR(vport->ingress.allow_rule);
		esw_warn(esw->dev,
			 "vport[%d] configure ingress allow rule, err(%d)\n",
			 vport->vport, err);
		vport->ingress.allow_rule = NULL;
		goto out;
	}

	memset(spec, 0, sizeof(*spec));
	flow_act.action = MLX5_FLOW_CONTEXT_ACTION_DROP;
	vport->ingress.drop_rule =
		mlx5_add_flow_rules(vport->ingress.acl, spec,
				    &flow_act, NULL, 0);
	if (IS_ERR(vport->ingress.drop_rule)) {
		err = PTR_ERR(vport->ingress.drop_rule);
		esw_warn(esw->dev,
			 "vport[%d] configure ingress drop rule, err(%d)\n",
			 vport->vport, err);
		vport->ingress.drop_rule = NULL;
		goto out;
	}

out:
	if (err)
		esw_vport_cleanup_ingress_rules(esw, vport);
	kvfree(spec);
	return err;
}

static int esw_vport_egress_config(struct mlx5_eswitch *esw,
				   struct mlx5_vport *vport)
{
	struct mlx5_flow_act flow_act = {0};
	struct mlx5_flow_spec *spec;
	int err = 0;

	esw_vport_cleanup_egress_rules(esw, vport);

	if (!vport->info.vlan && !vport->info.qos) {
		esw_vport_disable_egress_acl(esw, vport);
		return 0;
	}

	err = esw_vport_enable_egress_acl(esw, vport);
	if (err) {
		mlx5_core_warn(esw->dev,
			       "failed to enable egress acl (%d) on vport[%d]\n",
			       err, vport->vport);
		return err;
	}

	esw_debug(esw->dev,
		  "vport[%d] configure egress rules, vlan(%d) qos(%d)\n",
		  vport->vport, vport->info.vlan, vport->info.qos);

	spec = mlx5_vzalloc(sizeof(*spec));
	if (!spec) {
		err = -ENOMEM;
		esw_warn(esw->dev, "vport[%d] configure egress rules failed, err(%d)\n",
			 vport->vport, err);
		goto out;
	}

	/* Allowed vlan rule */
	MLX5_SET_TO_ONES(fte_match_param, spec->match_criteria, outer_headers.cvlan_tag);
	MLX5_SET_TO_ONES(fte_match_param, spec->match_value, outer_headers.cvlan_tag);
	MLX5_SET_TO_ONES(fte_match_param, spec->match_criteria, outer_headers.first_vid);
	MLX5_SET(fte_match_param, spec->match_value, outer_headers.first_vid, vport->info.vlan);

	spec->match_criteria_enable = MLX5_MATCH_OUTER_HEADERS;
	flow_act.action = MLX5_FLOW_CONTEXT_ACTION_ALLOW;
	vport->egress.allowed_vlan =
		mlx5_add_flow_rules(vport->egress.acl, spec,
				    &flow_act, NULL, 0);
	if (IS_ERR(vport->egress.allowed_vlan)) {
		err = PTR_ERR(vport->egress.allowed_vlan);
		esw_warn(esw->dev,
			 "vport[%d] configure egress allowed vlan rule failed, err(%d)\n",
			 vport->vport, err);
		vport->egress.allowed_vlan = NULL;
		goto out;
	}

	/* Drop others rule (star rule) */
	memset(spec, 0, sizeof(*spec));
	flow_act.action = MLX5_FLOW_CONTEXT_ACTION_DROP;
	vport->egress.drop_rule =
		mlx5_add_flow_rules(vport->egress.acl, spec,
				    &flow_act, NULL, 0);
	if (IS_ERR(vport->egress.drop_rule)) {
		err = PTR_ERR(vport->egress.drop_rule);
		esw_warn(esw->dev,
			 "vport[%d] configure egress drop rule failed, err(%d)\n",
			 vport->vport, err);
		vport->egress.drop_rule = NULL;
	}
out:
	kvfree(spec);
	return err;
}

/* Vport QoS management */
static int esw_create_tsar(struct mlx5_eswitch *esw)
{
	u32 tsar_ctx[MLX5_ST_SZ_DW(scheduling_context)] = {0};
	struct mlx5_core_dev *dev = esw->dev;
	int err;

	if (!MLX5_CAP_GEN(dev, qos) || !MLX5_CAP_QOS(dev, esw_scheduling))
		return 0;

	if (esw->qos.enabled)
		return -EEXIST;

	err = mlx5_create_scheduling_element_cmd(dev,
						 SCHEDULING_HIERARCHY_E_SWITCH,
						 &tsar_ctx,
						 &esw->qos.root_tsar_id);
	if (err) {
		esw_warn(esw->dev, "E-Switch create TSAR failed (%d)\n", err);
		return err;
	}

	esw->qos.enabled = true;
	return 0;
}

static void esw_destroy_tsar(struct mlx5_eswitch *esw)
{
	int err;

	if (!esw->qos.enabled)
		return;

	err = mlx5_destroy_scheduling_element_cmd(esw->dev,
						  SCHEDULING_HIERARCHY_E_SWITCH,
						  esw->qos.root_tsar_id);
	if (err)
		esw_warn(esw->dev, "E-Switch destroy TSAR failed (%d)\n", err);

	esw->qos.enabled = false;
}

static int esw_vport_enable_qos(struct mlx5_eswitch *esw, int vport_num,
				u32 initial_max_rate, u32 initial_bw_share)
{
	u32 sched_ctx[MLX5_ST_SZ_DW(scheduling_context)] = {0};
	struct mlx5_vport *vport = &esw->vports[vport_num];
	struct mlx5_core_dev *dev = esw->dev;
	void *vport_elem;
	int err = 0;

	if (!esw->qos.enabled || !MLX5_CAP_GEN(dev, qos) ||
	    !MLX5_CAP_QOS(dev, esw_scheduling))
		return 0;

	if (vport->qos.enabled)
		return -EEXIST;

	MLX5_SET(scheduling_context, &sched_ctx, element_type,
		 SCHEDULING_CONTEXT_ELEMENT_TYPE_VPORT);
	vport_elem = MLX5_ADDR_OF(scheduling_context, &sched_ctx,
				  element_attributes);
	MLX5_SET(vport_element, vport_elem, vport_number, vport_num);
	MLX5_SET(scheduling_context, &sched_ctx, parent_element_id,
		 esw->qos.root_tsar_id);
	MLX5_SET(scheduling_context, &sched_ctx, max_average_bw,
		 initial_max_rate);
	MLX5_SET(scheduling_context, &sched_ctx, bw_share, initial_bw_share);

	err = mlx5_create_scheduling_element_cmd(dev,
						 SCHEDULING_HIERARCHY_E_SWITCH,
						 &sched_ctx,
						 &vport->qos.esw_tsar_ix);
	if (err) {
		esw_warn(esw->dev, "E-Switch create TSAR vport element failed (vport=%d,err=%d)\n",
			 vport_num, err);
		return err;
	}

	vport->qos.enabled = true;
	return 0;
}

static void esw_vport_disable_qos(struct mlx5_eswitch *esw, int vport_num)
{
	struct mlx5_vport *vport = &esw->vports[vport_num];
	int err = 0;

	if (!vport->qos.enabled)
		return;

	err = mlx5_destroy_scheduling_element_cmd(esw->dev,
						  SCHEDULING_HIERARCHY_E_SWITCH,
						  vport->qos.esw_tsar_ix);
	if (err)
		esw_warn(esw->dev, "E-Switch destroy TSAR vport element failed (vport=%d,err=%d)\n",
			 vport_num, err);

	vport->qos.enabled = false;
}

static int esw_vport_qos_config(struct mlx5_eswitch *esw, int vport_num,
				u32 max_rate, u32 bw_share)
{
	u32 sched_ctx[MLX5_ST_SZ_DW(scheduling_context)] = {0};
	struct mlx5_vport *vport = &esw->vports[vport_num];
	struct mlx5_core_dev *dev = esw->dev;
	void *vport_elem;
	u32 bitmask = 0;
	int err = 0;

	if (!MLX5_CAP_GEN(dev, qos) || !MLX5_CAP_QOS(dev, esw_scheduling))
		return -EOPNOTSUPP;

	if (!vport->qos.enabled)
		return -EIO;

	MLX5_SET(scheduling_context, &sched_ctx, element_type,
		 SCHEDULING_CONTEXT_ELEMENT_TYPE_VPORT);
	vport_elem = MLX5_ADDR_OF(scheduling_context, &sched_ctx,
				  element_attributes);
	MLX5_SET(vport_element, vport_elem, vport_number, vport_num);
	MLX5_SET(scheduling_context, &sched_ctx, parent_element_id,
		 esw->qos.root_tsar_id);
	MLX5_SET(scheduling_context, &sched_ctx, max_average_bw,
		 max_rate);
	MLX5_SET(scheduling_context, &sched_ctx, bw_share, bw_share);
	bitmask |= MODIFY_SCHEDULING_ELEMENT_IN_MODIFY_BITMASK_MAX_AVERAGE_BW;
	bitmask |= MODIFY_SCHEDULING_ELEMENT_IN_MODIFY_BITMASK_BW_SHARE;

	err = mlx5_modify_scheduling_element_cmd(dev,
						 SCHEDULING_HIERARCHY_E_SWITCH,
						 &sched_ctx,
						 vport->qos.esw_tsar_ix,
						 bitmask);
	if (err) {
		esw_warn(esw->dev, "E-Switch modify TSAR vport element failed (vport=%d,err=%d)\n",
			 vport_num, err);
		return err;
	}

	return 0;
}

static void node_guid_gen_from_mac(u64 *node_guid, u8 mac[ETH_ALEN])
{
	((u8 *)node_guid)[7] = mac[0];
	((u8 *)node_guid)[6] = mac[1];
	((u8 *)node_guid)[5] = mac[2];
	((u8 *)node_guid)[4] = 0xff;
	((u8 *)node_guid)[3] = 0xfe;
	((u8 *)node_guid)[2] = mac[3];
	((u8 *)node_guid)[1] = mac[4];
	((u8 *)node_guid)[0] = mac[5];
}

static void esw_apply_vport_conf(struct mlx5_eswitch *esw,
				 struct mlx5_vport *vport)
{
	int vport_num = vport->vport;

	if (!vport_num)
		return;

	mlx5_modify_vport_admin_state(esw->dev,
				      MLX5_QUERY_VPORT_STATE_IN_OP_MOD_ESW_VPORT,
				      vport_num,
				      vport->info.link_state);
	mlx5_modify_nic_vport_mac_address(esw->dev, vport_num, vport->info.mac);
	mlx5_modify_nic_vport_node_guid(esw->dev, vport_num, vport->info.node_guid);
	modify_esw_vport_cvlan(esw->dev, vport_num, vport->info.vlan, vport->info.qos,
			       (vport->info.vlan || vport->info.qos));

	/* Only legacy mode needs ACLs */
	if (esw->mode == SRIOV_LEGACY) {
		esw_vport_ingress_config(esw, vport);
		esw_vport_egress_config(esw, vport);
	}
}

static void esw_enable_vport(struct mlx5_eswitch *esw, int vport_num,
			     int enable_events)
{
	struct mlx5_vport *vport = &esw->vports[vport_num];

	mutex_lock(&esw->state_lock);
	WARN_ON(vport->enabled);

	esw_debug(esw->dev, "Enabling VPORT(%d)\n", vport_num);

	/* Restore old vport configuration */
	esw_apply_vport_conf(esw, vport);

	/* Attach vport to the eswitch rate limiter */
	if (esw_vport_enable_qos(esw, vport_num, vport->info.max_rate,
				 vport->qos.bw_share))
		esw_warn(esw->dev, "Failed to attach vport %d to eswitch rate limiter", vport_num);

	/* Sync with current vport context */
	vport->enabled_events = enable_events;
	vport->enabled = true;

	/* only PF is trusted by default */
	if (!vport_num)
		vport->info.trusted = true;

	esw_vport_change_handle_locked(vport);

	esw->enabled_vports++;
	esw_debug(esw->dev, "Enabled VPORT(%d)\n", vport_num);
	mutex_unlock(&esw->state_lock);
}

static void esw_disable_vport(struct mlx5_eswitch *esw, int vport_num)
{
	struct mlx5_vport *vport = &esw->vports[vport_num];

	if (!vport->enabled)
		return;

	esw_debug(esw->dev, "Disabling vport(%d)\n", vport_num);
	/* Mark this vport as disabled to discard new events */
	vport->enabled = false;

	synchronize_irq(mlx5_get_msix_vec(esw->dev, MLX5_EQ_VEC_ASYNC));
	/* Wait for current already scheduled events to complete */
	flush_workqueue(esw->work_queue);
	/* Disable events from this vport */
	arm_vport_context_events_cmd(esw->dev, vport->vport, 0);
	mutex_lock(&esw->state_lock);
	/* We don't assume VFs will cleanup after themselves.
	 * Calling vport change handler while vport is disabled will cleanup
	 * the vport resources.
	 */
	esw_vport_change_handle_locked(vport);
	vport->enabled_events = 0;
	esw_vport_disable_qos(esw, vport_num);
	if (vport_num && esw->mode == SRIOV_LEGACY) {
		mlx5_modify_vport_admin_state(esw->dev,
					      MLX5_QUERY_VPORT_STATE_IN_OP_MOD_ESW_VPORT,
					      vport_num,
					      MLX5_ESW_VPORT_ADMIN_STATE_DOWN);
		esw_vport_disable_egress_acl(esw, vport);
		esw_vport_disable_ingress_acl(esw, vport);
	}
	esw->enabled_vports--;
	mutex_unlock(&esw->state_lock);
}

/* Public E-Switch API */
int mlx5_eswitch_enable_sriov(struct mlx5_eswitch *esw, int nvfs, int mode)
{
	int err;
	int i, enabled_events;

	if (!esw || !MLX5_CAP_GEN(esw->dev, vport_group_manager) ||
	    MLX5_CAP_GEN(esw->dev, port_type) != MLX5_CAP_PORT_TYPE_ETH)
		return 0;

	if (!MLX5_CAP_GEN(esw->dev, eswitch_flow_table) ||
	    !MLX5_CAP_ESW_FLOWTABLE_FDB(esw->dev, ft_support)) {
		esw_warn(esw->dev, "E-Switch FDB is not supported, aborting ...\n");
		return -EOPNOTSUPP;
	}

	if (!MLX5_CAP_ESW_INGRESS_ACL(esw->dev, ft_support))
		esw_warn(esw->dev, "E-Switch ingress ACL is not supported by FW\n");

	if (!MLX5_CAP_ESW_EGRESS_ACL(esw->dev, ft_support))
		esw_warn(esw->dev, "E-Switch engress ACL is not supported by FW\n");

	esw_info(esw->dev, "E-Switch enable SRIOV: nvfs(%d) mode (%d)\n", nvfs, mode);
	esw->mode = mode;
	esw_disable_vport(esw, 0);

	if (mode == SRIOV_LEGACY)
		err = esw_create_legacy_fdb_table(esw, nvfs + 1);
	else
		err = esw_offloads_init(esw, nvfs + 1);
	if (err)
		goto abort;

	err = esw_create_tsar(esw);
	if (err)
		esw_warn(esw->dev, "Failed to create eswitch TSAR");

	enabled_events = (mode == SRIOV_LEGACY) ? SRIOV_VPORT_EVENTS : UC_ADDR_CHANGE;
	for (i = 0; i <= nvfs; i++)
		esw_enable_vport(esw, i, enabled_events);

	esw_info(esw->dev, "SRIOV enabled: active vports(%d)\n",
		 esw->enabled_vports);
	return 0;

abort:
	esw_enable_vport(esw, 0, UC_ADDR_CHANGE);
	esw->mode = SRIOV_NONE;
	return err;
}

void mlx5_eswitch_disable_sriov(struct mlx5_eswitch *esw)
{
	struct esw_mc_addr *mc_promisc;
	int nvports;
	int i;

	if (!esw || !MLX5_CAP_GEN(esw->dev, vport_group_manager) ||
	    MLX5_CAP_GEN(esw->dev, port_type) != MLX5_CAP_PORT_TYPE_ETH)
		return;

	esw_info(esw->dev, "disable SRIOV: active vports(%d) mode(%d)\n",
		 esw->enabled_vports, esw->mode);

	mc_promisc = &esw->mc_promisc;
	nvports = esw->enabled_vports;

	for (i = 0; i < esw->total_vports; i++)
		esw_disable_vport(esw, i);

	if (mc_promisc && mc_promisc->uplink_rule)
		mlx5_del_flow_rules(mc_promisc->uplink_rule);

	esw_destroy_tsar(esw);

	if (esw->mode == SRIOV_LEGACY)
		esw_destroy_legacy_fdb_table(esw);
	else if (esw->mode == SRIOV_OFFLOADS)
		esw_offloads_cleanup(esw, nvports);

	esw->mode = SRIOV_NONE;
	/* VPORT 0 (PF) must be enabled back with non-sriov configuration */
	esw_enable_vport(esw, 0, UC_ADDR_CHANGE);
}

void mlx5_eswitch_attach(struct mlx5_eswitch *esw)
{
	if (!esw || !MLX5_CAP_GEN(esw->dev, vport_group_manager) ||
	    MLX5_CAP_GEN(esw->dev, port_type) != MLX5_CAP_PORT_TYPE_ETH)
		return;

	esw_enable_vport(esw, 0, UC_ADDR_CHANGE);
	/* VF Vports will be enabled when SRIOV is enabled */
}

void mlx5_eswitch_detach(struct mlx5_eswitch *esw)
{
	if (!esw || !MLX5_CAP_GEN(esw->dev, vport_group_manager) ||
	    MLX5_CAP_GEN(esw->dev, port_type) != MLX5_CAP_PORT_TYPE_ETH)
		return;

	esw_disable_vport(esw, 0);
}

int mlx5_eswitch_init(struct mlx5_core_dev *dev)
{
	int l2_table_size = 1 << MLX5_CAP_GEN(dev, log_max_l2_table);
	int total_vports = MLX5_TOTAL_VPORTS(dev);
	struct mlx5_eswitch *esw;
	int vport_num;
	int err;

	if (!MLX5_CAP_GEN(dev, vport_group_manager) ||
	    MLX5_CAP_GEN(dev, port_type) != MLX5_CAP_PORT_TYPE_ETH)
		return 0;

	esw_info(dev,
		 "Total vports %d, l2 table size(%d), per vport: max uc(%d) max mc(%d)\n",
		 total_vports, l2_table_size,
		 MLX5_MAX_UC_PER_VPORT(dev),
		 MLX5_MAX_MC_PER_VPORT(dev));

	esw = kzalloc(sizeof(*esw), GFP_KERNEL);
	if (!esw)
		return -ENOMEM;

	esw->dev = dev;

	esw->l2_table.bitmap = kcalloc(BITS_TO_LONGS(l2_table_size),
				   sizeof(uintptr_t), GFP_KERNEL);
	if (!esw->l2_table.bitmap) {
		err = -ENOMEM;
		goto abort;
	}
	esw->l2_table.size = l2_table_size;

	esw->work_queue = create_singlethread_workqueue("mlx5_esw_wq");
	if (!esw->work_queue) {
		err = -ENOMEM;
		goto abort;
	}

	esw->vports = kcalloc(total_vports, sizeof(struct mlx5_vport),
			      GFP_KERNEL);
	if (!esw->vports) {
		err = -ENOMEM;
		goto abort;
	}

	esw->offloads.vport_reps =
		kzalloc(total_vports * sizeof(struct mlx5_eswitch_rep),
			GFP_KERNEL);
	if (!esw->offloads.vport_reps) {
		err = -ENOMEM;
		goto abort;
	}

	hash_init(esw->offloads.encap_tbl);
	mutex_init(&esw->state_lock);

	for (vport_num = 0; vport_num < total_vports; vport_num++) {
		struct mlx5_vport *vport = &esw->vports[vport_num];

		vport->vport = vport_num;
		vport->info.link_state = MLX5_ESW_VPORT_ADMIN_STATE_AUTO;
		vport->dev = dev;
		INIT_WORK(&vport->vport_change_handler,
			  esw_vport_change_handler);
	}

	esw->total_vports = total_vports;
	esw->enabled_vports = 0;
	esw->mode = SRIOV_NONE;
	esw->offloads.inline_mode = MLX5_INLINE_MODE_NONE;
	if (MLX5_CAP_ESW_FLOWTABLE_FDB(dev, encap) &&
	    MLX5_CAP_ESW_FLOWTABLE_FDB(dev, decap))
		esw->offloads.encap = DEVLINK_ESWITCH_ENCAP_MODE_BASIC;
	else
		esw->offloads.encap = DEVLINK_ESWITCH_ENCAP_MODE_NONE;

	dev->priv.eswitch = esw;
	return 0;
abort:
	if (esw->work_queue)
		destroy_workqueue(esw->work_queue);
	kfree(esw->l2_table.bitmap);
	kfree(esw->vports);
	kfree(esw->offloads.vport_reps);
	kfree(esw);
	return err;
}

void mlx5_eswitch_cleanup(struct mlx5_eswitch *esw)
{
	if (!esw || !MLX5_CAP_GEN(esw->dev, vport_group_manager) ||
	    MLX5_CAP_GEN(esw->dev, port_type) != MLX5_CAP_PORT_TYPE_ETH)
		return;

	esw_info(esw->dev, "cleanup\n");

	esw->dev->priv.eswitch = NULL;
	destroy_workqueue(esw->work_queue);
	kfree(esw->l2_table.bitmap);
	kfree(esw->offloads.vport_reps);
	kfree(esw->vports);
	kfree(esw);
}

void mlx5_eswitch_vport_event(struct mlx5_eswitch *esw, struct mlx5_eqe *eqe)
{
	struct mlx5_eqe_vport_change *vc_eqe = &eqe->data.vport_change;
	u16 vport_num = be16_to_cpu(vc_eqe->vport_num);
	struct mlx5_vport *vport;

	if (!esw) {
		pr_warn("MLX5 E-Switch: vport %d got an event while eswitch is not initialized\n",
			vport_num);
		return;
	}

	vport = &esw->vports[vport_num];
	if (vport->enabled)
		queue_work(esw->work_queue, &vport->vport_change_handler);
}

/* Vport Administration */
#define ESW_ALLOWED(esw) \
	(esw && MLX5_CAP_GEN(esw->dev, vport_group_manager) && mlx5_core_is_pf(esw->dev))
#define LEGAL_VPORT(esw, vport) (vport >= 0 && vport < esw->total_vports)

int mlx5_eswitch_set_vport_mac(struct mlx5_eswitch *esw,
			       int vport, u8 mac[ETH_ALEN])
{
	struct mlx5_vport *evport;
	u64 node_guid;
	int err = 0;

	if (!ESW_ALLOWED(esw))
		return -EPERM;
	if (!LEGAL_VPORT(esw, vport) || is_multicast_ether_addr(mac))
		return -EINVAL;

	mutex_lock(&esw->state_lock);
	evport = &esw->vports[vport];

	if (evport->info.spoofchk && !is_valid_ether_addr(mac)) {
		mlx5_core_warn(esw->dev,
			       "MAC invalidation is not allowed when spoofchk is on, vport(%d)\n",
			       vport);
		err = -EPERM;
		goto unlock;
	}

	err = mlx5_modify_nic_vport_mac_address(esw->dev, vport, mac);
	if (err) {
		mlx5_core_warn(esw->dev,
			       "Failed to mlx5_modify_nic_vport_mac vport(%d) err=(%d)\n",
			       vport, err);
		goto unlock;
	}

	node_guid_gen_from_mac(&node_guid, mac);
	err = mlx5_modify_nic_vport_node_guid(esw->dev, vport, node_guid);
	if (err)
		mlx5_core_warn(esw->dev,
			       "Failed to set vport %d node guid, err = %d. RDMA_CM will not function properly for this VF.\n",
			       vport, err);

	ether_addr_copy(evport->info.mac, mac);
	evport->info.node_guid = node_guid;
	if (evport->enabled && esw->mode == SRIOV_LEGACY)
		err = esw_vport_ingress_config(esw, evport);

unlock:
	mutex_unlock(&esw->state_lock);
	return err;
}

int mlx5_eswitch_set_vport_state(struct mlx5_eswitch *esw,
				 int vport, int link_state)
{
	struct mlx5_vport *evport;
	int err = 0;

	if (!ESW_ALLOWED(esw))
		return -EPERM;
	if (!LEGAL_VPORT(esw, vport))
		return -EINVAL;

	mutex_lock(&esw->state_lock);
	evport = &esw->vports[vport];

	err = mlx5_modify_vport_admin_state(esw->dev,
					    MLX5_QUERY_VPORT_STATE_IN_OP_MOD_ESW_VPORT,
					    vport, link_state);
	if (err) {
		mlx5_core_warn(esw->dev,
			       "Failed to set vport %d link state, err = %d",
			       vport, err);
		goto unlock;
	}

	evport->info.link_state = link_state;

unlock:
	mutex_unlock(&esw->state_lock);
	return 0;
}

int mlx5_eswitch_get_vport_config(struct mlx5_eswitch *esw,
				  int vport, struct ifla_vf_info *ivi)
{
	struct mlx5_vport *evport;

	if (!ESW_ALLOWED(esw))
		return -EPERM;
	if (!LEGAL_VPORT(esw, vport))
		return -EINVAL;

	evport = &esw->vports[vport];

	memset(ivi, 0, sizeof(*ivi));
	ivi->vf = vport - 1;

	mutex_lock(&esw->state_lock);
	ether_addr_copy(ivi->mac, evport->info.mac);
	ivi->linkstate = evport->info.link_state;
	ivi->vlan = evport->info.vlan;
	ivi->qos = evport->info.qos;
	ivi->spoofchk = evport->info.spoofchk;
	ivi->trusted = evport->info.trusted;
	ivi->min_tx_rate = evport->info.min_rate;
	ivi->max_tx_rate = evport->info.max_rate;
	mutex_unlock(&esw->state_lock);

	return 0;
}

int __mlx5_eswitch_set_vport_vlan(struct mlx5_eswitch *esw,
				  int vport, u16 vlan, u8 qos, u8 set_flags)
{
	struct mlx5_vport *evport;
	int err = 0;

	if (!ESW_ALLOWED(esw))
		return -EPERM;
	if (!LEGAL_VPORT(esw, vport) || (vlan > 4095) || (qos > 7))
		return -EINVAL;

	mutex_lock(&esw->state_lock);
	evport = &esw->vports[vport];

	err = modify_esw_vport_cvlan(esw->dev, vport, vlan, qos, set_flags);
	if (err)
		goto unlock;

	evport->info.vlan = vlan;
	evport->info.qos = qos;
	if (evport->enabled && esw->mode == SRIOV_LEGACY) {
		err = esw_vport_ingress_config(esw, evport);
		if (err)
			goto unlock;
		err = esw_vport_egress_config(esw, evport);
	}

unlock:
	mutex_unlock(&esw->state_lock);
	return err;
}

int mlx5_eswitch_set_vport_vlan(struct mlx5_eswitch *esw,
				int vport, u16 vlan, u8 qos)
{
	u8 set_flags = 0;

	if (vlan || qos)
		set_flags = SET_VLAN_STRIP | SET_VLAN_INSERT;

	return __mlx5_eswitch_set_vport_vlan(esw, vport, vlan, qos, set_flags);
}

int mlx5_eswitch_set_vport_spoofchk(struct mlx5_eswitch *esw,
				    int vport, bool spoofchk)
{
	struct mlx5_vport *evport;
	bool pschk;
	int err = 0;

	if (!ESW_ALLOWED(esw))
		return -EPERM;
	if (!LEGAL_VPORT(esw, vport))
		return -EINVAL;

	mutex_lock(&esw->state_lock);
	evport = &esw->vports[vport];
	pschk = evport->info.spoofchk;
	evport->info.spoofchk = spoofchk;
	if (evport->enabled && esw->mode == SRIOV_LEGACY)
		err = esw_vport_ingress_config(esw, evport);
	if (err)
		evport->info.spoofchk = pschk;
	mutex_unlock(&esw->state_lock);

	return err;
}

int mlx5_eswitch_set_vport_trust(struct mlx5_eswitch *esw,
				 int vport, bool setting)
{
	struct mlx5_vport *evport;

	if (!ESW_ALLOWED(esw))
		return -EPERM;
	if (!LEGAL_VPORT(esw, vport))
		return -EINVAL;

	mutex_lock(&esw->state_lock);
	evport = &esw->vports[vport];
	evport->info.trusted = setting;
	if (evport->enabled)
		esw_vport_change_handle_locked(evport);
	mutex_unlock(&esw->state_lock);

	return 0;
}

static u32 calculate_vports_min_rate_divider(struct mlx5_eswitch *esw)
<<<<<<< HEAD
{
	u32 fw_max_bw_share = MLX5_CAP_QOS(esw->dev, max_tsar_bw_share);
	struct mlx5_vport *evport;
	u32 max_guarantee = 0;
	int i;

	for (i = 0; i <= esw->total_vports; i++) {
		evport = &esw->vports[i];
		if (!evport->enabled || evport->info.min_rate < max_guarantee)
			continue;
		max_guarantee = evport->info.min_rate;
	}

	return max_t(u32, max_guarantee / fw_max_bw_share, 1);
}

static int normalize_vports_min_rate(struct mlx5_eswitch *esw, u32 divider)
{
	u32 fw_max_bw_share = MLX5_CAP_QOS(esw->dev, max_tsar_bw_share);
	struct mlx5_vport *evport;
	u32 vport_max_rate;
	u32 vport_min_rate;
	u32 bw_share;
	int err;
	int i;

	for (i = 0; i <= esw->total_vports; i++) {
		evport = &esw->vports[i];
		if (!evport->enabled)
			continue;
		vport_min_rate = evport->info.min_rate;
		vport_max_rate = evport->info.max_rate;
		bw_share = MLX5_MIN_BW_SHARE;

		if (vport_min_rate)
			bw_share = MLX5_RATE_TO_BW_SHARE(vport_min_rate,
							 divider,
							 fw_max_bw_share);

		if (bw_share == evport->qos.bw_share)
			continue;

		err = esw_vport_qos_config(esw, i, vport_max_rate,
					   bw_share);
		if (!err)
			evport->qos.bw_share = bw_share;
		else
			return err;
	}

	return 0;
}

int mlx5_eswitch_set_vport_rate(struct mlx5_eswitch *esw, int vport,
				u32 max_rate, u32 min_rate)
{
	u32 fw_max_bw_share = MLX5_CAP_QOS(esw->dev, max_tsar_bw_share);
	bool min_rate_supported = MLX5_CAP_QOS(esw->dev, esw_bw_share) &&
					fw_max_bw_share >= MLX5_MIN_BW_SHARE;
	bool max_rate_supported = MLX5_CAP_QOS(esw->dev, esw_rate_limit);
	struct mlx5_vport *evport;
=======
{
	u32 fw_max_bw_share = MLX5_CAP_QOS(esw->dev, max_tsar_bw_share);
	struct mlx5_vport *evport;
	u32 max_guarantee = 0;
	int i;

	for (i = 0; i <= esw->total_vports; i++) {
		evport = &esw->vports[i];
		if (!evport->enabled || evport->info.min_rate < max_guarantee)
			continue;
		max_guarantee = evport->info.min_rate;
	}

	return max_t(u32, max_guarantee / fw_max_bw_share, 1);
}

static int normalize_vports_min_rate(struct mlx5_eswitch *esw, u32 divider)
{
	u32 fw_max_bw_share = MLX5_CAP_QOS(esw->dev, max_tsar_bw_share);
	struct mlx5_vport *evport;
	u32 vport_max_rate;
	u32 vport_min_rate;
	u32 bw_share;
	int err;
	int i;

	for (i = 0; i <= esw->total_vports; i++) {
		evport = &esw->vports[i];
		if (!evport->enabled)
			continue;
		vport_min_rate = evport->info.min_rate;
		vport_max_rate = evport->info.max_rate;
		bw_share = MLX5_MIN_BW_SHARE;

		if (vport_min_rate)
			bw_share = MLX5_RATE_TO_BW_SHARE(vport_min_rate,
							 divider,
							 fw_max_bw_share);

		if (bw_share == evport->qos.bw_share)
			continue;

		err = esw_vport_qos_config(esw, i, vport_max_rate,
					   bw_share);
		if (!err)
			evport->qos.bw_share = bw_share;
		else
			return err;
	}

	return 0;
}

int mlx5_eswitch_set_vport_rate(struct mlx5_eswitch *esw, int vport,
				u32 max_rate, u32 min_rate)
{
	u32 fw_max_bw_share = MLX5_CAP_QOS(esw->dev, max_tsar_bw_share);
	bool min_rate_supported = MLX5_CAP_QOS(esw->dev, esw_bw_share) &&
					fw_max_bw_share >= MLX5_MIN_BW_SHARE;
	bool max_rate_supported = MLX5_CAP_QOS(esw->dev, esw_rate_limit);
	struct mlx5_vport *evport;
>>>>>>> 2ac97f0f
	u32 previous_min_rate;
	u32 divider;
	int err = 0;

	if (!ESW_ALLOWED(esw))
		return -EPERM;
	if (!LEGAL_VPORT(esw, vport))
		return -EINVAL;
	if ((min_rate && !min_rate_supported) || (max_rate && !max_rate_supported))
		return -EOPNOTSUPP;

	mutex_lock(&esw->state_lock);
	evport = &esw->vports[vport];

	if (min_rate == evport->info.min_rate)
		goto set_max_rate;

	previous_min_rate = evport->info.min_rate;
	evport->info.min_rate = min_rate;
	divider = calculate_vports_min_rate_divider(esw);
	err = normalize_vports_min_rate(esw, divider);
	if (err) {
		evport->info.min_rate = previous_min_rate;
		goto unlock;
	}

set_max_rate:
	if (max_rate == evport->info.max_rate)
		goto unlock;

	err = esw_vport_qos_config(esw, vport, max_rate, evport->qos.bw_share);
	if (!err)
		evport->info.max_rate = max_rate;

unlock:
	mutex_unlock(&esw->state_lock);
	return err;
}

int mlx5_eswitch_get_vport_stats(struct mlx5_eswitch *esw,
				 int vport,
				 struct ifla_vf_stats *vf_stats)
{
	int outlen = MLX5_ST_SZ_BYTES(query_vport_counter_out);
	u32 in[MLX5_ST_SZ_DW(query_vport_counter_in)] = {0};
	int err = 0;
	u32 *out;

	if (!ESW_ALLOWED(esw))
		return -EPERM;
	if (!LEGAL_VPORT(esw, vport))
		return -EINVAL;

	out = mlx5_vzalloc(outlen);
	if (!out)
		return -ENOMEM;

	MLX5_SET(query_vport_counter_in, in, opcode,
		 MLX5_CMD_OP_QUERY_VPORT_COUNTER);
	MLX5_SET(query_vport_counter_in, in, op_mod, 0);
	MLX5_SET(query_vport_counter_in, in, vport_number, vport);
	if (vport)
		MLX5_SET(query_vport_counter_in, in, other_vport, 1);

	memset(out, 0, outlen);
	err = mlx5_cmd_exec(esw->dev, in, sizeof(in), out, outlen);
	if (err)
		goto free_out;

	#define MLX5_GET_CTR(p, x) \
		MLX5_GET64(query_vport_counter_out, p, x)

	memset(vf_stats, 0, sizeof(*vf_stats));
	vf_stats->rx_packets =
		MLX5_GET_CTR(out, received_eth_unicast.packets) +
		MLX5_GET_CTR(out, received_eth_multicast.packets) +
		MLX5_GET_CTR(out, received_eth_broadcast.packets);

	vf_stats->rx_bytes =
		MLX5_GET_CTR(out, received_eth_unicast.octets) +
		MLX5_GET_CTR(out, received_eth_multicast.octets) +
		MLX5_GET_CTR(out, received_eth_broadcast.octets);

	vf_stats->tx_packets =
		MLX5_GET_CTR(out, transmitted_eth_unicast.packets) +
		MLX5_GET_CTR(out, transmitted_eth_multicast.packets) +
		MLX5_GET_CTR(out, transmitted_eth_broadcast.packets);

	vf_stats->tx_bytes =
		MLX5_GET_CTR(out, transmitted_eth_unicast.octets) +
		MLX5_GET_CTR(out, transmitted_eth_multicast.octets) +
		MLX5_GET_CTR(out, transmitted_eth_broadcast.octets);

	vf_stats->multicast =
		MLX5_GET_CTR(out, received_eth_multicast.packets);

	vf_stats->broadcast =
		MLX5_GET_CTR(out, received_eth_broadcast.packets);

free_out:
	kvfree(out);
	return err;
}<|MERGE_RESOLUTION|>--- conflicted
+++ resolved
@@ -2044,7 +2044,6 @@
 }
 
 static u32 calculate_vports_min_rate_divider(struct mlx5_eswitch *esw)
-<<<<<<< HEAD
 {
 	u32 fw_max_bw_share = MLX5_CAP_QOS(esw->dev, max_tsar_bw_share);
 	struct mlx5_vport *evport;
@@ -2106,69 +2105,6 @@
 					fw_max_bw_share >= MLX5_MIN_BW_SHARE;
 	bool max_rate_supported = MLX5_CAP_QOS(esw->dev, esw_rate_limit);
 	struct mlx5_vport *evport;
-=======
-{
-	u32 fw_max_bw_share = MLX5_CAP_QOS(esw->dev, max_tsar_bw_share);
-	struct mlx5_vport *evport;
-	u32 max_guarantee = 0;
-	int i;
-
-	for (i = 0; i <= esw->total_vports; i++) {
-		evport = &esw->vports[i];
-		if (!evport->enabled || evport->info.min_rate < max_guarantee)
-			continue;
-		max_guarantee = evport->info.min_rate;
-	}
-
-	return max_t(u32, max_guarantee / fw_max_bw_share, 1);
-}
-
-static int normalize_vports_min_rate(struct mlx5_eswitch *esw, u32 divider)
-{
-	u32 fw_max_bw_share = MLX5_CAP_QOS(esw->dev, max_tsar_bw_share);
-	struct mlx5_vport *evport;
-	u32 vport_max_rate;
-	u32 vport_min_rate;
-	u32 bw_share;
-	int err;
-	int i;
-
-	for (i = 0; i <= esw->total_vports; i++) {
-		evport = &esw->vports[i];
-		if (!evport->enabled)
-			continue;
-		vport_min_rate = evport->info.min_rate;
-		vport_max_rate = evport->info.max_rate;
-		bw_share = MLX5_MIN_BW_SHARE;
-
-		if (vport_min_rate)
-			bw_share = MLX5_RATE_TO_BW_SHARE(vport_min_rate,
-							 divider,
-							 fw_max_bw_share);
-
-		if (bw_share == evport->qos.bw_share)
-			continue;
-
-		err = esw_vport_qos_config(esw, i, vport_max_rate,
-					   bw_share);
-		if (!err)
-			evport->qos.bw_share = bw_share;
-		else
-			return err;
-	}
-
-	return 0;
-}
-
-int mlx5_eswitch_set_vport_rate(struct mlx5_eswitch *esw, int vport,
-				u32 max_rate, u32 min_rate)
-{
-	u32 fw_max_bw_share = MLX5_CAP_QOS(esw->dev, max_tsar_bw_share);
-	bool min_rate_supported = MLX5_CAP_QOS(esw->dev, esw_bw_share) &&
-					fw_max_bw_share >= MLX5_MIN_BW_SHARE;
-	bool max_rate_supported = MLX5_CAP_QOS(esw->dev, esw_rate_limit);
-	struct mlx5_vport *evport;
->>>>>>> 2ac97f0f
 	u32 previous_min_rate;
 	u32 divider;
 	int err = 0;
