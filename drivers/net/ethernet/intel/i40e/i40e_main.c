/*******************************************************************************
 *
 * Intel Ethernet Controller XL710 Family Linux Driver
 * Copyright(c) 2013 - 2016 Intel Corporation.
 *
 * This program is free software; you can redistribute it and/or modify it
 * under the terms and conditions of the GNU General Public License,
 * version 2, as published by the Free Software Foundation.
 *
 * This program is distributed in the hope it will be useful, but WITHOUT
 * ANY WARRANTY; without even the implied warranty of MERCHANTABILITY or
 * FITNESS FOR A PARTICULAR PURPOSE.  See the GNU General Public License for
 * more details.
 *
 * You should have received a copy of the GNU General Public License along
 * with this program.  If not, see <http://www.gnu.org/licenses/>.
 *
 * The full GNU General Public License is included in this distribution in
 * the file called "COPYING".
 *
 * Contact Information:
 * e1000-devel Mailing List <e1000-devel@lists.sourceforge.net>
 * Intel Corporation, 5200 N.E. Elam Young Parkway, Hillsboro, OR 97124-6497
 *
 ******************************************************************************/

#include <linux/etherdevice.h>
#include <linux/of_net.h>
#include <linux/pci.h>

/* Local includes */
#include "i40e.h"
#include "i40e_diag.h"
#include <net/udp_tunnel.h>
/* All i40e tracepoints are defined by the include below, which
 * must be included exactly once across the whole kernel with
 * CREATE_TRACE_POINTS defined
 */
#define CREATE_TRACE_POINTS
#include "i40e_trace.h"

const char i40e_driver_name[] = "i40e";
static const char i40e_driver_string[] =
			"Intel(R) Ethernet Connection XL710 Network Driver";

#define DRV_KERN "-k"

<<<<<<< HEAD
#define DRV_VERSION_MAJOR 1
#define DRV_VERSION_MINOR 6
#define DRV_VERSION_BUILD 27
=======
#define DRV_VERSION_MAJOR 2
#define DRV_VERSION_MINOR 1
#define DRV_VERSION_BUILD 14
>>>>>>> 2ac97f0f
#define DRV_VERSION __stringify(DRV_VERSION_MAJOR) "." \
	     __stringify(DRV_VERSION_MINOR) "." \
	     __stringify(DRV_VERSION_BUILD)    DRV_KERN
const char i40e_driver_version_str[] = DRV_VERSION;
static const char i40e_copyright[] = "Copyright (c) 2013 - 2014 Intel Corporation.";

/* a bit of forward declarations */
static void i40e_vsi_reinit_locked(struct i40e_vsi *vsi);
static void i40e_handle_reset_warning(struct i40e_pf *pf, bool lock_acquired);
static int i40e_add_vsi(struct i40e_vsi *vsi);
static int i40e_add_veb(struct i40e_veb *veb, struct i40e_vsi *vsi);
static int i40e_setup_pf_switch(struct i40e_pf *pf, bool reinit);
static int i40e_setup_misc_vector(struct i40e_pf *pf);
static void i40e_determine_queue_usage(struct i40e_pf *pf);
static int i40e_setup_pf_filter_control(struct i40e_pf *pf);
static void i40e_prep_for_reset(struct i40e_pf *pf, bool lock_acquired);
static int i40e_reset(struct i40e_pf *pf);
static void i40e_rebuild(struct i40e_pf *pf, bool reinit, bool lock_acquired);
static void i40e_fdir_sb_setup(struct i40e_pf *pf);
static int i40e_veb_get_bw_info(struct i40e_veb *veb);

/* i40e_pci_tbl - PCI Device ID Table
 *
 * Last entry must be all 0s
 *
 * { Vendor ID, Device ID, SubVendor ID, SubDevice ID,
 *   Class, Class Mask, private data (not used) }
 */
static const struct pci_device_id i40e_pci_tbl[] = {
	{PCI_VDEVICE(INTEL, I40E_DEV_ID_SFP_XL710), 0},
	{PCI_VDEVICE(INTEL, I40E_DEV_ID_QEMU), 0},
	{PCI_VDEVICE(INTEL, I40E_DEV_ID_KX_B), 0},
	{PCI_VDEVICE(INTEL, I40E_DEV_ID_KX_C), 0},
	{PCI_VDEVICE(INTEL, I40E_DEV_ID_QSFP_A), 0},
	{PCI_VDEVICE(INTEL, I40E_DEV_ID_QSFP_B), 0},
	{PCI_VDEVICE(INTEL, I40E_DEV_ID_QSFP_C), 0},
	{PCI_VDEVICE(INTEL, I40E_DEV_ID_10G_BASE_T), 0},
	{PCI_VDEVICE(INTEL, I40E_DEV_ID_10G_BASE_T4), 0},
	{PCI_VDEVICE(INTEL, I40E_DEV_ID_KX_X722), 0},
	{PCI_VDEVICE(INTEL, I40E_DEV_ID_QSFP_X722), 0},
	{PCI_VDEVICE(INTEL, I40E_DEV_ID_SFP_X722), 0},
	{PCI_VDEVICE(INTEL, I40E_DEV_ID_1G_BASE_T_X722), 0},
	{PCI_VDEVICE(INTEL, I40E_DEV_ID_10G_BASE_T_X722), 0},
	{PCI_VDEVICE(INTEL, I40E_DEV_ID_SFP_I_X722), 0},
	{PCI_VDEVICE(INTEL, I40E_DEV_ID_20G_KR2), 0},
	{PCI_VDEVICE(INTEL, I40E_DEV_ID_20G_KR2_A), 0},
	{PCI_VDEVICE(INTEL, I40E_DEV_ID_25G_B), 0},
	{PCI_VDEVICE(INTEL, I40E_DEV_ID_25G_SFP28), 0},
	/* required last entry */
	{0, }
};
MODULE_DEVICE_TABLE(pci, i40e_pci_tbl);

#define I40E_MAX_VF_COUNT 128
static int debug = -1;
module_param(debug, uint, 0);
MODULE_PARM_DESC(debug, "Debug level (0=none,...,16=all), Debug mask (0x8XXXXXXX)");

MODULE_AUTHOR("Intel Corporation, <e1000-devel@lists.sourceforge.net>");
MODULE_DESCRIPTION("Intel(R) Ethernet Connection XL710 Network Driver");
MODULE_LICENSE("GPL");
MODULE_VERSION(DRV_VERSION);

static struct workqueue_struct *i40e_wq;

/**
 * i40e_allocate_dma_mem_d - OS specific memory alloc for shared code
 * @hw:   pointer to the HW structure
 * @mem:  ptr to mem struct to fill out
 * @size: size of memory requested
 * @alignment: what to align the allocation to
 **/
int i40e_allocate_dma_mem_d(struct i40e_hw *hw, struct i40e_dma_mem *mem,
			    u64 size, u32 alignment)
{
	struct i40e_pf *pf = (struct i40e_pf *)hw->back;

	mem->size = ALIGN(size, alignment);
	mem->va = dma_zalloc_coherent(&pf->pdev->dev, mem->size,
				      &mem->pa, GFP_KERNEL);
	if (!mem->va)
		return -ENOMEM;

	return 0;
}

/**
 * i40e_free_dma_mem_d - OS specific memory free for shared code
 * @hw:   pointer to the HW structure
 * @mem:  ptr to mem struct to free
 **/
int i40e_free_dma_mem_d(struct i40e_hw *hw, struct i40e_dma_mem *mem)
{
	struct i40e_pf *pf = (struct i40e_pf *)hw->back;

	dma_free_coherent(&pf->pdev->dev, mem->size, mem->va, mem->pa);
	mem->va = NULL;
	mem->pa = 0;
	mem->size = 0;

	return 0;
}

/**
 * i40e_allocate_virt_mem_d - OS specific memory alloc for shared code
 * @hw:   pointer to the HW structure
 * @mem:  ptr to mem struct to fill out
 * @size: size of memory requested
 **/
int i40e_allocate_virt_mem_d(struct i40e_hw *hw, struct i40e_virt_mem *mem,
			     u32 size)
{
	mem->size = size;
	mem->va = kzalloc(size, GFP_KERNEL);

	if (!mem->va)
		return -ENOMEM;

	return 0;
}

/**
 * i40e_free_virt_mem_d - OS specific memory free for shared code
 * @hw:   pointer to the HW structure
 * @mem:  ptr to mem struct to free
 **/
int i40e_free_virt_mem_d(struct i40e_hw *hw, struct i40e_virt_mem *mem)
{
	/* it's ok to kfree a NULL pointer */
	kfree(mem->va);
	mem->va = NULL;
	mem->size = 0;

	return 0;
}

/**
 * i40e_get_lump - find a lump of free generic resource
 * @pf: board private structure
 * @pile: the pile of resource to search
 * @needed: the number of items needed
 * @id: an owner id to stick on the items assigned
 *
 * Returns the base item index of the lump, or negative for error
 *
 * The search_hint trick and lack of advanced fit-finding only work
 * because we're highly likely to have all the same size lump requests.
 * Linear search time and any fragmentation should be minimal.
 **/
static int i40e_get_lump(struct i40e_pf *pf, struct i40e_lump_tracking *pile,
			 u16 needed, u16 id)
{
	int ret = -ENOMEM;
	int i, j;

	if (!pile || needed == 0 || id >= I40E_PILE_VALID_BIT) {
		dev_info(&pf->pdev->dev,
			 "param err: pile=%p needed=%d id=0x%04x\n",
			 pile, needed, id);
		return -EINVAL;
	}

	/* start the linear search with an imperfect hint */
	i = pile->search_hint;
	while (i < pile->num_entries) {
		/* skip already allocated entries */
		if (pile->list[i] & I40E_PILE_VALID_BIT) {
			i++;
			continue;
		}

		/* do we have enough in this lump? */
		for (j = 0; (j < needed) && ((i+j) < pile->num_entries); j++) {
			if (pile->list[i+j] & I40E_PILE_VALID_BIT)
				break;
		}

		if (j == needed) {
			/* there was enough, so assign it to the requestor */
			for (j = 0; j < needed; j++)
				pile->list[i+j] = id | I40E_PILE_VALID_BIT;
			ret = i;
			pile->search_hint = i + j;
			break;
		}

		/* not enough, so skip over it and continue looking */
		i += j;
	}

	return ret;
}

/**
 * i40e_put_lump - return a lump of generic resource
 * @pile: the pile of resource to search
 * @index: the base item index
 * @id: the owner id of the items assigned
 *
 * Returns the count of items in the lump
 **/
static int i40e_put_lump(struct i40e_lump_tracking *pile, u16 index, u16 id)
{
	int valid_id = (id | I40E_PILE_VALID_BIT);
	int count = 0;
	int i;

	if (!pile || index >= pile->num_entries)
		return -EINVAL;

	for (i = index;
	     i < pile->num_entries && pile->list[i] == valid_id;
	     i++) {
		pile->list[i] = 0;
		count++;
	}

	if (count && index < pile->search_hint)
		pile->search_hint = index;

	return count;
}

/**
 * i40e_find_vsi_from_id - searches for the vsi with the given id
 * @pf - the pf structure to search for the vsi
 * @id - id of the vsi it is searching for
 **/
struct i40e_vsi *i40e_find_vsi_from_id(struct i40e_pf *pf, u16 id)
{
	int i;

	for (i = 0; i < pf->num_alloc_vsi; i++)
		if (pf->vsi[i] && (pf->vsi[i]->id == id))
			return pf->vsi[i];

	return NULL;
}

/**
 * i40e_service_event_schedule - Schedule the service task to wake up
 * @pf: board private structure
 *
 * If not already scheduled, this puts the task into the work queue
 **/
void i40e_service_event_schedule(struct i40e_pf *pf)
{
	if (!test_bit(__I40E_VSI_DOWN, pf->state) &&
	    !test_bit(__I40E_RESET_RECOVERY_PENDING, pf->state))
		queue_work(i40e_wq, &pf->service_task);
}

/**
 * i40e_tx_timeout - Respond to a Tx Hang
 * @netdev: network interface device structure
 *
 * If any port has noticed a Tx timeout, it is likely that the whole
 * device is munged, not just the one netdev port, so go for the full
 * reset.
 **/
static void i40e_tx_timeout(struct net_device *netdev)
{
	struct i40e_netdev_priv *np = netdev_priv(netdev);
	struct i40e_vsi *vsi = np->vsi;
	struct i40e_pf *pf = vsi->back;
	struct i40e_ring *tx_ring = NULL;
	unsigned int i, hung_queue = 0;
	u32 head, val;

	pf->tx_timeout_count++;

	/* find the stopped queue the same way the stack does */
	for (i = 0; i < netdev->num_tx_queues; i++) {
		struct netdev_queue *q;
		unsigned long trans_start;

		q = netdev_get_tx_queue(netdev, i);
		trans_start = q->trans_start;
		if (netif_xmit_stopped(q) &&
		    time_after(jiffies,
			       (trans_start + netdev->watchdog_timeo))) {
			hung_queue = i;
			break;
		}
	}

	if (i == netdev->num_tx_queues) {
		netdev_info(netdev, "tx_timeout: no netdev hung queue found\n");
	} else {
		/* now that we have an index, find the tx_ring struct */
		for (i = 0; i < vsi->num_queue_pairs; i++) {
			if (vsi->tx_rings[i] && vsi->tx_rings[i]->desc) {
				if (hung_queue ==
				    vsi->tx_rings[i]->queue_index) {
					tx_ring = vsi->tx_rings[i];
					break;
				}
			}
		}
	}

	if (time_after(jiffies, (pf->tx_timeout_last_recovery + HZ*20)))
		pf->tx_timeout_recovery_level = 1;  /* reset after some time */
	else if (time_before(jiffies,
		      (pf->tx_timeout_last_recovery + netdev->watchdog_timeo)))
		return;   /* don't do any new action before the next timeout */

	if (tx_ring) {
		head = i40e_get_head(tx_ring);
		/* Read interrupt register */
		if (pf->flags & I40E_FLAG_MSIX_ENABLED)
			val = rd32(&pf->hw,
			     I40E_PFINT_DYN_CTLN(tx_ring->q_vector->v_idx +
						tx_ring->vsi->base_vector - 1));
		else
			val = rd32(&pf->hw, I40E_PFINT_DYN_CTL0);

		netdev_info(netdev, "tx_timeout: VSI_seid: %d, Q %d, NTC: 0x%x, HWB: 0x%x, NTU: 0x%x, TAIL: 0x%x, INT: 0x%x\n",
			    vsi->seid, hung_queue, tx_ring->next_to_clean,
			    head, tx_ring->next_to_use,
			    readl(tx_ring->tail), val);
	}

	pf->tx_timeout_last_recovery = jiffies;
	netdev_info(netdev, "tx_timeout recovery level %d, hung_queue %d\n",
		    pf->tx_timeout_recovery_level, hung_queue);

	switch (pf->tx_timeout_recovery_level) {
	case 1:
		set_bit(__I40E_PF_RESET_REQUESTED, pf->state);
		break;
	case 2:
		set_bit(__I40E_CORE_RESET_REQUESTED, pf->state);
		break;
	case 3:
		set_bit(__I40E_GLOBAL_RESET_REQUESTED, pf->state);
		break;
	default:
		netdev_err(netdev, "tx_timeout recovery unsuccessful\n");
		break;
	}

	i40e_service_event_schedule(pf);
	pf->tx_timeout_recovery_level++;
}

/**
 * i40e_get_vsi_stats_struct - Get System Network Statistics
 * @vsi: the VSI we care about
 *
 * Returns the address of the device statistics structure.
 * The statistics are actually updated from the service task.
 **/
struct rtnl_link_stats64 *i40e_get_vsi_stats_struct(struct i40e_vsi *vsi)
{
	return &vsi->net_stats;
}

/**
 * i40e_get_netdev_stats_struct - Get statistics for netdev interface
 * @netdev: network interface device structure
 *
 * Returns the address of the device statistics structure.
 * The statistics are actually updated from the service task.
 **/
<<<<<<< HEAD
#ifndef I40E_FCOE
static
#endif
void i40e_get_netdev_stats_struct(struct net_device *netdev,
=======
static void i40e_get_netdev_stats_struct(struct net_device *netdev,
>>>>>>> 2ac97f0f
				  struct rtnl_link_stats64 *stats)
{
	struct i40e_netdev_priv *np = netdev_priv(netdev);
	struct i40e_ring *tx_ring, *rx_ring;
	struct i40e_vsi *vsi = np->vsi;
	struct rtnl_link_stats64 *vsi_stats = i40e_get_vsi_stats_struct(vsi);
	int i;

<<<<<<< HEAD
	if (test_bit(__I40E_DOWN, &vsi->state))
=======
	if (test_bit(__I40E_VSI_DOWN, vsi->state))
>>>>>>> 2ac97f0f
		return;

	if (!vsi->tx_rings)
		return;

	rcu_read_lock();
	for (i = 0; i < vsi->num_queue_pairs; i++) {
		u64 bytes, packets;
		unsigned int start;

		tx_ring = ACCESS_ONCE(vsi->tx_rings[i]);
		if (!tx_ring)
			continue;

		do {
			start = u64_stats_fetch_begin_irq(&tx_ring->syncp);
			packets = tx_ring->stats.packets;
			bytes   = tx_ring->stats.bytes;
		} while (u64_stats_fetch_retry_irq(&tx_ring->syncp, start));

		stats->tx_packets += packets;
		stats->tx_bytes   += bytes;
		rx_ring = &tx_ring[1];

		do {
			start = u64_stats_fetch_begin_irq(&rx_ring->syncp);
			packets = rx_ring->stats.packets;
			bytes   = rx_ring->stats.bytes;
		} while (u64_stats_fetch_retry_irq(&rx_ring->syncp, start));

		stats->rx_packets += packets;
		stats->rx_bytes   += bytes;
	}
	rcu_read_unlock();

	/* following stats updated by i40e_watchdog_subtask() */
	stats->multicast	= vsi_stats->multicast;
	stats->tx_errors	= vsi_stats->tx_errors;
	stats->tx_dropped	= vsi_stats->tx_dropped;
	stats->rx_errors	= vsi_stats->rx_errors;
	stats->rx_dropped	= vsi_stats->rx_dropped;
	stats->rx_crc_errors	= vsi_stats->rx_crc_errors;
	stats->rx_length_errors	= vsi_stats->rx_length_errors;
}

/**
 * i40e_vsi_reset_stats - Resets all stats of the given vsi
 * @vsi: the VSI to have its stats reset
 **/
void i40e_vsi_reset_stats(struct i40e_vsi *vsi)
{
	struct rtnl_link_stats64 *ns;
	int i;

	if (!vsi)
		return;

	ns = i40e_get_vsi_stats_struct(vsi);
	memset(ns, 0, sizeof(*ns));
	memset(&vsi->net_stats_offsets, 0, sizeof(vsi->net_stats_offsets));
	memset(&vsi->eth_stats, 0, sizeof(vsi->eth_stats));
	memset(&vsi->eth_stats_offsets, 0, sizeof(vsi->eth_stats_offsets));
	if (vsi->rx_rings && vsi->rx_rings[0]) {
		for (i = 0; i < vsi->num_queue_pairs; i++) {
			memset(&vsi->rx_rings[i]->stats, 0,
			       sizeof(vsi->rx_rings[i]->stats));
			memset(&vsi->rx_rings[i]->rx_stats, 0,
			       sizeof(vsi->rx_rings[i]->rx_stats));
			memset(&vsi->tx_rings[i]->stats, 0,
			       sizeof(vsi->tx_rings[i]->stats));
			memset(&vsi->tx_rings[i]->tx_stats, 0,
			       sizeof(vsi->tx_rings[i]->tx_stats));
		}
	}
	vsi->stat_offsets_loaded = false;
}

/**
 * i40e_pf_reset_stats - Reset all of the stats for the given PF
 * @pf: the PF to be reset
 **/
void i40e_pf_reset_stats(struct i40e_pf *pf)
{
	int i;

	memset(&pf->stats, 0, sizeof(pf->stats));
	memset(&pf->stats_offsets, 0, sizeof(pf->stats_offsets));
	pf->stat_offsets_loaded = false;

	for (i = 0; i < I40E_MAX_VEB; i++) {
		if (pf->veb[i]) {
			memset(&pf->veb[i]->stats, 0,
			       sizeof(pf->veb[i]->stats));
			memset(&pf->veb[i]->stats_offsets, 0,
			       sizeof(pf->veb[i]->stats_offsets));
			pf->veb[i]->stat_offsets_loaded = false;
		}
	}
	pf->hw_csum_rx_error = 0;
}

/**
 * i40e_stat_update48 - read and update a 48 bit stat from the chip
 * @hw: ptr to the hardware info
 * @hireg: the high 32 bit reg to read
 * @loreg: the low 32 bit reg to read
 * @offset_loaded: has the initial offset been loaded yet
 * @offset: ptr to current offset value
 * @stat: ptr to the stat
 *
 * Since the device stats are not reset at PFReset, they likely will not
 * be zeroed when the driver starts.  We'll save the first values read
 * and use them as offsets to be subtracted from the raw values in order
 * to report stats that count from zero.  In the process, we also manage
 * the potential roll-over.
 **/
static void i40e_stat_update48(struct i40e_hw *hw, u32 hireg, u32 loreg,
			       bool offset_loaded, u64 *offset, u64 *stat)
{
	u64 new_data;

	if (hw->device_id == I40E_DEV_ID_QEMU) {
		new_data = rd32(hw, loreg);
		new_data |= ((u64)(rd32(hw, hireg) & 0xFFFF)) << 32;
	} else {
		new_data = rd64(hw, loreg);
	}
	if (!offset_loaded)
		*offset = new_data;
	if (likely(new_data >= *offset))
		*stat = new_data - *offset;
	else
		*stat = (new_data + BIT_ULL(48)) - *offset;
	*stat &= 0xFFFFFFFFFFFFULL;
}

/**
 * i40e_stat_update32 - read and update a 32 bit stat from the chip
 * @hw: ptr to the hardware info
 * @reg: the hw reg to read
 * @offset_loaded: has the initial offset been loaded yet
 * @offset: ptr to current offset value
 * @stat: ptr to the stat
 **/
static void i40e_stat_update32(struct i40e_hw *hw, u32 reg,
			       bool offset_loaded, u64 *offset, u64 *stat)
{
	u32 new_data;

	new_data = rd32(hw, reg);
	if (!offset_loaded)
		*offset = new_data;
	if (likely(new_data >= *offset))
		*stat = (u32)(new_data - *offset);
	else
		*stat = (u32)((new_data + BIT_ULL(32)) - *offset);
}

/**
 * i40e_update_eth_stats - Update VSI-specific ethernet statistics counters.
 * @vsi: the VSI to be updated
 **/
void i40e_update_eth_stats(struct i40e_vsi *vsi)
{
	int stat_idx = le16_to_cpu(vsi->info.stat_counter_idx);
	struct i40e_pf *pf = vsi->back;
	struct i40e_hw *hw = &pf->hw;
	struct i40e_eth_stats *oes;
	struct i40e_eth_stats *es;     /* device's eth stats */

	es = &vsi->eth_stats;
	oes = &vsi->eth_stats_offsets;

	/* Gather up the stats that the hw collects */
	i40e_stat_update32(hw, I40E_GLV_TEPC(stat_idx),
			   vsi->stat_offsets_loaded,
			   &oes->tx_errors, &es->tx_errors);
	i40e_stat_update32(hw, I40E_GLV_RDPC(stat_idx),
			   vsi->stat_offsets_loaded,
			   &oes->rx_discards, &es->rx_discards);
	i40e_stat_update32(hw, I40E_GLV_RUPP(stat_idx),
			   vsi->stat_offsets_loaded,
			   &oes->rx_unknown_protocol, &es->rx_unknown_protocol);
	i40e_stat_update32(hw, I40E_GLV_TEPC(stat_idx),
			   vsi->stat_offsets_loaded,
			   &oes->tx_errors, &es->tx_errors);

	i40e_stat_update48(hw, I40E_GLV_GORCH(stat_idx),
			   I40E_GLV_GORCL(stat_idx),
			   vsi->stat_offsets_loaded,
			   &oes->rx_bytes, &es->rx_bytes);
	i40e_stat_update48(hw, I40E_GLV_UPRCH(stat_idx),
			   I40E_GLV_UPRCL(stat_idx),
			   vsi->stat_offsets_loaded,
			   &oes->rx_unicast, &es->rx_unicast);
	i40e_stat_update48(hw, I40E_GLV_MPRCH(stat_idx),
			   I40E_GLV_MPRCL(stat_idx),
			   vsi->stat_offsets_loaded,
			   &oes->rx_multicast, &es->rx_multicast);
	i40e_stat_update48(hw, I40E_GLV_BPRCH(stat_idx),
			   I40E_GLV_BPRCL(stat_idx),
			   vsi->stat_offsets_loaded,
			   &oes->rx_broadcast, &es->rx_broadcast);

	i40e_stat_update48(hw, I40E_GLV_GOTCH(stat_idx),
			   I40E_GLV_GOTCL(stat_idx),
			   vsi->stat_offsets_loaded,
			   &oes->tx_bytes, &es->tx_bytes);
	i40e_stat_update48(hw, I40E_GLV_UPTCH(stat_idx),
			   I40E_GLV_UPTCL(stat_idx),
			   vsi->stat_offsets_loaded,
			   &oes->tx_unicast, &es->tx_unicast);
	i40e_stat_update48(hw, I40E_GLV_MPTCH(stat_idx),
			   I40E_GLV_MPTCL(stat_idx),
			   vsi->stat_offsets_loaded,
			   &oes->tx_multicast, &es->tx_multicast);
	i40e_stat_update48(hw, I40E_GLV_BPTCH(stat_idx),
			   I40E_GLV_BPTCL(stat_idx),
			   vsi->stat_offsets_loaded,
			   &oes->tx_broadcast, &es->tx_broadcast);
	vsi->stat_offsets_loaded = true;
}

/**
 * i40e_update_veb_stats - Update Switch component statistics
 * @veb: the VEB being updated
 **/
static void i40e_update_veb_stats(struct i40e_veb *veb)
{
	struct i40e_pf *pf = veb->pf;
	struct i40e_hw *hw = &pf->hw;
	struct i40e_eth_stats *oes;
	struct i40e_eth_stats *es;     /* device's eth stats */
	struct i40e_veb_tc_stats *veb_oes;
	struct i40e_veb_tc_stats *veb_es;
	int i, idx = 0;

	idx = veb->stats_idx;
	es = &veb->stats;
	oes = &veb->stats_offsets;
	veb_es = &veb->tc_stats;
	veb_oes = &veb->tc_stats_offsets;

	/* Gather up the stats that the hw collects */
	i40e_stat_update32(hw, I40E_GLSW_TDPC(idx),
			   veb->stat_offsets_loaded,
			   &oes->tx_discards, &es->tx_discards);
	if (hw->revision_id > 0)
		i40e_stat_update32(hw, I40E_GLSW_RUPP(idx),
				   veb->stat_offsets_loaded,
				   &oes->rx_unknown_protocol,
				   &es->rx_unknown_protocol);
	i40e_stat_update48(hw, I40E_GLSW_GORCH(idx), I40E_GLSW_GORCL(idx),
			   veb->stat_offsets_loaded,
			   &oes->rx_bytes, &es->rx_bytes);
	i40e_stat_update48(hw, I40E_GLSW_UPRCH(idx), I40E_GLSW_UPRCL(idx),
			   veb->stat_offsets_loaded,
			   &oes->rx_unicast, &es->rx_unicast);
	i40e_stat_update48(hw, I40E_GLSW_MPRCH(idx), I40E_GLSW_MPRCL(idx),
			   veb->stat_offsets_loaded,
			   &oes->rx_multicast, &es->rx_multicast);
	i40e_stat_update48(hw, I40E_GLSW_BPRCH(idx), I40E_GLSW_BPRCL(idx),
			   veb->stat_offsets_loaded,
			   &oes->rx_broadcast, &es->rx_broadcast);

	i40e_stat_update48(hw, I40E_GLSW_GOTCH(idx), I40E_GLSW_GOTCL(idx),
			   veb->stat_offsets_loaded,
			   &oes->tx_bytes, &es->tx_bytes);
	i40e_stat_update48(hw, I40E_GLSW_UPTCH(idx), I40E_GLSW_UPTCL(idx),
			   veb->stat_offsets_loaded,
			   &oes->tx_unicast, &es->tx_unicast);
	i40e_stat_update48(hw, I40E_GLSW_MPTCH(idx), I40E_GLSW_MPTCL(idx),
			   veb->stat_offsets_loaded,
			   &oes->tx_multicast, &es->tx_multicast);
	i40e_stat_update48(hw, I40E_GLSW_BPTCH(idx), I40E_GLSW_BPTCL(idx),
			   veb->stat_offsets_loaded,
			   &oes->tx_broadcast, &es->tx_broadcast);
	for (i = 0; i < I40E_MAX_TRAFFIC_CLASS; i++) {
		i40e_stat_update48(hw, I40E_GLVEBTC_RPCH(i, idx),
				   I40E_GLVEBTC_RPCL(i, idx),
				   veb->stat_offsets_loaded,
				   &veb_oes->tc_rx_packets[i],
				   &veb_es->tc_rx_packets[i]);
		i40e_stat_update48(hw, I40E_GLVEBTC_RBCH(i, idx),
				   I40E_GLVEBTC_RBCL(i, idx),
				   veb->stat_offsets_loaded,
				   &veb_oes->tc_rx_bytes[i],
				   &veb_es->tc_rx_bytes[i]);
		i40e_stat_update48(hw, I40E_GLVEBTC_TPCH(i, idx),
				   I40E_GLVEBTC_TPCL(i, idx),
				   veb->stat_offsets_loaded,
				   &veb_oes->tc_tx_packets[i],
				   &veb_es->tc_tx_packets[i]);
		i40e_stat_update48(hw, I40E_GLVEBTC_TBCH(i, idx),
				   I40E_GLVEBTC_TBCL(i, idx),
				   veb->stat_offsets_loaded,
				   &veb_oes->tc_tx_bytes[i],
				   &veb_es->tc_tx_bytes[i]);
	}
	veb->stat_offsets_loaded = true;
}

/**
 * i40e_update_vsi_stats - Update the vsi statistics counters.
 * @vsi: the VSI to be updated
 *
 * There are a few instances where we store the same stat in a
 * couple of different structs.  This is partly because we have
 * the netdev stats that need to be filled out, which is slightly
 * different from the "eth_stats" defined by the chip and used in
 * VF communications.  We sort it out here.
 **/
static void i40e_update_vsi_stats(struct i40e_vsi *vsi)
{
	struct i40e_pf *pf = vsi->back;
	struct rtnl_link_stats64 *ons;
	struct rtnl_link_stats64 *ns;   /* netdev stats */
	struct i40e_eth_stats *oes;
	struct i40e_eth_stats *es;     /* device's eth stats */
	u32 tx_restart, tx_busy;
	struct i40e_ring *p;
	u32 rx_page, rx_buf;
	u64 bytes, packets;
	unsigned int start;
	u64 tx_linearize;
	u64 tx_force_wb;
	u64 rx_p, rx_b;
	u64 tx_p, tx_b;
	u16 q;

	if (test_bit(__I40E_VSI_DOWN, vsi->state) ||
	    test_bit(__I40E_CONFIG_BUSY, pf->state))
		return;

	ns = i40e_get_vsi_stats_struct(vsi);
	ons = &vsi->net_stats_offsets;
	es = &vsi->eth_stats;
	oes = &vsi->eth_stats_offsets;

	/* Gather up the netdev and vsi stats that the driver collects
	 * on the fly during packet processing
	 */
	rx_b = rx_p = 0;
	tx_b = tx_p = 0;
	tx_restart = tx_busy = tx_linearize = tx_force_wb = 0;
	rx_page = 0;
	rx_buf = 0;
	rcu_read_lock();
	for (q = 0; q < vsi->num_queue_pairs; q++) {
		/* locate Tx ring */
		p = ACCESS_ONCE(vsi->tx_rings[q]);

		do {
			start = u64_stats_fetch_begin_irq(&p->syncp);
			packets = p->stats.packets;
			bytes = p->stats.bytes;
		} while (u64_stats_fetch_retry_irq(&p->syncp, start));
		tx_b += bytes;
		tx_p += packets;
		tx_restart += p->tx_stats.restart_queue;
		tx_busy += p->tx_stats.tx_busy;
		tx_linearize += p->tx_stats.tx_linearize;
		tx_force_wb += p->tx_stats.tx_force_wb;

		/* Rx queue is part of the same block as Tx queue */
		p = &p[1];
		do {
			start = u64_stats_fetch_begin_irq(&p->syncp);
			packets = p->stats.packets;
			bytes = p->stats.bytes;
		} while (u64_stats_fetch_retry_irq(&p->syncp, start));
		rx_b += bytes;
		rx_p += packets;
		rx_buf += p->rx_stats.alloc_buff_failed;
		rx_page += p->rx_stats.alloc_page_failed;
	}
	rcu_read_unlock();
	vsi->tx_restart = tx_restart;
	vsi->tx_busy = tx_busy;
	vsi->tx_linearize = tx_linearize;
	vsi->tx_force_wb = tx_force_wb;
	vsi->rx_page_failed = rx_page;
	vsi->rx_buf_failed = rx_buf;

	ns->rx_packets = rx_p;
	ns->rx_bytes = rx_b;
	ns->tx_packets = tx_p;
	ns->tx_bytes = tx_b;

	/* update netdev stats from eth stats */
	i40e_update_eth_stats(vsi);
	ons->tx_errors = oes->tx_errors;
	ns->tx_errors = es->tx_errors;
	ons->multicast = oes->rx_multicast;
	ns->multicast = es->rx_multicast;
	ons->rx_dropped = oes->rx_discards;
	ns->rx_dropped = es->rx_discards;
	ons->tx_dropped = oes->tx_discards;
	ns->tx_dropped = es->tx_discards;

	/* pull in a couple PF stats if this is the main vsi */
	if (vsi == pf->vsi[pf->lan_vsi]) {
		ns->rx_crc_errors = pf->stats.crc_errors;
		ns->rx_errors = pf->stats.crc_errors + pf->stats.illegal_bytes;
		ns->rx_length_errors = pf->stats.rx_length_errors;
	}
}

/**
 * i40e_update_pf_stats - Update the PF statistics counters.
 * @pf: the PF to be updated
 **/
static void i40e_update_pf_stats(struct i40e_pf *pf)
{
	struct i40e_hw_port_stats *osd = &pf->stats_offsets;
	struct i40e_hw_port_stats *nsd = &pf->stats;
	struct i40e_hw *hw = &pf->hw;
	u32 val;
	int i;

	i40e_stat_update48(hw, I40E_GLPRT_GORCH(hw->port),
			   I40E_GLPRT_GORCL(hw->port),
			   pf->stat_offsets_loaded,
			   &osd->eth.rx_bytes, &nsd->eth.rx_bytes);
	i40e_stat_update48(hw, I40E_GLPRT_GOTCH(hw->port),
			   I40E_GLPRT_GOTCL(hw->port),
			   pf->stat_offsets_loaded,
			   &osd->eth.tx_bytes, &nsd->eth.tx_bytes);
	i40e_stat_update32(hw, I40E_GLPRT_RDPC(hw->port),
			   pf->stat_offsets_loaded,
			   &osd->eth.rx_discards,
			   &nsd->eth.rx_discards);
	i40e_stat_update48(hw, I40E_GLPRT_UPRCH(hw->port),
			   I40E_GLPRT_UPRCL(hw->port),
			   pf->stat_offsets_loaded,
			   &osd->eth.rx_unicast,
			   &nsd->eth.rx_unicast);
	i40e_stat_update48(hw, I40E_GLPRT_MPRCH(hw->port),
			   I40E_GLPRT_MPRCL(hw->port),
			   pf->stat_offsets_loaded,
			   &osd->eth.rx_multicast,
			   &nsd->eth.rx_multicast);
	i40e_stat_update48(hw, I40E_GLPRT_BPRCH(hw->port),
			   I40E_GLPRT_BPRCL(hw->port),
			   pf->stat_offsets_loaded,
			   &osd->eth.rx_broadcast,
			   &nsd->eth.rx_broadcast);
	i40e_stat_update48(hw, I40E_GLPRT_UPTCH(hw->port),
			   I40E_GLPRT_UPTCL(hw->port),
			   pf->stat_offsets_loaded,
			   &osd->eth.tx_unicast,
			   &nsd->eth.tx_unicast);
	i40e_stat_update48(hw, I40E_GLPRT_MPTCH(hw->port),
			   I40E_GLPRT_MPTCL(hw->port),
			   pf->stat_offsets_loaded,
			   &osd->eth.tx_multicast,
			   &nsd->eth.tx_multicast);
	i40e_stat_update48(hw, I40E_GLPRT_BPTCH(hw->port),
			   I40E_GLPRT_BPTCL(hw->port),
			   pf->stat_offsets_loaded,
			   &osd->eth.tx_broadcast,
			   &nsd->eth.tx_broadcast);

	i40e_stat_update32(hw, I40E_GLPRT_TDOLD(hw->port),
			   pf->stat_offsets_loaded,
			   &osd->tx_dropped_link_down,
			   &nsd->tx_dropped_link_down);

	i40e_stat_update32(hw, I40E_GLPRT_CRCERRS(hw->port),
			   pf->stat_offsets_loaded,
			   &osd->crc_errors, &nsd->crc_errors);

	i40e_stat_update32(hw, I40E_GLPRT_ILLERRC(hw->port),
			   pf->stat_offsets_loaded,
			   &osd->illegal_bytes, &nsd->illegal_bytes);

	i40e_stat_update32(hw, I40E_GLPRT_MLFC(hw->port),
			   pf->stat_offsets_loaded,
			   &osd->mac_local_faults,
			   &nsd->mac_local_faults);
	i40e_stat_update32(hw, I40E_GLPRT_MRFC(hw->port),
			   pf->stat_offsets_loaded,
			   &osd->mac_remote_faults,
			   &nsd->mac_remote_faults);

	i40e_stat_update32(hw, I40E_GLPRT_RLEC(hw->port),
			   pf->stat_offsets_loaded,
			   &osd->rx_length_errors,
			   &nsd->rx_length_errors);

	i40e_stat_update32(hw, I40E_GLPRT_LXONRXC(hw->port),
			   pf->stat_offsets_loaded,
			   &osd->link_xon_rx, &nsd->link_xon_rx);
	i40e_stat_update32(hw, I40E_GLPRT_LXONTXC(hw->port),
			   pf->stat_offsets_loaded,
			   &osd->link_xon_tx, &nsd->link_xon_tx);
	i40e_stat_update32(hw, I40E_GLPRT_LXOFFRXC(hw->port),
			   pf->stat_offsets_loaded,
			   &osd->link_xoff_rx, &nsd->link_xoff_rx);
	i40e_stat_update32(hw, I40E_GLPRT_LXOFFTXC(hw->port),
			   pf->stat_offsets_loaded,
			   &osd->link_xoff_tx, &nsd->link_xoff_tx);

	for (i = 0; i < 8; i++) {
		i40e_stat_update32(hw, I40E_GLPRT_PXOFFRXC(hw->port, i),
				   pf->stat_offsets_loaded,
				   &osd->priority_xoff_rx[i],
				   &nsd->priority_xoff_rx[i]);
		i40e_stat_update32(hw, I40E_GLPRT_PXONRXC(hw->port, i),
				   pf->stat_offsets_loaded,
				   &osd->priority_xon_rx[i],
				   &nsd->priority_xon_rx[i]);
		i40e_stat_update32(hw, I40E_GLPRT_PXONTXC(hw->port, i),
				   pf->stat_offsets_loaded,
				   &osd->priority_xon_tx[i],
				   &nsd->priority_xon_tx[i]);
		i40e_stat_update32(hw, I40E_GLPRT_PXOFFTXC(hw->port, i),
				   pf->stat_offsets_loaded,
				   &osd->priority_xoff_tx[i],
				   &nsd->priority_xoff_tx[i]);
		i40e_stat_update32(hw,
				   I40E_GLPRT_RXON2OFFCNT(hw->port, i),
				   pf->stat_offsets_loaded,
				   &osd->priority_xon_2_xoff[i],
				   &nsd->priority_xon_2_xoff[i]);
	}

	i40e_stat_update48(hw, I40E_GLPRT_PRC64H(hw->port),
			   I40E_GLPRT_PRC64L(hw->port),
			   pf->stat_offsets_loaded,
			   &osd->rx_size_64, &nsd->rx_size_64);
	i40e_stat_update48(hw, I40E_GLPRT_PRC127H(hw->port),
			   I40E_GLPRT_PRC127L(hw->port),
			   pf->stat_offsets_loaded,
			   &osd->rx_size_127, &nsd->rx_size_127);
	i40e_stat_update48(hw, I40E_GLPRT_PRC255H(hw->port),
			   I40E_GLPRT_PRC255L(hw->port),
			   pf->stat_offsets_loaded,
			   &osd->rx_size_255, &nsd->rx_size_255);
	i40e_stat_update48(hw, I40E_GLPRT_PRC511H(hw->port),
			   I40E_GLPRT_PRC511L(hw->port),
			   pf->stat_offsets_loaded,
			   &osd->rx_size_511, &nsd->rx_size_511);
	i40e_stat_update48(hw, I40E_GLPRT_PRC1023H(hw->port),
			   I40E_GLPRT_PRC1023L(hw->port),
			   pf->stat_offsets_loaded,
			   &osd->rx_size_1023, &nsd->rx_size_1023);
	i40e_stat_update48(hw, I40E_GLPRT_PRC1522H(hw->port),
			   I40E_GLPRT_PRC1522L(hw->port),
			   pf->stat_offsets_loaded,
			   &osd->rx_size_1522, &nsd->rx_size_1522);
	i40e_stat_update48(hw, I40E_GLPRT_PRC9522H(hw->port),
			   I40E_GLPRT_PRC9522L(hw->port),
			   pf->stat_offsets_loaded,
			   &osd->rx_size_big, &nsd->rx_size_big);

	i40e_stat_update48(hw, I40E_GLPRT_PTC64H(hw->port),
			   I40E_GLPRT_PTC64L(hw->port),
			   pf->stat_offsets_loaded,
			   &osd->tx_size_64, &nsd->tx_size_64);
	i40e_stat_update48(hw, I40E_GLPRT_PTC127H(hw->port),
			   I40E_GLPRT_PTC127L(hw->port),
			   pf->stat_offsets_loaded,
			   &osd->tx_size_127, &nsd->tx_size_127);
	i40e_stat_update48(hw, I40E_GLPRT_PTC255H(hw->port),
			   I40E_GLPRT_PTC255L(hw->port),
			   pf->stat_offsets_loaded,
			   &osd->tx_size_255, &nsd->tx_size_255);
	i40e_stat_update48(hw, I40E_GLPRT_PTC511H(hw->port),
			   I40E_GLPRT_PTC511L(hw->port),
			   pf->stat_offsets_loaded,
			   &osd->tx_size_511, &nsd->tx_size_511);
	i40e_stat_update48(hw, I40E_GLPRT_PTC1023H(hw->port),
			   I40E_GLPRT_PTC1023L(hw->port),
			   pf->stat_offsets_loaded,
			   &osd->tx_size_1023, &nsd->tx_size_1023);
	i40e_stat_update48(hw, I40E_GLPRT_PTC1522H(hw->port),
			   I40E_GLPRT_PTC1522L(hw->port),
			   pf->stat_offsets_loaded,
			   &osd->tx_size_1522, &nsd->tx_size_1522);
	i40e_stat_update48(hw, I40E_GLPRT_PTC9522H(hw->port),
			   I40E_GLPRT_PTC9522L(hw->port),
			   pf->stat_offsets_loaded,
			   &osd->tx_size_big, &nsd->tx_size_big);

	i40e_stat_update32(hw, I40E_GLPRT_RUC(hw->port),
			   pf->stat_offsets_loaded,
			   &osd->rx_undersize, &nsd->rx_undersize);
	i40e_stat_update32(hw, I40E_GLPRT_RFC(hw->port),
			   pf->stat_offsets_loaded,
			   &osd->rx_fragments, &nsd->rx_fragments);
	i40e_stat_update32(hw, I40E_GLPRT_ROC(hw->port),
			   pf->stat_offsets_loaded,
			   &osd->rx_oversize, &nsd->rx_oversize);
	i40e_stat_update32(hw, I40E_GLPRT_RJC(hw->port),
			   pf->stat_offsets_loaded,
			   &osd->rx_jabber, &nsd->rx_jabber);

	/* FDIR stats */
	i40e_stat_update32(hw,
			   I40E_GLQF_PCNT(I40E_FD_ATR_STAT_IDX(pf->hw.pf_id)),
			   pf->stat_offsets_loaded,
			   &osd->fd_atr_match, &nsd->fd_atr_match);
	i40e_stat_update32(hw,
			   I40E_GLQF_PCNT(I40E_FD_SB_STAT_IDX(pf->hw.pf_id)),
			   pf->stat_offsets_loaded,
			   &osd->fd_sb_match, &nsd->fd_sb_match);
	i40e_stat_update32(hw,
		      I40E_GLQF_PCNT(I40E_FD_ATR_TUNNEL_STAT_IDX(pf->hw.pf_id)),
		      pf->stat_offsets_loaded,
		      &osd->fd_atr_tunnel_match, &nsd->fd_atr_tunnel_match);

	val = rd32(hw, I40E_PRTPM_EEE_STAT);
	nsd->tx_lpi_status =
		       (val & I40E_PRTPM_EEE_STAT_TX_LPI_STATUS_MASK) >>
			I40E_PRTPM_EEE_STAT_TX_LPI_STATUS_SHIFT;
	nsd->rx_lpi_status =
		       (val & I40E_PRTPM_EEE_STAT_RX_LPI_STATUS_MASK) >>
			I40E_PRTPM_EEE_STAT_RX_LPI_STATUS_SHIFT;
	i40e_stat_update32(hw, I40E_PRTPM_TLPIC,
			   pf->stat_offsets_loaded,
			   &osd->tx_lpi_count, &nsd->tx_lpi_count);
	i40e_stat_update32(hw, I40E_PRTPM_RLPIC,
			   pf->stat_offsets_loaded,
			   &osd->rx_lpi_count, &nsd->rx_lpi_count);

	if (pf->flags & I40E_FLAG_FD_SB_ENABLED &&
	    !(pf->flags & I40E_FLAG_FD_SB_AUTO_DISABLED))
		nsd->fd_sb_status = true;
	else
		nsd->fd_sb_status = false;

	if (pf->flags & I40E_FLAG_FD_ATR_ENABLED &&
	    !(pf->flags & I40E_FLAG_FD_ATR_AUTO_DISABLED))
		nsd->fd_atr_status = true;
	else
		nsd->fd_atr_status = false;

	pf->stat_offsets_loaded = true;
}

/**
 * i40e_update_stats - Update the various statistics counters.
 * @vsi: the VSI to be updated
 *
 * Update the various stats for this VSI and its related entities.
 **/
void i40e_update_stats(struct i40e_vsi *vsi)
{
	struct i40e_pf *pf = vsi->back;

	if (vsi == pf->vsi[pf->lan_vsi])
		i40e_update_pf_stats(pf);

	i40e_update_vsi_stats(vsi);
}

/**
 * i40e_find_filter - Search VSI filter list for specific mac/vlan filter
 * @vsi: the VSI to be searched
 * @macaddr: the MAC address
 * @vlan: the vlan
 *
 * Returns ptr to the filter object or NULL
 **/
static struct i40e_mac_filter *i40e_find_filter(struct i40e_vsi *vsi,
						const u8 *macaddr, s16 vlan)
{
	struct i40e_mac_filter *f;
	u64 key;

	if (!vsi || !macaddr)
		return NULL;

	key = i40e_addr_to_hkey(macaddr);
	hash_for_each_possible(vsi->mac_filter_hash, f, hlist, key) {
		if ((ether_addr_equal(macaddr, f->macaddr)) &&
		    (vlan == f->vlan))
			return f;
	}
	return NULL;
}

/**
 * i40e_find_mac - Find a mac addr in the macvlan filters list
 * @vsi: the VSI to be searched
 * @macaddr: the MAC address we are searching for
 *
 * Returns the first filter with the provided MAC address or NULL if
 * MAC address was not found
 **/
struct i40e_mac_filter *i40e_find_mac(struct i40e_vsi *vsi, const u8 *macaddr)
{
	struct i40e_mac_filter *f;
	u64 key;

	if (!vsi || !macaddr)
		return NULL;

	key = i40e_addr_to_hkey(macaddr);
	hash_for_each_possible(vsi->mac_filter_hash, f, hlist, key) {
		if ((ether_addr_equal(macaddr, f->macaddr)))
			return f;
	}
	return NULL;
}

/**
 * i40e_is_vsi_in_vlan - Check if VSI is in vlan mode
 * @vsi: the VSI to be searched
 *
 * Returns true if VSI is in vlan mode or false otherwise
 **/
bool i40e_is_vsi_in_vlan(struct i40e_vsi *vsi)
{
	/* If we have a PVID, always operate in VLAN mode */
	if (vsi->info.pvid)
		return true;

	/* We need to operate in VLAN mode whenever we have any filters with
	 * a VLAN other than I40E_VLAN_ALL. We could check the table each
	 * time, incurring search cost repeatedly. However, we can notice two
	 * things:
	 *
	 * 1) the only place where we can gain a VLAN filter is in
	 *    i40e_add_filter.
	 *
	 * 2) the only place where filters are actually removed is in
	 *    i40e_sync_filters_subtask.
	 *
	 * Thus, we can simply use a boolean value, has_vlan_filters which we
	 * will set to true when we add a VLAN filter in i40e_add_filter. Then
	 * we have to perform the full search after deleting filters in
	 * i40e_sync_filters_subtask, but we already have to search
	 * filters here and can perform the check at the same time. This
	 * results in avoiding embedding a loop for VLAN mode inside another
	 * loop over all the filters, and should maintain correctness as noted
	 * above.
	 */
	return vsi->has_vlan_filter;
}

/**
 * i40e_correct_mac_vlan_filters - Correct non-VLAN filters if necessary
 * @vsi: the VSI to configure
 * @tmp_add_list: list of filters ready to be added
 * @tmp_del_list: list of filters ready to be deleted
 * @vlan_filters: the number of active VLAN filters
 *
 * Update VLAN=0 and VLAN=-1 (I40E_VLAN_ANY) filters properly so that they
 * behave as expected. If we have any active VLAN filters remaining or about
 * to be added then we need to update non-VLAN filters to be marked as VLAN=0
 * so that they only match against untagged traffic. If we no longer have any
 * active VLAN filters, we need to make all non-VLAN filters marked as VLAN=-1
 * so that they match against both tagged and untagged traffic. In this way,
 * we ensure that we correctly receive the desired traffic. This ensures that
 * when we have an active VLAN we will receive only untagged traffic and
 * traffic matching active VLANs. If we have no active VLANs then we will
 * operate in non-VLAN mode and receive all traffic, tagged or untagged.
 *
 * Finally, in a similar fashion, this function also corrects filters when
 * there is an active PVID assigned to this VSI.
 *
 * In case of memory allocation failure return -ENOMEM. Otherwise, return 0.
 *
 * This function is only expected to be called from within
 * i40e_sync_vsi_filters.
 *
 * NOTE: This function expects to be called while under the
 * mac_filter_hash_lock
 */
static int i40e_correct_mac_vlan_filters(struct i40e_vsi *vsi,
					 struct hlist_head *tmp_add_list,
					 struct hlist_head *tmp_del_list,
					 int vlan_filters)
{
	s16 pvid = le16_to_cpu(vsi->info.pvid);
	struct i40e_mac_filter *f, *add_head;
	struct i40e_new_mac_filter *new;
	struct hlist_node *h;
	int bkt, new_vlan;

	/* To determine if a particular filter needs to be replaced we
	 * have the three following conditions:
	 *
	 * a) if we have a PVID assigned, then all filters which are
	 *    not marked as VLAN=PVID must be replaced with filters that
	 *    are.
	 * b) otherwise, if we have any active VLANS, all filters
	 *    which are marked as VLAN=-1 must be replaced with
	 *    filters marked as VLAN=0
	 * c) finally, if we do not have any active VLANS, all filters
	 *    which are marked as VLAN=0 must be replaced with filters
	 *    marked as VLAN=-1
	 */

	/* Update the filters about to be added in place */
	hlist_for_each_entry(new, tmp_add_list, hlist) {
		if (pvid && new->f->vlan != pvid)
			new->f->vlan = pvid;
		else if (vlan_filters && new->f->vlan == I40E_VLAN_ANY)
			new->f->vlan = 0;
		else if (!vlan_filters && new->f->vlan == 0)
			new->f->vlan = I40E_VLAN_ANY;
	}

	/* Update the remaining active filters */
	hash_for_each_safe(vsi->mac_filter_hash, bkt, h, f, hlist) {
		/* Combine the checks for whether a filter needs to be changed
		 * and then determine the new VLAN inside the if block, in
		 * order to avoid duplicating code for adding the new filter
		 * then deleting the old filter.
		 */
		if ((pvid && f->vlan != pvid) ||
		    (vlan_filters && f->vlan == I40E_VLAN_ANY) ||
		    (!vlan_filters && f->vlan == 0)) {
			/* Determine the new vlan we will be adding */
			if (pvid)
				new_vlan = pvid;
			else if (vlan_filters)
				new_vlan = 0;
			else
				new_vlan = I40E_VLAN_ANY;

			/* Create the new filter */
			add_head = i40e_add_filter(vsi, f->macaddr, new_vlan);
			if (!add_head)
				return -ENOMEM;

			/* Create a temporary i40e_new_mac_filter */
			new = kzalloc(sizeof(*new), GFP_ATOMIC);
			if (!new)
				return -ENOMEM;

			new->f = add_head;
			new->state = add_head->state;

			/* Add the new filter to the tmp list */
			hlist_add_head(&new->hlist, tmp_add_list);

			/* Put the original filter into the delete list */
			f->state = I40E_FILTER_REMOVE;
			hash_del(&f->hlist);
			hlist_add_head(&f->hlist, tmp_del_list);
		}
	}

	vsi->has_vlan_filter = !!vlan_filters;

	return 0;
}

/**
 * i40e_rm_default_mac_filter - Remove the default MAC filter set by NVM
 * @vsi: the PF Main VSI - inappropriate for any other VSI
 * @macaddr: the MAC address
 *
 * Remove whatever filter the firmware set up so the driver can manage
 * its own filtering intelligently.
 **/
static void i40e_rm_default_mac_filter(struct i40e_vsi *vsi, u8 *macaddr)
{
	struct i40e_aqc_remove_macvlan_element_data element;
	struct i40e_pf *pf = vsi->back;

	/* Only appropriate for the PF main VSI */
	if (vsi->type != I40E_VSI_MAIN)
		return;

	memset(&element, 0, sizeof(element));
	ether_addr_copy(element.mac_addr, macaddr);
	element.vlan_tag = 0;
	/* Ignore error returns, some firmware does it this way... */
	element.flags = I40E_AQC_MACVLAN_DEL_PERFECT_MATCH;
	i40e_aq_remove_macvlan(&pf->hw, vsi->seid, &element, 1, NULL);

	memset(&element, 0, sizeof(element));
	ether_addr_copy(element.mac_addr, macaddr);
	element.vlan_tag = 0;
	/* ...and some firmware does it this way. */
	element.flags = I40E_AQC_MACVLAN_DEL_PERFECT_MATCH |
			I40E_AQC_MACVLAN_DEL_IGNORE_VLAN;
	i40e_aq_remove_macvlan(&pf->hw, vsi->seid, &element, 1, NULL);
}

/**
 * i40e_add_filter - Add a mac/vlan filter to the VSI
 * @vsi: the VSI to be searched
 * @macaddr: the MAC address
 * @vlan: the vlan
 *
 * Returns ptr to the filter object or NULL when no memory available.
 *
 * NOTE: This function is expected to be called with mac_filter_hash_lock
 * being held.
 **/
struct i40e_mac_filter *i40e_add_filter(struct i40e_vsi *vsi,
					const u8 *macaddr, s16 vlan)
{
	struct i40e_mac_filter *f;
	u64 key;

	if (!vsi || !macaddr)
		return NULL;

	f = i40e_find_filter(vsi, macaddr, vlan);
	if (!f) {
		f = kzalloc(sizeof(*f), GFP_ATOMIC);
		if (!f)
			return NULL;

		/* Update the boolean indicating if we need to function in
		 * VLAN mode.
		 */
		if (vlan >= 0)
			vsi->has_vlan_filter = true;

		ether_addr_copy(f->macaddr, macaddr);
		f->vlan = vlan;
		/* If we're in overflow promisc mode, set the state directly
		 * to failed, so we don't bother to try sending the filter
		 * to the hardware.
		 */
		if (test_bit(__I40E_VSI_OVERFLOW_PROMISC, vsi->state))
			f->state = I40E_FILTER_FAILED;
		else
			f->state = I40E_FILTER_NEW;
		INIT_HLIST_NODE(&f->hlist);

		key = i40e_addr_to_hkey(macaddr);
		hash_add(vsi->mac_filter_hash, &f->hlist, key);

		vsi->flags |= I40E_VSI_FLAG_FILTER_CHANGED;
		vsi->back->flags |= I40E_FLAG_FILTER_SYNC;
	}

	/* If we're asked to add a filter that has been marked for removal, it
	 * is safe to simply restore it to active state. __i40e_del_filter
	 * will have simply deleted any filters which were previously marked
	 * NEW or FAILED, so if it is currently marked REMOVE it must have
	 * previously been ACTIVE. Since we haven't yet run the sync filters
	 * task, just restore this filter to the ACTIVE state so that the
	 * sync task leaves it in place
	 */
	if (f->state == I40E_FILTER_REMOVE)
		f->state = I40E_FILTER_ACTIVE;

	return f;
}

/**
 * __i40e_del_filter - Remove a specific filter from the VSI
 * @vsi: VSI to remove from
 * @f: the filter to remove from the list
 *
 * This function should be called instead of i40e_del_filter only if you know
 * the exact filter you will remove already, such as via i40e_find_filter or
 * i40e_find_mac.
 *
 * NOTE: This function is expected to be called with mac_filter_hash_lock
 * being held.
 * ANOTHER NOTE: This function MUST be called from within the context of
 * the "safe" variants of any list iterators, e.g. list_for_each_entry_safe()
 * instead of list_for_each_entry().
 **/
void __i40e_del_filter(struct i40e_vsi *vsi, struct i40e_mac_filter *f)
{
	if (!f)
		return;

	/* If the filter was never added to firmware then we can just delete it
	 * directly and we don't want to set the status to remove or else an
	 * admin queue command will unnecessarily fire.
	 */
	if ((f->state == I40E_FILTER_FAILED) ||
	    (f->state == I40E_FILTER_NEW)) {
		hash_del(&f->hlist);
		kfree(f);
	} else {
		f->state = I40E_FILTER_REMOVE;
	}

	vsi->flags |= I40E_VSI_FLAG_FILTER_CHANGED;
	vsi->back->flags |= I40E_FLAG_FILTER_SYNC;
}

/**
 * i40e_del_filter - Remove a MAC/VLAN filter from the VSI
 * @vsi: the VSI to be searched
 * @macaddr: the MAC address
 * @vlan: the VLAN
 *
 * NOTE: This function is expected to be called with mac_filter_hash_lock
 * being held.
 * ANOTHER NOTE: This function MUST be called from within the context of
 * the "safe" variants of any list iterators, e.g. list_for_each_entry_safe()
 * instead of list_for_each_entry().
 **/
void i40e_del_filter(struct i40e_vsi *vsi, const u8 *macaddr, s16 vlan)
{
	struct i40e_mac_filter *f;

	if (!vsi || !macaddr)
		return;

	f = i40e_find_filter(vsi, macaddr, vlan);
	__i40e_del_filter(vsi, f);
}

/**
 * i40e_add_mac_filter - Add a MAC filter for all active VLANs
 * @vsi: the VSI to be searched
 * @macaddr: the mac address to be filtered
 *
 * If we're not in VLAN mode, just add the filter to I40E_VLAN_ANY. Otherwise,
 * go through all the macvlan filters and add a macvlan filter for each
 * unique vlan that already exists. If a PVID has been assigned, instead only
 * add the macaddr to that VLAN.
 *
 * Returns last filter added on success, else NULL
 **/
struct i40e_mac_filter *i40e_add_mac_filter(struct i40e_vsi *vsi,
					    const u8 *macaddr)
{
	struct i40e_mac_filter *f, *add = NULL;
	struct hlist_node *h;
	int bkt;

	if (vsi->info.pvid)
		return i40e_add_filter(vsi, macaddr,
				       le16_to_cpu(vsi->info.pvid));

	if (!i40e_is_vsi_in_vlan(vsi))
		return i40e_add_filter(vsi, macaddr, I40E_VLAN_ANY);

	hash_for_each_safe(vsi->mac_filter_hash, bkt, h, f, hlist) {
		if (f->state == I40E_FILTER_REMOVE)
			continue;
		add = i40e_add_filter(vsi, macaddr, f->vlan);
		if (!add)
			return NULL;
	}

	return add;
}

/**
 * i40e_del_mac_filter - Remove a MAC filter from all VLANs
 * @vsi: the VSI to be searched
 * @macaddr: the mac address to be removed
 *
 * Removes a given MAC address from a VSI regardless of what VLAN it has been
 * associated with.
 *
 * Returns 0 for success, or error
 **/
int i40e_del_mac_filter(struct i40e_vsi *vsi, const u8 *macaddr)
{
	struct i40e_mac_filter *f;
	struct hlist_node *h;
	bool found = false;
	int bkt;

	WARN(!spin_is_locked(&vsi->mac_filter_hash_lock),
	     "Missing mac_filter_hash_lock\n");
	hash_for_each_safe(vsi->mac_filter_hash, bkt, h, f, hlist) {
		if (ether_addr_equal(macaddr, f->macaddr)) {
			__i40e_del_filter(vsi, f);
			found = true;
		}
	}

	if (found)
		return 0;
	else
		return -ENOENT;
}

/**
 * i40e_set_mac - NDO callback to set mac address
 * @netdev: network interface device structure
 * @p: pointer to an address structure
 *
 * Returns 0 on success, negative on failure
 **/
static int i40e_set_mac(struct net_device *netdev, void *p)
{
	struct i40e_netdev_priv *np = netdev_priv(netdev);
	struct i40e_vsi *vsi = np->vsi;
	struct i40e_pf *pf = vsi->back;
	struct i40e_hw *hw = &pf->hw;
	struct sockaddr *addr = p;

	if (!is_valid_ether_addr(addr->sa_data))
		return -EADDRNOTAVAIL;

	if (ether_addr_equal(netdev->dev_addr, addr->sa_data)) {
		netdev_info(netdev, "already using mac address %pM\n",
			    addr->sa_data);
		return 0;
	}

	if (test_bit(__I40E_VSI_DOWN, vsi->back->state) ||
	    test_bit(__I40E_RESET_RECOVERY_PENDING, vsi->back->state))
		return -EADDRNOTAVAIL;

	if (ether_addr_equal(hw->mac.addr, addr->sa_data))
		netdev_info(netdev, "returning to hw mac address %pM\n",
			    hw->mac.addr);
	else
		netdev_info(netdev, "set new mac address %pM\n", addr->sa_data);

	spin_lock_bh(&vsi->mac_filter_hash_lock);
	i40e_del_mac_filter(vsi, netdev->dev_addr);
	i40e_add_mac_filter(vsi, addr->sa_data);
	spin_unlock_bh(&vsi->mac_filter_hash_lock);
	ether_addr_copy(netdev->dev_addr, addr->sa_data);
	if (vsi->type == I40E_VSI_MAIN) {
		i40e_status ret;

		ret = i40e_aq_mac_address_write(&vsi->back->hw,
						I40E_AQC_WRITE_TYPE_LAA_WOL,
						addr->sa_data, NULL);
		if (ret)
			netdev_info(netdev, "Ignoring error from firmware on LAA update, status %s, AQ ret %s\n",
				    i40e_stat_str(hw, ret),
				    i40e_aq_str(hw, hw->aq.asq_last_status));
	}

	/* schedule our worker thread which will take care of
	 * applying the new filter changes
	 */
	i40e_service_event_schedule(vsi->back);
	return 0;
}

/**
 * i40e_vsi_setup_queue_map - Setup a VSI queue map based on enabled_tc
 * @vsi: the VSI being setup
 * @ctxt: VSI context structure
 * @enabled_tc: Enabled TCs bitmap
 * @is_add: True if called before Add VSI
 *
 * Setup VSI queue mapping for enabled traffic classes.
 **/
static void i40e_vsi_setup_queue_map(struct i40e_vsi *vsi,
				     struct i40e_vsi_context *ctxt,
				     u8 enabled_tc,
				     bool is_add)
{
	struct i40e_pf *pf = vsi->back;
	u16 sections = 0;
	u8 netdev_tc = 0;
	u16 numtc = 0;
	u16 qcount;
	u8 offset;
	u16 qmap;
	int i;
	u16 num_tc_qps = 0;

	sections = I40E_AQ_VSI_PROP_QUEUE_MAP_VALID;
	offset = 0;

	if (enabled_tc && (vsi->back->flags & I40E_FLAG_DCB_ENABLED)) {
		/* Find numtc from enabled TC bitmap */
		for (i = 0; i < I40E_MAX_TRAFFIC_CLASS; i++) {
			if (enabled_tc & BIT(i)) /* TC is enabled */
				numtc++;
		}
		if (!numtc) {
			dev_warn(&pf->pdev->dev, "DCB is enabled but no TC enabled, forcing TC0\n");
			numtc = 1;
		}
	} else {
		/* At least TC0 is enabled in case of non-DCB case */
		numtc = 1;
	}

	vsi->tc_config.numtc = numtc;
	vsi->tc_config.enabled_tc = enabled_tc ? enabled_tc : 1;
	/* Number of queues per enabled TC */
	qcount = vsi->alloc_queue_pairs;

	num_tc_qps = qcount / numtc;
	num_tc_qps = min_t(int, num_tc_qps, i40e_pf_get_max_q_per_tc(pf));

	/* Setup queue offset/count for all TCs for given VSI */
	for (i = 0; i < I40E_MAX_TRAFFIC_CLASS; i++) {
		/* See if the given TC is enabled for the given VSI */
		if (vsi->tc_config.enabled_tc & BIT(i)) {
			/* TC is enabled */
			int pow, num_qps;

			switch (vsi->type) {
			case I40E_VSI_MAIN:
				qcount = min_t(int, pf->alloc_rss_size,
					       num_tc_qps);
				break;
			case I40E_VSI_FDIR:
			case I40E_VSI_SRIOV:
			case I40E_VSI_VMDQ2:
			default:
				qcount = num_tc_qps;
				WARN_ON(i != 0);
				break;
			}
			vsi->tc_config.tc_info[i].qoffset = offset;
			vsi->tc_config.tc_info[i].qcount = qcount;

			/* find the next higher power-of-2 of num queue pairs */
			num_qps = qcount;
			pow = 0;
			while (num_qps && (BIT_ULL(pow) < qcount)) {
				pow++;
				num_qps >>= 1;
			}

			vsi->tc_config.tc_info[i].netdev_tc = netdev_tc++;
			qmap =
			    (offset << I40E_AQ_VSI_TC_QUE_OFFSET_SHIFT) |
			    (pow << I40E_AQ_VSI_TC_QUE_NUMBER_SHIFT);

			offset += qcount;
		} else {
			/* TC is not enabled so set the offset to
			 * default queue and allocate one queue
			 * for the given TC.
			 */
			vsi->tc_config.tc_info[i].qoffset = 0;
			vsi->tc_config.tc_info[i].qcount = 1;
			vsi->tc_config.tc_info[i].netdev_tc = 0;

			qmap = 0;
		}
		ctxt->info.tc_mapping[i] = cpu_to_le16(qmap);
	}

	/* Set actual Tx/Rx queue pairs */
	vsi->num_queue_pairs = offset;
	if ((vsi->type == I40E_VSI_MAIN) && (numtc == 1)) {
		if (vsi->req_queue_pairs > 0)
			vsi->num_queue_pairs = vsi->req_queue_pairs;
		else if (pf->flags & I40E_FLAG_MSIX_ENABLED)
			vsi->num_queue_pairs = pf->num_lan_msix;
	}

	/* Scheduler section valid can only be set for ADD VSI */
	if (is_add) {
		sections |= I40E_AQ_VSI_PROP_SCHED_VALID;

		ctxt->info.up_enable_bits = enabled_tc;
	}
	if (vsi->type == I40E_VSI_SRIOV) {
		ctxt->info.mapping_flags |=
				     cpu_to_le16(I40E_AQ_VSI_QUE_MAP_NONCONTIG);
		for (i = 0; i < vsi->num_queue_pairs; i++)
			ctxt->info.queue_mapping[i] =
					       cpu_to_le16(vsi->base_queue + i);
	} else {
		ctxt->info.mapping_flags |=
					cpu_to_le16(I40E_AQ_VSI_QUE_MAP_CONTIG);
		ctxt->info.queue_mapping[0] = cpu_to_le16(vsi->base_queue);
	}
	ctxt->info.valid_sections |= cpu_to_le16(sections);
}

/**
 * i40e_addr_sync - Callback for dev_(mc|uc)_sync to add address
 * @netdev: the netdevice
 * @addr: address to add
 *
 * Called by __dev_(mc|uc)_sync when an address needs to be added. We call
 * __dev_(uc|mc)_sync from .set_rx_mode and guarantee to hold the hash lock.
 */
static int i40e_addr_sync(struct net_device *netdev, const u8 *addr)
{
	struct i40e_netdev_priv *np = netdev_priv(netdev);
	struct i40e_vsi *vsi = np->vsi;

	if (i40e_add_mac_filter(vsi, addr))
		return 0;
	else
		return -ENOMEM;
}

/**
 * i40e_addr_unsync - Callback for dev_(mc|uc)_sync to remove address
 * @netdev: the netdevice
 * @addr: address to add
 *
 * Called by __dev_(mc|uc)_sync when an address needs to be removed. We call
 * __dev_(uc|mc)_sync from .set_rx_mode and guarantee to hold the hash lock.
 */
static int i40e_addr_unsync(struct net_device *netdev, const u8 *addr)
{
	struct i40e_netdev_priv *np = netdev_priv(netdev);
	struct i40e_vsi *vsi = np->vsi;

	i40e_del_mac_filter(vsi, addr);

	return 0;
}

/**
 * i40e_set_rx_mode - NDO callback to set the netdev filters
 * @netdev: network interface device structure
 **/
static void i40e_set_rx_mode(struct net_device *netdev)
{
	struct i40e_netdev_priv *np = netdev_priv(netdev);
	struct i40e_vsi *vsi = np->vsi;

	spin_lock_bh(&vsi->mac_filter_hash_lock);

	__dev_uc_sync(netdev, i40e_addr_sync, i40e_addr_unsync);
	__dev_mc_sync(netdev, i40e_addr_sync, i40e_addr_unsync);

	spin_unlock_bh(&vsi->mac_filter_hash_lock);

	/* check for other flag changes */
	if (vsi->current_netdev_flags != vsi->netdev->flags) {
		vsi->flags |= I40E_VSI_FLAG_FILTER_CHANGED;
		vsi->back->flags |= I40E_FLAG_FILTER_SYNC;
	}

	/* schedule our worker thread which will take care of
	 * applying the new filter changes
	 */
	i40e_service_event_schedule(vsi->back);
}

/**
 * i40e_undo_del_filter_entries - Undo the changes made to MAC filter entries
 * @vsi: Pointer to VSI struct
 * @from: Pointer to list which contains MAC filter entries - changes to
 *        those entries needs to be undone.
 *
 * MAC filter entries from this list were slated for deletion.
 **/
static void i40e_undo_del_filter_entries(struct i40e_vsi *vsi,
					 struct hlist_head *from)
{
	struct i40e_mac_filter *f;
	struct hlist_node *h;

	hlist_for_each_entry_safe(f, h, from, hlist) {
		u64 key = i40e_addr_to_hkey(f->macaddr);

		/* Move the element back into MAC filter list*/
		hlist_del(&f->hlist);
		hash_add(vsi->mac_filter_hash, &f->hlist, key);
	}
}

/**
 * i40e_undo_add_filter_entries - Undo the changes made to MAC filter entries
 * @vsi: Pointer to vsi struct
 * @from: Pointer to list which contains MAC filter entries - changes to
 *        those entries needs to be undone.
 *
 * MAC filter entries from this list were slated for addition.
 **/
static void i40e_undo_add_filter_entries(struct i40e_vsi *vsi,
					 struct hlist_head *from)
{
	struct i40e_new_mac_filter *new;
	struct hlist_node *h;

	hlist_for_each_entry_safe(new, h, from, hlist) {
		/* We can simply free the wrapper structure */
		hlist_del(&new->hlist);
		kfree(new);
	}
}

/**
 * i40e_next_entry - Get the next non-broadcast filter from a list
 * @next: pointer to filter in list
 *
 * Returns the next non-broadcast filter in the list. Required so that we
 * ignore broadcast filters within the list, since these are not handled via
 * the normal firmware update path.
 */
static
struct i40e_new_mac_filter *i40e_next_filter(struct i40e_new_mac_filter *next)
{
<<<<<<< HEAD
	while (next) {
		next = hlist_entry(next->hlist.next,
				   typeof(struct i40e_new_mac_filter),
				   hlist);

		/* keep going if we found a broadcast filter */
		if (next && is_broadcast_ether_addr(next->f->macaddr))
			continue;

		break;
	}

	return next;
=======
	hlist_for_each_entry_continue(next, hlist) {
		if (!is_broadcast_ether_addr(next->f->macaddr))
			return next;
	}

	return NULL;
>>>>>>> 2ac97f0f
}

/**
 * i40e_update_filter_state - Update filter state based on return data
 * from firmware
 * @count: Number of filters added
 * @add_list: return data from fw
 * @head: pointer to first filter in current batch
 *
 * MAC filter entries from list were slated to be added to device. Returns
 * number of successful filters. Note that 0 does NOT mean success!
 **/
static int
i40e_update_filter_state(int count,
			 struct i40e_aqc_add_macvlan_element_data *add_list,
			 struct i40e_new_mac_filter *add_head)
{
	int retval = 0;
	int i;

	for (i = 0; i < count; i++) {
		/* Always check status of each filter. We don't need to check
		 * the firmware return status because we pre-set the filter
		 * status to I40E_AQC_MM_ERR_NO_RES when sending the filter
		 * request to the adminq. Thus, if it no longer matches then
		 * we know the filter is active.
		 */
		if (add_list[i].match_method == I40E_AQC_MM_ERR_NO_RES) {
			add_head->state = I40E_FILTER_FAILED;
		} else {
			add_head->state = I40E_FILTER_ACTIVE;
			retval++;
		}

		add_head = i40e_next_filter(add_head);
		if (!add_head)
			break;
	}

	return retval;
}

/**
 * i40e_aqc_del_filters - Request firmware to delete a set of filters
 * @vsi: ptr to the VSI
 * @vsi_name: name to display in messages
 * @list: the list of filters to send to firmware
 * @num_del: the number of filters to delete
 * @retval: Set to -EIO on failure to delete
 *
 * Send a request to firmware via AdminQ to delete a set of filters. Uses
 * *retval instead of a return value so that success does not force ret_val to
 * be set to 0. This ensures that a sequence of calls to this function
 * preserve the previous value of *retval on successful delete.
 */
static
void i40e_aqc_del_filters(struct i40e_vsi *vsi, const char *vsi_name,
			  struct i40e_aqc_remove_macvlan_element_data *list,
			  int num_del, int *retval)
{
	struct i40e_hw *hw = &vsi->back->hw;
	i40e_status aq_ret;
	int aq_err;

	aq_ret = i40e_aq_remove_macvlan(hw, vsi->seid, list, num_del, NULL);
	aq_err = hw->aq.asq_last_status;

	/* Explicitly ignore and do not report when firmware returns ENOENT */
	if (aq_ret && !(aq_err == I40E_AQ_RC_ENOENT)) {
		*retval = -EIO;
		dev_info(&vsi->back->pdev->dev,
			 "ignoring delete macvlan error on %s, err %s, aq_err %s\n",
			 vsi_name, i40e_stat_str(hw, aq_ret),
			 i40e_aq_str(hw, aq_err));
	}
}

/**
 * i40e_aqc_add_filters - Request firmware to add a set of filters
 * @vsi: ptr to the VSI
 * @vsi_name: name to display in messages
 * @list: the list of filters to send to firmware
 * @add_head: Position in the add hlist
 * @num_add: the number of filters to add
 * @promisc_change: set to true on exit if promiscuous mode was forced on
 *
 * Send a request to firmware via AdminQ to add a chunk of filters. Will set
 * promisc_changed to true if the firmware has run out of space for more
 * filters.
 */
static
void i40e_aqc_add_filters(struct i40e_vsi *vsi, const char *vsi_name,
			  struct i40e_aqc_add_macvlan_element_data *list,
			  struct i40e_new_mac_filter *add_head,
			  int num_add, bool *promisc_changed)
{
	struct i40e_hw *hw = &vsi->back->hw;
	int aq_err, fcnt;

	i40e_aq_add_macvlan(hw, vsi->seid, list, num_add, NULL);
	aq_err = hw->aq.asq_last_status;
	fcnt = i40e_update_filter_state(num_add, list, add_head);

	if (fcnt != num_add) {
		*promisc_changed = true;
		set_bit(__I40E_VSI_OVERFLOW_PROMISC, vsi->state);
		dev_warn(&vsi->back->pdev->dev,
			 "Error %s adding RX filters on %s, promiscuous mode forced on\n",
			 i40e_aq_str(hw, aq_err),
			 vsi_name);
	}
}

/**
 * i40e_aqc_broadcast_filter - Set promiscuous broadcast flags
 * @vsi: pointer to the VSI
 * @f: filter data
 *
 * This function sets or clears the promiscuous broadcast flags for VLAN
 * filters in order to properly receive broadcast frames. Assumes that only
 * broadcast filters are passed.
 *
 * Returns status indicating success or failure;
 **/
static i40e_status
i40e_aqc_broadcast_filter(struct i40e_vsi *vsi, const char *vsi_name,
			  struct i40e_mac_filter *f)
{
	bool enable = f->state == I40E_FILTER_NEW;
	struct i40e_hw *hw = &vsi->back->hw;
	i40e_status aq_ret;

	if (f->vlan == I40E_VLAN_ANY) {
		aq_ret = i40e_aq_set_vsi_broadcast(hw,
						   vsi->seid,
						   enable,
						   NULL);
	} else {
		aq_ret = i40e_aq_set_vsi_bc_promisc_on_vlan(hw,
							    vsi->seid,
							    enable,
							    f->vlan,
							    NULL);
	}

	if (aq_ret)
		dev_warn(&vsi->back->pdev->dev,
			 "Error %s setting broadcast promiscuous mode on %s\n",
			 i40e_aq_str(hw, hw->aq.asq_last_status),
			 vsi_name);

	return aq_ret;
}

/**
 * i40e_sync_vsi_filters - Update the VSI filter list to the HW
 * @vsi: ptr to the VSI
 *
 * Push any outstanding VSI filter changes through the AdminQ.
 *
 * Returns 0 or error value
 **/
int i40e_sync_vsi_filters(struct i40e_vsi *vsi)
{
	struct hlist_head tmp_add_list, tmp_del_list;
	struct i40e_mac_filter *f;
	struct i40e_new_mac_filter *new, *add_head = NULL;
	struct i40e_hw *hw = &vsi->back->hw;
	unsigned int failed_filters = 0;
	unsigned int vlan_filters = 0;
	bool promisc_changed = false;
	char vsi_name[16] = "PF";
	int filter_list_len = 0;
	i40e_status aq_ret = 0;
	u32 changed_flags = 0;
	struct hlist_node *h;
	struct i40e_pf *pf;
	int num_add = 0;
	int num_del = 0;
	int retval = 0;
	u16 cmd_flags;
	int list_size;
	int bkt;

	/* empty array typed pointers, kcalloc later */
	struct i40e_aqc_add_macvlan_element_data *add_list;
	struct i40e_aqc_remove_macvlan_element_data *del_list;

	while (test_and_set_bit(__I40E_VSI_SYNCING_FILTERS, vsi->state))
		usleep_range(1000, 2000);
	pf = vsi->back;

	if (vsi->netdev) {
		changed_flags = vsi->current_netdev_flags ^ vsi->netdev->flags;
		vsi->current_netdev_flags = vsi->netdev->flags;
	}

	INIT_HLIST_HEAD(&tmp_add_list);
	INIT_HLIST_HEAD(&tmp_del_list);

	if (vsi->type == I40E_VSI_SRIOV)
		snprintf(vsi_name, sizeof(vsi_name) - 1, "VF %d", vsi->vf_id);
	else if (vsi->type != I40E_VSI_MAIN)
		snprintf(vsi_name, sizeof(vsi_name) - 1, "vsi %d", vsi->seid);

	if (vsi->flags & I40E_VSI_FLAG_FILTER_CHANGED) {
		vsi->flags &= ~I40E_VSI_FLAG_FILTER_CHANGED;

		spin_lock_bh(&vsi->mac_filter_hash_lock);
		/* Create a list of filters to delete. */
		hash_for_each_safe(vsi->mac_filter_hash, bkt, h, f, hlist) {
			if (f->state == I40E_FILTER_REMOVE) {
				/* Move the element into temporary del_list */
				hash_del(&f->hlist);
				hlist_add_head(&f->hlist, &tmp_del_list);

				/* Avoid counting removed filters */
				continue;
			}
			if (f->state == I40E_FILTER_NEW) {
				/* Create a temporary i40e_new_mac_filter */
				new = kzalloc(sizeof(*new), GFP_ATOMIC);
				if (!new)
					goto err_no_memory_locked;

				/* Store pointer to the real filter */
				new->f = f;
				new->state = f->state;

				/* Add it to the hash list */
				hlist_add_head(&new->hlist, &tmp_add_list);
			}

			/* Count the number of active (current and new) VLAN
			 * filters we have now. Does not count filters which
			 * are marked for deletion.
			 */
			if (f->vlan > 0)
				vlan_filters++;
		}

		retval = i40e_correct_mac_vlan_filters(vsi,
						       &tmp_add_list,
						       &tmp_del_list,
						       vlan_filters);
		if (retval)
			goto err_no_memory_locked;

		spin_unlock_bh(&vsi->mac_filter_hash_lock);
	}

	/* Now process 'del_list' outside the lock */
	if (!hlist_empty(&tmp_del_list)) {
		filter_list_len = hw->aq.asq_buf_size /
			    sizeof(struct i40e_aqc_remove_macvlan_element_data);
		list_size = filter_list_len *
			    sizeof(struct i40e_aqc_remove_macvlan_element_data);
		del_list = kzalloc(list_size, GFP_ATOMIC);
		if (!del_list)
			goto err_no_memory;

		hlist_for_each_entry_safe(f, h, &tmp_del_list, hlist) {
			cmd_flags = 0;

			/* handle broadcast filters by updating the broadcast
			 * promiscuous flag and release filter list.
			 */
			if (is_broadcast_ether_addr(f->macaddr)) {
				i40e_aqc_broadcast_filter(vsi, vsi_name, f);

				hlist_del(&f->hlist);
				kfree(f);
				continue;
			}

			/* add to delete list */
			ether_addr_copy(del_list[num_del].mac_addr, f->macaddr);
			if (f->vlan == I40E_VLAN_ANY) {
				del_list[num_del].vlan_tag = 0;
				cmd_flags |= I40E_AQC_MACVLAN_DEL_IGNORE_VLAN;
			} else {
				del_list[num_del].vlan_tag =
					cpu_to_le16((u16)(f->vlan));
			}

			cmd_flags |= I40E_AQC_MACVLAN_DEL_PERFECT_MATCH;
			del_list[num_del].flags = cmd_flags;
			num_del++;

			/* flush a full buffer */
			if (num_del == filter_list_len) {
				i40e_aqc_del_filters(vsi, vsi_name, del_list,
						     num_del, &retval);
				memset(del_list, 0, list_size);
				num_del = 0;
			}
			/* Release memory for MAC filter entries which were
			 * synced up with HW.
			 */
			hlist_del(&f->hlist);
			kfree(f);
		}

		if (num_del) {
			i40e_aqc_del_filters(vsi, vsi_name, del_list,
					     num_del, &retval);
		}

		kfree(del_list);
		del_list = NULL;
	}

	if (!hlist_empty(&tmp_add_list)) {
		/* Do all the adds now. */
		filter_list_len = hw->aq.asq_buf_size /
			       sizeof(struct i40e_aqc_add_macvlan_element_data);
		list_size = filter_list_len *
			       sizeof(struct i40e_aqc_add_macvlan_element_data);
		add_list = kzalloc(list_size, GFP_ATOMIC);
		if (!add_list)
			goto err_no_memory;

		num_add = 0;
		hlist_for_each_entry_safe(new, h, &tmp_add_list, hlist) {
<<<<<<< HEAD
			if (test_bit(__I40E_FILTER_OVERFLOW_PROMISC,
				     &vsi->state)) {
=======
			if (test_bit(__I40E_VSI_OVERFLOW_PROMISC,
				     vsi->state)) {
>>>>>>> 2ac97f0f
				new->state = I40E_FILTER_FAILED;
				continue;
			}

			/* handle broadcast filters by updating the broadcast
			 * promiscuous flag instead of adding a MAC filter.
			 */
			if (is_broadcast_ether_addr(new->f->macaddr)) {
				if (i40e_aqc_broadcast_filter(vsi, vsi_name,
							      new->f))
					new->state = I40E_FILTER_FAILED;
				else
					new->state = I40E_FILTER_ACTIVE;
				continue;
			}

			/* add to add array */
			if (num_add == 0)
				add_head = new;
			cmd_flags = 0;
			ether_addr_copy(add_list[num_add].mac_addr,
					new->f->macaddr);
			if (new->f->vlan == I40E_VLAN_ANY) {
				add_list[num_add].vlan_tag = 0;
				cmd_flags |= I40E_AQC_MACVLAN_ADD_IGNORE_VLAN;
			} else {
				add_list[num_add].vlan_tag =
					cpu_to_le16((u16)(new->f->vlan));
			}
			add_list[num_add].queue_number = 0;
			/* set invalid match method for later detection */
			add_list[num_add].match_method = I40E_AQC_MM_ERR_NO_RES;
			cmd_flags |= I40E_AQC_MACVLAN_ADD_PERFECT_MATCH;
			add_list[num_add].flags = cpu_to_le16(cmd_flags);
			num_add++;

			/* flush a full buffer */
			if (num_add == filter_list_len) {
				i40e_aqc_add_filters(vsi, vsi_name, add_list,
						     add_head, num_add,
						     &promisc_changed);
				memset(add_list, 0, list_size);
				num_add = 0;
			}
		}
		if (num_add) {
			i40e_aqc_add_filters(vsi, vsi_name, add_list, add_head,
					     num_add, &promisc_changed);
		}
		/* Now move all of the filters from the temp add list back to
		 * the VSI's list.
		 */
		spin_lock_bh(&vsi->mac_filter_hash_lock);
		hlist_for_each_entry_safe(new, h, &tmp_add_list, hlist) {
			/* Only update the state if we're still NEW */
			if (new->f->state == I40E_FILTER_NEW)
				new->f->state = new->state;
			hlist_del(&new->hlist);
			kfree(new);
		}
		spin_unlock_bh(&vsi->mac_filter_hash_lock);
		kfree(add_list);
		add_list = NULL;
	}

	/* Determine the number of active and failed filters. */
	spin_lock_bh(&vsi->mac_filter_hash_lock);
	vsi->active_filters = 0;
	hash_for_each(vsi->mac_filter_hash, bkt, f, hlist) {
		if (f->state == I40E_FILTER_ACTIVE)
			vsi->active_filters++;
		else if (f->state == I40E_FILTER_FAILED)
			failed_filters++;
	}
	spin_unlock_bh(&vsi->mac_filter_hash_lock);

	/* If promiscuous mode has changed, we need to calculate a new
	 * threshold for when we are safe to exit
	 */
	if (promisc_changed)
		vsi->promisc_threshold = (vsi->active_filters * 3) / 4;

	/* Check if we are able to exit overflow promiscuous mode. We can
	 * safely exit if we didn't just enter, we no longer have any failed
	 * filters, and we have reduced filters below the threshold value.
	 */
	if (test_bit(__I40E_VSI_OVERFLOW_PROMISC, vsi->state) &&
	    !promisc_changed && !failed_filters &&
	    (vsi->active_filters < vsi->promisc_threshold)) {
		dev_info(&pf->pdev->dev,
			 "filter logjam cleared on %s, leaving overflow promiscuous mode\n",
			 vsi_name);
		clear_bit(__I40E_VSI_OVERFLOW_PROMISC, vsi->state);
		promisc_changed = true;
		vsi->promisc_threshold = 0;
	}

	/* if the VF is not trusted do not do promisc */
	if ((vsi->type == I40E_VSI_SRIOV) && !pf->vf[vsi->vf_id].trusted) {
		clear_bit(__I40E_VSI_OVERFLOW_PROMISC, vsi->state);
		goto out;
	}

	/* check for changes in promiscuous modes */
	if (changed_flags & IFF_ALLMULTI) {
		bool cur_multipromisc;

		cur_multipromisc = !!(vsi->current_netdev_flags & IFF_ALLMULTI);
		aq_ret = i40e_aq_set_vsi_multicast_promiscuous(&vsi->back->hw,
							       vsi->seid,
							       cur_multipromisc,
							       NULL);
		if (aq_ret) {
			retval = i40e_aq_rc_to_posix(aq_ret,
						     hw->aq.asq_last_status);
			dev_info(&pf->pdev->dev,
				 "set multi promisc failed on %s, err %s aq_err %s\n",
				 vsi_name,
				 i40e_stat_str(hw, aq_ret),
				 i40e_aq_str(hw, hw->aq.asq_last_status));
		}
	}
	if ((changed_flags & IFF_PROMISC) ||
	    (promisc_changed &&
	     test_bit(__I40E_VSI_OVERFLOW_PROMISC, vsi->state))) {
		bool cur_promisc;

		cur_promisc = (!!(vsi->current_netdev_flags & IFF_PROMISC) ||
			       test_bit(__I40E_VSI_OVERFLOW_PROMISC,
					vsi->state));
		if ((vsi->type == I40E_VSI_MAIN) &&
		    (pf->lan_veb != I40E_NO_VEB) &&
		    !(pf->flags & I40E_FLAG_MFP_ENABLED)) {
			/* set defport ON for Main VSI instead of true promisc
			 * this way we will get all unicast/multicast and VLAN
			 * promisc behavior but will not get VF or VMDq traffic
			 * replicated on the Main VSI.
			 */
			if (pf->cur_promisc != cur_promisc) {
				pf->cur_promisc = cur_promisc;
				if (cur_promisc)
					aq_ret =
					      i40e_aq_set_default_vsi(hw,
								      vsi->seid,
								      NULL);
				else
					aq_ret =
					    i40e_aq_clear_default_vsi(hw,
								      vsi->seid,
								      NULL);
				if (aq_ret) {
					retval = i40e_aq_rc_to_posix(aq_ret,
							hw->aq.asq_last_status);
					dev_info(&pf->pdev->dev,
						 "Set default VSI failed on %s, err %s, aq_err %s\n",
						 vsi_name,
						 i40e_stat_str(hw, aq_ret),
						 i40e_aq_str(hw,
						     hw->aq.asq_last_status));
				}
			}
		} else {
			aq_ret = i40e_aq_set_vsi_unicast_promiscuous(
							  hw,
							  vsi->seid,
							  cur_promisc, NULL,
							  true);
			if (aq_ret) {
				retval =
				i40e_aq_rc_to_posix(aq_ret,
						    hw->aq.asq_last_status);
				dev_info(&pf->pdev->dev,
					 "set unicast promisc failed on %s, err %s, aq_err %s\n",
					 vsi_name,
					 i40e_stat_str(hw, aq_ret),
					 i40e_aq_str(hw,
						     hw->aq.asq_last_status));
			}
			aq_ret = i40e_aq_set_vsi_multicast_promiscuous(
							  hw,
							  vsi->seid,
							  cur_promisc, NULL);
			if (aq_ret) {
				retval =
				i40e_aq_rc_to_posix(aq_ret,
						    hw->aq.asq_last_status);
				dev_info(&pf->pdev->dev,
					 "set multicast promisc failed on %s, err %s, aq_err %s\n",
					 vsi_name,
					 i40e_stat_str(hw, aq_ret),
					 i40e_aq_str(hw,
						     hw->aq.asq_last_status));
			}
		}
		aq_ret = i40e_aq_set_vsi_broadcast(&vsi->back->hw,
						   vsi->seid,
						   cur_promisc, NULL);
		if (aq_ret) {
			retval = i40e_aq_rc_to_posix(aq_ret,
						     pf->hw.aq.asq_last_status);
			dev_info(&pf->pdev->dev,
				 "set brdcast promisc failed, err %s, aq_err %s\n",
					 i40e_stat_str(hw, aq_ret),
					 i40e_aq_str(hw,
						     hw->aq.asq_last_status));
		}
	}
out:
	/* if something went wrong then set the changed flag so we try again */
	if (retval)
		vsi->flags |= I40E_VSI_FLAG_FILTER_CHANGED;

	clear_bit(__I40E_VSI_SYNCING_FILTERS, vsi->state);
	return retval;

err_no_memory:
	/* Restore elements on the temporary add and delete lists */
	spin_lock_bh(&vsi->mac_filter_hash_lock);
err_no_memory_locked:
	i40e_undo_del_filter_entries(vsi, &tmp_del_list);
	i40e_undo_add_filter_entries(vsi, &tmp_add_list);
	spin_unlock_bh(&vsi->mac_filter_hash_lock);

	vsi->flags |= I40E_VSI_FLAG_FILTER_CHANGED;
	clear_bit(__I40E_VSI_SYNCING_FILTERS, vsi->state);
	return -ENOMEM;
}

/**
 * i40e_sync_filters_subtask - Sync the VSI filter list with HW
 * @pf: board private structure
 **/
static void i40e_sync_filters_subtask(struct i40e_pf *pf)
{
	int v;

	if (!pf || !(pf->flags & I40E_FLAG_FILTER_SYNC))
		return;
	pf->flags &= ~I40E_FLAG_FILTER_SYNC;

	for (v = 0; v < pf->num_alloc_vsi; v++) {
		if (pf->vsi[v] &&
		    (pf->vsi[v]->flags & I40E_VSI_FLAG_FILTER_CHANGED)) {
			int ret = i40e_sync_vsi_filters(pf->vsi[v]);

			if (ret) {
				/* come back and try again later */
				pf->flags |= I40E_FLAG_FILTER_SYNC;
				break;
			}
		}
	}
}

/**
 * i40e_change_mtu - NDO callback to change the Maximum Transfer Unit
 * @netdev: network interface device structure
 * @new_mtu: new value for maximum frame size
 *
 * Returns 0 on success, negative on failure
 **/
static int i40e_change_mtu(struct net_device *netdev, int new_mtu)
{
	struct i40e_netdev_priv *np = netdev_priv(netdev);
	struct i40e_vsi *vsi = np->vsi;
	struct i40e_pf *pf = vsi->back;

	netdev_info(netdev, "changing MTU from %d to %d\n",
		    netdev->mtu, new_mtu);
	netdev->mtu = new_mtu;
	if (netif_running(netdev))
		i40e_vsi_reinit_locked(vsi);
	pf->flags |= (I40E_FLAG_SERVICE_CLIENT_REQUESTED |
		      I40E_FLAG_CLIENT_L2_CHANGE);
	return 0;
}

/**
 * i40e_ioctl - Access the hwtstamp interface
 * @netdev: network interface device structure
 * @ifr: interface request data
 * @cmd: ioctl command
 **/
int i40e_ioctl(struct net_device *netdev, struct ifreq *ifr, int cmd)
{
	struct i40e_netdev_priv *np = netdev_priv(netdev);
	struct i40e_pf *pf = np->vsi->back;

	switch (cmd) {
	case SIOCGHWTSTAMP:
		return i40e_ptp_get_ts_config(pf, ifr);
	case SIOCSHWTSTAMP:
		return i40e_ptp_set_ts_config(pf, ifr);
	default:
		return -EOPNOTSUPP;
	}
}

/**
 * i40e_vlan_stripping_enable - Turn on vlan stripping for the VSI
 * @vsi: the vsi being adjusted
 **/
void i40e_vlan_stripping_enable(struct i40e_vsi *vsi)
{
	struct i40e_vsi_context ctxt;
	i40e_status ret;

	if ((vsi->info.valid_sections &
	     cpu_to_le16(I40E_AQ_VSI_PROP_VLAN_VALID)) &&
	    ((vsi->info.port_vlan_flags & I40E_AQ_VSI_PVLAN_MODE_MASK) == 0))
		return;  /* already enabled */

	vsi->info.valid_sections = cpu_to_le16(I40E_AQ_VSI_PROP_VLAN_VALID);
	vsi->info.port_vlan_flags = I40E_AQ_VSI_PVLAN_MODE_ALL |
				    I40E_AQ_VSI_PVLAN_EMOD_STR_BOTH;

	ctxt.seid = vsi->seid;
	ctxt.info = vsi->info;
	ret = i40e_aq_update_vsi_params(&vsi->back->hw, &ctxt, NULL);
	if (ret) {
		dev_info(&vsi->back->pdev->dev,
			 "update vlan stripping failed, err %s aq_err %s\n",
			 i40e_stat_str(&vsi->back->hw, ret),
			 i40e_aq_str(&vsi->back->hw,
				     vsi->back->hw.aq.asq_last_status));
	}
}

/**
 * i40e_vlan_stripping_disable - Turn off vlan stripping for the VSI
 * @vsi: the vsi being adjusted
 **/
void i40e_vlan_stripping_disable(struct i40e_vsi *vsi)
{
	struct i40e_vsi_context ctxt;
	i40e_status ret;

	if ((vsi->info.valid_sections &
	     cpu_to_le16(I40E_AQ_VSI_PROP_VLAN_VALID)) &&
	    ((vsi->info.port_vlan_flags & I40E_AQ_VSI_PVLAN_EMOD_MASK) ==
	     I40E_AQ_VSI_PVLAN_EMOD_MASK))
		return;  /* already disabled */

	vsi->info.valid_sections = cpu_to_le16(I40E_AQ_VSI_PROP_VLAN_VALID);
	vsi->info.port_vlan_flags = I40E_AQ_VSI_PVLAN_MODE_ALL |
				    I40E_AQ_VSI_PVLAN_EMOD_NOTHING;

	ctxt.seid = vsi->seid;
	ctxt.info = vsi->info;
	ret = i40e_aq_update_vsi_params(&vsi->back->hw, &ctxt, NULL);
	if (ret) {
		dev_info(&vsi->back->pdev->dev,
			 "update vlan stripping failed, err %s aq_err %s\n",
			 i40e_stat_str(&vsi->back->hw, ret),
			 i40e_aq_str(&vsi->back->hw,
				     vsi->back->hw.aq.asq_last_status));
	}
}

/**
 * i40e_vlan_rx_register - Setup or shutdown vlan offload
 * @netdev: network interface to be adjusted
 * @features: netdev features to test if VLAN offload is enabled or not
 **/
static void i40e_vlan_rx_register(struct net_device *netdev, u32 features)
{
	struct i40e_netdev_priv *np = netdev_priv(netdev);
	struct i40e_vsi *vsi = np->vsi;

	if (features & NETIF_F_HW_VLAN_CTAG_RX)
		i40e_vlan_stripping_enable(vsi);
	else
		i40e_vlan_stripping_disable(vsi);
}

/**
 * i40e_add_vlan_all_mac - Add a MAC/VLAN filter for each existing MAC address
 * @vsi: the vsi being configured
 * @vid: vlan id to be added (0 = untagged only , -1 = any)
 *
 * This is a helper function for adding a new MAC/VLAN filter with the
 * specified VLAN for each existing MAC address already in the hash table.
 * This function does *not* perform any accounting to update filters based on
 * VLAN mode.
 *
 * NOTE: this function expects to be called while under the
 * mac_filter_hash_lock
 **/
int i40e_add_vlan_all_mac(struct i40e_vsi *vsi, s16 vid)
{
	struct i40e_mac_filter *f, *add_f;
	struct hlist_node *h;
	int bkt;

	hash_for_each_safe(vsi->mac_filter_hash, bkt, h, f, hlist) {
		if (f->state == I40E_FILTER_REMOVE)
			continue;
		add_f = i40e_add_filter(vsi, f->macaddr, vid);
		if (!add_f) {
			dev_info(&vsi->back->pdev->dev,
				 "Could not add vlan filter %d for %pM\n",
				 vid, f->macaddr);
			return -ENOMEM;
		}
	}

	return 0;
}

/**
 * i40e_vsi_add_vlan - Add VSI membership for given VLAN
 * @vsi: the VSI being configured
 * @vid: VLAN id to be added
 **/
int i40e_vsi_add_vlan(struct i40e_vsi *vsi, u16 vid)
{
	int err;

	if (!vid || vsi->info.pvid)
		return -EINVAL;

	/* Locked once because all functions invoked below iterates list*/
	spin_lock_bh(&vsi->mac_filter_hash_lock);
	err = i40e_add_vlan_all_mac(vsi, vid);
	spin_unlock_bh(&vsi->mac_filter_hash_lock);
	if (err)
		return err;

	/* schedule our worker thread which will take care of
	 * applying the new filter changes
	 */
	i40e_service_event_schedule(vsi->back);
	return 0;
}

/**
 * i40e_rm_vlan_all_mac - Remove MAC/VLAN pair for all MAC with the given VLAN
 * @vsi: the vsi being configured
 * @vid: vlan id to be removed (0 = untagged only , -1 = any)
 *
 * This function should be used to remove all VLAN filters which match the
 * given VID. It does not schedule the service event and does not take the
 * mac_filter_hash_lock so it may be combined with other operations under
 * a single invocation of the mac_filter_hash_lock.
 *
 * NOTE: this function expects to be called while under the
 * mac_filter_hash_lock
 */
void i40e_rm_vlan_all_mac(struct i40e_vsi *vsi, s16 vid)
{
	struct i40e_mac_filter *f;
	struct hlist_node *h;
	int bkt;

	hash_for_each_safe(vsi->mac_filter_hash, bkt, h, f, hlist) {
		if (f->vlan == vid)
			__i40e_del_filter(vsi, f);
	}
}

/**
 * i40e_vsi_kill_vlan - Remove VSI membership for given VLAN
 * @vsi: the VSI being configured
 * @vid: VLAN id to be removed
 **/
void i40e_vsi_kill_vlan(struct i40e_vsi *vsi, u16 vid)
{
	if (!vid || vsi->info.pvid)
		return;

	spin_lock_bh(&vsi->mac_filter_hash_lock);
	i40e_rm_vlan_all_mac(vsi, vid);
	spin_unlock_bh(&vsi->mac_filter_hash_lock);

	/* schedule our worker thread which will take care of
	 * applying the new filter changes
	 */
	i40e_service_event_schedule(vsi->back);
}

/**
 * i40e_vlan_rx_add_vid - Add a vlan id filter to HW offload
 * @netdev: network interface to be adjusted
 * @vid: vlan id to be added
 *
 * net_device_ops implementation for adding vlan ids
 **/
static int i40e_vlan_rx_add_vid(struct net_device *netdev,
				__always_unused __be16 proto, u16 vid)
{
	struct i40e_netdev_priv *np = netdev_priv(netdev);
	struct i40e_vsi *vsi = np->vsi;
	int ret = 0;

	if (vid >= VLAN_N_VID)
		return -EINVAL;

	/* If the network stack called us with vid = 0 then
	 * it is asking to receive priority tagged packets with
	 * vlan id 0.  Our HW receives them by default when configured
	 * to receive untagged packets so there is no need to add an
	 * extra filter for vlan 0 tagged packets.
	 */
	if (vid)
		ret = i40e_vsi_add_vlan(vsi, vid);

	if (!ret)
		set_bit(vid, vsi->active_vlans);

	return ret;
}

/**
 * i40e_vlan_rx_kill_vid - Remove a vlan id filter from HW offload
 * @netdev: network interface to be adjusted
 * @vid: vlan id to be removed
 *
 * net_device_ops implementation for removing vlan ids
 **/
static int i40e_vlan_rx_kill_vid(struct net_device *netdev,
				 __always_unused __be16 proto, u16 vid)
{
	struct i40e_netdev_priv *np = netdev_priv(netdev);
	struct i40e_vsi *vsi = np->vsi;

	/* return code is ignored as there is nothing a user
	 * can do about failure to remove and a log message was
	 * already printed from the other function
	 */
	i40e_vsi_kill_vlan(vsi, vid);

	clear_bit(vid, vsi->active_vlans);

	return 0;
}

/**
 * i40e_macaddr_init - explicitly write the mac address filters
 *
 * @vsi: pointer to the vsi
 * @macaddr: the MAC address
 *
 * This is needed when the macaddr has been obtained by other
 * means than the default, e.g., from Open Firmware or IDPROM.
 * Returns 0 on success, negative on failure
 **/
static int i40e_macaddr_init(struct i40e_vsi *vsi, u8 *macaddr)
{
	int ret;
	struct i40e_aqc_add_macvlan_element_data element;

	ret = i40e_aq_mac_address_write(&vsi->back->hw,
					I40E_AQC_WRITE_TYPE_LAA_WOL,
					macaddr, NULL);
	if (ret) {
		dev_info(&vsi->back->pdev->dev,
			 "Addr change for VSI failed: %d\n", ret);
		return -EADDRNOTAVAIL;
	}

	memset(&element, 0, sizeof(element));
	ether_addr_copy(element.mac_addr, macaddr);
	element.flags = cpu_to_le16(I40E_AQC_MACVLAN_ADD_PERFECT_MATCH);
	ret = i40e_aq_add_macvlan(&vsi->back->hw, vsi->seid, &element, 1, NULL);
	if (ret) {
		dev_info(&vsi->back->pdev->dev,
			 "add filter failed err %s aq_err %s\n",
			 i40e_stat_str(&vsi->back->hw, ret),
			 i40e_aq_str(&vsi->back->hw,
				     vsi->back->hw.aq.asq_last_status));
	}
	return ret;
}

/**
 * i40e_restore_vlan - Reinstate vlans when vsi/netdev comes back up
 * @vsi: the vsi being brought back up
 **/
static void i40e_restore_vlan(struct i40e_vsi *vsi)
{
	u16 vid;

	if (!vsi->netdev)
		return;

	i40e_vlan_rx_register(vsi->netdev, vsi->netdev->features);

	for_each_set_bit(vid, vsi->active_vlans, VLAN_N_VID)
		i40e_vlan_rx_add_vid(vsi->netdev, htons(ETH_P_8021Q),
				     vid);
}

/**
 * i40e_vsi_add_pvid - Add pvid for the VSI
 * @vsi: the vsi being adjusted
 * @vid: the vlan id to set as a PVID
 **/
int i40e_vsi_add_pvid(struct i40e_vsi *vsi, u16 vid)
{
	struct i40e_vsi_context ctxt;
	i40e_status ret;

	vsi->info.valid_sections = cpu_to_le16(I40E_AQ_VSI_PROP_VLAN_VALID);
	vsi->info.pvid = cpu_to_le16(vid);
	vsi->info.port_vlan_flags = I40E_AQ_VSI_PVLAN_MODE_TAGGED |
				    I40E_AQ_VSI_PVLAN_INSERT_PVID |
				    I40E_AQ_VSI_PVLAN_EMOD_STR;

	ctxt.seid = vsi->seid;
	ctxt.info = vsi->info;
	ret = i40e_aq_update_vsi_params(&vsi->back->hw, &ctxt, NULL);
	if (ret) {
		dev_info(&vsi->back->pdev->dev,
			 "add pvid failed, err %s aq_err %s\n",
			 i40e_stat_str(&vsi->back->hw, ret),
			 i40e_aq_str(&vsi->back->hw,
				     vsi->back->hw.aq.asq_last_status));
		return -ENOENT;
	}

	return 0;
}

/**
 * i40e_vsi_remove_pvid - Remove the pvid from the VSI
 * @vsi: the vsi being adjusted
 *
 * Just use the vlan_rx_register() service to put it back to normal
 **/
void i40e_vsi_remove_pvid(struct i40e_vsi *vsi)
{
	i40e_vlan_stripping_disable(vsi);

	vsi->info.pvid = 0;
}

/**
 * i40e_vsi_setup_tx_resources - Allocate VSI Tx queue resources
 * @vsi: ptr to the VSI
 *
 * If this function returns with an error, then it's possible one or
 * more of the rings is populated (while the rest are not).  It is the
 * callers duty to clean those orphaned rings.
 *
 * Return 0 on success, negative on failure
 **/
static int i40e_vsi_setup_tx_resources(struct i40e_vsi *vsi)
{
	int i, err = 0;

	for (i = 0; i < vsi->num_queue_pairs && !err; i++)
		err = i40e_setup_tx_descriptors(vsi->tx_rings[i]);

	return err;
}

/**
 * i40e_vsi_free_tx_resources - Free Tx resources for VSI queues
 * @vsi: ptr to the VSI
 *
 * Free VSI's transmit software resources
 **/
static void i40e_vsi_free_tx_resources(struct i40e_vsi *vsi)
{
	int i;

	if (!vsi->tx_rings)
		return;

	for (i = 0; i < vsi->num_queue_pairs; i++)
		if (vsi->tx_rings[i] && vsi->tx_rings[i]->desc)
			i40e_free_tx_resources(vsi->tx_rings[i]);
}

/**
 * i40e_vsi_setup_rx_resources - Allocate VSI queues Rx resources
 * @vsi: ptr to the VSI
 *
 * If this function returns with an error, then it's possible one or
 * more of the rings is populated (while the rest are not).  It is the
 * callers duty to clean those orphaned rings.
 *
 * Return 0 on success, negative on failure
 **/
static int i40e_vsi_setup_rx_resources(struct i40e_vsi *vsi)
{
	int i, err = 0;

	for (i = 0; i < vsi->num_queue_pairs && !err; i++)
		err = i40e_setup_rx_descriptors(vsi->rx_rings[i]);
	return err;
}

/**
 * i40e_vsi_free_rx_resources - Free Rx Resources for VSI queues
 * @vsi: ptr to the VSI
 *
 * Free all receive software resources
 **/
static void i40e_vsi_free_rx_resources(struct i40e_vsi *vsi)
{
	int i;

	if (!vsi->rx_rings)
		return;

	for (i = 0; i < vsi->num_queue_pairs; i++)
		if (vsi->rx_rings[i] && vsi->rx_rings[i]->desc)
			i40e_free_rx_resources(vsi->rx_rings[i]);
}

/**
 * i40e_config_xps_tx_ring - Configure XPS for a Tx ring
 * @ring: The Tx ring to configure
 *
 * This enables/disables XPS for a given Tx descriptor ring
 * based on the TCs enabled for the VSI that ring belongs to.
 **/
static void i40e_config_xps_tx_ring(struct i40e_ring *ring)
{
	struct i40e_vsi *vsi = ring->vsi;
	cpumask_var_t mask;

	if (!ring->q_vector || !ring->netdev)
		return;

	/* Single TC mode enable XPS */
	if (vsi->tc_config.numtc <= 1) {
		if (!test_and_set_bit(__I40E_TX_XPS_INIT_DONE, &ring->state))
			netif_set_xps_queue(ring->netdev,
					    &ring->q_vector->affinity_mask,
					    ring->queue_index);
	} else if (alloc_cpumask_var(&mask, GFP_KERNEL)) {
		/* Disable XPS to allow selection based on TC */
		bitmap_zero(cpumask_bits(mask), nr_cpumask_bits);
		netif_set_xps_queue(ring->netdev, mask, ring->queue_index);
		free_cpumask_var(mask);
	}

	/* schedule our worker thread which will take care of
	 * applying the new filter changes
	 */
	i40e_service_event_schedule(vsi->back);
}

/**
 * i40e_configure_tx_ring - Configure a transmit ring context and rest
 * @ring: The Tx ring to configure
 *
 * Configure the Tx descriptor ring in the HMC context.
 **/
static int i40e_configure_tx_ring(struct i40e_ring *ring)
{
	struct i40e_vsi *vsi = ring->vsi;
	u16 pf_q = vsi->base_queue + ring->queue_index;
	struct i40e_hw *hw = &vsi->back->hw;
	struct i40e_hmc_obj_txq tx_ctx;
	i40e_status err = 0;
	u32 qtx_ctl = 0;

	/* some ATR related tx ring init */
	if (vsi->back->flags & I40E_FLAG_FD_ATR_ENABLED) {
		ring->atr_sample_rate = vsi->back->atr_sample_rate;
		ring->atr_count = 0;
	} else {
		ring->atr_sample_rate = 0;
	}

	/* configure XPS */
	i40e_config_xps_tx_ring(ring);

	/* clear the context structure first */
	memset(&tx_ctx, 0, sizeof(tx_ctx));

	tx_ctx.new_context = 1;
	tx_ctx.base = (ring->dma / 128);
	tx_ctx.qlen = ring->count;
	tx_ctx.fd_ena = !!(vsi->back->flags & (I40E_FLAG_FD_SB_ENABLED |
					       I40E_FLAG_FD_ATR_ENABLED));
	tx_ctx.timesync_ena = !!(vsi->back->flags & I40E_FLAG_PTP);
	/* FDIR VSI tx ring can still use RS bit and writebacks */
	if (vsi->type != I40E_VSI_FDIR)
		tx_ctx.head_wb_ena = 1;
	tx_ctx.head_wb_addr = ring->dma +
			      (ring->count * sizeof(struct i40e_tx_desc));

	/* As part of VSI creation/update, FW allocates certain
	 * Tx arbitration queue sets for each TC enabled for
	 * the VSI. The FW returns the handles to these queue
	 * sets as part of the response buffer to Add VSI,
	 * Update VSI, etc. AQ commands. It is expected that
	 * these queue set handles be associated with the Tx
	 * queues by the driver as part of the TX queue context
	 * initialization. This has to be done regardless of
	 * DCB as by default everything is mapped to TC0.
	 */
	tx_ctx.rdylist = le16_to_cpu(vsi->info.qs_handle[ring->dcb_tc]);
	tx_ctx.rdylist_act = 0;

	/* clear the context in the HMC */
	err = i40e_clear_lan_tx_queue_context(hw, pf_q);
	if (err) {
		dev_info(&vsi->back->pdev->dev,
			 "Failed to clear LAN Tx queue context on Tx ring %d (pf_q %d), error: %d\n",
			 ring->queue_index, pf_q, err);
		return -ENOMEM;
	}

	/* set the context in the HMC */
	err = i40e_set_lan_tx_queue_context(hw, pf_q, &tx_ctx);
	if (err) {
		dev_info(&vsi->back->pdev->dev,
			 "Failed to set LAN Tx queue context on Tx ring %d (pf_q %d, error: %d\n",
			 ring->queue_index, pf_q, err);
		return -ENOMEM;
	}

	/* Now associate this queue with this PCI function */
	if (vsi->type == I40E_VSI_VMDQ2) {
		qtx_ctl = I40E_QTX_CTL_VM_QUEUE;
		qtx_ctl |= ((vsi->id) << I40E_QTX_CTL_VFVM_INDX_SHIFT) &
			   I40E_QTX_CTL_VFVM_INDX_MASK;
	} else {
		qtx_ctl = I40E_QTX_CTL_PF_QUEUE;
	}

	qtx_ctl |= ((hw->pf_id << I40E_QTX_CTL_PF_INDX_SHIFT) &
		    I40E_QTX_CTL_PF_INDX_MASK);
	wr32(hw, I40E_QTX_CTL(pf_q), qtx_ctl);
	i40e_flush(hw);

	/* cache tail off for easier writes later */
	ring->tail = hw->hw_addr + I40E_QTX_TAIL(pf_q);

	return 0;
}

/**
 * i40e_configure_rx_ring - Configure a receive ring context
 * @ring: The Rx ring to configure
 *
 * Configure the Rx descriptor ring in the HMC context.
 **/
static int i40e_configure_rx_ring(struct i40e_ring *ring)
{
	struct i40e_vsi *vsi = ring->vsi;
	u32 chain_len = vsi->back->hw.func_caps.rx_buf_chain_len;
	u16 pf_q = vsi->base_queue + ring->queue_index;
	struct i40e_hw *hw = &vsi->back->hw;
	struct i40e_hmc_obj_rxq rx_ctx;
	i40e_status err = 0;

	ring->state = 0;

	/* clear the context structure first */
	memset(&rx_ctx, 0, sizeof(rx_ctx));

	ring->rx_buf_len = vsi->rx_buf_len;

	rx_ctx.dbuff = DIV_ROUND_UP(ring->rx_buf_len,
				    BIT_ULL(I40E_RXQ_CTX_DBUFF_SHIFT));

	rx_ctx.base = (ring->dma / 128);
	rx_ctx.qlen = ring->count;

	/* use 32 byte descriptors */
	rx_ctx.dsize = 1;

	/* descriptor type is always zero
	 * rx_ctx.dtype = 0;
	 */
	rx_ctx.hsplit_0 = 0;

	rx_ctx.rxmax = min_t(u16, vsi->max_frame, chain_len * ring->rx_buf_len);
	if (hw->revision_id == 0)
		rx_ctx.lrxqthresh = 0;
	else
		rx_ctx.lrxqthresh = 2;
	rx_ctx.crcstrip = 1;
	rx_ctx.l2tsel = 1;
	/* this controls whether VLAN is stripped from inner headers */
	rx_ctx.showiv = 0;
	/* set the prefena field to 1 because the manual says to */
	rx_ctx.prefena = 1;

	/* clear the context in the HMC */
	err = i40e_clear_lan_rx_queue_context(hw, pf_q);
	if (err) {
		dev_info(&vsi->back->pdev->dev,
			 "Failed to clear LAN Rx queue context on Rx ring %d (pf_q %d), error: %d\n",
			 ring->queue_index, pf_q, err);
		return -ENOMEM;
	}

	/* set the context in the HMC */
	err = i40e_set_lan_rx_queue_context(hw, pf_q, &rx_ctx);
	if (err) {
		dev_info(&vsi->back->pdev->dev,
			 "Failed to set LAN Rx queue context on Rx ring %d (pf_q %d), error: %d\n",
			 ring->queue_index, pf_q, err);
		return -ENOMEM;
	}

	/* configure Rx buffer alignment */
	if (!vsi->netdev || (vsi->back->flags & I40E_FLAG_LEGACY_RX))
		clear_ring_build_skb_enabled(ring);
	else
		set_ring_build_skb_enabled(ring);

	/* cache tail for quicker writes, and clear the reg before use */
	ring->tail = hw->hw_addr + I40E_QRX_TAIL(pf_q);
	writel(0, ring->tail);

	i40e_alloc_rx_buffers(ring, I40E_DESC_UNUSED(ring));

	return 0;
}

/**
 * i40e_vsi_configure_tx - Configure the VSI for Tx
 * @vsi: VSI structure describing this set of rings and resources
 *
 * Configure the Tx VSI for operation.
 **/
static int i40e_vsi_configure_tx(struct i40e_vsi *vsi)
{
	int err = 0;
	u16 i;

	for (i = 0; (i < vsi->num_queue_pairs) && !err; i++)
		err = i40e_configure_tx_ring(vsi->tx_rings[i]);

	return err;
}

/**
 * i40e_vsi_configure_rx - Configure the VSI for Rx
 * @vsi: the VSI being configured
 *
 * Configure the Rx VSI for operation.
 **/
static int i40e_vsi_configure_rx(struct i40e_vsi *vsi)
{
	int err = 0;
	u16 i;

	if (!vsi->netdev || (vsi->back->flags & I40E_FLAG_LEGACY_RX)) {
		vsi->max_frame = I40E_MAX_RXBUFFER;
		vsi->rx_buf_len = I40E_RXBUFFER_2048;
#if (PAGE_SIZE < 8192)
	} else if (!I40E_2K_TOO_SMALL_WITH_PADDING &&
		   (vsi->netdev->mtu <= ETH_DATA_LEN)) {
		vsi->max_frame = I40E_RXBUFFER_1536 - NET_IP_ALIGN;
		vsi->rx_buf_len = I40E_RXBUFFER_1536 - NET_IP_ALIGN;
#endif
	} else {
		vsi->max_frame = I40E_MAX_RXBUFFER;
		vsi->rx_buf_len = (PAGE_SIZE < 8192) ? I40E_RXBUFFER_3072 :
						       I40E_RXBUFFER_2048;
	}

	/* set up individual rings */
	for (i = 0; i < vsi->num_queue_pairs && !err; i++)
		err = i40e_configure_rx_ring(vsi->rx_rings[i]);

	return err;
}

/**
 * i40e_vsi_config_dcb_rings - Update rings to reflect DCB TC
 * @vsi: ptr to the VSI
 **/
static void i40e_vsi_config_dcb_rings(struct i40e_vsi *vsi)
{
	struct i40e_ring *tx_ring, *rx_ring;
	u16 qoffset, qcount;
	int i, n;

	if (!(vsi->back->flags & I40E_FLAG_DCB_ENABLED)) {
		/* Reset the TC information */
		for (i = 0; i < vsi->num_queue_pairs; i++) {
			rx_ring = vsi->rx_rings[i];
			tx_ring = vsi->tx_rings[i];
			rx_ring->dcb_tc = 0;
			tx_ring->dcb_tc = 0;
		}
	}

	for (n = 0; n < I40E_MAX_TRAFFIC_CLASS; n++) {
		if (!(vsi->tc_config.enabled_tc & BIT_ULL(n)))
			continue;

		qoffset = vsi->tc_config.tc_info[n].qoffset;
		qcount = vsi->tc_config.tc_info[n].qcount;
		for (i = qoffset; i < (qoffset + qcount); i++) {
			rx_ring = vsi->rx_rings[i];
			tx_ring = vsi->tx_rings[i];
			rx_ring->dcb_tc = n;
			tx_ring->dcb_tc = n;
		}
	}
}

/**
 * i40e_set_vsi_rx_mode - Call set_rx_mode on a VSI
 * @vsi: ptr to the VSI
 **/
static void i40e_set_vsi_rx_mode(struct i40e_vsi *vsi)
{
	struct i40e_pf *pf = vsi->back;
	int err;

	if (vsi->netdev)
		i40e_set_rx_mode(vsi->netdev);

	if (!!(pf->flags & I40E_FLAG_PF_MAC)) {
		err = i40e_macaddr_init(vsi, pf->hw.mac.addr);
		if (err) {
			dev_warn(&pf->pdev->dev,
				 "could not set up macaddr; err %d\n", err);
		}
	}
}

/**
 * i40e_fdir_filter_restore - Restore the Sideband Flow Director filters
 * @vsi: Pointer to the targeted VSI
 *
 * This function replays the hlist on the hw where all the SB Flow Director
 * filters were saved.
 **/
static void i40e_fdir_filter_restore(struct i40e_vsi *vsi)
{
	struct i40e_fdir_filter *filter;
	struct i40e_pf *pf = vsi->back;
	struct hlist_node *node;

	if (!(pf->flags & I40E_FLAG_FD_SB_ENABLED))
		return;

	/* Reset FDir counters as we're replaying all existing filters */
	pf->fd_tcp4_filter_cnt = 0;
	pf->fd_udp4_filter_cnt = 0;
	pf->fd_sctp4_filter_cnt = 0;
	pf->fd_ip4_filter_cnt = 0;

	hlist_for_each_entry_safe(filter, node,
				  &pf->fdir_filter_list, fdir_node) {
		i40e_add_del_fdir(vsi, filter, true);
	}
}

/**
 * i40e_vsi_configure - Set up the VSI for action
 * @vsi: the VSI being configured
 **/
static int i40e_vsi_configure(struct i40e_vsi *vsi)
{
	int err;

	i40e_set_vsi_rx_mode(vsi);
	i40e_restore_vlan(vsi);
	i40e_vsi_config_dcb_rings(vsi);
	err = i40e_vsi_configure_tx(vsi);
	if (!err)
		err = i40e_vsi_configure_rx(vsi);

	return err;
}

/**
 * i40e_vsi_configure_msix - MSIX mode Interrupt Config in the HW
 * @vsi: the VSI being configured
 **/
static void i40e_vsi_configure_msix(struct i40e_vsi *vsi)
{
	struct i40e_pf *pf = vsi->back;
	struct i40e_hw *hw = &pf->hw;
	u16 vector;
	int i, q;
	u32 qp;

	/* The interrupt indexing is offset by 1 in the PFINT_ITRn
	 * and PFINT_LNKLSTn registers, e.g.:
	 *   PFINT_ITRn[0..n-1] gets msix-1..msix-n  (qpair interrupts)
	 */
	qp = vsi->base_queue;
	vector = vsi->base_vector;
	for (i = 0; i < vsi->num_q_vectors; i++, vector++) {
		struct i40e_q_vector *q_vector = vsi->q_vectors[i];

		q_vector->itr_countdown = ITR_COUNTDOWN_START;
		q_vector->rx.itr = ITR_TO_REG(vsi->rx_rings[i]->rx_itr_setting);
		q_vector->rx.latency_range = I40E_LOW_LATENCY;
		wr32(hw, I40E_PFINT_ITRN(I40E_RX_ITR, vector - 1),
		     q_vector->rx.itr);
		q_vector->tx.itr = ITR_TO_REG(vsi->tx_rings[i]->tx_itr_setting);
		q_vector->tx.latency_range = I40E_LOW_LATENCY;
		wr32(hw, I40E_PFINT_ITRN(I40E_TX_ITR, vector - 1),
		     q_vector->tx.itr);
		wr32(hw, I40E_PFINT_RATEN(vector - 1),
		     i40e_intrl_usec_to_reg(vsi->int_rate_limit));

		/* Linked list for the queuepairs assigned to this vector */
		wr32(hw, I40E_PFINT_LNKLSTN(vector - 1), qp);
		for (q = 0; q < q_vector->num_ringpairs; q++) {
			u32 val;

			val = I40E_QINT_RQCTL_CAUSE_ENA_MASK |
			      (I40E_RX_ITR << I40E_QINT_RQCTL_ITR_INDX_SHIFT)  |
			      (vector      << I40E_QINT_RQCTL_MSIX_INDX_SHIFT) |
			      (qp          << I40E_QINT_RQCTL_NEXTQ_INDX_SHIFT)|
			      (I40E_QUEUE_TYPE_TX
				      << I40E_QINT_RQCTL_NEXTQ_TYPE_SHIFT);

			wr32(hw, I40E_QINT_RQCTL(qp), val);

			val = I40E_QINT_TQCTL_CAUSE_ENA_MASK |
			      (I40E_TX_ITR << I40E_QINT_TQCTL_ITR_INDX_SHIFT)  |
			      (vector      << I40E_QINT_TQCTL_MSIX_INDX_SHIFT) |
			      ((qp+1)      << I40E_QINT_TQCTL_NEXTQ_INDX_SHIFT)|
			      (I40E_QUEUE_TYPE_RX
				      << I40E_QINT_TQCTL_NEXTQ_TYPE_SHIFT);

			/* Terminate the linked list */
			if (q == (q_vector->num_ringpairs - 1))
				val |= (I40E_QUEUE_END_OF_LIST
					   << I40E_QINT_TQCTL_NEXTQ_INDX_SHIFT);

			wr32(hw, I40E_QINT_TQCTL(qp), val);
			qp++;
		}
	}

	i40e_flush(hw);
}

/**
 * i40e_enable_misc_int_causes - enable the non-queue interrupts
 * @hw: ptr to the hardware info
 **/
static void i40e_enable_misc_int_causes(struct i40e_pf *pf)
{
	struct i40e_hw *hw = &pf->hw;
	u32 val;

	/* clear things first */
	wr32(hw, I40E_PFINT_ICR0_ENA, 0);  /* disable all */
	rd32(hw, I40E_PFINT_ICR0);         /* read to clear */

	val = I40E_PFINT_ICR0_ENA_ECC_ERR_MASK       |
	      I40E_PFINT_ICR0_ENA_MAL_DETECT_MASK    |
	      I40E_PFINT_ICR0_ENA_GRST_MASK          |
	      I40E_PFINT_ICR0_ENA_PCI_EXCEPTION_MASK |
	      I40E_PFINT_ICR0_ENA_GPIO_MASK          |
	      I40E_PFINT_ICR0_ENA_HMC_ERR_MASK       |
	      I40E_PFINT_ICR0_ENA_VFLR_MASK          |
	      I40E_PFINT_ICR0_ENA_ADMINQ_MASK;

	if (pf->flags & I40E_FLAG_IWARP_ENABLED)
		val |= I40E_PFINT_ICR0_ENA_PE_CRITERR_MASK;

	if (pf->flags & I40E_FLAG_PTP)
		val |= I40E_PFINT_ICR0_ENA_TIMESYNC_MASK;

	wr32(hw, I40E_PFINT_ICR0_ENA, val);

	/* SW_ITR_IDX = 0, but don't change INTENA */
	wr32(hw, I40E_PFINT_DYN_CTL0, I40E_PFINT_DYN_CTL0_SW_ITR_INDX_MASK |
					I40E_PFINT_DYN_CTL0_INTENA_MSK_MASK);

	/* OTHER_ITR_IDX = 0 */
	wr32(hw, I40E_PFINT_STAT_CTL0, 0);
}

/**
 * i40e_configure_msi_and_legacy - Legacy mode interrupt config in the HW
 * @vsi: the VSI being configured
 **/
static void i40e_configure_msi_and_legacy(struct i40e_vsi *vsi)
{
	struct i40e_q_vector *q_vector = vsi->q_vectors[0];
	struct i40e_pf *pf = vsi->back;
	struct i40e_hw *hw = &pf->hw;
	u32 val;

	/* set the ITR configuration */
	q_vector->itr_countdown = ITR_COUNTDOWN_START;
	q_vector->rx.itr = ITR_TO_REG(vsi->rx_rings[0]->rx_itr_setting);
	q_vector->rx.latency_range = I40E_LOW_LATENCY;
	wr32(hw, I40E_PFINT_ITR0(I40E_RX_ITR), q_vector->rx.itr);
	q_vector->tx.itr = ITR_TO_REG(vsi->tx_rings[0]->tx_itr_setting);
	q_vector->tx.latency_range = I40E_LOW_LATENCY;
	wr32(hw, I40E_PFINT_ITR0(I40E_TX_ITR), q_vector->tx.itr);

	i40e_enable_misc_int_causes(pf);

	/* FIRSTQ_INDX = 0, FIRSTQ_TYPE = 0 (rx) */
	wr32(hw, I40E_PFINT_LNKLST0, 0);

	/* Associate the queue pair to the vector and enable the queue int */
	val = I40E_QINT_RQCTL_CAUSE_ENA_MASK		      |
	      (I40E_RX_ITR << I40E_QINT_RQCTL_ITR_INDX_SHIFT) |
	      (I40E_QUEUE_TYPE_TX << I40E_QINT_TQCTL_NEXTQ_TYPE_SHIFT);

	wr32(hw, I40E_QINT_RQCTL(0), val);

	val = I40E_QINT_TQCTL_CAUSE_ENA_MASK		      |
	      (I40E_TX_ITR << I40E_QINT_TQCTL_ITR_INDX_SHIFT) |
	      (I40E_QUEUE_END_OF_LIST << I40E_QINT_TQCTL_NEXTQ_INDX_SHIFT);

	wr32(hw, I40E_QINT_TQCTL(0), val);
	i40e_flush(hw);
}

/**
 * i40e_irq_dynamic_disable_icr0 - Disable default interrupt generation for icr0
 * @pf: board private structure
 **/
void i40e_irq_dynamic_disable_icr0(struct i40e_pf *pf)
{
	struct i40e_hw *hw = &pf->hw;

	wr32(hw, I40E_PFINT_DYN_CTL0,
	     I40E_ITR_NONE << I40E_PFINT_DYN_CTLN_ITR_INDX_SHIFT);
	i40e_flush(hw);
}

/**
 * i40e_irq_dynamic_enable_icr0 - Enable default interrupt generation for icr0
 * @pf: board private structure
 * @clearpba: true when all pending interrupt events should be cleared
 **/
void i40e_irq_dynamic_enable_icr0(struct i40e_pf *pf, bool clearpba)
{
	struct i40e_hw *hw = &pf->hw;
	u32 val;

	val = I40E_PFINT_DYN_CTL0_INTENA_MASK   |
	      (clearpba ? I40E_PFINT_DYN_CTL0_CLEARPBA_MASK : 0) |
	      (I40E_ITR_NONE << I40E_PFINT_DYN_CTL0_ITR_INDX_SHIFT);

	wr32(hw, I40E_PFINT_DYN_CTL0, val);
	i40e_flush(hw);
}

/**
 * i40e_msix_clean_rings - MSIX mode Interrupt Handler
 * @irq: interrupt number
 * @data: pointer to a q_vector
 **/
static irqreturn_t i40e_msix_clean_rings(int irq, void *data)
{
	struct i40e_q_vector *q_vector = data;

	if (!q_vector->tx.ring && !q_vector->rx.ring)
		return IRQ_HANDLED;

	napi_schedule_irqoff(&q_vector->napi);

	return IRQ_HANDLED;
}

/**
 * i40e_irq_affinity_notify - Callback for affinity changes
 * @notify: context as to what irq was changed
 * @mask: the new affinity mask
 *
 * This is a callback function used by the irq_set_affinity_notifier function
 * so that we may register to receive changes to the irq affinity masks.
 **/
static void i40e_irq_affinity_notify(struct irq_affinity_notify *notify,
				     const cpumask_t *mask)
{
	struct i40e_q_vector *q_vector =
		container_of(notify, struct i40e_q_vector, affinity_notify);

	q_vector->affinity_mask = *mask;
}

/**
 * i40e_irq_affinity_release - Callback for affinity notifier release
 * @ref: internal core kernel usage
 *
 * This is a callback function used by the irq_set_affinity_notifier function
 * to inform the current notification subscriber that they will no longer
 * receive notifications.
 **/
static void i40e_irq_affinity_release(struct kref *ref) {}

/**
 * i40e_vsi_request_irq_msix - Initialize MSI-X interrupts
 * @vsi: the VSI being configured
 * @basename: name for the vector
 *
 * Allocates MSI-X vectors and requests interrupts from the kernel.
 **/
static int i40e_vsi_request_irq_msix(struct i40e_vsi *vsi, char *basename)
{
	int q_vectors = vsi->num_q_vectors;
	struct i40e_pf *pf = vsi->back;
	int base = vsi->base_vector;
	int rx_int_idx = 0;
	int tx_int_idx = 0;
	int vector, err;
	int irq_num;

	for (vector = 0; vector < q_vectors; vector++) {
		struct i40e_q_vector *q_vector = vsi->q_vectors[vector];

		irq_num = pf->msix_entries[base + vector].vector;

		if (q_vector->tx.ring && q_vector->rx.ring) {
			snprintf(q_vector->name, sizeof(q_vector->name) - 1,
				 "%s-%s-%d", basename, "TxRx", rx_int_idx++);
			tx_int_idx++;
		} else if (q_vector->rx.ring) {
			snprintf(q_vector->name, sizeof(q_vector->name) - 1,
				 "%s-%s-%d", basename, "rx", rx_int_idx++);
		} else if (q_vector->tx.ring) {
			snprintf(q_vector->name, sizeof(q_vector->name) - 1,
				 "%s-%s-%d", basename, "tx", tx_int_idx++);
		} else {
			/* skip this unused q_vector */
			continue;
		}
		err = request_irq(irq_num,
				  vsi->irq_handler,
				  0,
				  q_vector->name,
				  q_vector);
		if (err) {
			dev_info(&pf->pdev->dev,
				 "MSIX request_irq failed, error: %d\n", err);
			goto free_queue_irqs;
		}

		/* register for affinity change notifications */
		q_vector->affinity_notify.notify = i40e_irq_affinity_notify;
		q_vector->affinity_notify.release = i40e_irq_affinity_release;
		irq_set_affinity_notifier(irq_num, &q_vector->affinity_notify);
		/* assign the mask for this irq */
		irq_set_affinity_hint(irq_num, &q_vector->affinity_mask);
	}

	vsi->irqs_ready = true;
	return 0;

free_queue_irqs:
	while (vector) {
		vector--;
		irq_num = pf->msix_entries[base + vector].vector;
		irq_set_affinity_notifier(irq_num, NULL);
		irq_set_affinity_hint(irq_num, NULL);
		free_irq(irq_num, &vsi->q_vectors[vector]);
	}
	return err;
}

/**
 * i40e_vsi_disable_irq - Mask off queue interrupt generation on the VSI
 * @vsi: the VSI being un-configured
 **/
static void i40e_vsi_disable_irq(struct i40e_vsi *vsi)
{
	struct i40e_pf *pf = vsi->back;
	struct i40e_hw *hw = &pf->hw;
	int base = vsi->base_vector;
	int i;

	for (i = 0; i < vsi->num_queue_pairs; i++) {
		wr32(hw, I40E_QINT_TQCTL(vsi->tx_rings[i]->reg_idx), 0);
		wr32(hw, I40E_QINT_RQCTL(vsi->rx_rings[i]->reg_idx), 0);
	}

	if (pf->flags & I40E_FLAG_MSIX_ENABLED) {
		for (i = vsi->base_vector;
		     i < (vsi->num_q_vectors + vsi->base_vector); i++)
			wr32(hw, I40E_PFINT_DYN_CTLN(i - 1), 0);

		i40e_flush(hw);
		for (i = 0; i < vsi->num_q_vectors; i++)
			synchronize_irq(pf->msix_entries[i + base].vector);
	} else {
		/* Legacy and MSI mode - this stops all interrupt handling */
		wr32(hw, I40E_PFINT_ICR0_ENA, 0);
		wr32(hw, I40E_PFINT_DYN_CTL0, 0);
		i40e_flush(hw);
		synchronize_irq(pf->pdev->irq);
	}
}

/**
 * i40e_vsi_enable_irq - Enable IRQ for the given VSI
 * @vsi: the VSI being configured
 **/
static int i40e_vsi_enable_irq(struct i40e_vsi *vsi)
{
	struct i40e_pf *pf = vsi->back;
	int i;

	if (pf->flags & I40E_FLAG_MSIX_ENABLED) {
		for (i = 0; i < vsi->num_q_vectors; i++)
			i40e_irq_dynamic_enable(vsi, i);
	} else {
		i40e_irq_dynamic_enable_icr0(pf, true);
	}

	i40e_flush(&pf->hw);
	return 0;
}

/**
 * i40e_stop_misc_vector - Stop the vector that handles non-queue events
 * @pf: board private structure
 **/
static void i40e_stop_misc_vector(struct i40e_pf *pf)
{
	/* Disable ICR 0 */
	wr32(&pf->hw, I40E_PFINT_ICR0_ENA, 0);
	i40e_flush(&pf->hw);
}

/**
 * i40e_intr - MSI/Legacy and non-queue interrupt handler
 * @irq: interrupt number
 * @data: pointer to a q_vector
 *
 * This is the handler used for all MSI/Legacy interrupts, and deals
 * with both queue and non-queue interrupts.  This is also used in
 * MSIX mode to handle the non-queue interrupts.
 **/
static irqreturn_t i40e_intr(int irq, void *data)
{
	struct i40e_pf *pf = (struct i40e_pf *)data;
	struct i40e_hw *hw = &pf->hw;
	irqreturn_t ret = IRQ_NONE;
	u32 icr0, icr0_remaining;
	u32 val, ena_mask;

	icr0 = rd32(hw, I40E_PFINT_ICR0);
	ena_mask = rd32(hw, I40E_PFINT_ICR0_ENA);

	/* if sharing a legacy IRQ, we might get called w/o an intr pending */
	if ((icr0 & I40E_PFINT_ICR0_INTEVENT_MASK) == 0)
		goto enable_intr;

	/* if interrupt but no bits showing, must be SWINT */
	if (((icr0 & ~I40E_PFINT_ICR0_INTEVENT_MASK) == 0) ||
	    (icr0 & I40E_PFINT_ICR0_SWINT_MASK))
		pf->sw_int_count++;

	if ((pf->flags & I40E_FLAG_IWARP_ENABLED) &&
	    (ena_mask & I40E_PFINT_ICR0_ENA_PE_CRITERR_MASK)) {
		ena_mask &= ~I40E_PFINT_ICR0_ENA_PE_CRITERR_MASK;
		icr0 &= ~I40E_PFINT_ICR0_ENA_PE_CRITERR_MASK;
		dev_dbg(&pf->pdev->dev, "cleared PE_CRITERR\n");
	}

	/* only q0 is used in MSI/Legacy mode, and none are used in MSIX */
	if (icr0 & I40E_PFINT_ICR0_QUEUE_0_MASK) {
		struct i40e_vsi *vsi = pf->vsi[pf->lan_vsi];
		struct i40e_q_vector *q_vector = vsi->q_vectors[0];

		/* We do not have a way to disarm Queue causes while leaving
		 * interrupt enabled for all other causes, ideally
		 * interrupt should be disabled while we are in NAPI but
		 * this is not a performance path and napi_schedule()
		 * can deal with rescheduling.
		 */
		if (!test_bit(__I40E_VSI_DOWN, pf->state))
			napi_schedule_irqoff(&q_vector->napi);
	}

	if (icr0 & I40E_PFINT_ICR0_ADMINQ_MASK) {
		ena_mask &= ~I40E_PFINT_ICR0_ENA_ADMINQ_MASK;
		set_bit(__I40E_ADMINQ_EVENT_PENDING, pf->state);
		i40e_debug(&pf->hw, I40E_DEBUG_NVM, "AdminQ event\n");
	}

	if (icr0 & I40E_PFINT_ICR0_MAL_DETECT_MASK) {
		ena_mask &= ~I40E_PFINT_ICR0_ENA_MAL_DETECT_MASK;
		set_bit(__I40E_MDD_EVENT_PENDING, pf->state);
	}

	if (icr0 & I40E_PFINT_ICR0_VFLR_MASK) {
		ena_mask &= ~I40E_PFINT_ICR0_ENA_VFLR_MASK;
		set_bit(__I40E_VFLR_EVENT_PENDING, pf->state);
	}

	if (icr0 & I40E_PFINT_ICR0_GRST_MASK) {
		if (!test_bit(__I40E_RESET_RECOVERY_PENDING, pf->state))
			set_bit(__I40E_RESET_INTR_RECEIVED, pf->state);
		ena_mask &= ~I40E_PFINT_ICR0_ENA_GRST_MASK;
		val = rd32(hw, I40E_GLGEN_RSTAT);
		val = (val & I40E_GLGEN_RSTAT_RESET_TYPE_MASK)
		       >> I40E_GLGEN_RSTAT_RESET_TYPE_SHIFT;
		if (val == I40E_RESET_CORER) {
			pf->corer_count++;
		} else if (val == I40E_RESET_GLOBR) {
			pf->globr_count++;
		} else if (val == I40E_RESET_EMPR) {
			pf->empr_count++;
			set_bit(__I40E_EMP_RESET_INTR_RECEIVED, pf->state);
		}
	}

	if (icr0 & I40E_PFINT_ICR0_HMC_ERR_MASK) {
		icr0 &= ~I40E_PFINT_ICR0_HMC_ERR_MASK;
		dev_info(&pf->pdev->dev, "HMC error interrupt\n");
		dev_info(&pf->pdev->dev, "HMC error info 0x%x, HMC error data 0x%x\n",
			 rd32(hw, I40E_PFHMC_ERRORINFO),
			 rd32(hw, I40E_PFHMC_ERRORDATA));
	}

	if (icr0 & I40E_PFINT_ICR0_TIMESYNC_MASK) {
		u32 prttsyn_stat = rd32(hw, I40E_PRTTSYN_STAT_0);

		if (prttsyn_stat & I40E_PRTTSYN_STAT_0_TXTIME_MASK) {
			icr0 &= ~I40E_PFINT_ICR0_ENA_TIMESYNC_MASK;
			i40e_ptp_tx_hwtstamp(pf);
		}
	}

	/* If a critical error is pending we have no choice but to reset the
	 * device.
	 * Report and mask out any remaining unexpected interrupts.
	 */
	icr0_remaining = icr0 & ena_mask;
	if (icr0_remaining) {
		dev_info(&pf->pdev->dev, "unhandled interrupt icr0=0x%08x\n",
			 icr0_remaining);
		if ((icr0_remaining & I40E_PFINT_ICR0_PE_CRITERR_MASK) ||
		    (icr0_remaining & I40E_PFINT_ICR0_PCI_EXCEPTION_MASK) ||
		    (icr0_remaining & I40E_PFINT_ICR0_ECC_ERR_MASK)) {
			dev_info(&pf->pdev->dev, "device will be reset\n");
			set_bit(__I40E_PF_RESET_REQUESTED, pf->state);
			i40e_service_event_schedule(pf);
		}
		ena_mask &= ~icr0_remaining;
	}
	ret = IRQ_HANDLED;

enable_intr:
	/* re-enable interrupt causes */
	wr32(hw, I40E_PFINT_ICR0_ENA, ena_mask);
	if (!test_bit(__I40E_VSI_DOWN, pf->state)) {
		i40e_service_event_schedule(pf);
		i40e_irq_dynamic_enable_icr0(pf, false);
	}

	return ret;
}

/**
 * i40e_clean_fdir_tx_irq - Reclaim resources after transmit completes
 * @tx_ring:  tx ring to clean
 * @budget:   how many cleans we're allowed
 *
 * Returns true if there's any budget left (e.g. the clean is finished)
 **/
static bool i40e_clean_fdir_tx_irq(struct i40e_ring *tx_ring, int budget)
{
	struct i40e_vsi *vsi = tx_ring->vsi;
	u16 i = tx_ring->next_to_clean;
	struct i40e_tx_buffer *tx_buf;
	struct i40e_tx_desc *tx_desc;

	tx_buf = &tx_ring->tx_bi[i];
	tx_desc = I40E_TX_DESC(tx_ring, i);
	i -= tx_ring->count;

	do {
		struct i40e_tx_desc *eop_desc = tx_buf->next_to_watch;

		/* if next_to_watch is not set then there is no work pending */
		if (!eop_desc)
			break;

		/* prevent any other reads prior to eop_desc */
		read_barrier_depends();

		/* if the descriptor isn't done, no work yet to do */
		if (!(eop_desc->cmd_type_offset_bsz &
		      cpu_to_le64(I40E_TX_DESC_DTYPE_DESC_DONE)))
			break;

		/* clear next_to_watch to prevent false hangs */
		tx_buf->next_to_watch = NULL;

		tx_desc->buffer_addr = 0;
		tx_desc->cmd_type_offset_bsz = 0;
		/* move past filter desc */
		tx_buf++;
		tx_desc++;
		i++;
		if (unlikely(!i)) {
			i -= tx_ring->count;
			tx_buf = tx_ring->tx_bi;
			tx_desc = I40E_TX_DESC(tx_ring, 0);
		}
		/* unmap skb header data */
		dma_unmap_single(tx_ring->dev,
				 dma_unmap_addr(tx_buf, dma),
				 dma_unmap_len(tx_buf, len),
				 DMA_TO_DEVICE);
		if (tx_buf->tx_flags & I40E_TX_FLAGS_FD_SB)
			kfree(tx_buf->raw_buf);

		tx_buf->raw_buf = NULL;
		tx_buf->tx_flags = 0;
		tx_buf->next_to_watch = NULL;
		dma_unmap_len_set(tx_buf, len, 0);
		tx_desc->buffer_addr = 0;
		tx_desc->cmd_type_offset_bsz = 0;

		/* move us past the eop_desc for start of next FD desc */
		tx_buf++;
		tx_desc++;
		i++;
		if (unlikely(!i)) {
			i -= tx_ring->count;
			tx_buf = tx_ring->tx_bi;
			tx_desc = I40E_TX_DESC(tx_ring, 0);
		}

		/* update budget accounting */
		budget--;
	} while (likely(budget));

	i += tx_ring->count;
	tx_ring->next_to_clean = i;

	if (vsi->back->flags & I40E_FLAG_MSIX_ENABLED)
		i40e_irq_dynamic_enable(vsi, tx_ring->q_vector->v_idx);

	return budget > 0;
}

/**
 * i40e_fdir_clean_ring - Interrupt Handler for FDIR SB ring
 * @irq: interrupt number
 * @data: pointer to a q_vector
 **/
static irqreturn_t i40e_fdir_clean_ring(int irq, void *data)
{
	struct i40e_q_vector *q_vector = data;
	struct i40e_vsi *vsi;

	if (!q_vector->tx.ring)
		return IRQ_HANDLED;

	vsi = q_vector->tx.ring->vsi;
	i40e_clean_fdir_tx_irq(q_vector->tx.ring, vsi->work_limit);

	return IRQ_HANDLED;
}

/**
 * i40e_map_vector_to_qp - Assigns the queue pair to the vector
 * @vsi: the VSI being configured
 * @v_idx: vector index
 * @qp_idx: queue pair index
 **/
static void i40e_map_vector_to_qp(struct i40e_vsi *vsi, int v_idx, int qp_idx)
{
	struct i40e_q_vector *q_vector = vsi->q_vectors[v_idx];
	struct i40e_ring *tx_ring = vsi->tx_rings[qp_idx];
	struct i40e_ring *rx_ring = vsi->rx_rings[qp_idx];

	tx_ring->q_vector = q_vector;
	tx_ring->next = q_vector->tx.ring;
	q_vector->tx.ring = tx_ring;
	q_vector->tx.count++;

	rx_ring->q_vector = q_vector;
	rx_ring->next = q_vector->rx.ring;
	q_vector->rx.ring = rx_ring;
	q_vector->rx.count++;
}

/**
 * i40e_vsi_map_rings_to_vectors - Maps descriptor rings to vectors
 * @vsi: the VSI being configured
 *
 * This function maps descriptor rings to the queue-specific vectors
 * we were allotted through the MSI-X enabling code.  Ideally, we'd have
 * one vector per queue pair, but on a constrained vector budget, we
 * group the queue pairs as "efficiently" as possible.
 **/
static void i40e_vsi_map_rings_to_vectors(struct i40e_vsi *vsi)
{
	int qp_remaining = vsi->num_queue_pairs;
	int q_vectors = vsi->num_q_vectors;
	int num_ringpairs;
	int v_start = 0;
	int qp_idx = 0;

	/* If we don't have enough vectors for a 1-to-1 mapping, we'll have to
	 * group them so there are multiple queues per vector.
	 * It is also important to go through all the vectors available to be
	 * sure that if we don't use all the vectors, that the remaining vectors
	 * are cleared. This is especially important when decreasing the
	 * number of queues in use.
	 */
	for (; v_start < q_vectors; v_start++) {
		struct i40e_q_vector *q_vector = vsi->q_vectors[v_start];

		num_ringpairs = DIV_ROUND_UP(qp_remaining, q_vectors - v_start);

		q_vector->num_ringpairs = num_ringpairs;

		q_vector->rx.count = 0;
		q_vector->tx.count = 0;
		q_vector->rx.ring = NULL;
		q_vector->tx.ring = NULL;

		while (num_ringpairs--) {
			i40e_map_vector_to_qp(vsi, v_start, qp_idx);
			qp_idx++;
			qp_remaining--;
		}
	}
}

/**
 * i40e_vsi_request_irq - Request IRQ from the OS
 * @vsi: the VSI being configured
 * @basename: name for the vector
 **/
static int i40e_vsi_request_irq(struct i40e_vsi *vsi, char *basename)
{
	struct i40e_pf *pf = vsi->back;
	int err;

	if (pf->flags & I40E_FLAG_MSIX_ENABLED)
		err = i40e_vsi_request_irq_msix(vsi, basename);
	else if (pf->flags & I40E_FLAG_MSI_ENABLED)
		err = request_irq(pf->pdev->irq, i40e_intr, 0,
				  pf->int_name, pf);
	else
		err = request_irq(pf->pdev->irq, i40e_intr, IRQF_SHARED,
				  pf->int_name, pf);

	if (err)
		dev_info(&pf->pdev->dev, "request_irq failed, Error %d\n", err);

	return err;
}

#ifdef CONFIG_NET_POLL_CONTROLLER
/**
 * i40e_netpoll - A Polling 'interrupt' handler
 * @netdev: network interface device structure
 *
 * This is used by netconsole to send skbs without having to re-enable
 * interrupts.  It's not called while the normal interrupt routine is executing.
 **/
static void i40e_netpoll(struct net_device *netdev)
{
	struct i40e_netdev_priv *np = netdev_priv(netdev);
	struct i40e_vsi *vsi = np->vsi;
	struct i40e_pf *pf = vsi->back;
	int i;

	/* if interface is down do nothing */
	if (test_bit(__I40E_VSI_DOWN, vsi->state))
		return;

	if (pf->flags & I40E_FLAG_MSIX_ENABLED) {
		for (i = 0; i < vsi->num_q_vectors; i++)
			i40e_msix_clean_rings(0, vsi->q_vectors[i]);
	} else {
		i40e_intr(pf->pdev->irq, netdev);
	}
}
#endif

#define I40E_QTX_ENA_WAIT_COUNT 50

/**
 * i40e_pf_txq_wait - Wait for a PF's Tx queue to be enabled or disabled
 * @pf: the PF being configured
 * @pf_q: the PF queue
 * @enable: enable or disable state of the queue
 *
 * This routine will wait for the given Tx queue of the PF to reach the
 * enabled or disabled state.
 * Returns -ETIMEDOUT in case of failing to reach the requested state after
 * multiple retries; else will return 0 in case of success.
 **/
static int i40e_pf_txq_wait(struct i40e_pf *pf, int pf_q, bool enable)
{
	int i;
	u32 tx_reg;

	for (i = 0; i < I40E_QUEUE_WAIT_RETRY_LIMIT; i++) {
		tx_reg = rd32(&pf->hw, I40E_QTX_ENA(pf_q));
		if (enable == !!(tx_reg & I40E_QTX_ENA_QENA_STAT_MASK))
			break;

		usleep_range(10, 20);
	}
	if (i >= I40E_QUEUE_WAIT_RETRY_LIMIT)
		return -ETIMEDOUT;

	return 0;
}

/**
 * i40e_control_tx_q - Start or stop a particular Tx queue
 * @pf: the PF structure
 * @pf_q: the PF queue to configure
 * @enable: start or stop the queue
 *
 * This function enables or disables a single queue. Note that any delay
 * required after the operation is expected to be handled by the caller of
 * this function.
 **/
static void i40e_control_tx_q(struct i40e_pf *pf, int pf_q, bool enable)
{
	struct i40e_hw *hw = &pf->hw;
	u32 tx_reg;
	int i;

	/* warn the TX unit of coming changes */
	i40e_pre_tx_queue_cfg(&pf->hw, pf_q, enable);
	if (!enable)
		usleep_range(10, 20);

	for (i = 0; i < I40E_QTX_ENA_WAIT_COUNT; i++) {
		tx_reg = rd32(hw, I40E_QTX_ENA(pf_q));
		if (((tx_reg >> I40E_QTX_ENA_QENA_REQ_SHIFT) & 1) ==
		    ((tx_reg >> I40E_QTX_ENA_QENA_STAT_SHIFT) & 1))
			break;
		usleep_range(1000, 2000);
	}

	/* Skip if the queue is already in the requested state */
	if (enable == !!(tx_reg & I40E_QTX_ENA_QENA_STAT_MASK))
		return;

	/* turn on/off the queue */
	if (enable) {
		wr32(hw, I40E_QTX_HEAD(pf_q), 0);
		tx_reg |= I40E_QTX_ENA_QENA_REQ_MASK;
	} else {
		tx_reg &= ~I40E_QTX_ENA_QENA_REQ_MASK;
	}

	wr32(hw, I40E_QTX_ENA(pf_q), tx_reg);
}

/**
 * i40e_vsi_control_tx - Start or stop a VSI's rings
 * @vsi: the VSI being configured
 * @enable: start or stop the rings
 **/
static int i40e_vsi_control_tx(struct i40e_vsi *vsi, bool enable)
{
	struct i40e_pf *pf = vsi->back;
	int i, pf_q, ret = 0;

	pf_q = vsi->base_queue;
	for (i = 0; i < vsi->num_queue_pairs; i++, pf_q++) {
		i40e_control_tx_q(pf, pf_q, enable);

		/* wait for the change to finish */
		ret = i40e_pf_txq_wait(pf, pf_q, enable);
		if (ret) {
			dev_info(&pf->pdev->dev,
				 "VSI seid %d Tx ring %d %sable timeout\n",
				 vsi->seid, pf_q, (enable ? "en" : "dis"));
			break;
		}
	}

	return ret;
}

/**
 * i40e_pf_rxq_wait - Wait for a PF's Rx queue to be enabled or disabled
 * @pf: the PF being configured
 * @pf_q: the PF queue
 * @enable: enable or disable state of the queue
 *
 * This routine will wait for the given Rx queue of the PF to reach the
 * enabled or disabled state.
 * Returns -ETIMEDOUT in case of failing to reach the requested state after
 * multiple retries; else will return 0 in case of success.
 **/
static int i40e_pf_rxq_wait(struct i40e_pf *pf, int pf_q, bool enable)
{
	int i;
	u32 rx_reg;

	for (i = 0; i < I40E_QUEUE_WAIT_RETRY_LIMIT; i++) {
		rx_reg = rd32(&pf->hw, I40E_QRX_ENA(pf_q));
		if (enable == !!(rx_reg & I40E_QRX_ENA_QENA_STAT_MASK))
			break;

		usleep_range(10, 20);
	}
	if (i >= I40E_QUEUE_WAIT_RETRY_LIMIT)
		return -ETIMEDOUT;

	return 0;
}

/**
 * i40e_control_rx_q - Start or stop a particular Rx queue
 * @pf: the PF structure
 * @pf_q: the PF queue to configure
 * @enable: start or stop the queue
 *
 * This function enables or disables a single queue. Note that any delay
 * required after the operation is expected to be handled by the caller of
 * this function.
 **/
static void i40e_control_rx_q(struct i40e_pf *pf, int pf_q, bool enable)
{
	struct i40e_hw *hw = &pf->hw;
	u32 rx_reg;
	int i;

	for (i = 0; i < I40E_QTX_ENA_WAIT_COUNT; i++) {
		rx_reg = rd32(hw, I40E_QRX_ENA(pf_q));
		if (((rx_reg >> I40E_QRX_ENA_QENA_REQ_SHIFT) & 1) ==
		    ((rx_reg >> I40E_QRX_ENA_QENA_STAT_SHIFT) & 1))
			break;
		usleep_range(1000, 2000);
	}

	/* Skip if the queue is already in the requested state */
	if (enable == !!(rx_reg & I40E_QRX_ENA_QENA_STAT_MASK))
		return;

	/* turn on/off the queue */
	if (enable)
		rx_reg |= I40E_QRX_ENA_QENA_REQ_MASK;
	else
		rx_reg &= ~I40E_QRX_ENA_QENA_REQ_MASK;

	wr32(hw, I40E_QRX_ENA(pf_q), rx_reg);
}

/**
 * i40e_vsi_control_rx - Start or stop a VSI's rings
 * @vsi: the VSI being configured
 * @enable: start or stop the rings
 **/
static int i40e_vsi_control_rx(struct i40e_vsi *vsi, bool enable)
{
	struct i40e_pf *pf = vsi->back;
	int i, pf_q, ret = 0;

	pf_q = vsi->base_queue;
	for (i = 0; i < vsi->num_queue_pairs; i++, pf_q++) {
		i40e_control_rx_q(pf, pf_q, enable);

		/* wait for the change to finish */
		ret = i40e_pf_rxq_wait(pf, pf_q, enable);
		if (ret) {
			dev_info(&pf->pdev->dev,
				 "VSI seid %d Rx ring %d %sable timeout\n",
				 vsi->seid, pf_q, (enable ? "en" : "dis"));
			break;
		}
	}

	/* Due to HW errata, on Rx disable only, the register can indicate done
	 * before it really is. Needs 50ms to be sure
	 */
	if (!enable)
		mdelay(50);

	return ret;
}

/**
 * i40e_vsi_start_rings - Start a VSI's rings
 * @vsi: the VSI being configured
 **/
int i40e_vsi_start_rings(struct i40e_vsi *vsi)
{
	int ret = 0;

	/* do rx first for enable and last for disable */
	ret = i40e_vsi_control_rx(vsi, true);
	if (ret)
		return ret;
	ret = i40e_vsi_control_tx(vsi, true);

	return ret;
}

/**
 * i40e_vsi_stop_rings - Stop a VSI's rings
 * @vsi: the VSI being configured
 **/
void i40e_vsi_stop_rings(struct i40e_vsi *vsi)
{
	/* When port TX is suspended, don't wait */
	if (test_bit(__I40E_PORT_SUSPENDED, vsi->back->state))
		return i40e_vsi_stop_rings_no_wait(vsi);

	/* do rx first for enable and last for disable
	 * Ignore return value, we need to shutdown whatever we can
	 */
	i40e_vsi_control_tx(vsi, false);
	i40e_vsi_control_rx(vsi, false);
}

/**
 * i40e_vsi_stop_rings_no_wait - Stop a VSI's rings and do not delay
 * @vsi: the VSI being shutdown
 *
 * This function stops all the rings for a VSI but does not delay to verify
 * that rings have been disabled. It is expected that the caller is shutting
 * down multiple VSIs at once and will delay together for all the VSIs after
 * initiating the shutdown. This is particularly useful for shutting down lots
 * of VFs together. Otherwise, a large delay can be incurred while configuring
 * each VSI in serial.
 **/
void i40e_vsi_stop_rings_no_wait(struct i40e_vsi *vsi)
{
	struct i40e_pf *pf = vsi->back;
	int i, pf_q;

	pf_q = vsi->base_queue;
	for (i = 0; i < vsi->num_queue_pairs; i++, pf_q++) {
		i40e_control_tx_q(pf, pf_q, false);
		i40e_control_rx_q(pf, pf_q, false);
	}
}

/**
 * i40e_vsi_free_irq - Free the irq association with the OS
 * @vsi: the VSI being configured
 **/
static void i40e_vsi_free_irq(struct i40e_vsi *vsi)
{
	struct i40e_pf *pf = vsi->back;
	struct i40e_hw *hw = &pf->hw;
	int base = vsi->base_vector;
	u32 val, qp;
	int i;

	if (pf->flags & I40E_FLAG_MSIX_ENABLED) {
		if (!vsi->q_vectors)
			return;

		if (!vsi->irqs_ready)
			return;

		vsi->irqs_ready = false;
		for (i = 0; i < vsi->num_q_vectors; i++) {
			int irq_num;
			u16 vector;

			vector = i + base;
			irq_num = pf->msix_entries[vector].vector;

			/* free only the irqs that were actually requested */
			if (!vsi->q_vectors[i] ||
			    !vsi->q_vectors[i]->num_ringpairs)
				continue;

			/* clear the affinity notifier in the IRQ descriptor */
			irq_set_affinity_notifier(irq_num, NULL);
			/* clear the affinity_mask in the IRQ descriptor */
			irq_set_affinity_hint(irq_num, NULL);
			synchronize_irq(irq_num);
			free_irq(irq_num, vsi->q_vectors[i]);

			/* Tear down the interrupt queue link list
			 *
			 * We know that they come in pairs and always
			 * the Rx first, then the Tx.  To clear the
			 * link list, stick the EOL value into the
			 * next_q field of the registers.
			 */
			val = rd32(hw, I40E_PFINT_LNKLSTN(vector - 1));
			qp = (val & I40E_PFINT_LNKLSTN_FIRSTQ_INDX_MASK)
				>> I40E_PFINT_LNKLSTN_FIRSTQ_INDX_SHIFT;
			val |= I40E_QUEUE_END_OF_LIST
				<< I40E_PFINT_LNKLSTN_FIRSTQ_INDX_SHIFT;
			wr32(hw, I40E_PFINT_LNKLSTN(vector - 1), val);

			while (qp != I40E_QUEUE_END_OF_LIST) {
				u32 next;

				val = rd32(hw, I40E_QINT_RQCTL(qp));

				val &= ~(I40E_QINT_RQCTL_MSIX_INDX_MASK  |
					 I40E_QINT_RQCTL_MSIX0_INDX_MASK |
					 I40E_QINT_RQCTL_CAUSE_ENA_MASK  |
					 I40E_QINT_RQCTL_INTEVENT_MASK);

				val |= (I40E_QINT_RQCTL_ITR_INDX_MASK |
					 I40E_QINT_RQCTL_NEXTQ_INDX_MASK);

				wr32(hw, I40E_QINT_RQCTL(qp), val);

				val = rd32(hw, I40E_QINT_TQCTL(qp));

				next = (val & I40E_QINT_TQCTL_NEXTQ_INDX_MASK)
					>> I40E_QINT_TQCTL_NEXTQ_INDX_SHIFT;

				val &= ~(I40E_QINT_TQCTL_MSIX_INDX_MASK  |
					 I40E_QINT_TQCTL_MSIX0_INDX_MASK |
					 I40E_QINT_TQCTL_CAUSE_ENA_MASK  |
					 I40E_QINT_TQCTL_INTEVENT_MASK);

				val |= (I40E_QINT_TQCTL_ITR_INDX_MASK |
					 I40E_QINT_TQCTL_NEXTQ_INDX_MASK);

				wr32(hw, I40E_QINT_TQCTL(qp), val);
				qp = next;
			}
		}
	} else {
		free_irq(pf->pdev->irq, pf);

		val = rd32(hw, I40E_PFINT_LNKLST0);
		qp = (val & I40E_PFINT_LNKLSTN_FIRSTQ_INDX_MASK)
			>> I40E_PFINT_LNKLSTN_FIRSTQ_INDX_SHIFT;
		val |= I40E_QUEUE_END_OF_LIST
			<< I40E_PFINT_LNKLST0_FIRSTQ_INDX_SHIFT;
		wr32(hw, I40E_PFINT_LNKLST0, val);

		val = rd32(hw, I40E_QINT_RQCTL(qp));
		val &= ~(I40E_QINT_RQCTL_MSIX_INDX_MASK  |
			 I40E_QINT_RQCTL_MSIX0_INDX_MASK |
			 I40E_QINT_RQCTL_CAUSE_ENA_MASK  |
			 I40E_QINT_RQCTL_INTEVENT_MASK);

		val |= (I40E_QINT_RQCTL_ITR_INDX_MASK |
			I40E_QINT_RQCTL_NEXTQ_INDX_MASK);

		wr32(hw, I40E_QINT_RQCTL(qp), val);

		val = rd32(hw, I40E_QINT_TQCTL(qp));

		val &= ~(I40E_QINT_TQCTL_MSIX_INDX_MASK  |
			 I40E_QINT_TQCTL_MSIX0_INDX_MASK |
			 I40E_QINT_TQCTL_CAUSE_ENA_MASK  |
			 I40E_QINT_TQCTL_INTEVENT_MASK);

		val |= (I40E_QINT_TQCTL_ITR_INDX_MASK |
			I40E_QINT_TQCTL_NEXTQ_INDX_MASK);

		wr32(hw, I40E_QINT_TQCTL(qp), val);
	}
}

/**
 * i40e_free_q_vector - Free memory allocated for specific interrupt vector
 * @vsi: the VSI being configured
 * @v_idx: Index of vector to be freed
 *
 * This function frees the memory allocated to the q_vector.  In addition if
 * NAPI is enabled it will delete any references to the NAPI struct prior
 * to freeing the q_vector.
 **/
static void i40e_free_q_vector(struct i40e_vsi *vsi, int v_idx)
{
	struct i40e_q_vector *q_vector = vsi->q_vectors[v_idx];
	struct i40e_ring *ring;

	if (!q_vector)
		return;

	/* disassociate q_vector from rings */
	i40e_for_each_ring(ring, q_vector->tx)
		ring->q_vector = NULL;

	i40e_for_each_ring(ring, q_vector->rx)
		ring->q_vector = NULL;

	/* only VSI w/ an associated netdev is set up w/ NAPI */
	if (vsi->netdev)
		netif_napi_del(&q_vector->napi);

	vsi->q_vectors[v_idx] = NULL;

	kfree_rcu(q_vector, rcu);
}

/**
 * i40e_vsi_free_q_vectors - Free memory allocated for interrupt vectors
 * @vsi: the VSI being un-configured
 *
 * This frees the memory allocated to the q_vectors and
 * deletes references to the NAPI struct.
 **/
static void i40e_vsi_free_q_vectors(struct i40e_vsi *vsi)
{
	int v_idx;

	for (v_idx = 0; v_idx < vsi->num_q_vectors; v_idx++)
		i40e_free_q_vector(vsi, v_idx);
}

/**
 * i40e_reset_interrupt_capability - Disable interrupt setup in OS
 * @pf: board private structure
 **/
static void i40e_reset_interrupt_capability(struct i40e_pf *pf)
{
	/* If we're in Legacy mode, the interrupt was cleaned in vsi_close */
	if (pf->flags & I40E_FLAG_MSIX_ENABLED) {
		pci_disable_msix(pf->pdev);
		kfree(pf->msix_entries);
		pf->msix_entries = NULL;
		kfree(pf->irq_pile);
		pf->irq_pile = NULL;
	} else if (pf->flags & I40E_FLAG_MSI_ENABLED) {
		pci_disable_msi(pf->pdev);
	}
	pf->flags &= ~(I40E_FLAG_MSIX_ENABLED | I40E_FLAG_MSI_ENABLED);
}

/**
 * i40e_clear_interrupt_scheme - Clear the current interrupt scheme settings
 * @pf: board private structure
 *
 * We go through and clear interrupt specific resources and reset the structure
 * to pre-load conditions
 **/
static void i40e_clear_interrupt_scheme(struct i40e_pf *pf)
{
	int i;

	i40e_stop_misc_vector(pf);
	if (pf->flags & I40E_FLAG_MSIX_ENABLED && pf->msix_entries) {
		synchronize_irq(pf->msix_entries[0].vector);
		free_irq(pf->msix_entries[0].vector, pf);
	}

	i40e_put_lump(pf->irq_pile, pf->iwarp_base_vector,
		      I40E_IWARP_IRQ_PILE_ID);

	i40e_put_lump(pf->irq_pile, 0, I40E_PILE_VALID_BIT-1);
	for (i = 0; i < pf->num_alloc_vsi; i++)
		if (pf->vsi[i])
			i40e_vsi_free_q_vectors(pf->vsi[i]);
	i40e_reset_interrupt_capability(pf);
}

/**
 * i40e_napi_enable_all - Enable NAPI for all q_vectors in the VSI
 * @vsi: the VSI being configured
 **/
static void i40e_napi_enable_all(struct i40e_vsi *vsi)
{
	int q_idx;

	if (!vsi->netdev)
		return;

	for (q_idx = 0; q_idx < vsi->num_q_vectors; q_idx++) {
		struct i40e_q_vector *q_vector = vsi->q_vectors[q_idx];

		if (q_vector->rx.ring || q_vector->tx.ring)
			napi_enable(&q_vector->napi);
	}
}

/**
 * i40e_napi_disable_all - Disable NAPI for all q_vectors in the VSI
 * @vsi: the VSI being configured
 **/
static void i40e_napi_disable_all(struct i40e_vsi *vsi)
{
	int q_idx;

	if (!vsi->netdev)
		return;

	for (q_idx = 0; q_idx < vsi->num_q_vectors; q_idx++) {
		struct i40e_q_vector *q_vector = vsi->q_vectors[q_idx];

		if (q_vector->rx.ring || q_vector->tx.ring)
			napi_disable(&q_vector->napi);
	}
}

/**
 * i40e_vsi_close - Shut down a VSI
 * @vsi: the vsi to be quelled
 **/
static void i40e_vsi_close(struct i40e_vsi *vsi)
{
	struct i40e_pf *pf = vsi->back;
	if (!test_and_set_bit(__I40E_VSI_DOWN, vsi->state))
		i40e_down(vsi);
	i40e_vsi_free_irq(vsi);
	i40e_vsi_free_tx_resources(vsi);
	i40e_vsi_free_rx_resources(vsi);
	vsi->current_netdev_flags = 0;
	pf->flags |= I40E_FLAG_SERVICE_CLIENT_REQUESTED;
	if (test_bit(__I40E_RESET_RECOVERY_PENDING, pf->state))
		pf->flags |=  I40E_FLAG_CLIENT_RESET;
}

/**
 * i40e_quiesce_vsi - Pause a given VSI
 * @vsi: the VSI being paused
 **/
static void i40e_quiesce_vsi(struct i40e_vsi *vsi)
{
	if (test_bit(__I40E_VSI_DOWN, vsi->state))
		return;

	set_bit(__I40E_VSI_NEEDS_RESTART, vsi->state);
	if (vsi->netdev && netif_running(vsi->netdev))
		vsi->netdev->netdev_ops->ndo_stop(vsi->netdev);
	else
		i40e_vsi_close(vsi);
}

/**
 * i40e_unquiesce_vsi - Resume a given VSI
 * @vsi: the VSI being resumed
 **/
static void i40e_unquiesce_vsi(struct i40e_vsi *vsi)
{
	if (!test_and_clear_bit(__I40E_VSI_NEEDS_RESTART, vsi->state))
		return;

	if (vsi->netdev && netif_running(vsi->netdev))
		vsi->netdev->netdev_ops->ndo_open(vsi->netdev);
	else
		i40e_vsi_open(vsi);   /* this clears the DOWN bit */
}

/**
 * i40e_pf_quiesce_all_vsi - Pause all VSIs on a PF
 * @pf: the PF
 **/
static void i40e_pf_quiesce_all_vsi(struct i40e_pf *pf)
{
	int v;

	for (v = 0; v < pf->num_alloc_vsi; v++) {
		if (pf->vsi[v])
			i40e_quiesce_vsi(pf->vsi[v]);
	}
}

/**
 * i40e_pf_unquiesce_all_vsi - Resume all VSIs on a PF
 * @pf: the PF
 **/
static void i40e_pf_unquiesce_all_vsi(struct i40e_pf *pf)
{
	int v;

	for (v = 0; v < pf->num_alloc_vsi; v++) {
		if (pf->vsi[v])
			i40e_unquiesce_vsi(pf->vsi[v]);
	}
}

/**
 * i40e_vsi_wait_queues_disabled - Wait for VSI's queues to be disabled
 * @vsi: the VSI being configured
 *
 * Wait until all queues on a given VSI have been disabled.
 **/
int i40e_vsi_wait_queues_disabled(struct i40e_vsi *vsi)
{
	struct i40e_pf *pf = vsi->back;
	int i, pf_q, ret;

	pf_q = vsi->base_queue;
	for (i = 0; i < vsi->num_queue_pairs; i++, pf_q++) {
		/* Check and wait for the Tx queue */
		ret = i40e_pf_txq_wait(pf, pf_q, false);
		if (ret) {
			dev_info(&pf->pdev->dev,
				 "VSI seid %d Tx ring %d disable timeout\n",
				 vsi->seid, pf_q);
			return ret;
		}
		/* Check and wait for the Tx queue */
		ret = i40e_pf_rxq_wait(pf, pf_q, false);
		if (ret) {
			dev_info(&pf->pdev->dev,
				 "VSI seid %d Rx ring %d disable timeout\n",
				 vsi->seid, pf_q);
			return ret;
		}
	}

	return 0;
}

#ifdef CONFIG_I40E_DCB
/**
 * i40e_pf_wait_queues_disabled - Wait for all queues of PF VSIs to be disabled
 * @pf: the PF
 *
 * This function waits for the queues to be in disabled state for all the
 * VSIs that are managed by this PF.
 **/
static int i40e_pf_wait_queues_disabled(struct i40e_pf *pf)
{
	int v, ret = 0;

	for (v = 0; v < pf->hw.func_caps.num_vsis; v++) {
		if (pf->vsi[v]) {
			ret = i40e_vsi_wait_queues_disabled(pf->vsi[v]);
			if (ret)
				break;
		}
	}

	return ret;
}

#endif

/**
 * i40e_detect_recover_hung_queue - Function to detect and recover hung_queue
 * @q_idx: TX queue number
 * @vsi: Pointer to VSI struct
 *
 * This function checks specified queue for given VSI. Detects hung condition.
 * We proactively detect hung TX queues by checking if interrupts are disabled
 * but there are pending descriptors.  If it appears hung, attempt to recover
 * by triggering a SW interrupt.
 **/
static void i40e_detect_recover_hung_queue(int q_idx, struct i40e_vsi *vsi)
{
	struct i40e_ring *tx_ring = NULL;
	struct i40e_pf	*pf;
	u32 val, tx_pending;
	int i;

	pf = vsi->back;

	/* now that we have an index, find the tx_ring struct */
	for (i = 0; i < vsi->num_queue_pairs; i++) {
		if (vsi->tx_rings[i] && vsi->tx_rings[i]->desc) {
			if (q_idx == vsi->tx_rings[i]->queue_index) {
				tx_ring = vsi->tx_rings[i];
				break;
			}
		}
	}

	if (!tx_ring)
		return;

	/* Read interrupt register */
	if (pf->flags & I40E_FLAG_MSIX_ENABLED)
		val = rd32(&pf->hw,
			   I40E_PFINT_DYN_CTLN(tx_ring->q_vector->v_idx +
					       tx_ring->vsi->base_vector - 1));
	else
		val = rd32(&pf->hw, I40E_PFINT_DYN_CTL0);

	tx_pending = i40e_get_tx_pending(tx_ring);

	/* Interrupts are disabled and TX pending is non-zero,
	 * trigger the SW interrupt (don't wait). Worst case
	 * there will be one extra interrupt which may result
	 * into not cleaning any queues because queues are cleaned.
	 */
<<<<<<< HEAD
	if ((!tx_pending_hw) && i40e_get_tx_pending(tx_ring, true) &&
	    (!(val & I40E_PFINT_DYN_CTLN_INTENA_MASK))) {
		local_bh_disable();
		if (napi_reschedule(&tx_ring->q_vector->napi))
			tx_ring->tx_stats.tx_lost_interrupt++;
		local_bh_enable();
	}
=======
	if (tx_pending && (!(val & I40E_PFINT_DYN_CTLN_INTENA_MASK)))
		i40e_force_wb(vsi, tx_ring->q_vector);
>>>>>>> 2ac97f0f
}

/**
 * i40e_detect_recover_hung - Function to detect and recover hung_queues
 * @pf:  pointer to PF struct
 *
 * LAN VSI has netdev and netdev has TX queues. This function is to check
 * each of those TX queues if they are hung, trigger recovery by issuing
 * SW interrupt.
 **/
static void i40e_detect_recover_hung(struct i40e_pf *pf)
{
	struct net_device *netdev;
	struct i40e_vsi *vsi;
	int i;

	/* Only for LAN VSI */
	vsi = pf->vsi[pf->lan_vsi];

	if (!vsi)
		return;

	/* Make sure, VSI state is not DOWN/RECOVERY_PENDING */
	if (test_bit(__I40E_VSI_DOWN, vsi->back->state) ||
	    test_bit(__I40E_RESET_RECOVERY_PENDING, vsi->back->state))
		return;

	/* Make sure type is MAIN VSI */
	if (vsi->type != I40E_VSI_MAIN)
		return;

	netdev = vsi->netdev;
	if (!netdev)
		return;

	/* Bail out if netif_carrier is not OK */
	if (!netif_carrier_ok(netdev))
		return;

	/* Go thru' TX queues for netdev */
	for (i = 0; i < netdev->num_tx_queues; i++) {
		struct netdev_queue *q;

		q = netdev_get_tx_queue(netdev, i);
		if (q)
			i40e_detect_recover_hung_queue(i, vsi);
	}
}

/**
 * i40e_get_iscsi_tc_map - Return TC map for iSCSI APP
 * @pf: pointer to PF
 *
 * Get TC map for ISCSI PF type that will include iSCSI TC
 * and LAN TC.
 **/
static u8 i40e_get_iscsi_tc_map(struct i40e_pf *pf)
{
	struct i40e_dcb_app_priority_table app;
	struct i40e_hw *hw = &pf->hw;
	u8 enabled_tc = 1; /* TC0 is always enabled */
	u8 tc, i;
	/* Get the iSCSI APP TLV */
	struct i40e_dcbx_config *dcbcfg = &hw->local_dcbx_config;

	for (i = 0; i < dcbcfg->numapps; i++) {
		app = dcbcfg->app[i];
		if (app.selector == I40E_APP_SEL_TCPIP &&
		    app.protocolid == I40E_APP_PROTOID_ISCSI) {
			tc = dcbcfg->etscfg.prioritytable[app.priority];
			enabled_tc |= BIT(tc);
			break;
		}
	}

	return enabled_tc;
}

/**
 * i40e_dcb_get_num_tc -  Get the number of TCs from DCBx config
 * @dcbcfg: the corresponding DCBx configuration structure
 *
 * Return the number of TCs from given DCBx configuration
 **/
static u8 i40e_dcb_get_num_tc(struct i40e_dcbx_config *dcbcfg)
{
	int i, tc_unused = 0;
	u8 num_tc = 0;
	u8 ret = 0;

	/* Scan the ETS Config Priority Table to find
	 * traffic class enabled for a given priority
	 * and create a bitmask of enabled TCs
	 */
	for (i = 0; i < I40E_MAX_USER_PRIORITY; i++)
		num_tc |= BIT(dcbcfg->etscfg.prioritytable[i]);

	/* Now scan the bitmask to check for
	 * contiguous TCs starting with TC0
	 */
	for (i = 0; i < I40E_MAX_TRAFFIC_CLASS; i++) {
		if (num_tc & BIT(i)) {
			if (!tc_unused) {
				ret++;
			} else {
				pr_err("Non-contiguous TC - Disabling DCB\n");
				return 1;
			}
		} else {
			tc_unused = 1;
		}
	}

	/* There is always at least TC0 */
	if (!ret)
		ret = 1;

	return ret;
}

/**
 * i40e_dcb_get_enabled_tc - Get enabled traffic classes
 * @dcbcfg: the corresponding DCBx configuration structure
 *
 * Query the current DCB configuration and return the number of
 * traffic classes enabled from the given DCBX config
 **/
static u8 i40e_dcb_get_enabled_tc(struct i40e_dcbx_config *dcbcfg)
{
	u8 num_tc = i40e_dcb_get_num_tc(dcbcfg);
	u8 enabled_tc = 1;
	u8 i;

	for (i = 0; i < num_tc; i++)
		enabled_tc |= BIT(i);

	return enabled_tc;
}

/**
 * i40e_pf_get_num_tc - Get enabled traffic classes for PF
 * @pf: PF being queried
 *
 * Return number of traffic classes enabled for the given PF
 **/
static u8 i40e_pf_get_num_tc(struct i40e_pf *pf)
{
	struct i40e_hw *hw = &pf->hw;
	u8 i, enabled_tc = 1;
	u8 num_tc = 0;
	struct i40e_dcbx_config *dcbcfg = &hw->local_dcbx_config;

	/* If DCB is not enabled then always in single TC */
	if (!(pf->flags & I40E_FLAG_DCB_ENABLED))
		return 1;

	/* SFP mode will be enabled for all TCs on port */
	if (!(pf->flags & I40E_FLAG_MFP_ENABLED))
		return i40e_dcb_get_num_tc(dcbcfg);

	/* MFP mode return count of enabled TCs for this PF */
	if (pf->hw.func_caps.iscsi)
		enabled_tc =  i40e_get_iscsi_tc_map(pf);
	else
		return 1; /* Only TC0 */

	for (i = 0; i < I40E_MAX_TRAFFIC_CLASS; i++) {
		if (enabled_tc & BIT(i))
			num_tc++;
	}
	return num_tc;
}

/**
 * i40e_pf_get_pf_tc_map - Get bitmap for enabled traffic classes
 * @pf: PF being queried
 *
 * Return a bitmap for enabled traffic classes for this PF.
 **/
static u8 i40e_pf_get_tc_map(struct i40e_pf *pf)
{
	/* If DCB is not enabled for this PF then just return default TC */
	if (!(pf->flags & I40E_FLAG_DCB_ENABLED))
		return I40E_DEFAULT_TRAFFIC_CLASS;

	/* SFP mode we want PF to be enabled for all TCs */
	if (!(pf->flags & I40E_FLAG_MFP_ENABLED))
		return i40e_dcb_get_enabled_tc(&pf->hw.local_dcbx_config);

	/* MFP enabled and iSCSI PF type */
	if (pf->hw.func_caps.iscsi)
		return i40e_get_iscsi_tc_map(pf);
	else
		return I40E_DEFAULT_TRAFFIC_CLASS;
}

/**
 * i40e_vsi_get_bw_info - Query VSI BW Information
 * @vsi: the VSI being queried
 *
 * Returns 0 on success, negative value on failure
 **/
static int i40e_vsi_get_bw_info(struct i40e_vsi *vsi)
{
	struct i40e_aqc_query_vsi_ets_sla_config_resp bw_ets_config = {0};
	struct i40e_aqc_query_vsi_bw_config_resp bw_config = {0};
	struct i40e_pf *pf = vsi->back;
	struct i40e_hw *hw = &pf->hw;
	i40e_status ret;
	u32 tc_bw_max;
	int i;

	/* Get the VSI level BW configuration */
	ret = i40e_aq_query_vsi_bw_config(hw, vsi->seid, &bw_config, NULL);
	if (ret) {
		dev_info(&pf->pdev->dev,
			 "couldn't get PF vsi bw config, err %s aq_err %s\n",
			 i40e_stat_str(&pf->hw, ret),
			 i40e_aq_str(&pf->hw, pf->hw.aq.asq_last_status));
		return -EINVAL;
	}

	/* Get the VSI level BW configuration per TC */
	ret = i40e_aq_query_vsi_ets_sla_config(hw, vsi->seid, &bw_ets_config,
					       NULL);
	if (ret) {
		dev_info(&pf->pdev->dev,
			 "couldn't get PF vsi ets bw config, err %s aq_err %s\n",
			 i40e_stat_str(&pf->hw, ret),
			 i40e_aq_str(&pf->hw, pf->hw.aq.asq_last_status));
		return -EINVAL;
	}

	if (bw_config.tc_valid_bits != bw_ets_config.tc_valid_bits) {
		dev_info(&pf->pdev->dev,
			 "Enabled TCs mismatch from querying VSI BW info 0x%08x 0x%08x\n",
			 bw_config.tc_valid_bits,
			 bw_ets_config.tc_valid_bits);
		/* Still continuing */
	}

	vsi->bw_limit = le16_to_cpu(bw_config.port_bw_limit);
	vsi->bw_max_quanta = bw_config.max_bw;
	tc_bw_max = le16_to_cpu(bw_ets_config.tc_bw_max[0]) |
		    (le16_to_cpu(bw_ets_config.tc_bw_max[1]) << 16);
	for (i = 0; i < I40E_MAX_TRAFFIC_CLASS; i++) {
		vsi->bw_ets_share_credits[i] = bw_ets_config.share_credits[i];
		vsi->bw_ets_limit_credits[i] =
					le16_to_cpu(bw_ets_config.credits[i]);
		/* 3 bits out of 4 for each TC */
		vsi->bw_ets_max_quanta[i] = (u8)((tc_bw_max >> (i*4)) & 0x7);
	}

	return 0;
}

/**
 * i40e_vsi_configure_bw_alloc - Configure VSI BW allocation per TC
 * @vsi: the VSI being configured
 * @enabled_tc: TC bitmap
 * @bw_credits: BW shared credits per TC
 *
 * Returns 0 on success, negative value on failure
 **/
static int i40e_vsi_configure_bw_alloc(struct i40e_vsi *vsi, u8 enabled_tc,
				       u8 *bw_share)
{
	struct i40e_aqc_configure_vsi_tc_bw_data bw_data;
	i40e_status ret;
	int i;

	bw_data.tc_valid_bits = enabled_tc;
	for (i = 0; i < I40E_MAX_TRAFFIC_CLASS; i++)
		bw_data.tc_bw_credits[i] = bw_share[i];

	ret = i40e_aq_config_vsi_tc_bw(&vsi->back->hw, vsi->seid, &bw_data,
				       NULL);
	if (ret) {
		dev_info(&vsi->back->pdev->dev,
			 "AQ command Config VSI BW allocation per TC failed = %d\n",
			 vsi->back->hw.aq.asq_last_status);
		return -EINVAL;
	}

	for (i = 0; i < I40E_MAX_TRAFFIC_CLASS; i++)
		vsi->info.qs_handle[i] = bw_data.qs_handles[i];

	return 0;
}

/**
 * i40e_vsi_config_netdev_tc - Setup the netdev TC configuration
 * @vsi: the VSI being configured
 * @enabled_tc: TC map to be enabled
 *
 **/
static void i40e_vsi_config_netdev_tc(struct i40e_vsi *vsi, u8 enabled_tc)
{
	struct net_device *netdev = vsi->netdev;
	struct i40e_pf *pf = vsi->back;
	struct i40e_hw *hw = &pf->hw;
	u8 netdev_tc = 0;
	int i;
	struct i40e_dcbx_config *dcbcfg = &hw->local_dcbx_config;

	if (!netdev)
		return;

	if (!enabled_tc) {
		netdev_reset_tc(netdev);
		return;
	}

	/* Set up actual enabled TCs on the VSI */
	if (netdev_set_num_tc(netdev, vsi->tc_config.numtc))
		return;

	/* set per TC queues for the VSI */
	for (i = 0; i < I40E_MAX_TRAFFIC_CLASS; i++) {
		/* Only set TC queues for enabled tcs
		 *
		 * e.g. For a VSI that has TC0 and TC3 enabled the
		 * enabled_tc bitmap would be 0x00001001; the driver
		 * will set the numtc for netdev as 2 that will be
		 * referenced by the netdev layer as TC 0 and 1.
		 */
		if (vsi->tc_config.enabled_tc & BIT(i))
			netdev_set_tc_queue(netdev,
					vsi->tc_config.tc_info[i].netdev_tc,
					vsi->tc_config.tc_info[i].qcount,
					vsi->tc_config.tc_info[i].qoffset);
	}

	/* Assign UP2TC map for the VSI */
	for (i = 0; i < I40E_MAX_USER_PRIORITY; i++) {
		/* Get the actual TC# for the UP */
		u8 ets_tc = dcbcfg->etscfg.prioritytable[i];
		/* Get the mapped netdev TC# for the UP */
		netdev_tc =  vsi->tc_config.tc_info[ets_tc].netdev_tc;
		netdev_set_prio_tc_map(netdev, i, netdev_tc);
	}
}

/**
 * i40e_vsi_update_queue_map - Update our copy of VSi info with new queue map
 * @vsi: the VSI being configured
 * @ctxt: the ctxt buffer returned from AQ VSI update param command
 **/
static void i40e_vsi_update_queue_map(struct i40e_vsi *vsi,
				      struct i40e_vsi_context *ctxt)
{
	/* copy just the sections touched not the entire info
	 * since not all sections are valid as returned by
	 * update vsi params
	 */
	vsi->info.mapping_flags = ctxt->info.mapping_flags;
	memcpy(&vsi->info.queue_mapping,
	       &ctxt->info.queue_mapping, sizeof(vsi->info.queue_mapping));
	memcpy(&vsi->info.tc_mapping, ctxt->info.tc_mapping,
	       sizeof(vsi->info.tc_mapping));
}

/**
 * i40e_vsi_config_tc - Configure VSI Tx Scheduler for given TC map
 * @vsi: VSI to be configured
 * @enabled_tc: TC bitmap
 *
 * This configures a particular VSI for TCs that are mapped to the
 * given TC bitmap. It uses default bandwidth share for TCs across
 * VSIs to configure TC for a particular VSI.
 *
 * NOTE:
 * It is expected that the VSI queues have been quisced before calling
 * this function.
 **/
static int i40e_vsi_config_tc(struct i40e_vsi *vsi, u8 enabled_tc)
{
	u8 bw_share[I40E_MAX_TRAFFIC_CLASS] = {0};
	struct i40e_vsi_context ctxt;
	int ret = 0;
	int i;

	/* Check if enabled_tc is same as existing or new TCs */
	if (vsi->tc_config.enabled_tc == enabled_tc)
		return ret;

	/* Enable ETS TCs with equal BW Share for now across all VSIs */
	for (i = 0; i < I40E_MAX_TRAFFIC_CLASS; i++) {
		if (enabled_tc & BIT(i))
			bw_share[i] = 1;
	}

	ret = i40e_vsi_configure_bw_alloc(vsi, enabled_tc, bw_share);
	if (ret) {
		dev_info(&vsi->back->pdev->dev,
			 "Failed configuring TC map %d for VSI %d\n",
			 enabled_tc, vsi->seid);
		goto out;
	}

	/* Update Queue Pairs Mapping for currently enabled UPs */
	ctxt.seid = vsi->seid;
	ctxt.pf_num = vsi->back->hw.pf_id;
	ctxt.vf_num = 0;
	ctxt.uplink_seid = vsi->uplink_seid;
	ctxt.info = vsi->info;
	i40e_vsi_setup_queue_map(vsi, &ctxt, enabled_tc, false);

	if (vsi->back->flags & I40E_FLAG_IWARP_ENABLED) {
		ctxt.info.valid_sections |=
				cpu_to_le16(I40E_AQ_VSI_PROP_QUEUE_OPT_VALID);
		ctxt.info.queueing_opt_flags |= I40E_AQ_VSI_QUE_OPT_TCP_ENA;
	}

	/* Update the VSI after updating the VSI queue-mapping information */
	ret = i40e_aq_update_vsi_params(&vsi->back->hw, &ctxt, NULL);
	if (ret) {
		dev_info(&vsi->back->pdev->dev,
			 "Update vsi tc config failed, err %s aq_err %s\n",
			 i40e_stat_str(&vsi->back->hw, ret),
			 i40e_aq_str(&vsi->back->hw,
				     vsi->back->hw.aq.asq_last_status));
		goto out;
	}
	/* update the local VSI info with updated queue map */
	i40e_vsi_update_queue_map(vsi, &ctxt);
	vsi->info.valid_sections = 0;

	/* Update current VSI BW information */
	ret = i40e_vsi_get_bw_info(vsi);
	if (ret) {
		dev_info(&vsi->back->pdev->dev,
			 "Failed updating vsi bw info, err %s aq_err %s\n",
			 i40e_stat_str(&vsi->back->hw, ret),
			 i40e_aq_str(&vsi->back->hw,
				     vsi->back->hw.aq.asq_last_status));
		goto out;
	}

	/* Update the netdev TC setup */
	i40e_vsi_config_netdev_tc(vsi, enabled_tc);
out:
	return ret;
}

/**
 * i40e_veb_config_tc - Configure TCs for given VEB
 * @veb: given VEB
 * @enabled_tc: TC bitmap
 *
 * Configures given TC bitmap for VEB (switching) element
 **/
int i40e_veb_config_tc(struct i40e_veb *veb, u8 enabled_tc)
{
	struct i40e_aqc_configure_switching_comp_bw_config_data bw_data = {0};
	struct i40e_pf *pf = veb->pf;
	int ret = 0;
	int i;

	/* No TCs or already enabled TCs just return */
	if (!enabled_tc || veb->enabled_tc == enabled_tc)
		return ret;

	bw_data.tc_valid_bits = enabled_tc;
	/* bw_data.absolute_credits is not set (relative) */

	/* Enable ETS TCs with equal BW Share for now */
	for (i = 0; i < I40E_MAX_TRAFFIC_CLASS; i++) {
		if (enabled_tc & BIT(i))
			bw_data.tc_bw_share_credits[i] = 1;
	}

	ret = i40e_aq_config_switch_comp_bw_config(&pf->hw, veb->seid,
						   &bw_data, NULL);
	if (ret) {
		dev_info(&pf->pdev->dev,
			 "VEB bw config failed, err %s aq_err %s\n",
			 i40e_stat_str(&pf->hw, ret),
			 i40e_aq_str(&pf->hw, pf->hw.aq.asq_last_status));
		goto out;
	}

	/* Update the BW information */
	ret = i40e_veb_get_bw_info(veb);
	if (ret) {
		dev_info(&pf->pdev->dev,
			 "Failed getting veb bw config, err %s aq_err %s\n",
			 i40e_stat_str(&pf->hw, ret),
			 i40e_aq_str(&pf->hw, pf->hw.aq.asq_last_status));
	}

out:
	return ret;
}

#ifdef CONFIG_I40E_DCB
/**
 * i40e_dcb_reconfigure - Reconfigure all VEBs and VSIs
 * @pf: PF struct
 *
 * Reconfigure VEB/VSIs on a given PF; it is assumed that
 * the caller would've quiesce all the VSIs before calling
 * this function
 **/
static void i40e_dcb_reconfigure(struct i40e_pf *pf)
{
	u8 tc_map = 0;
	int ret;
	u8 v;

	/* Enable the TCs available on PF to all VEBs */
	tc_map = i40e_pf_get_tc_map(pf);
	for (v = 0; v < I40E_MAX_VEB; v++) {
		if (!pf->veb[v])
			continue;
		ret = i40e_veb_config_tc(pf->veb[v], tc_map);
		if (ret) {
			dev_info(&pf->pdev->dev,
				 "Failed configuring TC for VEB seid=%d\n",
				 pf->veb[v]->seid);
			/* Will try to configure as many components */
		}
	}

	/* Update each VSI */
	for (v = 0; v < pf->num_alloc_vsi; v++) {
		if (!pf->vsi[v])
			continue;

		/* - Enable all TCs for the LAN VSI
		 * - For all others keep them at TC0 for now
		 */
		if (v == pf->lan_vsi)
			tc_map = i40e_pf_get_tc_map(pf);
		else
			tc_map = I40E_DEFAULT_TRAFFIC_CLASS;

		ret = i40e_vsi_config_tc(pf->vsi[v], tc_map);
		if (ret) {
			dev_info(&pf->pdev->dev,
				 "Failed configuring TC for VSI seid=%d\n",
				 pf->vsi[v]->seid);
			/* Will try to configure as many components */
		} else {
			/* Re-configure VSI vectors based on updated TC map */
			i40e_vsi_map_rings_to_vectors(pf->vsi[v]);
			if (pf->vsi[v]->netdev)
				i40e_dcbnl_set_all(pf->vsi[v]);
		}
	}
}

/**
 * i40e_resume_port_tx - Resume port Tx
 * @pf: PF struct
 *
 * Resume a port's Tx and issue a PF reset in case of failure to
 * resume.
 **/
static int i40e_resume_port_tx(struct i40e_pf *pf)
{
	struct i40e_hw *hw = &pf->hw;
	int ret;

	ret = i40e_aq_resume_port_tx(hw, NULL);
	if (ret) {
		dev_info(&pf->pdev->dev,
			 "Resume Port Tx failed, err %s aq_err %s\n",
			  i40e_stat_str(&pf->hw, ret),
			  i40e_aq_str(&pf->hw, pf->hw.aq.asq_last_status));
		/* Schedule PF reset to recover */
		set_bit(__I40E_PF_RESET_REQUESTED, pf->state);
		i40e_service_event_schedule(pf);
	}

	return ret;
}

/**
 * i40e_init_pf_dcb - Initialize DCB configuration
 * @pf: PF being configured
 *
 * Query the current DCB configuration and cache it
 * in the hardware structure
 **/
static int i40e_init_pf_dcb(struct i40e_pf *pf)
{
	struct i40e_hw *hw = &pf->hw;
	int err = 0;

	/* Do not enable DCB for SW1 and SW2 images even if the FW is capable */
	if (pf->flags & I40E_FLAG_NO_DCB_SUPPORT)
		goto out;

	/* Get the initial DCB configuration */
	err = i40e_init_dcb(hw);
	if (!err) {
		/* Device/Function is not DCBX capable */
		if ((!hw->func_caps.dcb) ||
		    (hw->dcbx_status == I40E_DCBX_STATUS_DISABLED)) {
			dev_info(&pf->pdev->dev,
				 "DCBX offload is not supported or is disabled for this PF.\n");
		} else {
			/* When status is not DISABLED then DCBX in FW */
			pf->dcbx_cap = DCB_CAP_DCBX_LLD_MANAGED |
				       DCB_CAP_DCBX_VER_IEEE;

			pf->flags |= I40E_FLAG_DCB_CAPABLE;
			/* Enable DCB tagging only when more than one TC
			 * or explicitly disable if only one TC
			 */
			if (i40e_dcb_get_num_tc(&hw->local_dcbx_config) > 1)
				pf->flags |= I40E_FLAG_DCB_ENABLED;
			else
				pf->flags &= ~I40E_FLAG_DCB_ENABLED;
			dev_dbg(&pf->pdev->dev,
				"DCBX offload is supported for this PF.\n");
		}
	} else {
		dev_info(&pf->pdev->dev,
			 "Query for DCB configuration failed, err %s aq_err %s\n",
			 i40e_stat_str(&pf->hw, err),
			 i40e_aq_str(&pf->hw, pf->hw.aq.asq_last_status));
	}

out:
	return err;
}
#endif /* CONFIG_I40E_DCB */
#define SPEED_SIZE 14
#define FC_SIZE 8
/**
 * i40e_print_link_message - print link up or down
 * @vsi: the VSI for which link needs a message
 */
void i40e_print_link_message(struct i40e_vsi *vsi, bool isup)
{
	enum i40e_aq_link_speed new_speed;
	char *speed = "Unknown";
	char *fc = "Unknown";
	char *fec = "";
	char *an = "";

	new_speed = vsi->back->hw.phy.link_info.link_speed;

	if ((vsi->current_isup == isup) && (vsi->current_speed == new_speed))
		return;
	vsi->current_isup = isup;
	vsi->current_speed = new_speed;
	if (!isup) {
		netdev_info(vsi->netdev, "NIC Link is Down\n");
		return;
	}

	/* Warn user if link speed on NPAR enabled partition is not at
	 * least 10GB
	 */
	if (vsi->back->hw.func_caps.npar_enable &&
	    (vsi->back->hw.phy.link_info.link_speed == I40E_LINK_SPEED_1GB ||
	     vsi->back->hw.phy.link_info.link_speed == I40E_LINK_SPEED_100MB))
		netdev_warn(vsi->netdev,
			    "The partition detected link speed that is less than 10Gbps\n");

	switch (vsi->back->hw.phy.link_info.link_speed) {
	case I40E_LINK_SPEED_40GB:
		speed = "40 G";
		break;
	case I40E_LINK_SPEED_20GB:
		speed = "20 G";
		break;
	case I40E_LINK_SPEED_25GB:
		speed = "25 G";
		break;
	case I40E_LINK_SPEED_10GB:
		speed = "10 G";
		break;
	case I40E_LINK_SPEED_1GB:
		speed = "1000 M";
		break;
	case I40E_LINK_SPEED_100MB:
		speed = "100 M";
		break;
	default:
		break;
	}

	switch (vsi->back->hw.fc.current_mode) {
	case I40E_FC_FULL:
		fc = "RX/TX";
		break;
	case I40E_FC_TX_PAUSE:
		fc = "TX";
		break;
	case I40E_FC_RX_PAUSE:
		fc = "RX";
		break;
	default:
		fc = "None";
		break;
	}

	if (vsi->back->hw.phy.link_info.link_speed == I40E_LINK_SPEED_25GB) {
		fec = ", FEC: None";
		an = ", Autoneg: False";

		if (vsi->back->hw.phy.link_info.an_info & I40E_AQ_AN_COMPLETED)
			an = ", Autoneg: True";

		if (vsi->back->hw.phy.link_info.fec_info &
		    I40E_AQ_CONFIG_FEC_KR_ENA)
			fec = ", FEC: CL74 FC-FEC/BASE-R";
		else if (vsi->back->hw.phy.link_info.fec_info &
			 I40E_AQ_CONFIG_FEC_RS_ENA)
			fec = ", FEC: CL108 RS-FEC";
	}

	netdev_info(vsi->netdev, "NIC Link is Up, %sbps Full Duplex%s%s, Flow Control: %s\n",
		    speed, fec, an, fc);
}

/**
 * i40e_up_complete - Finish the last steps of bringing up a connection
 * @vsi: the VSI being configured
 **/
static int i40e_up_complete(struct i40e_vsi *vsi)
{
	struct i40e_pf *pf = vsi->back;
	int err;

	if (pf->flags & I40E_FLAG_MSIX_ENABLED)
		i40e_vsi_configure_msix(vsi);
	else
		i40e_configure_msi_and_legacy(vsi);

	/* start rings */
	err = i40e_vsi_start_rings(vsi);
	if (err)
		return err;

	clear_bit(__I40E_VSI_DOWN, vsi->state);
	i40e_napi_enable_all(vsi);
	i40e_vsi_enable_irq(vsi);

	if ((pf->hw.phy.link_info.link_info & I40E_AQ_LINK_UP) &&
	    (vsi->netdev)) {
		i40e_print_link_message(vsi, true);
		netif_tx_start_all_queues(vsi->netdev);
		netif_carrier_on(vsi->netdev);
	} else if (vsi->netdev) {
		i40e_print_link_message(vsi, false);
		/* need to check for qualified module here*/
		if ((pf->hw.phy.link_info.link_info &
			I40E_AQ_MEDIA_AVAILABLE) &&
		    (!(pf->hw.phy.link_info.an_info &
			I40E_AQ_QUALIFIED_MODULE)))
			netdev_err(vsi->netdev,
				   "the driver failed to link because an unqualified module was detected.");
	}

	/* replay FDIR SB filters */
	if (vsi->type == I40E_VSI_FDIR) {
		/* reset fd counters */
		pf->fd_add_err = 0;
		pf->fd_atr_cnt = 0;
		i40e_fdir_filter_restore(vsi);
	}

	/* On the next run of the service_task, notify any clients of the new
	 * opened netdev
	 */
	pf->flags |= I40E_FLAG_SERVICE_CLIENT_REQUESTED;
	i40e_service_event_schedule(pf);

	return 0;
}

/**
 * i40e_vsi_reinit_locked - Reset the VSI
 * @vsi: the VSI being configured
 *
 * Rebuild the ring structs after some configuration
 * has changed, e.g. MTU size.
 **/
static void i40e_vsi_reinit_locked(struct i40e_vsi *vsi)
{
	struct i40e_pf *pf = vsi->back;

	WARN_ON(in_interrupt());
	while (test_and_set_bit(__I40E_CONFIG_BUSY, pf->state))
		usleep_range(1000, 2000);
	i40e_down(vsi);

	i40e_up(vsi);
	clear_bit(__I40E_CONFIG_BUSY, pf->state);
}

/**
 * i40e_up - Bring the connection back up after being down
 * @vsi: the VSI being configured
 **/
int i40e_up(struct i40e_vsi *vsi)
{
	int err;

	err = i40e_vsi_configure(vsi);
	if (!err)
		err = i40e_up_complete(vsi);

	return err;
}

/**
 * i40e_down - Shutdown the connection processing
 * @vsi: the VSI being stopped
 **/
void i40e_down(struct i40e_vsi *vsi)
{
	int i;

	/* It is assumed that the caller of this function
	 * sets the vsi->state __I40E_VSI_DOWN bit.
	 */
	if (vsi->netdev) {
		netif_carrier_off(vsi->netdev);
		netif_tx_disable(vsi->netdev);
	}
	i40e_vsi_disable_irq(vsi);
	i40e_vsi_stop_rings(vsi);
	i40e_napi_disable_all(vsi);

	for (i = 0; i < vsi->num_queue_pairs; i++) {
		i40e_clean_tx_ring(vsi->tx_rings[i]);
		i40e_clean_rx_ring(vsi->rx_rings[i]);
	}

}

/**
 * i40e_setup_tc - configure multiple traffic classes
 * @netdev: net device to configure
 * @tc: number of traffic classes to enable
 **/
static int i40e_setup_tc(struct net_device *netdev, u8 tc)
{
	struct i40e_netdev_priv *np = netdev_priv(netdev);
	struct i40e_vsi *vsi = np->vsi;
	struct i40e_pf *pf = vsi->back;
	u8 enabled_tc = 0;
	int ret = -EINVAL;
	int i;

	/* Check if DCB enabled to continue */
	if (!(pf->flags & I40E_FLAG_DCB_ENABLED)) {
		netdev_info(netdev, "DCB is not enabled for adapter\n");
		goto exit;
	}

	/* Check if MFP enabled */
	if (pf->flags & I40E_FLAG_MFP_ENABLED) {
		netdev_info(netdev, "Configuring TC not supported in MFP mode\n");
		goto exit;
	}

	/* Check whether tc count is within enabled limit */
	if (tc > i40e_pf_get_num_tc(pf)) {
		netdev_info(netdev, "TC count greater than enabled on link for adapter\n");
		goto exit;
	}

	/* Generate TC map for number of tc requested */
	for (i = 0; i < tc; i++)
		enabled_tc |= BIT(i);

	/* Requesting same TC configuration as already enabled */
	if (enabled_tc == vsi->tc_config.enabled_tc)
		return 0;

	/* Quiesce VSI queues */
	i40e_quiesce_vsi(vsi);

	/* Configure VSI for enabled TCs */
	ret = i40e_vsi_config_tc(vsi, enabled_tc);
	if (ret) {
		netdev_info(netdev, "Failed configuring TC for VSI seid=%d\n",
			    vsi->seid);
		goto exit;
	}

	/* Unquiesce VSI */
	i40e_unquiesce_vsi(vsi);

exit:
	return ret;
}

static int __i40e_setup_tc(struct net_device *netdev, u32 handle, __be16 proto,
			   struct tc_to_netdev *tc)
{
	if (tc->type != TC_SETUP_MQPRIO)
		return -EINVAL;

	tc->mqprio->hw = TC_MQPRIO_HW_OFFLOAD_TCS;

	return i40e_setup_tc(netdev, tc->mqprio->num_tc);
}

/**
 * i40e_open - Called when a network interface is made active
 * @netdev: network interface device structure
 *
 * The open entry point is called when a network interface is made
 * active by the system (IFF_UP).  At this point all resources needed
 * for transmit and receive operations are allocated, the interrupt
 * handler is registered with the OS, the netdev watchdog subtask is
 * enabled, and the stack is notified that the interface is ready.
 *
 * Returns 0 on success, negative value on failure
 **/
int i40e_open(struct net_device *netdev)
{
	struct i40e_netdev_priv *np = netdev_priv(netdev);
	struct i40e_vsi *vsi = np->vsi;
	struct i40e_pf *pf = vsi->back;
	int err;

	/* disallow open during test or if eeprom is broken */
	if (test_bit(__I40E_TESTING, pf->state) ||
	    test_bit(__I40E_BAD_EEPROM, pf->state))
		return -EBUSY;

	netif_carrier_off(netdev);

	err = i40e_vsi_open(vsi);
	if (err)
		return err;

	/* configure global TSO hardware offload settings */
	wr32(&pf->hw, I40E_GLLAN_TSOMSK_F, be32_to_cpu(TCP_FLAG_PSH |
						       TCP_FLAG_FIN) >> 16);
	wr32(&pf->hw, I40E_GLLAN_TSOMSK_M, be32_to_cpu(TCP_FLAG_PSH |
						       TCP_FLAG_FIN |
						       TCP_FLAG_CWR) >> 16);
	wr32(&pf->hw, I40E_GLLAN_TSOMSK_L, be32_to_cpu(TCP_FLAG_CWR) >> 16);

	udp_tunnel_get_rx_info(netdev);

	return 0;
}

/**
 * i40e_vsi_open -
 * @vsi: the VSI to open
 *
 * Finish initialization of the VSI.
 *
 * Returns 0 on success, negative value on failure
 *
 * Note: expects to be called while under rtnl_lock()
 **/
int i40e_vsi_open(struct i40e_vsi *vsi)
{
	struct i40e_pf *pf = vsi->back;
	char int_name[I40E_INT_NAME_STR_LEN];
	int err;

	/* allocate descriptors */
	err = i40e_vsi_setup_tx_resources(vsi);
	if (err)
		goto err_setup_tx;
	err = i40e_vsi_setup_rx_resources(vsi);
	if (err)
		goto err_setup_rx;

	err = i40e_vsi_configure(vsi);
	if (err)
		goto err_setup_rx;

	if (vsi->netdev) {
		snprintf(int_name, sizeof(int_name) - 1, "%s-%s",
			 dev_driver_string(&pf->pdev->dev), vsi->netdev->name);
		err = i40e_vsi_request_irq(vsi, int_name);
		if (err)
			goto err_setup_rx;

		/* Notify the stack of the actual queue counts. */
		err = netif_set_real_num_tx_queues(vsi->netdev,
						   vsi->num_queue_pairs);
		if (err)
			goto err_set_queues;

		err = netif_set_real_num_rx_queues(vsi->netdev,
						   vsi->num_queue_pairs);
		if (err)
			goto err_set_queues;

	} else if (vsi->type == I40E_VSI_FDIR) {
		snprintf(int_name, sizeof(int_name) - 1, "%s-%s:fdir",
			 dev_driver_string(&pf->pdev->dev),
			 dev_name(&pf->pdev->dev));
		err = i40e_vsi_request_irq(vsi, int_name);

	} else {
		err = -EINVAL;
		goto err_setup_rx;
	}

	err = i40e_up_complete(vsi);
	if (err)
		goto err_up_complete;

	return 0;

err_up_complete:
	i40e_down(vsi);
err_set_queues:
	i40e_vsi_free_irq(vsi);
err_setup_rx:
	i40e_vsi_free_rx_resources(vsi);
err_setup_tx:
	i40e_vsi_free_tx_resources(vsi);
	if (vsi == pf->vsi[pf->lan_vsi])
		i40e_do_reset(pf, BIT_ULL(__I40E_PF_RESET_REQUESTED), true);

	return err;
}

/**
 * i40e_fdir_filter_exit - Cleans up the Flow Director accounting
 * @pf: Pointer to PF
 *
 * This function destroys the hlist where all the Flow Director
 * filters were saved.
 **/
static void i40e_fdir_filter_exit(struct i40e_pf *pf)
{
	struct i40e_fdir_filter *filter;
	struct i40e_flex_pit *pit_entry, *tmp;
	struct hlist_node *node2;

	hlist_for_each_entry_safe(filter, node2,
				  &pf->fdir_filter_list, fdir_node) {
		hlist_del(&filter->fdir_node);
		kfree(filter);
	}

	list_for_each_entry_safe(pit_entry, tmp, &pf->l3_flex_pit_list, list) {
		list_del(&pit_entry->list);
		kfree(pit_entry);
	}
	INIT_LIST_HEAD(&pf->l3_flex_pit_list);

	list_for_each_entry_safe(pit_entry, tmp, &pf->l4_flex_pit_list, list) {
		list_del(&pit_entry->list);
		kfree(pit_entry);
	}
	INIT_LIST_HEAD(&pf->l4_flex_pit_list);

	pf->fdir_pf_active_filters = 0;
	pf->fd_tcp4_filter_cnt = 0;
	pf->fd_udp4_filter_cnt = 0;
	pf->fd_sctp4_filter_cnt = 0;
	pf->fd_ip4_filter_cnt = 0;

	/* Reprogram the default input set for TCP/IPv4 */
	i40e_write_fd_input_set(pf, I40E_FILTER_PCTYPE_NONF_IPV4_TCP,
				I40E_L3_SRC_MASK | I40E_L3_DST_MASK |
				I40E_L4_SRC_MASK | I40E_L4_DST_MASK);

	/* Reprogram the default input set for UDP/IPv4 */
	i40e_write_fd_input_set(pf, I40E_FILTER_PCTYPE_NONF_IPV4_UDP,
				I40E_L3_SRC_MASK | I40E_L3_DST_MASK |
				I40E_L4_SRC_MASK | I40E_L4_DST_MASK);

	/* Reprogram the default input set for SCTP/IPv4 */
	i40e_write_fd_input_set(pf, I40E_FILTER_PCTYPE_NONF_IPV4_SCTP,
				I40E_L3_SRC_MASK | I40E_L3_DST_MASK |
				I40E_L4_SRC_MASK | I40E_L4_DST_MASK);

	/* Reprogram the default input set for Other/IPv4 */
	i40e_write_fd_input_set(pf, I40E_FILTER_PCTYPE_NONF_IPV4_OTHER,
				I40E_L3_SRC_MASK | I40E_L3_DST_MASK);
}

/**
 * i40e_close - Disables a network interface
 * @netdev: network interface device structure
 *
 * The close entry point is called when an interface is de-activated
 * by the OS.  The hardware is still under the driver's control, but
 * this netdev interface is disabled.
 *
 * Returns 0, this is not allowed to fail
 **/
int i40e_close(struct net_device *netdev)
{
	struct i40e_netdev_priv *np = netdev_priv(netdev);
	struct i40e_vsi *vsi = np->vsi;

	i40e_vsi_close(vsi);

	return 0;
}

/**
 * i40e_do_reset - Start a PF or Core Reset sequence
 * @pf: board private structure
 * @reset_flags: which reset is requested
 * @lock_acquired: indicates whether or not the lock has been acquired
 * before this function was called.
 *
 * The essential difference in resets is that the PF Reset
 * doesn't clear the packet buffers, doesn't reset the PE
 * firmware, and doesn't bother the other PFs on the chip.
 **/
void i40e_do_reset(struct i40e_pf *pf, u32 reset_flags, bool lock_acquired)
{
	u32 val;

	WARN_ON(in_interrupt());


	/* do the biggest reset indicated */
	if (reset_flags & BIT_ULL(__I40E_GLOBAL_RESET_REQUESTED)) {

		/* Request a Global Reset
		 *
		 * This will start the chip's countdown to the actual full
		 * chip reset event, and a warning interrupt to be sent
		 * to all PFs, including the requestor.  Our handler
		 * for the warning interrupt will deal with the shutdown
		 * and recovery of the switch setup.
		 */
		dev_dbg(&pf->pdev->dev, "GlobalR requested\n");
		val = rd32(&pf->hw, I40E_GLGEN_RTRIG);
		val |= I40E_GLGEN_RTRIG_GLOBR_MASK;
		wr32(&pf->hw, I40E_GLGEN_RTRIG, val);

	} else if (reset_flags & BIT_ULL(__I40E_CORE_RESET_REQUESTED)) {

		/* Request a Core Reset
		 *
		 * Same as Global Reset, except does *not* include the MAC/PHY
		 */
		dev_dbg(&pf->pdev->dev, "CoreR requested\n");
		val = rd32(&pf->hw, I40E_GLGEN_RTRIG);
		val |= I40E_GLGEN_RTRIG_CORER_MASK;
		wr32(&pf->hw, I40E_GLGEN_RTRIG, val);
		i40e_flush(&pf->hw);

	} else if (reset_flags & BIT_ULL(__I40E_PF_RESET_REQUESTED)) {

		/* Request a PF Reset
		 *
		 * Resets only the PF-specific registers
		 *
		 * This goes directly to the tear-down and rebuild of
		 * the switch, since we need to do all the recovery as
		 * for the Core Reset.
		 */
		dev_dbg(&pf->pdev->dev, "PFR requested\n");
		i40e_handle_reset_warning(pf, lock_acquired);

	} else if (reset_flags & BIT_ULL(__I40E_REINIT_REQUESTED)) {
		int v;

		/* Find the VSI(s) that requested a re-init */
		dev_info(&pf->pdev->dev,
			 "VSI reinit requested\n");
		for (v = 0; v < pf->num_alloc_vsi; v++) {
			struct i40e_vsi *vsi = pf->vsi[v];

			if (vsi != NULL &&
			    test_and_clear_bit(__I40E_VSI_REINIT_REQUESTED,
					       vsi->state))
				i40e_vsi_reinit_locked(pf->vsi[v]);
		}
	} else if (reset_flags & BIT_ULL(__I40E_DOWN_REQUESTED)) {
		int v;

		/* Find the VSI(s) that needs to be brought down */
		dev_info(&pf->pdev->dev, "VSI down requested\n");
		for (v = 0; v < pf->num_alloc_vsi; v++) {
			struct i40e_vsi *vsi = pf->vsi[v];

			if (vsi != NULL &&
			    test_and_clear_bit(__I40E_VSI_DOWN_REQUESTED,
					       vsi->state)) {
				set_bit(__I40E_VSI_DOWN, vsi->state);
				i40e_down(vsi);
			}
		}
	} else {
		dev_info(&pf->pdev->dev,
			 "bad reset request 0x%08x\n", reset_flags);
	}
}

#ifdef CONFIG_I40E_DCB
/**
 * i40e_dcb_need_reconfig - Check if DCB needs reconfig
 * @pf: board private structure
 * @old_cfg: current DCB config
 * @new_cfg: new DCB config
 **/
bool i40e_dcb_need_reconfig(struct i40e_pf *pf,
			    struct i40e_dcbx_config *old_cfg,
			    struct i40e_dcbx_config *new_cfg)
{
	bool need_reconfig = false;

	/* Check if ETS configuration has changed */
	if (memcmp(&new_cfg->etscfg,
		   &old_cfg->etscfg,
		   sizeof(new_cfg->etscfg))) {
		/* If Priority Table has changed reconfig is needed */
		if (memcmp(&new_cfg->etscfg.prioritytable,
			   &old_cfg->etscfg.prioritytable,
			   sizeof(new_cfg->etscfg.prioritytable))) {
			need_reconfig = true;
			dev_dbg(&pf->pdev->dev, "ETS UP2TC changed.\n");
		}

		if (memcmp(&new_cfg->etscfg.tcbwtable,
			   &old_cfg->etscfg.tcbwtable,
			   sizeof(new_cfg->etscfg.tcbwtable)))
			dev_dbg(&pf->pdev->dev, "ETS TC BW Table changed.\n");

		if (memcmp(&new_cfg->etscfg.tsatable,
			   &old_cfg->etscfg.tsatable,
			   sizeof(new_cfg->etscfg.tsatable)))
			dev_dbg(&pf->pdev->dev, "ETS TSA Table changed.\n");
	}

	/* Check if PFC configuration has changed */
	if (memcmp(&new_cfg->pfc,
		   &old_cfg->pfc,
		   sizeof(new_cfg->pfc))) {
		need_reconfig = true;
		dev_dbg(&pf->pdev->dev, "PFC config change detected.\n");
	}

	/* Check if APP Table has changed */
	if (memcmp(&new_cfg->app,
		   &old_cfg->app,
		   sizeof(new_cfg->app))) {
		need_reconfig = true;
		dev_dbg(&pf->pdev->dev, "APP Table change detected.\n");
	}

	dev_dbg(&pf->pdev->dev, "dcb need_reconfig=%d\n", need_reconfig);
	return need_reconfig;
}

/**
 * i40e_handle_lldp_event - Handle LLDP Change MIB event
 * @pf: board private structure
 * @e: event info posted on ARQ
 **/
static int i40e_handle_lldp_event(struct i40e_pf *pf,
				  struct i40e_arq_event_info *e)
{
	struct i40e_aqc_lldp_get_mib *mib =
		(struct i40e_aqc_lldp_get_mib *)&e->desc.params.raw;
	struct i40e_hw *hw = &pf->hw;
	struct i40e_dcbx_config tmp_dcbx_cfg;
	bool need_reconfig = false;
	int ret = 0;
	u8 type;

	/* Not DCB capable or capability disabled */
	if (!(pf->flags & I40E_FLAG_DCB_CAPABLE))
		return ret;

	/* Ignore if event is not for Nearest Bridge */
	type = ((mib->type >> I40E_AQ_LLDP_BRIDGE_TYPE_SHIFT)
		& I40E_AQ_LLDP_BRIDGE_TYPE_MASK);
	dev_dbg(&pf->pdev->dev, "LLDP event mib bridge type 0x%x\n", type);
	if (type != I40E_AQ_LLDP_BRIDGE_TYPE_NEAREST_BRIDGE)
		return ret;

	/* Check MIB Type and return if event for Remote MIB update */
	type = mib->type & I40E_AQ_LLDP_MIB_TYPE_MASK;
	dev_dbg(&pf->pdev->dev,
		"LLDP event mib type %s\n", type ? "remote" : "local");
	if (type == I40E_AQ_LLDP_MIB_REMOTE) {
		/* Update the remote cached instance and return */
		ret = i40e_aq_get_dcb_config(hw, I40E_AQ_LLDP_MIB_REMOTE,
				I40E_AQ_LLDP_BRIDGE_TYPE_NEAREST_BRIDGE,
				&hw->remote_dcbx_config);
		goto exit;
	}

	/* Store the old configuration */
	tmp_dcbx_cfg = hw->local_dcbx_config;

	/* Reset the old DCBx configuration data */
	memset(&hw->local_dcbx_config, 0, sizeof(hw->local_dcbx_config));
	/* Get updated DCBX data from firmware */
	ret = i40e_get_dcb_config(&pf->hw);
	if (ret) {
		dev_info(&pf->pdev->dev,
			 "Failed querying DCB configuration data from firmware, err %s aq_err %s\n",
			 i40e_stat_str(&pf->hw, ret),
			 i40e_aq_str(&pf->hw, pf->hw.aq.asq_last_status));
		goto exit;
	}

	/* No change detected in DCBX configs */
	if (!memcmp(&tmp_dcbx_cfg, &hw->local_dcbx_config,
		    sizeof(tmp_dcbx_cfg))) {
		dev_dbg(&pf->pdev->dev, "No change detected in DCBX configuration.\n");
		goto exit;
	}

	need_reconfig = i40e_dcb_need_reconfig(pf, &tmp_dcbx_cfg,
					       &hw->local_dcbx_config);

	i40e_dcbnl_flush_apps(pf, &tmp_dcbx_cfg, &hw->local_dcbx_config);

	if (!need_reconfig)
		goto exit;

	/* Enable DCB tagging only when more than one TC */
	if (i40e_dcb_get_num_tc(&hw->local_dcbx_config) > 1)
		pf->flags |= I40E_FLAG_DCB_ENABLED;
	else
		pf->flags &= ~I40E_FLAG_DCB_ENABLED;

	set_bit(__I40E_PORT_SUSPENDED, pf->state);
	/* Reconfiguration needed quiesce all VSIs */
	i40e_pf_quiesce_all_vsi(pf);

	/* Changes in configuration update VEB/VSI */
	i40e_dcb_reconfigure(pf);

	ret = i40e_resume_port_tx(pf);

	clear_bit(__I40E_PORT_SUSPENDED, pf->state);
	/* In case of error no point in resuming VSIs */
	if (ret)
		goto exit;

	/* Wait for the PF's queues to be disabled */
	ret = i40e_pf_wait_queues_disabled(pf);
	if (ret) {
		/* Schedule PF reset to recover */
		set_bit(__I40E_PF_RESET_REQUESTED, pf->state);
		i40e_service_event_schedule(pf);
	} else {
		i40e_pf_unquiesce_all_vsi(pf);
	pf->flags |= (I40E_FLAG_SERVICE_CLIENT_REQUESTED |
		      I40E_FLAG_CLIENT_L2_CHANGE);
	}

exit:
	return ret;
}
#endif /* CONFIG_I40E_DCB */

/**
 * i40e_do_reset_safe - Protected reset path for userland calls.
 * @pf: board private structure
 * @reset_flags: which reset is requested
 *
 **/
void i40e_do_reset_safe(struct i40e_pf *pf, u32 reset_flags)
{
	rtnl_lock();
	i40e_do_reset(pf, reset_flags, true);
	rtnl_unlock();
}

/**
 * i40e_handle_lan_overflow_event - Handler for LAN queue overflow event
 * @pf: board private structure
 * @e: event info posted on ARQ
 *
 * Handler for LAN Queue Overflow Event generated by the firmware for PF
 * and VF queues
 **/
static void i40e_handle_lan_overflow_event(struct i40e_pf *pf,
					   struct i40e_arq_event_info *e)
{
	struct i40e_aqc_lan_overflow *data =
		(struct i40e_aqc_lan_overflow *)&e->desc.params.raw;
	u32 queue = le32_to_cpu(data->prtdcb_rupto);
	u32 qtx_ctl = le32_to_cpu(data->otx_ctl);
	struct i40e_hw *hw = &pf->hw;
	struct i40e_vf *vf;
	u16 vf_id;

	dev_dbg(&pf->pdev->dev, "overflow Rx Queue Number = %d QTX_CTL=0x%08x\n",
		queue, qtx_ctl);

	/* Queue belongs to VF, find the VF and issue VF reset */
	if (((qtx_ctl & I40E_QTX_CTL_PFVF_Q_MASK)
	    >> I40E_QTX_CTL_PFVF_Q_SHIFT) == I40E_QTX_CTL_VF_QUEUE) {
		vf_id = (u16)((qtx_ctl & I40E_QTX_CTL_VFVM_INDX_MASK)
			 >> I40E_QTX_CTL_VFVM_INDX_SHIFT);
		vf_id -= hw->func_caps.vf_base_id;
		vf = &pf->vf[vf_id];
		i40e_vc_notify_vf_reset(vf);
		/* Allow VF to process pending reset notification */
		msleep(20);
		i40e_reset_vf(vf, false);
	}
}

/**
 * i40e_get_cur_guaranteed_fd_count - Get the consumed guaranteed FD filters
 * @pf: board private structure
 **/
u32 i40e_get_cur_guaranteed_fd_count(struct i40e_pf *pf)
{
	u32 val, fcnt_prog;

	val = rd32(&pf->hw, I40E_PFQF_FDSTAT);
	fcnt_prog = (val & I40E_PFQF_FDSTAT_GUARANT_CNT_MASK);
	return fcnt_prog;
}

/**
 * i40e_get_current_fd_count - Get total FD filters programmed for this PF
 * @pf: board private structure
 **/
u32 i40e_get_current_fd_count(struct i40e_pf *pf)
{
	u32 val, fcnt_prog;

	val = rd32(&pf->hw, I40E_PFQF_FDSTAT);
	fcnt_prog = (val & I40E_PFQF_FDSTAT_GUARANT_CNT_MASK) +
		    ((val & I40E_PFQF_FDSTAT_BEST_CNT_MASK) >>
		      I40E_PFQF_FDSTAT_BEST_CNT_SHIFT);
	return fcnt_prog;
}

/**
 * i40e_get_global_fd_count - Get total FD filters programmed on device
 * @pf: board private structure
 **/
u32 i40e_get_global_fd_count(struct i40e_pf *pf)
{
	u32 val, fcnt_prog;

	val = rd32(&pf->hw, I40E_GLQF_FDCNT_0);
	fcnt_prog = (val & I40E_GLQF_FDCNT_0_GUARANT_CNT_MASK) +
		    ((val & I40E_GLQF_FDCNT_0_BESTCNT_MASK) >>
		     I40E_GLQF_FDCNT_0_BESTCNT_SHIFT);
	return fcnt_prog;
}

/**
 * i40e_fdir_check_and_reenable - Function to reenabe FD ATR or SB if disabled
 * @pf: board private structure
 **/
void i40e_fdir_check_and_reenable(struct i40e_pf *pf)
{
	struct i40e_fdir_filter *filter;
	u32 fcnt_prog, fcnt_avail;
	struct hlist_node *node;

	if (test_bit(__I40E_FD_FLUSH_REQUESTED, pf->state))
		return;

	/* Check if we have enough room to re-enable FDir SB capability. */
	fcnt_prog = i40e_get_global_fd_count(pf);
	fcnt_avail = pf->fdir_pf_filter_count;
	if ((fcnt_prog < (fcnt_avail - I40E_FDIR_BUFFER_HEAD_ROOM)) ||
	    (pf->fd_add_err == 0) ||
	    (i40e_get_current_atr_cnt(pf) < pf->fd_atr_cnt)) {
		if (pf->flags & I40E_FLAG_FD_SB_AUTO_DISABLED) {
			pf->flags &= ~I40E_FLAG_FD_SB_AUTO_DISABLED;
			if ((pf->flags & I40E_FLAG_FD_SB_ENABLED) &&
			    (I40E_DEBUG_FD & pf->hw.debug_mask))
				dev_info(&pf->pdev->dev, "FD Sideband/ntuple is being enabled since we have space in the table now\n");
		}
	}

	/* We should wait for even more space before re-enabling ATR.
	 * Additionally, we cannot enable ATR as long as we still have TCP SB
	 * rules active.
	 */
	if ((fcnt_prog < (fcnt_avail - I40E_FDIR_BUFFER_HEAD_ROOM_FOR_ATR)) &&
	    (pf->fd_tcp4_filter_cnt == 0)) {
		if (pf->flags & I40E_FLAG_FD_ATR_AUTO_DISABLED) {
			pf->flags &= ~I40E_FLAG_FD_ATR_AUTO_DISABLED;
			if ((pf->flags & I40E_FLAG_FD_ATR_ENABLED) &&
			    (I40E_DEBUG_FD & pf->hw.debug_mask))
				dev_info(&pf->pdev->dev, "ATR is being enabled since we have space in the table and there are no conflicting ntuple rules\n");
		}
	}

	/* if hw had a problem adding a filter, delete it */
	if (pf->fd_inv > 0) {
		hlist_for_each_entry_safe(filter, node,
					  &pf->fdir_filter_list, fdir_node) {
			if (filter->fd_id == pf->fd_inv) {
				hlist_del(&filter->fdir_node);
				kfree(filter);
				pf->fdir_pf_active_filters--;
			}
		}
	}
}

#define I40E_MIN_FD_FLUSH_INTERVAL 10
#define I40E_MIN_FD_FLUSH_SB_ATR_UNSTABLE 30
/**
 * i40e_fdir_flush_and_replay - Function to flush all FD filters and replay SB
 * @pf: board private structure
 **/
static void i40e_fdir_flush_and_replay(struct i40e_pf *pf)
{
	unsigned long min_flush_time;
	int flush_wait_retry = 50;
	bool disable_atr = false;
	int fd_room;
	int reg;

	if (!time_after(jiffies, pf->fd_flush_timestamp +
				 (I40E_MIN_FD_FLUSH_INTERVAL * HZ)))
		return;

	/* If the flush is happening too quick and we have mostly SB rules we
	 * should not re-enable ATR for some time.
	 */
	min_flush_time = pf->fd_flush_timestamp +
			 (I40E_MIN_FD_FLUSH_SB_ATR_UNSTABLE * HZ);
	fd_room = pf->fdir_pf_filter_count - pf->fdir_pf_active_filters;

	if (!(time_after(jiffies, min_flush_time)) &&
	    (fd_room < I40E_FDIR_BUFFER_HEAD_ROOM_FOR_ATR)) {
		if (I40E_DEBUG_FD & pf->hw.debug_mask)
			dev_info(&pf->pdev->dev, "ATR disabled, not enough FD filter space.\n");
		disable_atr = true;
	}

	pf->fd_flush_timestamp = jiffies;
	pf->flags |= I40E_FLAG_FD_ATR_AUTO_DISABLED;
	/* flush all filters */
	wr32(&pf->hw, I40E_PFQF_CTL_1,
	     I40E_PFQF_CTL_1_CLEARFDTABLE_MASK);
	i40e_flush(&pf->hw);
	pf->fd_flush_cnt++;
	pf->fd_add_err = 0;
	do {
		/* Check FD flush status every 5-6msec */
		usleep_range(5000, 6000);
		reg = rd32(&pf->hw, I40E_PFQF_CTL_1);
		if (!(reg & I40E_PFQF_CTL_1_CLEARFDTABLE_MASK))
			break;
	} while (flush_wait_retry--);
	if (reg & I40E_PFQF_CTL_1_CLEARFDTABLE_MASK) {
		dev_warn(&pf->pdev->dev, "FD table did not flush, needs more time\n");
	} else {
		/* replay sideband filters */
		i40e_fdir_filter_restore(pf->vsi[pf->lan_vsi]);
		if (!disable_atr && !pf->fd_tcp4_filter_cnt)
			pf->flags &= ~I40E_FLAG_FD_ATR_AUTO_DISABLED;
		clear_bit(__I40E_FD_FLUSH_REQUESTED, pf->state);
		if (I40E_DEBUG_FD & pf->hw.debug_mask)
			dev_info(&pf->pdev->dev, "FD Filter table flushed and FD-SB replayed.\n");
	}
}

/**
 * i40e_get_current_atr_count - Get the count of total FD ATR filters programmed
 * @pf: board private structure
 **/
u32 i40e_get_current_atr_cnt(struct i40e_pf *pf)
{
	return i40e_get_current_fd_count(pf) - pf->fdir_pf_active_filters;
}

/* We can see up to 256 filter programming desc in transit if the filters are
 * being applied really fast; before we see the first
 * filter miss error on Rx queue 0. Accumulating enough error messages before
 * reacting will make sure we don't cause flush too often.
 */
#define I40E_MAX_FD_PROGRAM_ERROR 256

/**
 * i40e_fdir_reinit_subtask - Worker thread to reinit FDIR filter table
 * @pf: board private structure
 **/
static void i40e_fdir_reinit_subtask(struct i40e_pf *pf)
{

	/* if interface is down do nothing */
	if (test_bit(__I40E_VSI_DOWN, pf->state))
		return;

	if (test_bit(__I40E_FD_FLUSH_REQUESTED, pf->state))
		i40e_fdir_flush_and_replay(pf);

	i40e_fdir_check_and_reenable(pf);

}

/**
 * i40e_vsi_link_event - notify VSI of a link event
 * @vsi: vsi to be notified
 * @link_up: link up or down
 **/
static void i40e_vsi_link_event(struct i40e_vsi *vsi, bool link_up)
{
	if (!vsi || test_bit(__I40E_VSI_DOWN, vsi->state))
		return;

	switch (vsi->type) {
	case I40E_VSI_MAIN:
		if (!vsi->netdev || !vsi->netdev_registered)
			break;

		if (link_up) {
			netif_carrier_on(vsi->netdev);
			netif_tx_wake_all_queues(vsi->netdev);
		} else {
			netif_carrier_off(vsi->netdev);
			netif_tx_stop_all_queues(vsi->netdev);
		}
		break;

	case I40E_VSI_SRIOV:
	case I40E_VSI_VMDQ2:
	case I40E_VSI_CTRL:
	case I40E_VSI_IWARP:
	case I40E_VSI_MIRROR:
	default:
		/* there is no notification for other VSIs */
		break;
	}
}

/**
 * i40e_veb_link_event - notify elements on the veb of a link event
 * @veb: veb to be notified
 * @link_up: link up or down
 **/
static void i40e_veb_link_event(struct i40e_veb *veb, bool link_up)
{
	struct i40e_pf *pf;
	int i;

	if (!veb || !veb->pf)
		return;
	pf = veb->pf;

	/* depth first... */
	for (i = 0; i < I40E_MAX_VEB; i++)
		if (pf->veb[i] && (pf->veb[i]->uplink_seid == veb->seid))
			i40e_veb_link_event(pf->veb[i], link_up);

	/* ... now the local VSIs */
	for (i = 0; i < pf->num_alloc_vsi; i++)
		if (pf->vsi[i] && (pf->vsi[i]->uplink_seid == veb->seid))
			i40e_vsi_link_event(pf->vsi[i], link_up);
}

/**
 * i40e_link_event - Update netif_carrier status
 * @pf: board private structure
 **/
static void i40e_link_event(struct i40e_pf *pf)
{
	struct i40e_vsi *vsi = pf->vsi[pf->lan_vsi];
	u8 new_link_speed, old_link_speed;
	i40e_status status;
	bool new_link, old_link;

	/* save off old link status information */
	pf->hw.phy.link_info_old = pf->hw.phy.link_info;

	/* set this to force the get_link_status call to refresh state */
	pf->hw.phy.get_link_info = true;

	old_link = (pf->hw.phy.link_info_old.link_info & I40E_AQ_LINK_UP);

	status = i40e_get_link_status(&pf->hw, &new_link);

	/* On success, disable temp link polling */
	if (status == I40E_SUCCESS) {
		if (pf->flags & I40E_FLAG_TEMP_LINK_POLLING)
			pf->flags &= ~I40E_FLAG_TEMP_LINK_POLLING;
	} else {
		/* Enable link polling temporarily until i40e_get_link_status
		 * returns I40E_SUCCESS
		 */
		pf->flags |= I40E_FLAG_TEMP_LINK_POLLING;
		dev_dbg(&pf->pdev->dev, "couldn't get link state, status: %d\n",
			status);
		return;
	}

	old_link_speed = pf->hw.phy.link_info_old.link_speed;
	new_link_speed = pf->hw.phy.link_info.link_speed;

	if (new_link == old_link &&
	    new_link_speed == old_link_speed &&
	    (test_bit(__I40E_VSI_DOWN, vsi->state) ||
	     new_link == netif_carrier_ok(vsi->netdev)))
		return;

	if (!test_bit(__I40E_VSI_DOWN, vsi->state))
		i40e_print_link_message(vsi, new_link);

	/* Notify the base of the switch tree connected to
	 * the link.  Floating VEBs are not notified.
	 */
	if (pf->lan_veb != I40E_NO_VEB && pf->veb[pf->lan_veb])
		i40e_veb_link_event(pf->veb[pf->lan_veb], new_link);
	else
		i40e_vsi_link_event(vsi, new_link);

	if (pf->vf)
		i40e_vc_notify_link_state(pf);

	if (pf->flags & I40E_FLAG_PTP)
		i40e_ptp_set_increment(pf);
}

/**
 * i40e_watchdog_subtask - periodic checks not using event driven response
 * @pf: board private structure
 **/
static void i40e_watchdog_subtask(struct i40e_pf *pf)
{
	int i;

	/* if interface is down do nothing */
	if (test_bit(__I40E_VSI_DOWN, pf->state) ||
	    test_bit(__I40E_CONFIG_BUSY, pf->state))
		return;

	/* make sure we don't do these things too often */
	if (time_before(jiffies, (pf->service_timer_previous +
				  pf->service_timer_period)))
		return;
	pf->service_timer_previous = jiffies;

	if ((pf->flags & I40E_FLAG_LINK_POLLING_ENABLED) ||
	    (pf->flags & I40E_FLAG_TEMP_LINK_POLLING))
		i40e_link_event(pf);

	/* Update the stats for active netdevs so the network stack
	 * can look at updated numbers whenever it cares to
	 */
	for (i = 0; i < pf->num_alloc_vsi; i++)
		if (pf->vsi[i] && pf->vsi[i]->netdev)
			i40e_update_stats(pf->vsi[i]);

	if (pf->flags & I40E_FLAG_VEB_STATS_ENABLED) {
		/* Update the stats for the active switching components */
		for (i = 0; i < I40E_MAX_VEB; i++)
			if (pf->veb[i])
				i40e_update_veb_stats(pf->veb[i]);
	}

	i40e_ptp_rx_hang(pf->vsi[pf->lan_vsi]);
}

/**
 * i40e_reset_subtask - Set up for resetting the device and driver
 * @pf: board private structure
 **/
static void i40e_reset_subtask(struct i40e_pf *pf)
{
	u32 reset_flags = 0;

	if (test_bit(__I40E_REINIT_REQUESTED, pf->state)) {
		reset_flags |= BIT(__I40E_REINIT_REQUESTED);
		clear_bit(__I40E_REINIT_REQUESTED, pf->state);
	}
	if (test_bit(__I40E_PF_RESET_REQUESTED, pf->state)) {
		reset_flags |= BIT(__I40E_PF_RESET_REQUESTED);
		clear_bit(__I40E_PF_RESET_REQUESTED, pf->state);
	}
	if (test_bit(__I40E_CORE_RESET_REQUESTED, pf->state)) {
		reset_flags |= BIT(__I40E_CORE_RESET_REQUESTED);
		clear_bit(__I40E_CORE_RESET_REQUESTED, pf->state);
	}
	if (test_bit(__I40E_GLOBAL_RESET_REQUESTED, pf->state)) {
		reset_flags |= BIT(__I40E_GLOBAL_RESET_REQUESTED);
		clear_bit(__I40E_GLOBAL_RESET_REQUESTED, pf->state);
	}
	if (test_bit(__I40E_VSI_DOWN_REQUESTED, pf->state)) {
		reset_flags |= BIT(__I40E_VSI_DOWN_REQUESTED);
		clear_bit(__I40E_VSI_DOWN_REQUESTED, pf->state);
	}

	/* If there's a recovery already waiting, it takes
	 * precedence before starting a new reset sequence.
	 */
	if (test_bit(__I40E_RESET_INTR_RECEIVED, pf->state)) {
		i40e_prep_for_reset(pf, false);
		i40e_reset(pf);
		i40e_rebuild(pf, false, false);
	}

	/* If we're already down or resetting, just bail */
	if (reset_flags &&
	    !test_bit(__I40E_VSI_DOWN, pf->state) &&
	    !test_bit(__I40E_CONFIG_BUSY, pf->state)) {
		rtnl_lock();
		i40e_do_reset(pf, reset_flags, true);
		rtnl_unlock();
	}
}

/**
 * i40e_handle_link_event - Handle link event
 * @pf: board private structure
 * @e: event info posted on ARQ
 **/
static void i40e_handle_link_event(struct i40e_pf *pf,
				   struct i40e_arq_event_info *e)
{
	struct i40e_aqc_get_link_status *status =
		(struct i40e_aqc_get_link_status *)&e->desc.params.raw;

	/* Do a new status request to re-enable LSE reporting
	 * and load new status information into the hw struct
	 * This completely ignores any state information
	 * in the ARQ event info, instead choosing to always
	 * issue the AQ update link status command.
	 */
	i40e_link_event(pf);

	/* check for unqualified module, if link is down */
	if ((status->link_info & I40E_AQ_MEDIA_AVAILABLE) &&
	    (!(status->an_info & I40E_AQ_QUALIFIED_MODULE)) &&
	    (!(status->link_info & I40E_AQ_LINK_UP)))
		dev_err(&pf->pdev->dev,
			"The driver failed to link because an unqualified module was detected.\n");
}

/**
 * i40e_clean_adminq_subtask - Clean the AdminQ rings
 * @pf: board private structure
 **/
static void i40e_clean_adminq_subtask(struct i40e_pf *pf)
{
	struct i40e_arq_event_info event;
	struct i40e_hw *hw = &pf->hw;
	u16 pending, i = 0;
	i40e_status ret;
	u16 opcode;
	u32 oldval;
	u32 val;

	/* Do not run clean AQ when PF reset fails */
	if (test_bit(__I40E_RESET_FAILED, pf->state))
		return;

	/* check for error indications */
	val = rd32(&pf->hw, pf->hw.aq.arq.len);
	oldval = val;
	if (val & I40E_PF_ARQLEN_ARQVFE_MASK) {
		if (hw->debug_mask & I40E_DEBUG_AQ)
			dev_info(&pf->pdev->dev, "ARQ VF Error detected\n");
		val &= ~I40E_PF_ARQLEN_ARQVFE_MASK;
	}
	if (val & I40E_PF_ARQLEN_ARQOVFL_MASK) {
		if (hw->debug_mask & I40E_DEBUG_AQ)
			dev_info(&pf->pdev->dev, "ARQ Overflow Error detected\n");
		val &= ~I40E_PF_ARQLEN_ARQOVFL_MASK;
		pf->arq_overflows++;
	}
	if (val & I40E_PF_ARQLEN_ARQCRIT_MASK) {
		if (hw->debug_mask & I40E_DEBUG_AQ)
			dev_info(&pf->pdev->dev, "ARQ Critical Error detected\n");
		val &= ~I40E_PF_ARQLEN_ARQCRIT_MASK;
	}
	if (oldval != val)
		wr32(&pf->hw, pf->hw.aq.arq.len, val);

	val = rd32(&pf->hw, pf->hw.aq.asq.len);
	oldval = val;
	if (val & I40E_PF_ATQLEN_ATQVFE_MASK) {
		if (pf->hw.debug_mask & I40E_DEBUG_AQ)
			dev_info(&pf->pdev->dev, "ASQ VF Error detected\n");
		val &= ~I40E_PF_ATQLEN_ATQVFE_MASK;
	}
	if (val & I40E_PF_ATQLEN_ATQOVFL_MASK) {
		if (pf->hw.debug_mask & I40E_DEBUG_AQ)
			dev_info(&pf->pdev->dev, "ASQ Overflow Error detected\n");
		val &= ~I40E_PF_ATQLEN_ATQOVFL_MASK;
	}
	if (val & I40E_PF_ATQLEN_ATQCRIT_MASK) {
		if (pf->hw.debug_mask & I40E_DEBUG_AQ)
			dev_info(&pf->pdev->dev, "ASQ Critical Error detected\n");
		val &= ~I40E_PF_ATQLEN_ATQCRIT_MASK;
	}
	if (oldval != val)
		wr32(&pf->hw, pf->hw.aq.asq.len, val);

	event.buf_len = I40E_MAX_AQ_BUF_SIZE;
	event.msg_buf = kzalloc(event.buf_len, GFP_KERNEL);
	if (!event.msg_buf)
		return;

	do {
		ret = i40e_clean_arq_element(hw, &event, &pending);
		if (ret == I40E_ERR_ADMIN_QUEUE_NO_WORK)
			break;
		else if (ret) {
			dev_info(&pf->pdev->dev, "ARQ event error %d\n", ret);
			break;
		}

		opcode = le16_to_cpu(event.desc.opcode);
		switch (opcode) {

		case i40e_aqc_opc_get_link_status:
			i40e_handle_link_event(pf, &event);
			break;
		case i40e_aqc_opc_send_msg_to_pf:
			ret = i40e_vc_process_vf_msg(pf,
					le16_to_cpu(event.desc.retval),
					le32_to_cpu(event.desc.cookie_high),
					le32_to_cpu(event.desc.cookie_low),
					event.msg_buf,
					event.msg_len);
			break;
		case i40e_aqc_opc_lldp_update_mib:
			dev_dbg(&pf->pdev->dev, "ARQ: Update LLDP MIB event received\n");
#ifdef CONFIG_I40E_DCB
			rtnl_lock();
			ret = i40e_handle_lldp_event(pf, &event);
			rtnl_unlock();
#endif /* CONFIG_I40E_DCB */
			break;
		case i40e_aqc_opc_event_lan_overflow:
			dev_dbg(&pf->pdev->dev, "ARQ LAN queue overflow event received\n");
			i40e_handle_lan_overflow_event(pf, &event);
			break;
		case i40e_aqc_opc_send_msg_to_peer:
			dev_info(&pf->pdev->dev, "ARQ: Msg from other pf\n");
			break;
		case i40e_aqc_opc_nvm_erase:
		case i40e_aqc_opc_nvm_update:
		case i40e_aqc_opc_oem_post_update:
			i40e_debug(&pf->hw, I40E_DEBUG_NVM,
				   "ARQ NVM operation 0x%04x completed\n",
				   opcode);
			break;
		default:
			dev_info(&pf->pdev->dev,
				 "ARQ: Unknown event 0x%04x ignored\n",
				 opcode);
			break;
		}
	} while (i++ < pf->adminq_work_limit);

	if (i < pf->adminq_work_limit)
		clear_bit(__I40E_ADMINQ_EVENT_PENDING, pf->state);

	/* re-enable Admin queue interrupt cause */
	val = rd32(hw, I40E_PFINT_ICR0_ENA);
	val |=  I40E_PFINT_ICR0_ENA_ADMINQ_MASK;
	wr32(hw, I40E_PFINT_ICR0_ENA, val);
	i40e_flush(hw);

	kfree(event.msg_buf);
}

/**
 * i40e_verify_eeprom - make sure eeprom is good to use
 * @pf: board private structure
 **/
static void i40e_verify_eeprom(struct i40e_pf *pf)
{
	int err;

	err = i40e_diag_eeprom_test(&pf->hw);
	if (err) {
		/* retry in case of garbage read */
		err = i40e_diag_eeprom_test(&pf->hw);
		if (err) {
			dev_info(&pf->pdev->dev, "eeprom check failed (%d), Tx/Rx traffic disabled\n",
				 err);
			set_bit(__I40E_BAD_EEPROM, pf->state);
		}
	}

	if (!err && test_bit(__I40E_BAD_EEPROM, pf->state)) {
		dev_info(&pf->pdev->dev, "eeprom check passed, Tx/Rx traffic enabled\n");
		clear_bit(__I40E_BAD_EEPROM, pf->state);
	}
}

/**
 * i40e_enable_pf_switch_lb
 * @pf: pointer to the PF structure
 *
 * enable switch loop back or die - no point in a return value
 **/
static void i40e_enable_pf_switch_lb(struct i40e_pf *pf)
{
	struct i40e_vsi *vsi = pf->vsi[pf->lan_vsi];
	struct i40e_vsi_context ctxt;
	int ret;

	ctxt.seid = pf->main_vsi_seid;
	ctxt.pf_num = pf->hw.pf_id;
	ctxt.vf_num = 0;
	ret = i40e_aq_get_vsi_params(&pf->hw, &ctxt, NULL);
	if (ret) {
		dev_info(&pf->pdev->dev,
			 "couldn't get PF vsi config, err %s aq_err %s\n",
			 i40e_stat_str(&pf->hw, ret),
			 i40e_aq_str(&pf->hw, pf->hw.aq.asq_last_status));
		return;
	}
	ctxt.flags = I40E_AQ_VSI_TYPE_PF;
	ctxt.info.valid_sections = cpu_to_le16(I40E_AQ_VSI_PROP_SWITCH_VALID);
	ctxt.info.switch_id |= cpu_to_le16(I40E_AQ_VSI_SW_ID_FLAG_ALLOW_LB);

	ret = i40e_aq_update_vsi_params(&vsi->back->hw, &ctxt, NULL);
	if (ret) {
		dev_info(&pf->pdev->dev,
			 "update vsi switch failed, err %s aq_err %s\n",
			 i40e_stat_str(&pf->hw, ret),
			 i40e_aq_str(&pf->hw, pf->hw.aq.asq_last_status));
	}
}

/**
 * i40e_disable_pf_switch_lb
 * @pf: pointer to the PF structure
 *
 * disable switch loop back or die - no point in a return value
 **/
static void i40e_disable_pf_switch_lb(struct i40e_pf *pf)
{
	struct i40e_vsi *vsi = pf->vsi[pf->lan_vsi];
	struct i40e_vsi_context ctxt;
	int ret;

	ctxt.seid = pf->main_vsi_seid;
	ctxt.pf_num = pf->hw.pf_id;
	ctxt.vf_num = 0;
	ret = i40e_aq_get_vsi_params(&pf->hw, &ctxt, NULL);
	if (ret) {
		dev_info(&pf->pdev->dev,
			 "couldn't get PF vsi config, err %s aq_err %s\n",
			 i40e_stat_str(&pf->hw, ret),
			 i40e_aq_str(&pf->hw, pf->hw.aq.asq_last_status));
		return;
	}
	ctxt.flags = I40E_AQ_VSI_TYPE_PF;
	ctxt.info.valid_sections = cpu_to_le16(I40E_AQ_VSI_PROP_SWITCH_VALID);
	ctxt.info.switch_id &= ~cpu_to_le16(I40E_AQ_VSI_SW_ID_FLAG_ALLOW_LB);

	ret = i40e_aq_update_vsi_params(&vsi->back->hw, &ctxt, NULL);
	if (ret) {
		dev_info(&pf->pdev->dev,
			 "update vsi switch failed, err %s aq_err %s\n",
			 i40e_stat_str(&pf->hw, ret),
			 i40e_aq_str(&pf->hw, pf->hw.aq.asq_last_status));
	}
}

/**
 * i40e_config_bridge_mode - Configure the HW bridge mode
 * @veb: pointer to the bridge instance
 *
 * Configure the loop back mode for the LAN VSI that is downlink to the
 * specified HW bridge instance. It is expected this function is called
 * when a new HW bridge is instantiated.
 **/
static void i40e_config_bridge_mode(struct i40e_veb *veb)
{
	struct i40e_pf *pf = veb->pf;

	if (pf->hw.debug_mask & I40E_DEBUG_LAN)
		dev_info(&pf->pdev->dev, "enabling bridge mode: %s\n",
			 veb->bridge_mode == BRIDGE_MODE_VEPA ? "VEPA" : "VEB");
	if (veb->bridge_mode & BRIDGE_MODE_VEPA)
		i40e_disable_pf_switch_lb(pf);
	else
		i40e_enable_pf_switch_lb(pf);
}

/**
 * i40e_reconstitute_veb - rebuild the VEB and anything connected to it
 * @veb: pointer to the VEB instance
 *
 * This is a recursive function that first builds the attached VSIs then
 * recurses in to build the next layer of VEB.  We track the connections
 * through our own index numbers because the seid's from the HW could
 * change across the reset.
 **/
static int i40e_reconstitute_veb(struct i40e_veb *veb)
{
	struct i40e_vsi *ctl_vsi = NULL;
	struct i40e_pf *pf = veb->pf;
	int v, veb_idx;
	int ret;

	/* build VSI that owns this VEB, temporarily attached to base VEB */
	for (v = 0; v < pf->num_alloc_vsi && !ctl_vsi; v++) {
		if (pf->vsi[v] &&
		    pf->vsi[v]->veb_idx == veb->idx &&
		    pf->vsi[v]->flags & I40E_VSI_FLAG_VEB_OWNER) {
			ctl_vsi = pf->vsi[v];
			break;
		}
	}
	if (!ctl_vsi) {
		dev_info(&pf->pdev->dev,
			 "missing owner VSI for veb_idx %d\n", veb->idx);
		ret = -ENOENT;
		goto end_reconstitute;
	}
	if (ctl_vsi != pf->vsi[pf->lan_vsi])
		ctl_vsi->uplink_seid = pf->vsi[pf->lan_vsi]->uplink_seid;
	ret = i40e_add_vsi(ctl_vsi);
	if (ret) {
		dev_info(&pf->pdev->dev,
			 "rebuild of veb_idx %d owner VSI failed: %d\n",
			 veb->idx, ret);
		goto end_reconstitute;
	}
	i40e_vsi_reset_stats(ctl_vsi);

	/* create the VEB in the switch and move the VSI onto the VEB */
	ret = i40e_add_veb(veb, ctl_vsi);
	if (ret)
		goto end_reconstitute;

	if (pf->flags & I40E_FLAG_VEB_MODE_ENABLED)
		veb->bridge_mode = BRIDGE_MODE_VEB;
	else
		veb->bridge_mode = BRIDGE_MODE_VEPA;
	i40e_config_bridge_mode(veb);

	/* create the remaining VSIs attached to this VEB */
	for (v = 0; v < pf->num_alloc_vsi; v++) {
		if (!pf->vsi[v] || pf->vsi[v] == ctl_vsi)
			continue;

		if (pf->vsi[v]->veb_idx == veb->idx) {
			struct i40e_vsi *vsi = pf->vsi[v];

			vsi->uplink_seid = veb->seid;
			ret = i40e_add_vsi(vsi);
			if (ret) {
				dev_info(&pf->pdev->dev,
					 "rebuild of vsi_idx %d failed: %d\n",
					 v, ret);
				goto end_reconstitute;
			}
			i40e_vsi_reset_stats(vsi);
		}
	}

	/* create any VEBs attached to this VEB - RECURSION */
	for (veb_idx = 0; veb_idx < I40E_MAX_VEB; veb_idx++) {
		if (pf->veb[veb_idx] && pf->veb[veb_idx]->veb_idx == veb->idx) {
			pf->veb[veb_idx]->uplink_seid = veb->seid;
			ret = i40e_reconstitute_veb(pf->veb[veb_idx]);
			if (ret)
				break;
		}
	}

end_reconstitute:
	return ret;
}

/**
 * i40e_get_capabilities - get info about the HW
 * @pf: the PF struct
 **/
static int i40e_get_capabilities(struct i40e_pf *pf)
{
	struct i40e_aqc_list_capabilities_element_resp *cap_buf;
	u16 data_size;
	int buf_len;
	int err;

	buf_len = 40 * sizeof(struct i40e_aqc_list_capabilities_element_resp);
	do {
		cap_buf = kzalloc(buf_len, GFP_KERNEL);
		if (!cap_buf)
			return -ENOMEM;

		/* this loads the data into the hw struct for us */
		err = i40e_aq_discover_capabilities(&pf->hw, cap_buf, buf_len,
					    &data_size,
					    i40e_aqc_opc_list_func_capabilities,
					    NULL);
		/* data loaded, buffer no longer needed */
		kfree(cap_buf);

		if (pf->hw.aq.asq_last_status == I40E_AQ_RC_ENOMEM) {
			/* retry with a larger buffer */
			buf_len = data_size;
		} else if (pf->hw.aq.asq_last_status != I40E_AQ_RC_OK) {
			dev_info(&pf->pdev->dev,
				 "capability discovery failed, err %s aq_err %s\n",
				 i40e_stat_str(&pf->hw, err),
				 i40e_aq_str(&pf->hw,
					     pf->hw.aq.asq_last_status));
			return -ENODEV;
		}
	} while (err);

	if (pf->hw.debug_mask & I40E_DEBUG_USER)
		dev_info(&pf->pdev->dev,
			 "pf=%d, num_vfs=%d, msix_pf=%d, msix_vf=%d, fd_g=%d, fd_b=%d, pf_max_q=%d num_vsi=%d\n",
			 pf->hw.pf_id, pf->hw.func_caps.num_vfs,
			 pf->hw.func_caps.num_msix_vectors,
			 pf->hw.func_caps.num_msix_vectors_vf,
			 pf->hw.func_caps.fd_filters_guaranteed,
			 pf->hw.func_caps.fd_filters_best_effort,
			 pf->hw.func_caps.num_tx_qp,
			 pf->hw.func_caps.num_vsis);

#define DEF_NUM_VSI (1 + (pf->hw.func_caps.fcoe ? 1 : 0) \
		       + pf->hw.func_caps.num_vfs)
	if (pf->hw.revision_id == 0 && (DEF_NUM_VSI > pf->hw.func_caps.num_vsis)) {
		dev_info(&pf->pdev->dev,
			 "got num_vsis %d, setting num_vsis to %d\n",
			 pf->hw.func_caps.num_vsis, DEF_NUM_VSI);
		pf->hw.func_caps.num_vsis = DEF_NUM_VSI;
	}

	return 0;
}

static int i40e_vsi_clear(struct i40e_vsi *vsi);

/**
 * i40e_fdir_sb_setup - initialize the Flow Director resources for Sideband
 * @pf: board private structure
 **/
static void i40e_fdir_sb_setup(struct i40e_pf *pf)
{
	struct i40e_vsi *vsi;

	/* quick workaround for an NVM issue that leaves a critical register
	 * uninitialized
	 */
	if (!rd32(&pf->hw, I40E_GLQF_HKEY(0))) {
		static const u32 hkey[] = {
			0xe640d33f, 0xcdfe98ab, 0x73fa7161, 0x0d7a7d36,
			0xeacb7d61, 0xaa4f05b6, 0x9c5c89ed, 0xfc425ddb,
			0xa4654832, 0xfc7461d4, 0x8f827619, 0xf5c63c21,
			0x95b3a76d};
		int i;

		for (i = 0; i <= I40E_GLQF_HKEY_MAX_INDEX; i++)
			wr32(&pf->hw, I40E_GLQF_HKEY(i), hkey[i]);
	}

	if (!(pf->flags & I40E_FLAG_FD_SB_ENABLED))
		return;

	/* find existing VSI and see if it needs configuring */
	vsi = i40e_find_vsi_by_type(pf, I40E_VSI_FDIR);

	/* create a new VSI if none exists */
	if (!vsi) {
		vsi = i40e_vsi_setup(pf, I40E_VSI_FDIR,
				     pf->vsi[pf->lan_vsi]->seid, 0);
		if (!vsi) {
			dev_info(&pf->pdev->dev, "Couldn't create FDir VSI\n");
			pf->flags &= ~I40E_FLAG_FD_SB_ENABLED;
			return;
		}
	}

	i40e_vsi_setup_irqhandler(vsi, i40e_fdir_clean_ring);
}

/**
 * i40e_fdir_teardown - release the Flow Director resources
 * @pf: board private structure
 **/
static void i40e_fdir_teardown(struct i40e_pf *pf)
{
	struct i40e_vsi *vsi;

	i40e_fdir_filter_exit(pf);
	vsi = i40e_find_vsi_by_type(pf, I40E_VSI_FDIR);
	if (vsi)
		i40e_vsi_release(vsi);
}

/**
 * i40e_prep_for_reset - prep for the core to reset
 * @pf: board private structure
 * @lock_acquired: indicates whether or not the lock has been acquired
 * before this function was called.
 *
 * Close up the VFs and other things in prep for PF Reset.
  **/
static void i40e_prep_for_reset(struct i40e_pf *pf, bool lock_acquired)
{
	struct i40e_hw *hw = &pf->hw;
	i40e_status ret = 0;
	u32 v;

	clear_bit(__I40E_RESET_INTR_RECEIVED, pf->state);
	if (test_and_set_bit(__I40E_RESET_RECOVERY_PENDING, pf->state))
		return;
	if (i40e_check_asq_alive(&pf->hw))
		i40e_vc_notify_reset(pf);

	dev_dbg(&pf->pdev->dev, "Tearing down internal switch for reset\n");

	/* quiesce the VSIs and their queues that are not already DOWN */
	/* pf_quiesce_all_vsi modifies netdev structures -rtnl_lock needed */
	if (!lock_acquired)
		rtnl_lock();
	i40e_pf_quiesce_all_vsi(pf);
	if (!lock_acquired)
		rtnl_unlock();

	for (v = 0; v < pf->num_alloc_vsi; v++) {
		if (pf->vsi[v])
			pf->vsi[v]->seid = 0;
	}

	i40e_shutdown_adminq(&pf->hw);

	/* call shutdown HMC */
	if (hw->hmc.hmc_obj) {
		ret = i40e_shutdown_lan_hmc(hw);
		if (ret)
			dev_warn(&pf->pdev->dev,
				 "shutdown_lan_hmc failed: %d\n", ret);
	}
}

/**
 * i40e_send_version - update firmware with driver version
 * @pf: PF struct
 */
static void i40e_send_version(struct i40e_pf *pf)
{
	struct i40e_driver_version dv;

	dv.major_version = DRV_VERSION_MAJOR;
	dv.minor_version = DRV_VERSION_MINOR;
	dv.build_version = DRV_VERSION_BUILD;
	dv.subbuild_version = 0;
	strlcpy(dv.driver_string, DRV_VERSION, sizeof(dv.driver_string));
	i40e_aq_send_driver_version(&pf->hw, &dv, NULL);
}

/**
 * i40e_reset - wait for core reset to finish reset, reset pf if corer not seen
 * @pf: board private structure
 **/
static int i40e_reset(struct i40e_pf *pf)
{
	struct i40e_hw *hw = &pf->hw;
	i40e_status ret;

	ret = i40e_pf_reset(hw);
	if (ret) {
		dev_info(&pf->pdev->dev, "PF reset failed, %d\n", ret);
		set_bit(__I40E_RESET_FAILED, pf->state);
		clear_bit(__I40E_RESET_RECOVERY_PENDING, pf->state);
	} else {
		pf->pfr_count++;
	}
	return ret;
}

/**
 * i40e_rebuild - rebuild using a saved config
 * @pf: board private structure
 * @reinit: if the Main VSI needs to re-initialized.
 * @lock_acquired: indicates whether or not the lock has been acquired
 * before this function was called.
 **/
static void i40e_rebuild(struct i40e_pf *pf, bool reinit, bool lock_acquired)
{
	struct i40e_hw *hw = &pf->hw;
	u8 set_fc_aq_fail = 0;
	i40e_status ret;
	u32 val;
	int v;

	if (test_bit(__I40E_VSI_DOWN, pf->state))
		goto clear_recovery;
	dev_dbg(&pf->pdev->dev, "Rebuilding internal switch\n");

	/* rebuild the basics for the AdminQ, HMC, and initial HW switch */
	ret = i40e_init_adminq(&pf->hw);
	if (ret) {
		dev_info(&pf->pdev->dev, "Rebuild AdminQ failed, err %s aq_err %s\n",
			 i40e_stat_str(&pf->hw, ret),
			 i40e_aq_str(&pf->hw, pf->hw.aq.asq_last_status));
		goto clear_recovery;
	}

	/* re-verify the eeprom if we just had an EMP reset */
	if (test_and_clear_bit(__I40E_EMP_RESET_INTR_RECEIVED, pf->state))
		i40e_verify_eeprom(pf);

	i40e_clear_pxe_mode(hw);
	ret = i40e_get_capabilities(pf);
	if (ret)
		goto end_core_reset;

	ret = i40e_init_lan_hmc(hw, hw->func_caps.num_tx_qp,
				hw->func_caps.num_rx_qp, 0, 0);
	if (ret) {
		dev_info(&pf->pdev->dev, "init_lan_hmc failed: %d\n", ret);
		goto end_core_reset;
	}
	ret = i40e_configure_lan_hmc(hw, I40E_HMC_MODEL_DIRECT_ONLY);
	if (ret) {
		dev_info(&pf->pdev->dev, "configure_lan_hmc failed: %d\n", ret);
		goto end_core_reset;
	}

#ifdef CONFIG_I40E_DCB
	ret = i40e_init_pf_dcb(pf);
	if (ret) {
		dev_info(&pf->pdev->dev, "DCB init failed %d, disabled\n", ret);
		pf->flags &= ~I40E_FLAG_DCB_CAPABLE;
		/* Continue without DCB enabled */
	}
#endif /* CONFIG_I40E_DCB */
	/* do basic switch setup */
	if (!lock_acquired)
		rtnl_lock();
	ret = i40e_setup_pf_switch(pf, reinit);
	if (ret)
		goto end_unlock;

	/* The driver only wants link up/down and module qualification
	 * reports from firmware.  Note the negative logic.
	 */
	ret = i40e_aq_set_phy_int_mask(&pf->hw,
				       ~(I40E_AQ_EVENT_LINK_UPDOWN |
					 I40E_AQ_EVENT_MEDIA_NA |
					 I40E_AQ_EVENT_MODULE_QUAL_FAIL), NULL);
	if (ret)
		dev_info(&pf->pdev->dev, "set phy mask fail, err %s aq_err %s\n",
			 i40e_stat_str(&pf->hw, ret),
			 i40e_aq_str(&pf->hw, pf->hw.aq.asq_last_status));

	/* make sure our flow control settings are restored */
	ret = i40e_set_fc(&pf->hw, &set_fc_aq_fail, true);
	if (ret)
		dev_dbg(&pf->pdev->dev, "setting flow control: ret = %s last_status = %s\n",
			i40e_stat_str(&pf->hw, ret),
			i40e_aq_str(&pf->hw, pf->hw.aq.asq_last_status));

	/* Rebuild the VSIs and VEBs that existed before reset.
	 * They are still in our local switch element arrays, so only
	 * need to rebuild the switch model in the HW.
	 *
	 * If there were VEBs but the reconstitution failed, we'll try
	 * try to recover minimal use by getting the basic PF VSI working.
	 */
	if (pf->vsi[pf->lan_vsi]->uplink_seid != pf->mac_seid) {
		dev_dbg(&pf->pdev->dev, "attempting to rebuild switch\n");
		/* find the one VEB connected to the MAC, and find orphans */
		for (v = 0; v < I40E_MAX_VEB; v++) {
			if (!pf->veb[v])
				continue;

			if (pf->veb[v]->uplink_seid == pf->mac_seid ||
			    pf->veb[v]->uplink_seid == 0) {
				ret = i40e_reconstitute_veb(pf->veb[v]);

				if (!ret)
					continue;

				/* If Main VEB failed, we're in deep doodoo,
				 * so give up rebuilding the switch and set up
				 * for minimal rebuild of PF VSI.
				 * If orphan failed, we'll report the error
				 * but try to keep going.
				 */
				if (pf->veb[v]->uplink_seid == pf->mac_seid) {
					dev_info(&pf->pdev->dev,
						 "rebuild of switch failed: %d, will try to set up simple PF connection\n",
						 ret);
					pf->vsi[pf->lan_vsi]->uplink_seid
								= pf->mac_seid;
					break;
				} else if (pf->veb[v]->uplink_seid == 0) {
					dev_info(&pf->pdev->dev,
						 "rebuild of orphan VEB failed: %d\n",
						 ret);
				}
			}
		}
	}

	if (pf->vsi[pf->lan_vsi]->uplink_seid == pf->mac_seid) {
		dev_dbg(&pf->pdev->dev, "attempting to rebuild PF VSI\n");
		/* no VEB, so rebuild only the Main VSI */
		ret = i40e_add_vsi(pf->vsi[pf->lan_vsi]);
		if (ret) {
			dev_info(&pf->pdev->dev,
				 "rebuild of Main VSI failed: %d\n", ret);
			goto end_unlock;
		}
	}

	/* Reconfigure hardware for allowing smaller MSS in the case
	 * of TSO, so that we avoid the MDD being fired and causing
	 * a reset in the case of small MSS+TSO.
	 */
#define I40E_REG_MSS          0x000E64DC
#define I40E_REG_MSS_MIN_MASK 0x3FF0000
#define I40E_64BYTE_MSS       0x400000
	val = rd32(hw, I40E_REG_MSS);
	if ((val & I40E_REG_MSS_MIN_MASK) > I40E_64BYTE_MSS) {
		val &= ~I40E_REG_MSS_MIN_MASK;
		val |= I40E_64BYTE_MSS;
		wr32(hw, I40E_REG_MSS, val);
	}

	if (pf->flags & I40E_FLAG_RESTART_AUTONEG) {
		msleep(75);
		ret = i40e_aq_set_link_restart_an(&pf->hw, true, NULL);
		if (ret)
			dev_info(&pf->pdev->dev, "link restart failed, err %s aq_err %s\n",
				 i40e_stat_str(&pf->hw, ret),
				 i40e_aq_str(&pf->hw,
					     pf->hw.aq.asq_last_status));
	}
	/* reinit the misc interrupt */
	if (pf->flags & I40E_FLAG_MSIX_ENABLED)
		ret = i40e_setup_misc_vector(pf);

	/* Add a filter to drop all Flow control frames from any VSI from being
	 * transmitted. By doing so we stop a malicious VF from sending out
	 * PAUSE or PFC frames and potentially controlling traffic for other
	 * PF/VF VSIs.
	 * The FW can still send Flow control frames if enabled.
	 */
	i40e_add_filter_to_drop_tx_flow_control_frames(&pf->hw,
						       pf->main_vsi_seid);

	/* restart the VSIs that were rebuilt and running before the reset */
	i40e_pf_unquiesce_all_vsi(pf);

	/* Release the RTNL lock before we start resetting VFs */
	if (!lock_acquired)
		rtnl_unlock();

	i40e_reset_all_vfs(pf, true);

	/* tell the firmware that we're starting */
	i40e_send_version(pf);

	/* We've already released the lock, so don't do it again */
	goto end_core_reset;

end_unlock:
	if (!lock_acquired)
		rtnl_unlock();
end_core_reset:
	clear_bit(__I40E_RESET_FAILED, pf->state);
clear_recovery:
	clear_bit(__I40E_RESET_RECOVERY_PENDING, pf->state);
}

/**
 * i40e_reset_and_rebuild - reset and rebuild using a saved config
 * @pf: board private structure
 * @reinit: if the Main VSI needs to re-initialized.
 * @lock_acquired: indicates whether or not the lock has been acquired
 * before this function was called.
 **/
static void i40e_reset_and_rebuild(struct i40e_pf *pf, bool reinit,
				   bool lock_acquired)
{
	int ret;
	/* Now we wait for GRST to settle out.
	 * We don't have to delete the VEBs or VSIs from the hw switch
	 * because the reset will make them disappear.
	 */
	ret = i40e_reset(pf);
	if (!ret)
		i40e_rebuild(pf, reinit, lock_acquired);
}

/**
 * i40e_handle_reset_warning - prep for the PF to reset, reset and rebuild
 * @pf: board private structure
 *
 * Close up the VFs and other things in prep for a Core Reset,
 * then get ready to rebuild the world.
 * @lock_acquired: indicates whether or not the lock has been acquired
 * before this function was called.
 **/
static void i40e_handle_reset_warning(struct i40e_pf *pf, bool lock_acquired)
{
	i40e_prep_for_reset(pf, lock_acquired);
	i40e_reset_and_rebuild(pf, false, lock_acquired);
}

/**
 * i40e_handle_mdd_event
 * @pf: pointer to the PF structure
 *
 * Called from the MDD irq handler to identify possibly malicious vfs
 **/
static void i40e_handle_mdd_event(struct i40e_pf *pf)
{
	struct i40e_hw *hw = &pf->hw;
	bool mdd_detected = false;
	bool pf_mdd_detected = false;
	struct i40e_vf *vf;
	u32 reg;
	int i;

	if (!test_bit(__I40E_MDD_EVENT_PENDING, pf->state))
		return;

	/* find what triggered the MDD event */
	reg = rd32(hw, I40E_GL_MDET_TX);
	if (reg & I40E_GL_MDET_TX_VALID_MASK) {
		u8 pf_num = (reg & I40E_GL_MDET_TX_PF_NUM_MASK) >>
				I40E_GL_MDET_TX_PF_NUM_SHIFT;
		u16 vf_num = (reg & I40E_GL_MDET_TX_VF_NUM_MASK) >>
				I40E_GL_MDET_TX_VF_NUM_SHIFT;
		u8 event = (reg & I40E_GL_MDET_TX_EVENT_MASK) >>
				I40E_GL_MDET_TX_EVENT_SHIFT;
		u16 queue = ((reg & I40E_GL_MDET_TX_QUEUE_MASK) >>
				I40E_GL_MDET_TX_QUEUE_SHIFT) -
				pf->hw.func_caps.base_queue;
		if (netif_msg_tx_err(pf))
			dev_info(&pf->pdev->dev, "Malicious Driver Detection event 0x%02x on TX queue %d PF number 0x%02x VF number 0x%02x\n",
				 event, queue, pf_num, vf_num);
		wr32(hw, I40E_GL_MDET_TX, 0xffffffff);
		mdd_detected = true;
	}
	reg = rd32(hw, I40E_GL_MDET_RX);
	if (reg & I40E_GL_MDET_RX_VALID_MASK) {
		u8 func = (reg & I40E_GL_MDET_RX_FUNCTION_MASK) >>
				I40E_GL_MDET_RX_FUNCTION_SHIFT;
		u8 event = (reg & I40E_GL_MDET_RX_EVENT_MASK) >>
				I40E_GL_MDET_RX_EVENT_SHIFT;
		u16 queue = ((reg & I40E_GL_MDET_RX_QUEUE_MASK) >>
				I40E_GL_MDET_RX_QUEUE_SHIFT) -
				pf->hw.func_caps.base_queue;
		if (netif_msg_rx_err(pf))
			dev_info(&pf->pdev->dev, "Malicious Driver Detection event 0x%02x on RX queue %d of function 0x%02x\n",
				 event, queue, func);
		wr32(hw, I40E_GL_MDET_RX, 0xffffffff);
		mdd_detected = true;
	}

	if (mdd_detected) {
		reg = rd32(hw, I40E_PF_MDET_TX);
		if (reg & I40E_PF_MDET_TX_VALID_MASK) {
			wr32(hw, I40E_PF_MDET_TX, 0xFFFF);
			dev_info(&pf->pdev->dev, "TX driver issue detected, PF reset issued\n");
			pf_mdd_detected = true;
		}
		reg = rd32(hw, I40E_PF_MDET_RX);
		if (reg & I40E_PF_MDET_RX_VALID_MASK) {
			wr32(hw, I40E_PF_MDET_RX, 0xFFFF);
			dev_info(&pf->pdev->dev, "RX driver issue detected, PF reset issued\n");
			pf_mdd_detected = true;
		}
		/* Queue belongs to the PF, initiate a reset */
		if (pf_mdd_detected) {
			set_bit(__I40E_PF_RESET_REQUESTED, pf->state);
			i40e_service_event_schedule(pf);
		}
	}

	/* see if one of the VFs needs its hand slapped */
	for (i = 0; i < pf->num_alloc_vfs && mdd_detected; i++) {
		vf = &(pf->vf[i]);
		reg = rd32(hw, I40E_VP_MDET_TX(i));
		if (reg & I40E_VP_MDET_TX_VALID_MASK) {
			wr32(hw, I40E_VP_MDET_TX(i), 0xFFFF);
			vf->num_mdd_events++;
			dev_info(&pf->pdev->dev, "TX driver issue detected on VF %d\n",
				 i);
		}

		reg = rd32(hw, I40E_VP_MDET_RX(i));
		if (reg & I40E_VP_MDET_RX_VALID_MASK) {
			wr32(hw, I40E_VP_MDET_RX(i), 0xFFFF);
			vf->num_mdd_events++;
			dev_info(&pf->pdev->dev, "RX driver issue detected on VF %d\n",
				 i);
		}

		if (vf->num_mdd_events > I40E_DEFAULT_NUM_MDD_EVENTS_ALLOWED) {
			dev_info(&pf->pdev->dev,
				 "Too many MDD events on VF %d, disabled\n", i);
			dev_info(&pf->pdev->dev,
				 "Use PF Control I/F to re-enable the VF\n");
			set_bit(I40E_VF_STATE_DISABLED, &vf->vf_states);
		}
	}

	/* re-enable mdd interrupt cause */
	clear_bit(__I40E_MDD_EVENT_PENDING, pf->state);
	reg = rd32(hw, I40E_PFINT_ICR0_ENA);
	reg |=  I40E_PFINT_ICR0_ENA_MAL_DETECT_MASK;
	wr32(hw, I40E_PFINT_ICR0_ENA, reg);
	i40e_flush(hw);
}

/**
 * i40e_sync_udp_filters - Trigger a sync event for existing UDP filters
 * @pf: board private structure
 **/
static void i40e_sync_udp_filters(struct i40e_pf *pf)
{
	int i;

	/* loop through and set pending bit for all active UDP filters */
	for (i = 0; i < I40E_MAX_PF_UDP_OFFLOAD_PORTS; i++) {
		if (pf->udp_ports[i].port)
			pf->pending_udp_bitmap |= BIT_ULL(i);
	}

	pf->flags |= I40E_FLAG_UDP_FILTER_SYNC;
}

/**
 * i40e_sync_udp_filters_subtask - Sync the VSI filter list with HW
 * @pf: board private structure
 **/
static void i40e_sync_udp_filters_subtask(struct i40e_pf *pf)
{
	struct i40e_hw *hw = &pf->hw;
	i40e_status ret;
	u16 port;
	int i;

	if (!(pf->flags & I40E_FLAG_UDP_FILTER_SYNC))
		return;

	pf->flags &= ~I40E_FLAG_UDP_FILTER_SYNC;

	for (i = 0; i < I40E_MAX_PF_UDP_OFFLOAD_PORTS; i++) {
		if (pf->pending_udp_bitmap & BIT_ULL(i)) {
			pf->pending_udp_bitmap &= ~BIT_ULL(i);
			port = pf->udp_ports[i].port;
			if (port)
				ret = i40e_aq_add_udp_tunnel(hw, port,
							pf->udp_ports[i].type,
							NULL, NULL);
			else
				ret = i40e_aq_del_udp_tunnel(hw, i, NULL);

			if (ret) {
				dev_dbg(&pf->pdev->dev,
					"%s %s port %d, index %d failed, err %s aq_err %s\n",
					pf->udp_ports[i].type ? "vxlan" : "geneve",
					port ? "add" : "delete",
					port, i,
					i40e_stat_str(&pf->hw, ret),
					i40e_aq_str(&pf->hw,
						    pf->hw.aq.asq_last_status));
				pf->udp_ports[i].port = 0;
			}
		}
	}
}

/**
 * i40e_service_task - Run the driver's async subtasks
 * @work: pointer to work_struct containing our data
 **/
static void i40e_service_task(struct work_struct *work)
{
	struct i40e_pf *pf = container_of(work,
					  struct i40e_pf,
					  service_task);
	unsigned long start_time = jiffies;

	/* don't bother with service tasks if a reset is in progress */
	if (test_bit(__I40E_RESET_RECOVERY_PENDING, pf->state))
		return;

	if (test_and_set_bit(__I40E_SERVICE_SCHED, pf->state))
		return;

	i40e_detect_recover_hung(pf);
	i40e_sync_filters_subtask(pf);
	i40e_reset_subtask(pf);
	i40e_handle_mdd_event(pf);
	i40e_vc_process_vflr_event(pf);
	i40e_watchdog_subtask(pf);
	i40e_fdir_reinit_subtask(pf);
	if (pf->flags & I40E_FLAG_CLIENT_RESET) {
		/* Client subtask will reopen next time through. */
		i40e_notify_client_of_netdev_close(pf->vsi[pf->lan_vsi], true);
		pf->flags &= ~I40E_FLAG_CLIENT_RESET;
	} else {
		i40e_client_subtask(pf);
		if (pf->flags & I40E_FLAG_CLIENT_L2_CHANGE) {
			i40e_notify_client_of_l2_param_changes(
							pf->vsi[pf->lan_vsi]);
			pf->flags &= ~I40E_FLAG_CLIENT_L2_CHANGE;
		}
	}
	i40e_sync_filters_subtask(pf);
	i40e_sync_udp_filters_subtask(pf);
	i40e_clean_adminq_subtask(pf);

	/* flush memory to make sure state is correct before next watchdog */
	smp_mb__before_atomic();
	clear_bit(__I40E_SERVICE_SCHED, pf->state);

	/* If the tasks have taken longer than one timer cycle or there
	 * is more work to be done, reschedule the service task now
	 * rather than wait for the timer to tick again.
	 */
	if (time_after(jiffies, (start_time + pf->service_timer_period)) ||
	    test_bit(__I40E_ADMINQ_EVENT_PENDING, pf->state)		 ||
	    test_bit(__I40E_MDD_EVENT_PENDING, pf->state)		 ||
	    test_bit(__I40E_VFLR_EVENT_PENDING, pf->state))
		i40e_service_event_schedule(pf);
}

/**
 * i40e_service_timer - timer callback
 * @data: pointer to PF struct
 **/
static void i40e_service_timer(unsigned long data)
{
	struct i40e_pf *pf = (struct i40e_pf *)data;

	mod_timer(&pf->service_timer,
		  round_jiffies(jiffies + pf->service_timer_period));
	i40e_service_event_schedule(pf);
}

/**
 * i40e_set_num_rings_in_vsi - Determine number of rings in the VSI
 * @vsi: the VSI being configured
 **/
static int i40e_set_num_rings_in_vsi(struct i40e_vsi *vsi)
{
	struct i40e_pf *pf = vsi->back;

	switch (vsi->type) {
	case I40E_VSI_MAIN:
		vsi->alloc_queue_pairs = pf->num_lan_qps;
		vsi->num_desc = ALIGN(I40E_DEFAULT_NUM_DESCRIPTORS,
				      I40E_REQ_DESCRIPTOR_MULTIPLE);
		if (pf->flags & I40E_FLAG_MSIX_ENABLED)
			vsi->num_q_vectors = pf->num_lan_msix;
		else
			vsi->num_q_vectors = 1;

		break;

	case I40E_VSI_FDIR:
		vsi->alloc_queue_pairs = 1;
		vsi->num_desc = ALIGN(I40E_FDIR_RING_COUNT,
				      I40E_REQ_DESCRIPTOR_MULTIPLE);
		vsi->num_q_vectors = pf->num_fdsb_msix;
		break;

	case I40E_VSI_VMDQ2:
		vsi->alloc_queue_pairs = pf->num_vmdq_qps;
		vsi->num_desc = ALIGN(I40E_DEFAULT_NUM_DESCRIPTORS,
				      I40E_REQ_DESCRIPTOR_MULTIPLE);
		vsi->num_q_vectors = pf->num_vmdq_msix;
		break;

	case I40E_VSI_SRIOV:
		vsi->alloc_queue_pairs = pf->num_vf_qps;
		vsi->num_desc = ALIGN(I40E_DEFAULT_NUM_DESCRIPTORS,
				      I40E_REQ_DESCRIPTOR_MULTIPLE);
		break;

	default:
		WARN_ON(1);
		return -ENODATA;
	}

	return 0;
}

/**
 * i40e_vsi_alloc_arrays - Allocate queue and vector pointer arrays for the vsi
 * @type: VSI pointer
 * @alloc_qvectors: a bool to specify if q_vectors need to be allocated.
 *
 * On error: returns error code (negative)
 * On success: returns 0
 **/
static int i40e_vsi_alloc_arrays(struct i40e_vsi *vsi, bool alloc_qvectors)
{
	int size;
	int ret = 0;

	/* allocate memory for both Tx and Rx ring pointers */
	size = sizeof(struct i40e_ring *) * vsi->alloc_queue_pairs * 2;
	vsi->tx_rings = kzalloc(size, GFP_KERNEL);
	if (!vsi->tx_rings)
		return -ENOMEM;
	vsi->rx_rings = &vsi->tx_rings[vsi->alloc_queue_pairs];

	if (alloc_qvectors) {
		/* allocate memory for q_vector pointers */
		size = sizeof(struct i40e_q_vector *) * vsi->num_q_vectors;
		vsi->q_vectors = kzalloc(size, GFP_KERNEL);
		if (!vsi->q_vectors) {
			ret = -ENOMEM;
			goto err_vectors;
		}
	}
	return ret;

err_vectors:
	kfree(vsi->tx_rings);
	return ret;
}

/**
 * i40e_vsi_mem_alloc - Allocates the next available struct vsi in the PF
 * @pf: board private structure
 * @type: type of VSI
 *
 * On error: returns error code (negative)
 * On success: returns vsi index in PF (positive)
 **/
static int i40e_vsi_mem_alloc(struct i40e_pf *pf, enum i40e_vsi_type type)
{
	int ret = -ENODEV;
	struct i40e_vsi *vsi;
	int vsi_idx;
	int i;

	/* Need to protect the allocation of the VSIs at the PF level */
	mutex_lock(&pf->switch_mutex);

	/* VSI list may be fragmented if VSI creation/destruction has
	 * been happening.  We can afford to do a quick scan to look
	 * for any free VSIs in the list.
	 *
	 * find next empty vsi slot, looping back around if necessary
	 */
	i = pf->next_vsi;
	while (i < pf->num_alloc_vsi && pf->vsi[i])
		i++;
	if (i >= pf->num_alloc_vsi) {
		i = 0;
		while (i < pf->next_vsi && pf->vsi[i])
			i++;
	}

	if (i < pf->num_alloc_vsi && !pf->vsi[i]) {
		vsi_idx = i;             /* Found one! */
	} else {
		ret = -ENODEV;
		goto unlock_pf;  /* out of VSI slots! */
	}
	pf->next_vsi = ++i;

	vsi = kzalloc(sizeof(*vsi), GFP_KERNEL);
	if (!vsi) {
		ret = -ENOMEM;
		goto unlock_pf;
	}
	vsi->type = type;
	vsi->back = pf;
	set_bit(__I40E_VSI_DOWN, vsi->state);
	vsi->flags = 0;
	vsi->idx = vsi_idx;
	vsi->int_rate_limit = 0;
	vsi->rss_table_size = (vsi->type == I40E_VSI_MAIN) ?
				pf->rss_table_size : 64;
	vsi->netdev_registered = false;
	vsi->work_limit = I40E_DEFAULT_IRQ_WORK;
	hash_init(vsi->mac_filter_hash);
	vsi->irqs_ready = false;

	ret = i40e_set_num_rings_in_vsi(vsi);
	if (ret)
		goto err_rings;

	ret = i40e_vsi_alloc_arrays(vsi, true);
	if (ret)
		goto err_rings;

	/* Setup default MSIX irq handler for VSI */
	i40e_vsi_setup_irqhandler(vsi, i40e_msix_clean_rings);

	/* Initialize VSI lock */
	spin_lock_init(&vsi->mac_filter_hash_lock);
	pf->vsi[vsi_idx] = vsi;
	ret = vsi_idx;
	goto unlock_pf;

err_rings:
	pf->next_vsi = i - 1;
	kfree(vsi);
unlock_pf:
	mutex_unlock(&pf->switch_mutex);
	return ret;
}

/**
 * i40e_vsi_free_arrays - Free queue and vector pointer arrays for the VSI
 * @type: VSI pointer
 * @free_qvectors: a bool to specify if q_vectors need to be freed.
 *
 * On error: returns error code (negative)
 * On success: returns 0
 **/
static void i40e_vsi_free_arrays(struct i40e_vsi *vsi, bool free_qvectors)
{
	/* free the ring and vector containers */
	if (free_qvectors) {
		kfree(vsi->q_vectors);
		vsi->q_vectors = NULL;
	}
	kfree(vsi->tx_rings);
	vsi->tx_rings = NULL;
	vsi->rx_rings = NULL;
}

/**
 * i40e_clear_rss_config_user - clear the user configured RSS hash keys
 * and lookup table
 * @vsi: Pointer to VSI structure
 */
static void i40e_clear_rss_config_user(struct i40e_vsi *vsi)
{
	if (!vsi)
		return;

	kfree(vsi->rss_hkey_user);
	vsi->rss_hkey_user = NULL;

	kfree(vsi->rss_lut_user);
	vsi->rss_lut_user = NULL;
}

/**
 * i40e_vsi_clear - Deallocate the VSI provided
 * @vsi: the VSI being un-configured
 **/
static int i40e_vsi_clear(struct i40e_vsi *vsi)
{
	struct i40e_pf *pf;

	if (!vsi)
		return 0;

	if (!vsi->back)
		goto free_vsi;
	pf = vsi->back;

	mutex_lock(&pf->switch_mutex);
	if (!pf->vsi[vsi->idx]) {
		dev_err(&pf->pdev->dev, "pf->vsi[%d] is NULL, just free vsi[%d](%p,type %d)\n",
			vsi->idx, vsi->idx, vsi, vsi->type);
		goto unlock_vsi;
	}

	if (pf->vsi[vsi->idx] != vsi) {
		dev_err(&pf->pdev->dev,
			"pf->vsi[%d](%p, type %d) != vsi[%d](%p,type %d): no free!\n",
			pf->vsi[vsi->idx]->idx,
			pf->vsi[vsi->idx],
			pf->vsi[vsi->idx]->type,
			vsi->idx, vsi, vsi->type);
		goto unlock_vsi;
	}

	/* updates the PF for this cleared vsi */
	i40e_put_lump(pf->qp_pile, vsi->base_queue, vsi->idx);
	i40e_put_lump(pf->irq_pile, vsi->base_vector, vsi->idx);

	i40e_vsi_free_arrays(vsi, true);
	i40e_clear_rss_config_user(vsi);

	pf->vsi[vsi->idx] = NULL;
	if (vsi->idx < pf->next_vsi)
		pf->next_vsi = vsi->idx;

unlock_vsi:
	mutex_unlock(&pf->switch_mutex);
free_vsi:
	kfree(vsi);

	return 0;
}

/**
 * i40e_vsi_clear_rings - Deallocates the Rx and Tx rings for the provided VSI
 * @vsi: the VSI being cleaned
 **/
static void i40e_vsi_clear_rings(struct i40e_vsi *vsi)
{
	int i;

	if (vsi->tx_rings && vsi->tx_rings[0]) {
		for (i = 0; i < vsi->alloc_queue_pairs; i++) {
			kfree_rcu(vsi->tx_rings[i], rcu);
			vsi->tx_rings[i] = NULL;
			vsi->rx_rings[i] = NULL;
		}
	}
}

/**
 * i40e_alloc_rings - Allocates the Rx and Tx rings for the provided VSI
 * @vsi: the VSI being configured
 **/
static int i40e_alloc_rings(struct i40e_vsi *vsi)
{
	struct i40e_ring *tx_ring, *rx_ring;
	struct i40e_pf *pf = vsi->back;
	int i;

	/* Set basic values in the rings to be used later during open() */
	for (i = 0; i < vsi->alloc_queue_pairs; i++) {
		/* allocate space for both Tx and Rx in one shot */
		tx_ring = kzalloc(sizeof(struct i40e_ring) * 2, GFP_KERNEL);
		if (!tx_ring)
			goto err_out;

		tx_ring->queue_index = i;
		tx_ring->reg_idx = vsi->base_queue + i;
		tx_ring->ring_active = false;
		tx_ring->vsi = vsi;
		tx_ring->netdev = vsi->netdev;
		tx_ring->dev = &pf->pdev->dev;
		tx_ring->count = vsi->num_desc;
		tx_ring->size = 0;
		tx_ring->dcb_tc = 0;
		if (vsi->back->flags & I40E_FLAG_WB_ON_ITR_CAPABLE)
			tx_ring->flags = I40E_TXR_FLAGS_WB_ON_ITR;
		tx_ring->tx_itr_setting = pf->tx_itr_default;
		vsi->tx_rings[i] = tx_ring;

		rx_ring = &tx_ring[1];
		rx_ring->queue_index = i;
		rx_ring->reg_idx = vsi->base_queue + i;
		rx_ring->ring_active = false;
		rx_ring->vsi = vsi;
		rx_ring->netdev = vsi->netdev;
		rx_ring->dev = &pf->pdev->dev;
		rx_ring->count = vsi->num_desc;
		rx_ring->size = 0;
		rx_ring->dcb_tc = 0;
		rx_ring->rx_itr_setting = pf->rx_itr_default;
		vsi->rx_rings[i] = rx_ring;
	}

	return 0;

err_out:
	i40e_vsi_clear_rings(vsi);
	return -ENOMEM;
}

/**
 * i40e_reserve_msix_vectors - Reserve MSI-X vectors in the kernel
 * @pf: board private structure
 * @vectors: the number of MSI-X vectors to request
 *
 * Returns the number of vectors reserved, or error
 **/
static int i40e_reserve_msix_vectors(struct i40e_pf *pf, int vectors)
{
	vectors = pci_enable_msix_range(pf->pdev, pf->msix_entries,
					I40E_MIN_MSIX, vectors);
	if (vectors < 0) {
		dev_info(&pf->pdev->dev,
			 "MSI-X vector reservation failed: %d\n", vectors);
		vectors = 0;
	}

	return vectors;
}

/**
 * i40e_init_msix - Setup the MSIX capability
 * @pf: board private structure
 *
 * Work with the OS to set up the MSIX vectors needed.
 *
 * Returns the number of vectors reserved or negative on failure
 **/
static int i40e_init_msix(struct i40e_pf *pf)
{
	struct i40e_hw *hw = &pf->hw;
	int cpus, extra_vectors;
	int vectors_left;
	int v_budget, i;
	int v_actual;
	int iwarp_requested = 0;

	if (!(pf->flags & I40E_FLAG_MSIX_ENABLED))
		return -ENODEV;

	/* The number of vectors we'll request will be comprised of:
	 *   - Add 1 for "other" cause for Admin Queue events, etc.
	 *   - The number of LAN queue pairs
	 *	- Queues being used for RSS.
	 *		We don't need as many as max_rss_size vectors.
	 *		use rss_size instead in the calculation since that
	 *		is governed by number of cpus in the system.
	 *	- assumes symmetric Tx/Rx pairing
	 *   - The number of VMDq pairs
	 *   - The CPU count within the NUMA node if iWARP is enabled
	 * Once we count this up, try the request.
	 *
	 * If we can't get what we want, we'll simplify to nearly nothing
	 * and try again.  If that still fails, we punt.
	 */
	vectors_left = hw->func_caps.num_msix_vectors;
	v_budget = 0;

	/* reserve one vector for miscellaneous handler */
	if (vectors_left) {
		v_budget++;
		vectors_left--;
	}

	/* reserve some vectors for the main PF traffic queues. Initially we
	 * only reserve at most 50% of the available vectors, in the case that
	 * the number of online CPUs is large. This ensures that we can enable
	 * extra features as well. Once we've enabled the other features, we
	 * will use any remaining vectors to reach as close as we can to the
	 * number of online CPUs.
	 */
	cpus = num_online_cpus();
	pf->num_lan_msix = min_t(int, cpus, vectors_left / 2);
	vectors_left -= pf->num_lan_msix;

	/* reserve one vector for sideband flow director */
	if (pf->flags & I40E_FLAG_FD_SB_ENABLED) {
		if (vectors_left) {
			pf->num_fdsb_msix = 1;
			v_budget++;
			vectors_left--;
		} else {
			pf->num_fdsb_msix = 0;
		}
	}

	/* can we reserve enough for iWARP? */
	if (pf->flags & I40E_FLAG_IWARP_ENABLED) {
		iwarp_requested = pf->num_iwarp_msix;

		if (!vectors_left)
			pf->num_iwarp_msix = 0;
		else if (vectors_left < pf->num_iwarp_msix)
			pf->num_iwarp_msix = 1;
		v_budget += pf->num_iwarp_msix;
		vectors_left -= pf->num_iwarp_msix;
	}

	/* any vectors left over go for VMDq support */
	if (pf->flags & I40E_FLAG_VMDQ_ENABLED) {
		int vmdq_vecs_wanted = pf->num_vmdq_vsis * pf->num_vmdq_qps;
		int vmdq_vecs = min_t(int, vectors_left, vmdq_vecs_wanted);

		if (!vectors_left) {
			pf->num_vmdq_msix = 0;
			pf->num_vmdq_qps = 0;
		} else {
			/* if we're short on vectors for what's desired, we limit
			 * the queues per vmdq.  If this is still more than are
			 * available, the user will need to change the number of
			 * queues/vectors used by the PF later with the ethtool
			 * channels command
			 */
			if (vmdq_vecs < vmdq_vecs_wanted)
				pf->num_vmdq_qps = 1;
			pf->num_vmdq_msix = pf->num_vmdq_qps;

			v_budget += vmdq_vecs;
			vectors_left -= vmdq_vecs;
		}
	}

	/* On systems with a large number of SMP cores, we previously limited
	 * the number of vectors for num_lan_msix to be at most 50% of the
	 * available vectors, to allow for other features. Now, we add back
	 * the remaining vectors. However, we ensure that the total
	 * num_lan_msix will not exceed num_online_cpus(). To do this, we
	 * calculate the number of vectors we can add without going over the
	 * cap of CPUs. For systems with a small number of CPUs this will be
	 * zero.
	 */
	extra_vectors = min_t(int, cpus - pf->num_lan_msix, vectors_left);
	pf->num_lan_msix += extra_vectors;
	vectors_left -= extra_vectors;

	WARN(vectors_left < 0,
	     "Calculation of remaining vectors underflowed. This is an accounting bug when determining total MSI-X vectors.\n");

	v_budget += pf->num_lan_msix;
	pf->msix_entries = kcalloc(v_budget, sizeof(struct msix_entry),
				   GFP_KERNEL);
	if (!pf->msix_entries)
		return -ENOMEM;

	for (i = 0; i < v_budget; i++)
		pf->msix_entries[i].entry = i;
	v_actual = i40e_reserve_msix_vectors(pf, v_budget);

	if (v_actual < I40E_MIN_MSIX) {
		pf->flags &= ~I40E_FLAG_MSIX_ENABLED;
		kfree(pf->msix_entries);
		pf->msix_entries = NULL;
		pci_disable_msix(pf->pdev);
		return -ENODEV;

	} else if (v_actual == I40E_MIN_MSIX) {
		/* Adjust for minimal MSIX use */
		pf->num_vmdq_vsis = 0;
		pf->num_vmdq_qps = 0;
		pf->num_lan_qps = 1;
		pf->num_lan_msix = 1;

	} else if (!vectors_left) {
		/* If we have limited resources, we will start with no vectors
		 * for the special features and then allocate vectors to some
		 * of these features based on the policy and at the end disable
		 * the features that did not get any vectors.
		 */
		int vec;

		dev_info(&pf->pdev->dev,
			 "MSI-X vector limit reached, attempting to redistribute vectors\n");
		/* reserve the misc vector */
		vec = v_actual - 1;

		/* Scale vector usage down */
		pf->num_vmdq_msix = 1;    /* force VMDqs to only one vector */
		pf->num_vmdq_vsis = 1;
		pf->num_vmdq_qps = 1;

		/* partition out the remaining vectors */
		switch (vec) {
		case 2:
			pf->num_lan_msix = 1;
			break;
		case 3:
			if (pf->flags & I40E_FLAG_IWARP_ENABLED) {
				pf->num_lan_msix = 1;
				pf->num_iwarp_msix = 1;
			} else {
				pf->num_lan_msix = 2;
			}
			break;
		default:
			if (pf->flags & I40E_FLAG_IWARP_ENABLED) {
				pf->num_iwarp_msix = min_t(int, (vec / 3),
						 iwarp_requested);
				pf->num_vmdq_vsis = min_t(int, (vec / 3),
						  I40E_DEFAULT_NUM_VMDQ_VSI);
			} else {
				pf->num_vmdq_vsis = min_t(int, (vec / 2),
						  I40E_DEFAULT_NUM_VMDQ_VSI);
			}
			if (pf->flags & I40E_FLAG_FD_SB_ENABLED) {
				pf->num_fdsb_msix = 1;
				vec--;
			}
			pf->num_lan_msix = min_t(int,
			       (vec - (pf->num_iwarp_msix + pf->num_vmdq_vsis)),
							      pf->num_lan_msix);
			pf->num_lan_qps = pf->num_lan_msix;
			break;
		}
	}

	if ((pf->flags & I40E_FLAG_FD_SB_ENABLED) &&
	    (pf->num_fdsb_msix == 0)) {
		dev_info(&pf->pdev->dev, "Sideband Flowdir disabled, not enough MSI-X vectors\n");
		pf->flags &= ~I40E_FLAG_FD_SB_ENABLED;
	}
	if ((pf->flags & I40E_FLAG_VMDQ_ENABLED) &&
	    (pf->num_vmdq_msix == 0)) {
		dev_info(&pf->pdev->dev, "VMDq disabled, not enough MSI-X vectors\n");
		pf->flags &= ~I40E_FLAG_VMDQ_ENABLED;
	}

	if ((pf->flags & I40E_FLAG_IWARP_ENABLED) &&
	    (pf->num_iwarp_msix == 0)) {
		dev_info(&pf->pdev->dev, "IWARP disabled, not enough MSI-X vectors\n");
		pf->flags &= ~I40E_FLAG_IWARP_ENABLED;
	}
	i40e_debug(&pf->hw, I40E_DEBUG_INIT,
		   "MSI-X vector distribution: PF %d, VMDq %d, FDSB %d, iWARP %d\n",
		   pf->num_lan_msix,
		   pf->num_vmdq_msix * pf->num_vmdq_vsis,
		   pf->num_fdsb_msix,
		   pf->num_iwarp_msix);

	return v_actual;
}

/**
 * i40e_vsi_alloc_q_vector - Allocate memory for a single interrupt vector
 * @vsi: the VSI being configured
 * @v_idx: index of the vector in the vsi struct
 * @cpu: cpu to be used on affinity_mask
 *
 * We allocate one q_vector.  If allocation fails we return -ENOMEM.
 **/
static int i40e_vsi_alloc_q_vector(struct i40e_vsi *vsi, int v_idx, int cpu)
{
	struct i40e_q_vector *q_vector;

	/* allocate q_vector */
	q_vector = kzalloc(sizeof(struct i40e_q_vector), GFP_KERNEL);
	if (!q_vector)
		return -ENOMEM;

	q_vector->vsi = vsi;
	q_vector->v_idx = v_idx;
	cpumask_set_cpu(cpu, &q_vector->affinity_mask);

	if (vsi->netdev)
		netif_napi_add(vsi->netdev, &q_vector->napi,
			       i40e_napi_poll, NAPI_POLL_WEIGHT);

	q_vector->rx.latency_range = I40E_LOW_LATENCY;
	q_vector->tx.latency_range = I40E_LOW_LATENCY;

	/* tie q_vector and vsi together */
	vsi->q_vectors[v_idx] = q_vector;

	return 0;
}

/**
 * i40e_vsi_alloc_q_vectors - Allocate memory for interrupt vectors
 * @vsi: the VSI being configured
 *
 * We allocate one q_vector per queue interrupt.  If allocation fails we
 * return -ENOMEM.
 **/
static int i40e_vsi_alloc_q_vectors(struct i40e_vsi *vsi)
{
	struct i40e_pf *pf = vsi->back;
	int err, v_idx, num_q_vectors, current_cpu;

	/* if not MSIX, give the one vector only to the LAN VSI */
	if (pf->flags & I40E_FLAG_MSIX_ENABLED)
		num_q_vectors = vsi->num_q_vectors;
	else if (vsi == pf->vsi[pf->lan_vsi])
		num_q_vectors = 1;
	else
		return -EINVAL;

	current_cpu = cpumask_first(cpu_online_mask);

	for (v_idx = 0; v_idx < num_q_vectors; v_idx++) {
		err = i40e_vsi_alloc_q_vector(vsi, v_idx, current_cpu);
		if (err)
			goto err_out;
		current_cpu = cpumask_next(current_cpu, cpu_online_mask);
		if (unlikely(current_cpu >= nr_cpu_ids))
			current_cpu = cpumask_first(cpu_online_mask);
	}

	return 0;

err_out:
	while (v_idx--)
		i40e_free_q_vector(vsi, v_idx);

	return err;
}

/**
 * i40e_init_interrupt_scheme - Determine proper interrupt scheme
 * @pf: board private structure to initialize
 **/
static int i40e_init_interrupt_scheme(struct i40e_pf *pf)
{
	int vectors = 0;
	ssize_t size;

	if (pf->flags & I40E_FLAG_MSIX_ENABLED) {
		vectors = i40e_init_msix(pf);
		if (vectors < 0) {
			pf->flags &= ~(I40E_FLAG_MSIX_ENABLED	|
				       I40E_FLAG_IWARP_ENABLED	|
				       I40E_FLAG_RSS_ENABLED	|
				       I40E_FLAG_DCB_CAPABLE	|
				       I40E_FLAG_DCB_ENABLED	|
				       I40E_FLAG_SRIOV_ENABLED	|
				       I40E_FLAG_FD_SB_ENABLED	|
				       I40E_FLAG_FD_ATR_ENABLED	|
				       I40E_FLAG_VMDQ_ENABLED);

			/* rework the queue expectations without MSIX */
			i40e_determine_queue_usage(pf);
		}
	}

	if (!(pf->flags & I40E_FLAG_MSIX_ENABLED) &&
	    (pf->flags & I40E_FLAG_MSI_ENABLED)) {
		dev_info(&pf->pdev->dev, "MSI-X not available, trying MSI\n");
		vectors = pci_enable_msi(pf->pdev);
		if (vectors < 0) {
			dev_info(&pf->pdev->dev, "MSI init failed - %d\n",
				 vectors);
			pf->flags &= ~I40E_FLAG_MSI_ENABLED;
		}
		vectors = 1;  /* one MSI or Legacy vector */
	}

	if (!(pf->flags & (I40E_FLAG_MSIX_ENABLED | I40E_FLAG_MSI_ENABLED)))
		dev_info(&pf->pdev->dev, "MSI-X and MSI not available, falling back to Legacy IRQ\n");

	/* set up vector assignment tracking */
	size = sizeof(struct i40e_lump_tracking) + (sizeof(u16) * vectors);
	pf->irq_pile = kzalloc(size, GFP_KERNEL);
	if (!pf->irq_pile) {
		dev_err(&pf->pdev->dev, "error allocating irq_pile memory\n");
		return -ENOMEM;
	}
	pf->irq_pile->num_entries = vectors;
	pf->irq_pile->search_hint = 0;

	/* track first vector for misc interrupts, ignore return */
	(void)i40e_get_lump(pf, pf->irq_pile, 1, I40E_PILE_VALID_BIT - 1);

	return 0;
}

/**
 * i40e_setup_misc_vector - Setup the misc vector to handle non queue events
 * @pf: board private structure
 *
 * This sets up the handler for MSIX 0, which is used to manage the
 * non-queue interrupts, e.g. AdminQ and errors.  This is not used
 * when in MSI or Legacy interrupt mode.
 **/
static int i40e_setup_misc_vector(struct i40e_pf *pf)
{
	struct i40e_hw *hw = &pf->hw;
	int err = 0;

	/* Only request the irq if this is the first time through, and
	 * not when we're rebuilding after a Reset
	 */
	if (!test_bit(__I40E_RESET_RECOVERY_PENDING, pf->state)) {
		err = request_irq(pf->msix_entries[0].vector,
				  i40e_intr, 0, pf->int_name, pf);
		if (err) {
			dev_info(&pf->pdev->dev,
				 "request_irq for %s failed: %d\n",
				 pf->int_name, err);
			return -EFAULT;
		}
	}

	i40e_enable_misc_int_causes(pf);

	/* associate no queues to the misc vector */
	wr32(hw, I40E_PFINT_LNKLST0, I40E_QUEUE_END_OF_LIST);
	wr32(hw, I40E_PFINT_ITR0(I40E_RX_ITR), I40E_ITR_8K);

	i40e_flush(hw);

	i40e_irq_dynamic_enable_icr0(pf, true);

	return err;
}

/**
 * i40e_config_rss_aq - Prepare for RSS using AQ commands
 * @vsi: vsi structure
 * @seed: RSS hash seed
 **/
static int i40e_config_rss_aq(struct i40e_vsi *vsi, const u8 *seed,
			      u8 *lut, u16 lut_size)
{
	struct i40e_pf *pf = vsi->back;
	struct i40e_hw *hw = &pf->hw;
	int ret = 0;

	if (seed) {
		struct i40e_aqc_get_set_rss_key_data *seed_dw =
			(struct i40e_aqc_get_set_rss_key_data *)seed;
		ret = i40e_aq_set_rss_key(hw, vsi->id, seed_dw);
		if (ret) {
			dev_info(&pf->pdev->dev,
				 "Cannot set RSS key, err %s aq_err %s\n",
				 i40e_stat_str(hw, ret),
				 i40e_aq_str(hw, hw->aq.asq_last_status));
			return ret;
		}
	}
	if (lut) {
		bool pf_lut = vsi->type == I40E_VSI_MAIN ? true : false;

		ret = i40e_aq_set_rss_lut(hw, vsi->id, pf_lut, lut, lut_size);
		if (ret) {
			dev_info(&pf->pdev->dev,
				 "Cannot set RSS lut, err %s aq_err %s\n",
				 i40e_stat_str(hw, ret),
				 i40e_aq_str(hw, hw->aq.asq_last_status));
			return ret;
		}
	}
	return ret;
}

/**
 * i40e_get_rss_aq - Get RSS keys and lut by using AQ commands
 * @vsi: Pointer to vsi structure
 * @seed: Buffter to store the hash keys
 * @lut: Buffer to store the lookup table entries
 * @lut_size: Size of buffer to store the lookup table entries
 *
 * Return 0 on success, negative on failure
 */
static int i40e_get_rss_aq(struct i40e_vsi *vsi, const u8 *seed,
			   u8 *lut, u16 lut_size)
{
	struct i40e_pf *pf = vsi->back;
	struct i40e_hw *hw = &pf->hw;
	int ret = 0;

	if (seed) {
		ret = i40e_aq_get_rss_key(hw, vsi->id,
			(struct i40e_aqc_get_set_rss_key_data *)seed);
		if (ret) {
			dev_info(&pf->pdev->dev,
				 "Cannot get RSS key, err %s aq_err %s\n",
				 i40e_stat_str(&pf->hw, ret),
				 i40e_aq_str(&pf->hw,
					     pf->hw.aq.asq_last_status));
			return ret;
		}
	}

	if (lut) {
		bool pf_lut = vsi->type == I40E_VSI_MAIN ? true : false;

		ret = i40e_aq_get_rss_lut(hw, vsi->id, pf_lut, lut, lut_size);
		if (ret) {
			dev_info(&pf->pdev->dev,
				 "Cannot get RSS lut, err %s aq_err %s\n",
				 i40e_stat_str(&pf->hw, ret),
				 i40e_aq_str(&pf->hw,
					     pf->hw.aq.asq_last_status));
			return ret;
		}
	}

	return ret;
}

/**
 * i40e_vsi_config_rss - Prepare for VSI(VMDq) RSS if used
 * @vsi: VSI structure
 **/
static int i40e_vsi_config_rss(struct i40e_vsi *vsi)
{
	u8 seed[I40E_HKEY_ARRAY_SIZE];
	struct i40e_pf *pf = vsi->back;
	u8 *lut;
	int ret;

	if (!(pf->flags & I40E_FLAG_RSS_AQ_CAPABLE))
		return 0;

	if (!vsi->rss_size)
		vsi->rss_size = min_t(int, pf->alloc_rss_size,
				      vsi->num_queue_pairs);
	if (!vsi->rss_size)
		return -EINVAL;

	lut = kzalloc(vsi->rss_table_size, GFP_KERNEL);
	if (!lut)
		return -ENOMEM;
	/* Use the user configured hash keys and lookup table if there is one,
	 * otherwise use default
	 */
	if (vsi->rss_lut_user)
		memcpy(lut, vsi->rss_lut_user, vsi->rss_table_size);
	else
		i40e_fill_rss_lut(pf, lut, vsi->rss_table_size, vsi->rss_size);
	if (vsi->rss_hkey_user)
		memcpy(seed, vsi->rss_hkey_user, I40E_HKEY_ARRAY_SIZE);
	else
		netdev_rss_key_fill((void *)seed, I40E_HKEY_ARRAY_SIZE);
	ret = i40e_config_rss_aq(vsi, seed, lut, vsi->rss_table_size);
	kfree(lut);

	return ret;
}

/**
 * i40e_config_rss_reg - Configure RSS keys and lut by writing registers
 * @vsi: Pointer to vsi structure
 * @seed: RSS hash seed
 * @lut: Lookup table
 * @lut_size: Lookup table size
 *
 * Returns 0 on success, negative on failure
 **/
static int i40e_config_rss_reg(struct i40e_vsi *vsi, const u8 *seed,
			       const u8 *lut, u16 lut_size)
{
	struct i40e_pf *pf = vsi->back;
	struct i40e_hw *hw = &pf->hw;
	u16 vf_id = vsi->vf_id;
	u8 i;

	/* Fill out hash function seed */
	if (seed) {
		u32 *seed_dw = (u32 *)seed;

		if (vsi->type == I40E_VSI_MAIN) {
			for (i = 0; i <= I40E_PFQF_HKEY_MAX_INDEX; i++)
				wr32(hw, I40E_PFQF_HKEY(i), seed_dw[i]);
		} else if (vsi->type == I40E_VSI_SRIOV) {
			for (i = 0; i <= I40E_VFQF_HKEY1_MAX_INDEX; i++)
				wr32(hw, I40E_VFQF_HKEY1(i, vf_id), seed_dw[i]);
		} else {
			dev_err(&pf->pdev->dev, "Cannot set RSS seed - invalid VSI type\n");
		}
	}

	if (lut) {
		u32 *lut_dw = (u32 *)lut;

		if (vsi->type == I40E_VSI_MAIN) {
			if (lut_size != I40E_HLUT_ARRAY_SIZE)
				return -EINVAL;
			for (i = 0; i <= I40E_PFQF_HLUT_MAX_INDEX; i++)
				wr32(hw, I40E_PFQF_HLUT(i), lut_dw[i]);
		} else if (vsi->type == I40E_VSI_SRIOV) {
			if (lut_size != I40E_VF_HLUT_ARRAY_SIZE)
				return -EINVAL;
			for (i = 0; i <= I40E_VFQF_HLUT_MAX_INDEX; i++)
				wr32(hw, I40E_VFQF_HLUT1(i, vf_id), lut_dw[i]);
		} else {
			dev_err(&pf->pdev->dev, "Cannot set RSS LUT - invalid VSI type\n");
		}
	}
	i40e_flush(hw);

	return 0;
}

/**
 * i40e_get_rss_reg - Get the RSS keys and lut by reading registers
 * @vsi: Pointer to VSI structure
 * @seed: Buffer to store the keys
 * @lut: Buffer to store the lookup table entries
 * @lut_size: Size of buffer to store the lookup table entries
 *
 * Returns 0 on success, negative on failure
 */
static int i40e_get_rss_reg(struct i40e_vsi *vsi, u8 *seed,
			    u8 *lut, u16 lut_size)
{
	struct i40e_pf *pf = vsi->back;
	struct i40e_hw *hw = &pf->hw;
	u16 i;

	if (seed) {
		u32 *seed_dw = (u32 *)seed;

		for (i = 0; i <= I40E_PFQF_HKEY_MAX_INDEX; i++)
			seed_dw[i] = i40e_read_rx_ctl(hw, I40E_PFQF_HKEY(i));
	}
	if (lut) {
		u32 *lut_dw = (u32 *)lut;

		if (lut_size != I40E_HLUT_ARRAY_SIZE)
			return -EINVAL;
		for (i = 0; i <= I40E_PFQF_HLUT_MAX_INDEX; i++)
			lut_dw[i] = rd32(hw, I40E_PFQF_HLUT(i));
	}

	return 0;
}

/**
 * i40e_config_rss - Configure RSS keys and lut
 * @vsi: Pointer to VSI structure
 * @seed: RSS hash seed
 * @lut: Lookup table
 * @lut_size: Lookup table size
 *
 * Returns 0 on success, negative on failure
 */
int i40e_config_rss(struct i40e_vsi *vsi, u8 *seed, u8 *lut, u16 lut_size)
{
	struct i40e_pf *pf = vsi->back;

	if (pf->flags & I40E_FLAG_RSS_AQ_CAPABLE)
		return i40e_config_rss_aq(vsi, seed, lut, lut_size);
	else
		return i40e_config_rss_reg(vsi, seed, lut, lut_size);
}

/**
 * i40e_get_rss - Get RSS keys and lut
 * @vsi: Pointer to VSI structure
 * @seed: Buffer to store the keys
 * @lut: Buffer to store the lookup table entries
 * lut_size: Size of buffer to store the lookup table entries
 *
 * Returns 0 on success, negative on failure
 */
int i40e_get_rss(struct i40e_vsi *vsi, u8 *seed, u8 *lut, u16 lut_size)
{
	struct i40e_pf *pf = vsi->back;

	if (pf->flags & I40E_FLAG_RSS_AQ_CAPABLE)
		return i40e_get_rss_aq(vsi, seed, lut, lut_size);
	else
		return i40e_get_rss_reg(vsi, seed, lut, lut_size);
}

/**
 * i40e_fill_rss_lut - Fill the RSS lookup table with default values
 * @pf: Pointer to board private structure
 * @lut: Lookup table
 * @rss_table_size: Lookup table size
 * @rss_size: Range of queue number for hashing
 */
void i40e_fill_rss_lut(struct i40e_pf *pf, u8 *lut,
		       u16 rss_table_size, u16 rss_size)
{
	u16 i;

	for (i = 0; i < rss_table_size; i++)
		lut[i] = i % rss_size;
}

/**
 * i40e_pf_config_rss - Prepare for RSS if used
 * @pf: board private structure
 **/
static int i40e_pf_config_rss(struct i40e_pf *pf)
{
	struct i40e_vsi *vsi = pf->vsi[pf->lan_vsi];
	u8 seed[I40E_HKEY_ARRAY_SIZE];
	u8 *lut;
	struct i40e_hw *hw = &pf->hw;
	u32 reg_val;
	u64 hena;
	int ret;

	/* By default we enable TCP/UDP with IPv4/IPv6 ptypes */
	hena = (u64)i40e_read_rx_ctl(hw, I40E_PFQF_HENA(0)) |
		((u64)i40e_read_rx_ctl(hw, I40E_PFQF_HENA(1)) << 32);
	hena |= i40e_pf_get_default_rss_hena(pf);

	i40e_write_rx_ctl(hw, I40E_PFQF_HENA(0), (u32)hena);
	i40e_write_rx_ctl(hw, I40E_PFQF_HENA(1), (u32)(hena >> 32));

	/* Determine the RSS table size based on the hardware capabilities */
	reg_val = i40e_read_rx_ctl(hw, I40E_PFQF_CTL_0);
	reg_val = (pf->rss_table_size == 512) ?
			(reg_val | I40E_PFQF_CTL_0_HASHLUTSIZE_512) :
			(reg_val & ~I40E_PFQF_CTL_0_HASHLUTSIZE_512);
	i40e_write_rx_ctl(hw, I40E_PFQF_CTL_0, reg_val);

	/* Determine the RSS size of the VSI */
	if (!vsi->rss_size) {
		u16 qcount;

		qcount = vsi->num_queue_pairs / vsi->tc_config.numtc;
		vsi->rss_size = min_t(int, pf->alloc_rss_size, qcount);
	}
	if (!vsi->rss_size)
		return -EINVAL;

	lut = kzalloc(vsi->rss_table_size, GFP_KERNEL);
	if (!lut)
		return -ENOMEM;

	/* Use user configured lut if there is one, otherwise use default */
	if (vsi->rss_lut_user)
		memcpy(lut, vsi->rss_lut_user, vsi->rss_table_size);
	else
		i40e_fill_rss_lut(pf, lut, vsi->rss_table_size, vsi->rss_size);

	/* Use user configured hash key if there is one, otherwise
	 * use default.
	 */
	if (vsi->rss_hkey_user)
		memcpy(seed, vsi->rss_hkey_user, I40E_HKEY_ARRAY_SIZE);
	else
		netdev_rss_key_fill((void *)seed, I40E_HKEY_ARRAY_SIZE);
	ret = i40e_config_rss(vsi, seed, lut, vsi->rss_table_size);
	kfree(lut);

	return ret;
}

/**
 * i40e_reconfig_rss_queues - change number of queues for rss and rebuild
 * @pf: board private structure
 * @queue_count: the requested queue count for rss.
 *
 * returns 0 if rss is not enabled, if enabled returns the final rss queue
 * count which may be different from the requested queue count.
 * Note: expects to be called while under rtnl_lock()
 **/
int i40e_reconfig_rss_queues(struct i40e_pf *pf, int queue_count)
{
	struct i40e_vsi *vsi = pf->vsi[pf->lan_vsi];
	int new_rss_size;

	if (!(pf->flags & I40E_FLAG_RSS_ENABLED))
		return 0;

	new_rss_size = min_t(int, queue_count, pf->rss_size_max);

	if (queue_count != vsi->num_queue_pairs) {
		u16 qcount;

		vsi->req_queue_pairs = queue_count;
		i40e_prep_for_reset(pf, true);

		pf->alloc_rss_size = new_rss_size;

		i40e_reset_and_rebuild(pf, true, true);

		/* Discard the user configured hash keys and lut, if less
		 * queues are enabled.
		 */
		if (queue_count < vsi->rss_size) {
			i40e_clear_rss_config_user(vsi);
			dev_dbg(&pf->pdev->dev,
				"discard user configured hash keys and lut\n");
		}

		/* Reset vsi->rss_size, as number of enabled queues changed */
		qcount = vsi->num_queue_pairs / vsi->tc_config.numtc;
		vsi->rss_size = min_t(int, pf->alloc_rss_size, qcount);

		i40e_pf_config_rss(pf);
	}
	dev_info(&pf->pdev->dev, "User requested queue count/HW max RSS count:  %d/%d\n",
		 vsi->req_queue_pairs, pf->rss_size_max);
	return pf->alloc_rss_size;
}

/**
 * i40e_get_npar_bw_setting - Retrieve BW settings for this PF partition
 * @pf: board private structure
 **/
i40e_status i40e_get_npar_bw_setting(struct i40e_pf *pf)
{
	i40e_status status;
	bool min_valid, max_valid;
	u32 max_bw, min_bw;

	status = i40e_read_bw_from_alt_ram(&pf->hw, &max_bw, &min_bw,
					   &min_valid, &max_valid);

	if (!status) {
		if (min_valid)
			pf->npar_min_bw = min_bw;
		if (max_valid)
			pf->npar_max_bw = max_bw;
	}

	return status;
}

/**
 * i40e_set_npar_bw_setting - Set BW settings for this PF partition
 * @pf: board private structure
 **/
i40e_status i40e_set_npar_bw_setting(struct i40e_pf *pf)
{
	struct i40e_aqc_configure_partition_bw_data bw_data;
	i40e_status status;

	/* Set the valid bit for this PF */
	bw_data.pf_valid_bits = cpu_to_le16(BIT(pf->hw.pf_id));
	bw_data.max_bw[pf->hw.pf_id] = pf->npar_max_bw & I40E_ALT_BW_VALUE_MASK;
	bw_data.min_bw[pf->hw.pf_id] = pf->npar_min_bw & I40E_ALT_BW_VALUE_MASK;

	/* Set the new bandwidths */
	status = i40e_aq_configure_partition_bw(&pf->hw, &bw_data, NULL);

	return status;
}

/**
 * i40e_commit_npar_bw_setting - Commit BW settings for this PF partition
 * @pf: board private structure
 **/
i40e_status i40e_commit_npar_bw_setting(struct i40e_pf *pf)
{
	/* Commit temporary BW setting to permanent NVM image */
	enum i40e_admin_queue_err last_aq_status;
	i40e_status ret;
	u16 nvm_word;

	if (pf->hw.partition_id != 1) {
		dev_info(&pf->pdev->dev,
			 "Commit BW only works on partition 1! This is partition %d",
			 pf->hw.partition_id);
		ret = I40E_NOT_SUPPORTED;
		goto bw_commit_out;
	}

	/* Acquire NVM for read access */
	ret = i40e_acquire_nvm(&pf->hw, I40E_RESOURCE_READ);
	last_aq_status = pf->hw.aq.asq_last_status;
	if (ret) {
		dev_info(&pf->pdev->dev,
			 "Cannot acquire NVM for read access, err %s aq_err %s\n",
			 i40e_stat_str(&pf->hw, ret),
			 i40e_aq_str(&pf->hw, last_aq_status));
		goto bw_commit_out;
	}

	/* Read word 0x10 of NVM - SW compatibility word 1 */
	ret = i40e_aq_read_nvm(&pf->hw,
			       I40E_SR_NVM_CONTROL_WORD,
			       0x10, sizeof(nvm_word), &nvm_word,
			       false, NULL);
	/* Save off last admin queue command status before releasing
	 * the NVM
	 */
	last_aq_status = pf->hw.aq.asq_last_status;
	i40e_release_nvm(&pf->hw);
	if (ret) {
		dev_info(&pf->pdev->dev, "NVM read error, err %s aq_err %s\n",
			 i40e_stat_str(&pf->hw, ret),
			 i40e_aq_str(&pf->hw, last_aq_status));
		goto bw_commit_out;
	}

	/* Wait a bit for NVM release to complete */
	msleep(50);

	/* Acquire NVM for write access */
	ret = i40e_acquire_nvm(&pf->hw, I40E_RESOURCE_WRITE);
	last_aq_status = pf->hw.aq.asq_last_status;
	if (ret) {
		dev_info(&pf->pdev->dev,
			 "Cannot acquire NVM for write access, err %s aq_err %s\n",
			 i40e_stat_str(&pf->hw, ret),
			 i40e_aq_str(&pf->hw, last_aq_status));
		goto bw_commit_out;
	}
	/* Write it back out unchanged to initiate update NVM,
	 * which will force a write of the shadow (alt) RAM to
	 * the NVM - thus storing the bandwidth values permanently.
	 */
	ret = i40e_aq_update_nvm(&pf->hw,
				 I40E_SR_NVM_CONTROL_WORD,
				 0x10, sizeof(nvm_word),
				 &nvm_word, true, NULL);
	/* Save off last admin queue command status before releasing
	 * the NVM
	 */
	last_aq_status = pf->hw.aq.asq_last_status;
	i40e_release_nvm(&pf->hw);
	if (ret)
		dev_info(&pf->pdev->dev,
			 "BW settings NOT SAVED, err %s aq_err %s\n",
			 i40e_stat_str(&pf->hw, ret),
			 i40e_aq_str(&pf->hw, last_aq_status));
bw_commit_out:

	return ret;
}

/**
 * i40e_sw_init - Initialize general software structures (struct i40e_pf)
 * @pf: board private structure to initialize
 *
 * i40e_sw_init initializes the Adapter private data structure.
 * Fields are initialized based on PCI device information and
 * OS network device settings (MTU size).
 **/
static int i40e_sw_init(struct i40e_pf *pf)
{
	int err = 0;
	int size;

	/* Set default capability flags */
	pf->flags = I40E_FLAG_RX_CSUM_ENABLED |
		    I40E_FLAG_MSI_ENABLED     |
		    I40E_FLAG_MSIX_ENABLED;

	/* Set default ITR */
	pf->rx_itr_default = I40E_ITR_DYNAMIC | I40E_ITR_RX_DEF;
	pf->tx_itr_default = I40E_ITR_DYNAMIC | I40E_ITR_TX_DEF;

	/* Depending on PF configurations, it is possible that the RSS
	 * maximum might end up larger than the available queues
	 */
	pf->rss_size_max = BIT(pf->hw.func_caps.rss_table_entry_width);
	pf->alloc_rss_size = 1;
	pf->rss_table_size = pf->hw.func_caps.rss_table_size;
	pf->rss_size_max = min_t(int, pf->rss_size_max,
				 pf->hw.func_caps.num_tx_qp);
	if (pf->hw.func_caps.rss) {
		pf->flags |= I40E_FLAG_RSS_ENABLED;
		pf->alloc_rss_size = min_t(int, pf->rss_size_max,
					   num_online_cpus());
	}

	/* MFP mode enabled */
	if (pf->hw.func_caps.npar_enable || pf->hw.func_caps.flex10_enable) {
		pf->flags |= I40E_FLAG_MFP_ENABLED;
		dev_info(&pf->pdev->dev, "MFP mode Enabled\n");
		if (i40e_get_npar_bw_setting(pf))
			dev_warn(&pf->pdev->dev,
				 "Could not get NPAR bw settings\n");
		else
			dev_info(&pf->pdev->dev,
				 "Min BW = %8.8x, Max BW = %8.8x\n",
				 pf->npar_min_bw, pf->npar_max_bw);
	}

	/* FW/NVM is not yet fixed in this regard */
	if ((pf->hw.func_caps.fd_filters_guaranteed > 0) ||
	    (pf->hw.func_caps.fd_filters_best_effort > 0)) {
		pf->flags |= I40E_FLAG_FD_ATR_ENABLED;
		pf->atr_sample_rate = I40E_DEFAULT_ATR_SAMPLE_RATE;
		if (pf->flags & I40E_FLAG_MFP_ENABLED &&
		    pf->hw.num_partitions > 1)
			dev_info(&pf->pdev->dev,
				 "Flow Director Sideband mode Disabled in MFP mode\n");
		else
			pf->flags |= I40E_FLAG_FD_SB_ENABLED;
		pf->fdir_pf_filter_count =
				 pf->hw.func_caps.fd_filters_guaranteed;
		pf->hw.fdir_shared_filter_count =
				 pf->hw.func_caps.fd_filters_best_effort;
	}

	if ((pf->hw.mac.type == I40E_MAC_XL710) &&
	    (((pf->hw.aq.fw_maj_ver == 4) && (pf->hw.aq.fw_min_ver < 33)) ||
	    (pf->hw.aq.fw_maj_ver < 4))) {
		pf->flags |= I40E_FLAG_RESTART_AUTONEG;
		/* No DCB support  for FW < v4.33 */
		pf->flags |= I40E_FLAG_NO_DCB_SUPPORT;
	}

	/* Disable FW LLDP if FW < v4.3 */
	if ((pf->hw.mac.type == I40E_MAC_XL710) &&
	    (((pf->hw.aq.fw_maj_ver == 4) && (pf->hw.aq.fw_min_ver < 3)) ||
	    (pf->hw.aq.fw_maj_ver < 4)))
		pf->flags |= I40E_FLAG_STOP_FW_LLDP;

	/* Use the FW Set LLDP MIB API if FW > v4.40 */
	if ((pf->hw.mac.type == I40E_MAC_XL710) &&
	    (((pf->hw.aq.fw_maj_ver == 4) && (pf->hw.aq.fw_min_ver >= 40)) ||
	    (pf->hw.aq.fw_maj_ver >= 5)))
		pf->flags |= I40E_FLAG_USE_SET_LLDP_MIB;

	if (pf->hw.func_caps.vmdq) {
		pf->num_vmdq_vsis = I40E_DEFAULT_NUM_VMDQ_VSI;
		pf->flags |= I40E_FLAG_VMDQ_ENABLED;
		pf->num_vmdq_qps = i40e_default_queues_per_vmdq(pf);
	}

	if (pf->hw.func_caps.iwarp) {
		pf->flags |= I40E_FLAG_IWARP_ENABLED;
		/* IWARP needs one extra vector for CQP just like MISC.*/
		pf->num_iwarp_msix = (int)num_online_cpus() + 1;
	}

#ifdef CONFIG_PCI_IOV
	if (pf->hw.func_caps.num_vfs && pf->hw.partition_id == 1) {
		pf->num_vf_qps = I40E_DEFAULT_QUEUES_PER_VF;
		pf->flags |= I40E_FLAG_SRIOV_ENABLED;
		pf->num_req_vfs = min_t(int,
					pf->hw.func_caps.num_vfs,
					I40E_MAX_VF_COUNT);
	}
#endif /* CONFIG_PCI_IOV */
	if (pf->hw.mac.type == I40E_MAC_X722) {
		pf->flags |= I40E_FLAG_RSS_AQ_CAPABLE
			     | I40E_FLAG_128_QP_RSS_CAPABLE
			     | I40E_FLAG_HW_ATR_EVICT_CAPABLE
			     | I40E_FLAG_OUTER_UDP_CSUM_CAPABLE
			     | I40E_FLAG_WB_ON_ITR_CAPABLE
			     | I40E_FLAG_MULTIPLE_TCP_UDP_RSS_PCTYPE
			     | I40E_FLAG_NO_PCI_LINK_CHECK
			     | I40E_FLAG_USE_SET_LLDP_MIB
			     | I40E_FLAG_GENEVE_OFFLOAD_CAPABLE
			     | I40E_FLAG_PTP_L4_CAPABLE
			     | I40E_FLAG_WOL_MC_MAGIC_PKT_WAKE;
	} else if ((pf->hw.aq.api_maj_ver > 1) ||
		   ((pf->hw.aq.api_maj_ver == 1) &&
		    (pf->hw.aq.api_min_ver > 4))) {
		/* Supported in FW API version higher than 1.4 */
		pf->flags |= I40E_FLAG_GENEVE_OFFLOAD_CAPABLE;
		pf->flags = I40E_FLAG_HW_ATR_EVICT_CAPABLE;
	} else {
		pf->flags = I40E_FLAG_HW_ATR_EVICT_CAPABLE;
	}

	pf->eeprom_version = 0xDEAD;
	pf->lan_veb = I40E_NO_VEB;
	pf->lan_vsi = I40E_NO_VSI;

	/* By default FW has this off for performance reasons */
	pf->flags &= ~I40E_FLAG_VEB_STATS_ENABLED;

	/* set up queue assignment tracking */
	size = sizeof(struct i40e_lump_tracking)
		+ (sizeof(u16) * pf->hw.func_caps.num_tx_qp);
	pf->qp_pile = kzalloc(size, GFP_KERNEL);
	if (!pf->qp_pile) {
		err = -ENOMEM;
		goto sw_init_done;
	}
	pf->qp_pile->num_entries = pf->hw.func_caps.num_tx_qp;
	pf->qp_pile->search_hint = 0;

	pf->tx_timeout_recovery_level = 1;

	mutex_init(&pf->switch_mutex);

	/* If NPAR is enabled nudge the Tx scheduler */
	if (pf->hw.func_caps.npar_enable && (!i40e_get_npar_bw_setting(pf)))
		i40e_set_npar_bw_setting(pf);

sw_init_done:
	return err;
}

/**
 * i40e_set_ntuple - set the ntuple feature flag and take action
 * @pf: board private structure to initialize
 * @features: the feature set that the stack is suggesting
 *
 * returns a bool to indicate if reset needs to happen
 **/
bool i40e_set_ntuple(struct i40e_pf *pf, netdev_features_t features)
{
	bool need_reset = false;

	/* Check if Flow Director n-tuple support was enabled or disabled.  If
	 * the state changed, we need to reset.
	 */
	if (features & NETIF_F_NTUPLE) {
		/* Enable filters and mark for reset */
		if (!(pf->flags & I40E_FLAG_FD_SB_ENABLED))
			need_reset = true;
		/* enable FD_SB only if there is MSI-X vector */
		if (pf->num_fdsb_msix > 0)
			pf->flags |= I40E_FLAG_FD_SB_ENABLED;
	} else {
		/* turn off filters, mark for reset and clear SW filter list */
		if (pf->flags & I40E_FLAG_FD_SB_ENABLED) {
			need_reset = true;
			i40e_fdir_filter_exit(pf);
		}
		pf->flags &= ~(I40E_FLAG_FD_SB_ENABLED |
			       I40E_FLAG_FD_SB_AUTO_DISABLED);
		/* reset fd counters */
		pf->fd_add_err = 0;
		pf->fd_atr_cnt = 0;
		/* if ATR was auto disabled it can be re-enabled. */
		if (pf->flags & I40E_FLAG_FD_ATR_AUTO_DISABLED) {
			pf->flags &= ~I40E_FLAG_FD_ATR_AUTO_DISABLED;
			if ((pf->flags & I40E_FLAG_FD_ATR_ENABLED) &&
			    (I40E_DEBUG_FD & pf->hw.debug_mask))
				dev_info(&pf->pdev->dev, "ATR re-enabled.\n");
		}
	}
	return need_reset;
}

/**
 * i40e_clear_rss_lut - clear the rx hash lookup table
 * @vsi: the VSI being configured
 **/
static void i40e_clear_rss_lut(struct i40e_vsi *vsi)
{
	struct i40e_pf *pf = vsi->back;
	struct i40e_hw *hw = &pf->hw;
	u16 vf_id = vsi->vf_id;
	u8 i;

	if (vsi->type == I40E_VSI_MAIN) {
		for (i = 0; i <= I40E_PFQF_HLUT_MAX_INDEX; i++)
			wr32(hw, I40E_PFQF_HLUT(i), 0);
	} else if (vsi->type == I40E_VSI_SRIOV) {
		for (i = 0; i <= I40E_VFQF_HLUT_MAX_INDEX; i++)
			i40e_write_rx_ctl(hw, I40E_VFQF_HLUT1(i, vf_id), 0);
	} else {
		dev_err(&pf->pdev->dev, "Cannot set RSS LUT - invalid VSI type\n");
	}
}

/**
 * i40e_set_features - set the netdev feature flags
 * @netdev: ptr to the netdev being adjusted
 * @features: the feature set that the stack is suggesting
 * Note: expects to be called while under rtnl_lock()
 **/
static int i40e_set_features(struct net_device *netdev,
			     netdev_features_t features)
{
	struct i40e_netdev_priv *np = netdev_priv(netdev);
	struct i40e_vsi *vsi = np->vsi;
	struct i40e_pf *pf = vsi->back;
	bool need_reset;

	if (features & NETIF_F_RXHASH && !(netdev->features & NETIF_F_RXHASH))
		i40e_pf_config_rss(pf);
	else if (!(features & NETIF_F_RXHASH) &&
		 netdev->features & NETIF_F_RXHASH)
		i40e_clear_rss_lut(vsi);

	if (features & NETIF_F_HW_VLAN_CTAG_RX)
		i40e_vlan_stripping_enable(vsi);
	else
		i40e_vlan_stripping_disable(vsi);

	need_reset = i40e_set_ntuple(pf, features);

	if (need_reset)
		i40e_do_reset(pf, BIT_ULL(__I40E_PF_RESET_REQUESTED), true);

	return 0;
}

/**
 * i40e_get_udp_port_idx - Lookup a possibly offloaded for Rx UDP port
 * @pf: board private structure
 * @port: The UDP port to look up
 *
 * Returns the index number or I40E_MAX_PF_UDP_OFFLOAD_PORTS if port not found
 **/
static u8 i40e_get_udp_port_idx(struct i40e_pf *pf, u16 port)
{
	u8 i;

	for (i = 0; i < I40E_MAX_PF_UDP_OFFLOAD_PORTS; i++) {
		if (pf->udp_ports[i].port == port)
			return i;
	}

	return i;
}

/**
 * i40e_udp_tunnel_add - Get notifications about UDP tunnel ports that come up
 * @netdev: This physical port's netdev
 * @ti: Tunnel endpoint information
 **/
static void i40e_udp_tunnel_add(struct net_device *netdev,
				struct udp_tunnel_info *ti)
{
	struct i40e_netdev_priv *np = netdev_priv(netdev);
	struct i40e_vsi *vsi = np->vsi;
	struct i40e_pf *pf = vsi->back;
	u16 port = ntohs(ti->port);
	u8 next_idx;
	u8 idx;

	idx = i40e_get_udp_port_idx(pf, port);

	/* Check if port already exists */
	if (idx < I40E_MAX_PF_UDP_OFFLOAD_PORTS) {
		netdev_info(netdev, "port %d already offloaded\n", port);
		return;
	}

	/* Now check if there is space to add the new port */
	next_idx = i40e_get_udp_port_idx(pf, 0);

	if (next_idx == I40E_MAX_PF_UDP_OFFLOAD_PORTS) {
		netdev_info(netdev, "maximum number of offloaded UDP ports reached, not adding port %d\n",
			    port);
		return;
	}

	switch (ti->type) {
	case UDP_TUNNEL_TYPE_VXLAN:
		pf->udp_ports[next_idx].type = I40E_AQC_TUNNEL_TYPE_VXLAN;
		break;
	case UDP_TUNNEL_TYPE_GENEVE:
		if (!(pf->flags & I40E_FLAG_GENEVE_OFFLOAD_CAPABLE))
			return;
		pf->udp_ports[next_idx].type = I40E_AQC_TUNNEL_TYPE_NGE;
		break;
	default:
		return;
	}

	/* New port: add it and mark its index in the bitmap */
	pf->udp_ports[next_idx].port = port;
	pf->pending_udp_bitmap |= BIT_ULL(next_idx);
	pf->flags |= I40E_FLAG_UDP_FILTER_SYNC;
}

/**
 * i40e_udp_tunnel_del - Get notifications about UDP tunnel ports that go away
 * @netdev: This physical port's netdev
 * @ti: Tunnel endpoint information
 **/
static void i40e_udp_tunnel_del(struct net_device *netdev,
				struct udp_tunnel_info *ti)
{
	struct i40e_netdev_priv *np = netdev_priv(netdev);
	struct i40e_vsi *vsi = np->vsi;
	struct i40e_pf *pf = vsi->back;
	u16 port = ntohs(ti->port);
	u8 idx;

	idx = i40e_get_udp_port_idx(pf, port);

	/* Check if port already exists */
	if (idx >= I40E_MAX_PF_UDP_OFFLOAD_PORTS)
		goto not_found;

	switch (ti->type) {
	case UDP_TUNNEL_TYPE_VXLAN:
		if (pf->udp_ports[idx].type != I40E_AQC_TUNNEL_TYPE_VXLAN)
			goto not_found;
		break;
	case UDP_TUNNEL_TYPE_GENEVE:
		if (pf->udp_ports[idx].type != I40E_AQC_TUNNEL_TYPE_NGE)
			goto not_found;
		break;
	default:
		goto not_found;
	}

	/* if port exists, set it to 0 (mark for deletion)
	 * and make it pending
	 */
	pf->udp_ports[idx].port = 0;
	pf->pending_udp_bitmap |= BIT_ULL(idx);
	pf->flags |= I40E_FLAG_UDP_FILTER_SYNC;

	return;
not_found:
	netdev_warn(netdev, "UDP port %d was not found, not deleting\n",
		    port);
}

static int i40e_get_phys_port_id(struct net_device *netdev,
				 struct netdev_phys_item_id *ppid)
{
	struct i40e_netdev_priv *np = netdev_priv(netdev);
	struct i40e_pf *pf = np->vsi->back;
	struct i40e_hw *hw = &pf->hw;

	if (!(pf->flags & I40E_FLAG_PORT_ID_VALID))
		return -EOPNOTSUPP;

	ppid->id_len = min_t(int, sizeof(hw->mac.port_addr), sizeof(ppid->id));
	memcpy(ppid->id, hw->mac.port_addr, ppid->id_len);

	return 0;
}

/**
 * i40e_ndo_fdb_add - add an entry to the hardware database
 * @ndm: the input from the stack
 * @tb: pointer to array of nladdr (unused)
 * @dev: the net device pointer
 * @addr: the MAC address entry being added
 * @flags: instructions from stack about fdb operation
 */
static int i40e_ndo_fdb_add(struct ndmsg *ndm, struct nlattr *tb[],
			    struct net_device *dev,
			    const unsigned char *addr, u16 vid,
			    u16 flags)
{
	struct i40e_netdev_priv *np = netdev_priv(dev);
	struct i40e_pf *pf = np->vsi->back;
	int err = 0;

	if (!(pf->flags & I40E_FLAG_SRIOV_ENABLED))
		return -EOPNOTSUPP;

	if (vid) {
		pr_info("%s: vlans aren't supported yet for dev_uc|mc_add()\n", dev->name);
		return -EINVAL;
	}

	/* Hardware does not support aging addresses so if a
	 * ndm_state is given only allow permanent addresses
	 */
	if (ndm->ndm_state && !(ndm->ndm_state & NUD_PERMANENT)) {
		netdev_info(dev, "FDB only supports static addresses\n");
		return -EINVAL;
	}

	if (is_unicast_ether_addr(addr) || is_link_local_ether_addr(addr))
		err = dev_uc_add_excl(dev, addr);
	else if (is_multicast_ether_addr(addr))
		err = dev_mc_add_excl(dev, addr);
	else
		err = -EINVAL;

	/* Only return duplicate errors if NLM_F_EXCL is set */
	if (err == -EEXIST && !(flags & NLM_F_EXCL))
		err = 0;

	return err;
}

/**
 * i40e_ndo_bridge_setlink - Set the hardware bridge mode
 * @dev: the netdev being configured
 * @nlh: RTNL message
 *
 * Inserts a new hardware bridge if not already created and
 * enables the bridging mode requested (VEB or VEPA). If the
 * hardware bridge has already been inserted and the request
 * is to change the mode then that requires a PF reset to
 * allow rebuild of the components with required hardware
 * bridge mode enabled.
 *
 * Note: expects to be called while under rtnl_lock()
 **/
static int i40e_ndo_bridge_setlink(struct net_device *dev,
				   struct nlmsghdr *nlh,
				   u16 flags)
{
	struct i40e_netdev_priv *np = netdev_priv(dev);
	struct i40e_vsi *vsi = np->vsi;
	struct i40e_pf *pf = vsi->back;
	struct i40e_veb *veb = NULL;
	struct nlattr *attr, *br_spec;
	int i, rem;

	/* Only for PF VSI for now */
	if (vsi->seid != pf->vsi[pf->lan_vsi]->seid)
		return -EOPNOTSUPP;

	/* Find the HW bridge for PF VSI */
	for (i = 0; i < I40E_MAX_VEB && !veb; i++) {
		if (pf->veb[i] && pf->veb[i]->seid == vsi->uplink_seid)
			veb = pf->veb[i];
	}

	br_spec = nlmsg_find_attr(nlh, sizeof(struct ifinfomsg), IFLA_AF_SPEC);

	nla_for_each_nested(attr, br_spec, rem) {
		__u16 mode;

		if (nla_type(attr) != IFLA_BRIDGE_MODE)
			continue;

		mode = nla_get_u16(attr);
		if ((mode != BRIDGE_MODE_VEPA) &&
		    (mode != BRIDGE_MODE_VEB))
			return -EINVAL;

		/* Insert a new HW bridge */
		if (!veb) {
			veb = i40e_veb_setup(pf, 0, vsi->uplink_seid, vsi->seid,
					     vsi->tc_config.enabled_tc);
			if (veb) {
				veb->bridge_mode = mode;
				i40e_config_bridge_mode(veb);
			} else {
				/* No Bridge HW offload available */
				return -ENOENT;
			}
			break;
		} else if (mode != veb->bridge_mode) {
			/* Existing HW bridge but different mode needs reset */
			veb->bridge_mode = mode;
			/* TODO: If no VFs or VMDq VSIs, disallow VEB mode */
			if (mode == BRIDGE_MODE_VEB)
				pf->flags |= I40E_FLAG_VEB_MODE_ENABLED;
			else
				pf->flags &= ~I40E_FLAG_VEB_MODE_ENABLED;
			i40e_do_reset(pf, BIT_ULL(__I40E_PF_RESET_REQUESTED),
				      true);
			break;
		}
	}

	return 0;
}

/**
 * i40e_ndo_bridge_getlink - Get the hardware bridge mode
 * @skb: skb buff
 * @pid: process id
 * @seq: RTNL message seq #
 * @dev: the netdev being configured
 * @filter_mask: unused
 * @nlflags: netlink flags passed in
 *
 * Return the mode in which the hardware bridge is operating in
 * i.e VEB or VEPA.
 **/
static int i40e_ndo_bridge_getlink(struct sk_buff *skb, u32 pid, u32 seq,
				   struct net_device *dev,
				   u32 __always_unused filter_mask,
				   int nlflags)
{
	struct i40e_netdev_priv *np = netdev_priv(dev);
	struct i40e_vsi *vsi = np->vsi;
	struct i40e_pf *pf = vsi->back;
	struct i40e_veb *veb = NULL;
	int i;

	/* Only for PF VSI for now */
	if (vsi->seid != pf->vsi[pf->lan_vsi]->seid)
		return -EOPNOTSUPP;

	/* Find the HW bridge for the PF VSI */
	for (i = 0; i < I40E_MAX_VEB && !veb; i++) {
		if (pf->veb[i] && pf->veb[i]->seid == vsi->uplink_seid)
			veb = pf->veb[i];
	}

	if (!veb)
		return 0;

	return ndo_dflt_bridge_getlink(skb, pid, seq, dev, veb->bridge_mode,
				       0, 0, nlflags, filter_mask, NULL);
}

/**
 * i40e_features_check - Validate encapsulated packet conforms to limits
 * @skb: skb buff
 * @dev: This physical port's netdev
 * @features: Offload features that the stack believes apply
 **/
static netdev_features_t i40e_features_check(struct sk_buff *skb,
					     struct net_device *dev,
					     netdev_features_t features)
{
	size_t len;

	/* No point in doing any of this if neither checksum nor GSO are
	 * being requested for this frame.  We can rule out both by just
	 * checking for CHECKSUM_PARTIAL
	 */
	if (skb->ip_summed != CHECKSUM_PARTIAL)
		return features;

	/* We cannot support GSO if the MSS is going to be less than
	 * 64 bytes.  If it is then we need to drop support for GSO.
	 */
	if (skb_is_gso(skb) && (skb_shinfo(skb)->gso_size < 64))
		features &= ~NETIF_F_GSO_MASK;

	/* MACLEN can support at most 63 words */
	len = skb_network_header(skb) - skb->data;
	if (len & ~(63 * 2))
		goto out_err;

	/* IPLEN and EIPLEN can support at most 127 dwords */
	len = skb_transport_header(skb) - skb_network_header(skb);
	if (len & ~(127 * 4))
		goto out_err;

	if (skb->encapsulation) {
		/* L4TUNLEN can support 127 words */
		len = skb_inner_network_header(skb) - skb_transport_header(skb);
		if (len & ~(127 * 2))
			goto out_err;

		/* IPLEN can support at most 127 dwords */
		len = skb_inner_transport_header(skb) -
		      skb_inner_network_header(skb);
		if (len & ~(127 * 4))
			goto out_err;
	}

	/* No need to validate L4LEN as TCP is the only protocol with a
	 * a flexible value and we support all possible values supported
	 * by TCP, which is at most 15 dwords
	 */

	return features;
out_err:
	return features & ~(NETIF_F_CSUM_MASK | NETIF_F_GSO_MASK);
}

static const struct net_device_ops i40e_netdev_ops = {
	.ndo_open		= i40e_open,
	.ndo_stop		= i40e_close,
	.ndo_start_xmit		= i40e_lan_xmit_frame,
	.ndo_get_stats64	= i40e_get_netdev_stats_struct,
	.ndo_set_rx_mode	= i40e_set_rx_mode,
	.ndo_validate_addr	= eth_validate_addr,
	.ndo_set_mac_address	= i40e_set_mac,
	.ndo_change_mtu		= i40e_change_mtu,
	.ndo_do_ioctl		= i40e_ioctl,
	.ndo_tx_timeout		= i40e_tx_timeout,
	.ndo_vlan_rx_add_vid	= i40e_vlan_rx_add_vid,
	.ndo_vlan_rx_kill_vid	= i40e_vlan_rx_kill_vid,
#ifdef CONFIG_NET_POLL_CONTROLLER
	.ndo_poll_controller	= i40e_netpoll,
#endif
	.ndo_setup_tc		= __i40e_setup_tc,
	.ndo_set_features	= i40e_set_features,
	.ndo_set_vf_mac		= i40e_ndo_set_vf_mac,
	.ndo_set_vf_vlan	= i40e_ndo_set_vf_port_vlan,
	.ndo_set_vf_rate	= i40e_ndo_set_vf_bw,
	.ndo_get_vf_config	= i40e_ndo_get_vf_config,
	.ndo_set_vf_link_state	= i40e_ndo_set_vf_link_state,
	.ndo_set_vf_spoofchk	= i40e_ndo_set_vf_spoofchk,
	.ndo_set_vf_trust	= i40e_ndo_set_vf_trust,
	.ndo_udp_tunnel_add	= i40e_udp_tunnel_add,
	.ndo_udp_tunnel_del	= i40e_udp_tunnel_del,
	.ndo_get_phys_port_id	= i40e_get_phys_port_id,
	.ndo_fdb_add		= i40e_ndo_fdb_add,
	.ndo_features_check	= i40e_features_check,
	.ndo_bridge_getlink	= i40e_ndo_bridge_getlink,
	.ndo_bridge_setlink	= i40e_ndo_bridge_setlink,
};

/**
 * i40e_config_netdev - Setup the netdev flags
 * @vsi: the VSI being configured
 *
 * Returns 0 on success, negative value on failure
 **/
static int i40e_config_netdev(struct i40e_vsi *vsi)
{
	struct i40e_pf *pf = vsi->back;
	struct i40e_hw *hw = &pf->hw;
	struct i40e_netdev_priv *np;
	struct net_device *netdev;
	u8 broadcast[ETH_ALEN];
	u8 mac_addr[ETH_ALEN];
	int etherdev_size;
	netdev_features_t hw_enc_features;
	netdev_features_t hw_features;

	etherdev_size = sizeof(struct i40e_netdev_priv);
	netdev = alloc_etherdev_mq(etherdev_size, vsi->alloc_queue_pairs);
	if (!netdev)
		return -ENOMEM;

	vsi->netdev = netdev;
	np = netdev_priv(netdev);
	np->vsi = vsi;

	hw_enc_features = NETIF_F_SG			|
			  NETIF_F_IP_CSUM		|
			  NETIF_F_IPV6_CSUM		|
			  NETIF_F_HIGHDMA		|
			  NETIF_F_SOFT_FEATURES		|
			  NETIF_F_TSO			|
			  NETIF_F_TSO_ECN		|
			  NETIF_F_TSO6			|
			  NETIF_F_GSO_GRE		|
			  NETIF_F_GSO_GRE_CSUM		|
			  NETIF_F_GSO_PARTIAL		|
			  NETIF_F_GSO_UDP_TUNNEL	|
			  NETIF_F_GSO_UDP_TUNNEL_CSUM	|
			  NETIF_F_SCTP_CRC		|
			  NETIF_F_RXHASH		|
			  NETIF_F_RXCSUM		|
			  0;

	if (!(pf->flags & I40E_FLAG_OUTER_UDP_CSUM_CAPABLE))
		netdev->gso_partial_features |= NETIF_F_GSO_UDP_TUNNEL_CSUM;

	netdev->gso_partial_features |= NETIF_F_GSO_GRE_CSUM;

	netdev->hw_enc_features |= hw_enc_features;

	/* record features VLANs can make use of */
	netdev->vlan_features |= hw_enc_features | NETIF_F_TSO_MANGLEID;

	if (!(pf->flags & I40E_FLAG_MFP_ENABLED))
		netdev->hw_features |= NETIF_F_NTUPLE;
	hw_features = hw_enc_features		|
		      NETIF_F_HW_VLAN_CTAG_TX	|
		      NETIF_F_HW_VLAN_CTAG_RX;

	netdev->hw_features |= hw_features;

	netdev->features |= hw_features | NETIF_F_HW_VLAN_CTAG_FILTER;
	netdev->hw_enc_features |= NETIF_F_TSO_MANGLEID;

	if (vsi->type == I40E_VSI_MAIN) {
		SET_NETDEV_DEV(netdev, &pf->pdev->dev);
		ether_addr_copy(mac_addr, hw->mac.perm_addr);
		/* The following steps are necessary for two reasons. First,
		 * some older NVM configurations load a default MAC-VLAN
		 * filter that will accept any tagged packet, and we want to
		 * replace this with a normal filter. Additionally, it is
		 * possible our MAC address was provided by the platform using
		 * Open Firmware or similar.
		 *
		 * Thus, we need to remove the default filter and install one
		 * specific to the MAC address.
		 */
		i40e_rm_default_mac_filter(vsi, mac_addr);
		spin_lock_bh(&vsi->mac_filter_hash_lock);
		i40e_add_mac_filter(vsi, mac_addr);
		spin_unlock_bh(&vsi->mac_filter_hash_lock);
	} else {
		/* relate the VSI_VMDQ name to the VSI_MAIN name */
		snprintf(netdev->name, IFNAMSIZ, "%sv%%d",
			 pf->vsi[pf->lan_vsi]->netdev->name);
		random_ether_addr(mac_addr);

		spin_lock_bh(&vsi->mac_filter_hash_lock);
		i40e_add_mac_filter(vsi, mac_addr);
		spin_unlock_bh(&vsi->mac_filter_hash_lock);
	}

	/* Add the broadcast filter so that we initially will receive
	 * broadcast packets. Note that when a new VLAN is first added the
	 * driver will convert all filters marked I40E_VLAN_ANY into VLAN
	 * specific filters as part of transitioning into "vlan" operation.
	 * When more VLANs are added, the driver will copy each existing MAC
	 * filter and add it for the new VLAN.
	 *
	 * Broadcast filters are handled specially by
	 * i40e_sync_filters_subtask, as the driver must to set the broadcast
	 * promiscuous bit instead of adding this directly as a MAC/VLAN
	 * filter. The subtask will update the correct broadcast promiscuous
	 * bits as VLANs become active or inactive.
	 */
	eth_broadcast_addr(broadcast);
	spin_lock_bh(&vsi->mac_filter_hash_lock);
	i40e_add_mac_filter(vsi, broadcast);
	spin_unlock_bh(&vsi->mac_filter_hash_lock);

	ether_addr_copy(netdev->dev_addr, mac_addr);
	ether_addr_copy(netdev->perm_addr, mac_addr);

	netdev->priv_flags |= IFF_UNICAST_FLT;
	netdev->priv_flags |= IFF_SUPP_NOFCS;
	/* Setup netdev TC information */
	i40e_vsi_config_netdev_tc(vsi, vsi->tc_config.enabled_tc);

	netdev->netdev_ops = &i40e_netdev_ops;
	netdev->watchdog_timeo = 5 * HZ;
	i40e_set_ethtool_ops(netdev);

	/* MTU range: 68 - 9706 */
	netdev->min_mtu = ETH_MIN_MTU;
	netdev->max_mtu = I40E_MAX_RXBUFFER -
			  (ETH_HLEN + ETH_FCS_LEN + VLAN_HLEN);

	return 0;
}

/**
 * i40e_vsi_delete - Delete a VSI from the switch
 * @vsi: the VSI being removed
 *
 * Returns 0 on success, negative value on failure
 **/
static void i40e_vsi_delete(struct i40e_vsi *vsi)
{
	/* remove default VSI is not allowed */
	if (vsi == vsi->back->vsi[vsi->back->lan_vsi])
		return;

	i40e_aq_delete_element(&vsi->back->hw, vsi->seid, NULL);
}

/**
 * i40e_is_vsi_uplink_mode_veb - Check if the VSI's uplink bridge mode is VEB
 * @vsi: the VSI being queried
 *
 * Returns 1 if HW bridge mode is VEB and return 0 in case of VEPA mode
 **/
int i40e_is_vsi_uplink_mode_veb(struct i40e_vsi *vsi)
{
	struct i40e_veb *veb;
	struct i40e_pf *pf = vsi->back;

	/* Uplink is not a bridge so default to VEB */
	if (vsi->veb_idx == I40E_NO_VEB)
		return 1;

	veb = pf->veb[vsi->veb_idx];
	if (!veb) {
		dev_info(&pf->pdev->dev,
			 "There is no veb associated with the bridge\n");
		return -ENOENT;
	}

	/* Uplink is a bridge in VEPA mode */
	if (veb->bridge_mode & BRIDGE_MODE_VEPA) {
		return 0;
	} else {
		/* Uplink is a bridge in VEB mode */
		return 1;
	}

	/* VEPA is now default bridge, so return 0 */
	return 0;
}

/**
 * i40e_add_vsi - Add a VSI to the switch
 * @vsi: the VSI being configured
 *
 * This initializes a VSI context depending on the VSI type to be added and
 * passes it down to the add_vsi aq command.
 **/
static int i40e_add_vsi(struct i40e_vsi *vsi)
{
	int ret = -ENODEV;
	struct i40e_pf *pf = vsi->back;
	struct i40e_hw *hw = &pf->hw;
	struct i40e_vsi_context ctxt;
	struct i40e_mac_filter *f;
	struct hlist_node *h;
	int bkt;

	u8 enabled_tc = 0x1; /* TC0 enabled */
	int f_count = 0;

	memset(&ctxt, 0, sizeof(ctxt));
	switch (vsi->type) {
	case I40E_VSI_MAIN:
		/* The PF's main VSI is already setup as part of the
		 * device initialization, so we'll not bother with
		 * the add_vsi call, but we will retrieve the current
		 * VSI context.
		 */
		ctxt.seid = pf->main_vsi_seid;
		ctxt.pf_num = pf->hw.pf_id;
		ctxt.vf_num = 0;
		ret = i40e_aq_get_vsi_params(&pf->hw, &ctxt, NULL);
		ctxt.flags = I40E_AQ_VSI_TYPE_PF;
		if (ret) {
			dev_info(&pf->pdev->dev,
				 "couldn't get PF vsi config, err %s aq_err %s\n",
				 i40e_stat_str(&pf->hw, ret),
				 i40e_aq_str(&pf->hw,
					     pf->hw.aq.asq_last_status));
			return -ENOENT;
		}
		vsi->info = ctxt.info;
		vsi->info.valid_sections = 0;

		vsi->seid = ctxt.seid;
		vsi->id = ctxt.vsi_number;

		enabled_tc = i40e_pf_get_tc_map(pf);

		/* MFP mode setup queue map and update VSI */
		if ((pf->flags & I40E_FLAG_MFP_ENABLED) &&
		    !(pf->hw.func_caps.iscsi)) { /* NIC type PF */
			memset(&ctxt, 0, sizeof(ctxt));
			ctxt.seid = pf->main_vsi_seid;
			ctxt.pf_num = pf->hw.pf_id;
			ctxt.vf_num = 0;
			i40e_vsi_setup_queue_map(vsi, &ctxt, enabled_tc, false);
			ret = i40e_aq_update_vsi_params(hw, &ctxt, NULL);
			if (ret) {
				dev_info(&pf->pdev->dev,
					 "update vsi failed, err %s aq_err %s\n",
					 i40e_stat_str(&pf->hw, ret),
					 i40e_aq_str(&pf->hw,
						    pf->hw.aq.asq_last_status));
				ret = -ENOENT;
				goto err;
			}
			/* update the local VSI info queue map */
			i40e_vsi_update_queue_map(vsi, &ctxt);
			vsi->info.valid_sections = 0;
		} else {
			/* Default/Main VSI is only enabled for TC0
			 * reconfigure it to enable all TCs that are
			 * available on the port in SFP mode.
			 * For MFP case the iSCSI PF would use this
			 * flow to enable LAN+iSCSI TC.
			 */
			ret = i40e_vsi_config_tc(vsi, enabled_tc);
			if (ret) {
				dev_info(&pf->pdev->dev,
					 "failed to configure TCs for main VSI tc_map 0x%08x, err %s aq_err %s\n",
					 enabled_tc,
					 i40e_stat_str(&pf->hw, ret),
					 i40e_aq_str(&pf->hw,
						    pf->hw.aq.asq_last_status));
				ret = -ENOENT;
			}
		}
		break;

	case I40E_VSI_FDIR:
		ctxt.pf_num = hw->pf_id;
		ctxt.vf_num = 0;
		ctxt.uplink_seid = vsi->uplink_seid;
		ctxt.connection_type = I40E_AQ_VSI_CONN_TYPE_NORMAL;
		ctxt.flags = I40E_AQ_VSI_TYPE_PF;
		if ((pf->flags & I40E_FLAG_VEB_MODE_ENABLED) &&
		    (i40e_is_vsi_uplink_mode_veb(vsi))) {
			ctxt.info.valid_sections |=
			     cpu_to_le16(I40E_AQ_VSI_PROP_SWITCH_VALID);
			ctxt.info.switch_id =
			   cpu_to_le16(I40E_AQ_VSI_SW_ID_FLAG_ALLOW_LB);
		}
		i40e_vsi_setup_queue_map(vsi, &ctxt, enabled_tc, true);
		break;

	case I40E_VSI_VMDQ2:
		ctxt.pf_num = hw->pf_id;
		ctxt.vf_num = 0;
		ctxt.uplink_seid = vsi->uplink_seid;
		ctxt.connection_type = I40E_AQ_VSI_CONN_TYPE_NORMAL;
		ctxt.flags = I40E_AQ_VSI_TYPE_VMDQ2;

		/* This VSI is connected to VEB so the switch_id
		 * should be set to zero by default.
		 */
		if (i40e_is_vsi_uplink_mode_veb(vsi)) {
			ctxt.info.valid_sections |=
				cpu_to_le16(I40E_AQ_VSI_PROP_SWITCH_VALID);
			ctxt.info.switch_id =
				cpu_to_le16(I40E_AQ_VSI_SW_ID_FLAG_ALLOW_LB);
		}

		/* Setup the VSI tx/rx queue map for TC0 only for now */
		i40e_vsi_setup_queue_map(vsi, &ctxt, enabled_tc, true);
		break;

	case I40E_VSI_SRIOV:
		ctxt.pf_num = hw->pf_id;
		ctxt.vf_num = vsi->vf_id + hw->func_caps.vf_base_id;
		ctxt.uplink_seid = vsi->uplink_seid;
		ctxt.connection_type = I40E_AQ_VSI_CONN_TYPE_NORMAL;
		ctxt.flags = I40E_AQ_VSI_TYPE_VF;

		/* This VSI is connected to VEB so the switch_id
		 * should be set to zero by default.
		 */
		if (i40e_is_vsi_uplink_mode_veb(vsi)) {
			ctxt.info.valid_sections |=
				cpu_to_le16(I40E_AQ_VSI_PROP_SWITCH_VALID);
			ctxt.info.switch_id =
				cpu_to_le16(I40E_AQ_VSI_SW_ID_FLAG_ALLOW_LB);
		}

		if (vsi->back->flags & I40E_FLAG_IWARP_ENABLED) {
			ctxt.info.valid_sections |=
				cpu_to_le16(I40E_AQ_VSI_PROP_QUEUE_OPT_VALID);
			ctxt.info.queueing_opt_flags |=
				(I40E_AQ_VSI_QUE_OPT_TCP_ENA |
				 I40E_AQ_VSI_QUE_OPT_RSS_LUT_VSI);
		}

		ctxt.info.valid_sections |= cpu_to_le16(I40E_AQ_VSI_PROP_VLAN_VALID);
		ctxt.info.port_vlan_flags |= I40E_AQ_VSI_PVLAN_MODE_ALL;
		if (pf->vf[vsi->vf_id].spoofchk) {
			ctxt.info.valid_sections |=
				cpu_to_le16(I40E_AQ_VSI_PROP_SECURITY_VALID);
			ctxt.info.sec_flags |=
				(I40E_AQ_VSI_SEC_FLAG_ENABLE_VLAN_CHK |
				 I40E_AQ_VSI_SEC_FLAG_ENABLE_MAC_CHK);
		}
		/* Setup the VSI tx/rx queue map for TC0 only for now */
		i40e_vsi_setup_queue_map(vsi, &ctxt, enabled_tc, true);
		break;

	case I40E_VSI_IWARP:
		/* send down message to iWARP */
		break;

	default:
		return -ENODEV;
	}

	if (vsi->type != I40E_VSI_MAIN) {
		ret = i40e_aq_add_vsi(hw, &ctxt, NULL);
		if (ret) {
			dev_info(&vsi->back->pdev->dev,
				 "add vsi failed, err %s aq_err %s\n",
				 i40e_stat_str(&pf->hw, ret),
				 i40e_aq_str(&pf->hw,
					     pf->hw.aq.asq_last_status));
			ret = -ENOENT;
			goto err;
		}
		vsi->info = ctxt.info;
		vsi->info.valid_sections = 0;
		vsi->seid = ctxt.seid;
		vsi->id = ctxt.vsi_number;
	}

	vsi->active_filters = 0;
	clear_bit(__I40E_VSI_OVERFLOW_PROMISC, vsi->state);
	spin_lock_bh(&vsi->mac_filter_hash_lock);
	/* If macvlan filters already exist, force them to get loaded */
	hash_for_each_safe(vsi->mac_filter_hash, bkt, h, f, hlist) {
		f->state = I40E_FILTER_NEW;
		f_count++;
	}
	spin_unlock_bh(&vsi->mac_filter_hash_lock);

	if (f_count) {
		vsi->flags |= I40E_VSI_FLAG_FILTER_CHANGED;
		pf->flags |= I40E_FLAG_FILTER_SYNC;
	}

	/* Update VSI BW information */
	ret = i40e_vsi_get_bw_info(vsi);
	if (ret) {
		dev_info(&pf->pdev->dev,
			 "couldn't get vsi bw info, err %s aq_err %s\n",
			 i40e_stat_str(&pf->hw, ret),
			 i40e_aq_str(&pf->hw, pf->hw.aq.asq_last_status));
		/* VSI is already added so not tearing that up */
		ret = 0;
	}

err:
	return ret;
}

/**
 * i40e_vsi_release - Delete a VSI and free its resources
 * @vsi: the VSI being removed
 *
 * Returns 0 on success or < 0 on error
 **/
int i40e_vsi_release(struct i40e_vsi *vsi)
{
	struct i40e_mac_filter *f;
	struct hlist_node *h;
	struct i40e_veb *veb = NULL;
	struct i40e_pf *pf;
	u16 uplink_seid;
	int i, n, bkt;

	pf = vsi->back;

	/* release of a VEB-owner or last VSI is not allowed */
	if (vsi->flags & I40E_VSI_FLAG_VEB_OWNER) {
		dev_info(&pf->pdev->dev, "VSI %d has existing VEB %d\n",
			 vsi->seid, vsi->uplink_seid);
		return -ENODEV;
	}
	if (vsi == pf->vsi[pf->lan_vsi] &&
	    !test_bit(__I40E_VSI_DOWN, pf->state)) {
		dev_info(&pf->pdev->dev, "Can't remove PF VSI\n");
		return -ENODEV;
	}

	uplink_seid = vsi->uplink_seid;
	if (vsi->type != I40E_VSI_SRIOV) {
		if (vsi->netdev_registered) {
			vsi->netdev_registered = false;
			if (vsi->netdev) {
				/* results in a call to i40e_close() */
				unregister_netdev(vsi->netdev);
			}
		} else {
			i40e_vsi_close(vsi);
		}
		i40e_vsi_disable_irq(vsi);
	}

	spin_lock_bh(&vsi->mac_filter_hash_lock);

	/* clear the sync flag on all filters */
	if (vsi->netdev) {
		__dev_uc_unsync(vsi->netdev, NULL);
		__dev_mc_unsync(vsi->netdev, NULL);
	}

	/* make sure any remaining filters are marked for deletion */
	hash_for_each_safe(vsi->mac_filter_hash, bkt, h, f, hlist)
		__i40e_del_filter(vsi, f);

	spin_unlock_bh(&vsi->mac_filter_hash_lock);

	i40e_sync_vsi_filters(vsi);

	i40e_vsi_delete(vsi);
	i40e_vsi_free_q_vectors(vsi);
	if (vsi->netdev) {
		free_netdev(vsi->netdev);
		vsi->netdev = NULL;
	}
	i40e_vsi_clear_rings(vsi);
	i40e_vsi_clear(vsi);

	/* If this was the last thing on the VEB, except for the
	 * controlling VSI, remove the VEB, which puts the controlling
	 * VSI onto the next level down in the switch.
	 *
	 * Well, okay, there's one more exception here: don't remove
	 * the orphan VEBs yet.  We'll wait for an explicit remove request
	 * from up the network stack.
	 */
	for (n = 0, i = 0; i < pf->num_alloc_vsi; i++) {
		if (pf->vsi[i] &&
		    pf->vsi[i]->uplink_seid == uplink_seid &&
		    (pf->vsi[i]->flags & I40E_VSI_FLAG_VEB_OWNER) == 0) {
			n++;      /* count the VSIs */
		}
	}
	for (i = 0; i < I40E_MAX_VEB; i++) {
		if (!pf->veb[i])
			continue;
		if (pf->veb[i]->uplink_seid == uplink_seid)
			n++;     /* count the VEBs */
		if (pf->veb[i]->seid == uplink_seid)
			veb = pf->veb[i];
	}
	if (n == 0 && veb && veb->uplink_seid != 0)
		i40e_veb_release(veb);

	return 0;
}

/**
 * i40e_vsi_setup_vectors - Set up the q_vectors for the given VSI
 * @vsi: ptr to the VSI
 *
 * This should only be called after i40e_vsi_mem_alloc() which allocates the
 * corresponding SW VSI structure and initializes num_queue_pairs for the
 * newly allocated VSI.
 *
 * Returns 0 on success or negative on failure
 **/
static int i40e_vsi_setup_vectors(struct i40e_vsi *vsi)
{
	int ret = -ENOENT;
	struct i40e_pf *pf = vsi->back;

	if (vsi->q_vectors[0]) {
		dev_info(&pf->pdev->dev, "VSI %d has existing q_vectors\n",
			 vsi->seid);
		return -EEXIST;
	}

	if (vsi->base_vector) {
		dev_info(&pf->pdev->dev, "VSI %d has non-zero base vector %d\n",
			 vsi->seid, vsi->base_vector);
		return -EEXIST;
	}

	ret = i40e_vsi_alloc_q_vectors(vsi);
	if (ret) {
		dev_info(&pf->pdev->dev,
			 "failed to allocate %d q_vector for VSI %d, ret=%d\n",
			 vsi->num_q_vectors, vsi->seid, ret);
		vsi->num_q_vectors = 0;
		goto vector_setup_out;
	}

	/* In Legacy mode, we do not have to get any other vector since we
	 * piggyback on the misc/ICR0 for queue interrupts.
	*/
	if (!(pf->flags & I40E_FLAG_MSIX_ENABLED))
		return ret;
	if (vsi->num_q_vectors)
		vsi->base_vector = i40e_get_lump(pf, pf->irq_pile,
						 vsi->num_q_vectors, vsi->idx);
	if (vsi->base_vector < 0) {
		dev_info(&pf->pdev->dev,
			 "failed to get tracking for %d vectors for VSI %d, err=%d\n",
			 vsi->num_q_vectors, vsi->seid, vsi->base_vector);
		i40e_vsi_free_q_vectors(vsi);
		ret = -ENOENT;
		goto vector_setup_out;
	}

vector_setup_out:
	return ret;
}

/**
 * i40e_vsi_reinit_setup - return and reallocate resources for a VSI
 * @vsi: pointer to the vsi.
 *
 * This re-allocates a vsi's queue resources.
 *
 * Returns pointer to the successfully allocated and configured VSI sw struct
 * on success, otherwise returns NULL on failure.
 **/
static struct i40e_vsi *i40e_vsi_reinit_setup(struct i40e_vsi *vsi)
{
	struct i40e_pf *pf;
	u8 enabled_tc;
	int ret;

	if (!vsi)
		return NULL;

	pf = vsi->back;

	i40e_put_lump(pf->qp_pile, vsi->base_queue, vsi->idx);
	i40e_vsi_clear_rings(vsi);

	i40e_vsi_free_arrays(vsi, false);
	i40e_set_num_rings_in_vsi(vsi);
	ret = i40e_vsi_alloc_arrays(vsi, false);
	if (ret)
		goto err_vsi;

	ret = i40e_get_lump(pf, pf->qp_pile, vsi->alloc_queue_pairs, vsi->idx);
	if (ret < 0) {
		dev_info(&pf->pdev->dev,
			 "failed to get tracking for %d queues for VSI %d err %d\n",
			 vsi->alloc_queue_pairs, vsi->seid, ret);
		goto err_vsi;
	}
	vsi->base_queue = ret;

	/* Update the FW view of the VSI. Force a reset of TC and queue
	 * layout configurations.
	 */
	enabled_tc = pf->vsi[pf->lan_vsi]->tc_config.enabled_tc;
	pf->vsi[pf->lan_vsi]->tc_config.enabled_tc = 0;
	pf->vsi[pf->lan_vsi]->seid = pf->main_vsi_seid;
	i40e_vsi_config_tc(pf->vsi[pf->lan_vsi], enabled_tc);
	if (vsi->type == I40E_VSI_MAIN)
		i40e_rm_default_mac_filter(vsi, pf->hw.mac.perm_addr);

	/* assign it some queues */
	ret = i40e_alloc_rings(vsi);
	if (ret)
		goto err_rings;

	/* map all of the rings to the q_vectors */
	i40e_vsi_map_rings_to_vectors(vsi);
	return vsi;

err_rings:
	i40e_vsi_free_q_vectors(vsi);
	if (vsi->netdev_registered) {
		vsi->netdev_registered = false;
		unregister_netdev(vsi->netdev);
		free_netdev(vsi->netdev);
		vsi->netdev = NULL;
	}
	i40e_aq_delete_element(&pf->hw, vsi->seid, NULL);
err_vsi:
	i40e_vsi_clear(vsi);
	return NULL;
}

/**
 * i40e_vsi_setup - Set up a VSI by a given type
 * @pf: board private structure
 * @type: VSI type
 * @uplink_seid: the switch element to link to
 * @param1: usage depends upon VSI type. For VF types, indicates VF id
 *
 * This allocates the sw VSI structure and its queue resources, then add a VSI
 * to the identified VEB.
 *
 * Returns pointer to the successfully allocated and configure VSI sw struct on
 * success, otherwise returns NULL on failure.
 **/
struct i40e_vsi *i40e_vsi_setup(struct i40e_pf *pf, u8 type,
				u16 uplink_seid, u32 param1)
{
	struct i40e_vsi *vsi = NULL;
	struct i40e_veb *veb = NULL;
	int ret, i;
	int v_idx;

	/* The requested uplink_seid must be either
	 *     - the PF's port seid
	 *              no VEB is needed because this is the PF
	 *              or this is a Flow Director special case VSI
	 *     - seid of an existing VEB
	 *     - seid of a VSI that owns an existing VEB
	 *     - seid of a VSI that doesn't own a VEB
	 *              a new VEB is created and the VSI becomes the owner
	 *     - seid of the PF VSI, which is what creates the first VEB
	 *              this is a special case of the previous
	 *
	 * Find which uplink_seid we were given and create a new VEB if needed
	 */
	for (i = 0; i < I40E_MAX_VEB; i++) {
		if (pf->veb[i] && pf->veb[i]->seid == uplink_seid) {
			veb = pf->veb[i];
			break;
		}
	}

	if (!veb && uplink_seid != pf->mac_seid) {

		for (i = 0; i < pf->num_alloc_vsi; i++) {
			if (pf->vsi[i] && pf->vsi[i]->seid == uplink_seid) {
				vsi = pf->vsi[i];
				break;
			}
		}
		if (!vsi) {
			dev_info(&pf->pdev->dev, "no such uplink_seid %d\n",
				 uplink_seid);
			return NULL;
		}

		if (vsi->uplink_seid == pf->mac_seid)
			veb = i40e_veb_setup(pf, 0, pf->mac_seid, vsi->seid,
					     vsi->tc_config.enabled_tc);
		else if ((vsi->flags & I40E_VSI_FLAG_VEB_OWNER) == 0)
			veb = i40e_veb_setup(pf, 0, vsi->uplink_seid, vsi->seid,
					     vsi->tc_config.enabled_tc);
		if (veb) {
			if (vsi->seid != pf->vsi[pf->lan_vsi]->seid) {
				dev_info(&vsi->back->pdev->dev,
					 "New VSI creation error, uplink seid of LAN VSI expected.\n");
				return NULL;
			}
			/* We come up by default in VEPA mode if SRIOV is not
			 * already enabled, in which case we can't force VEPA
			 * mode.
			 */
			if (!(pf->flags & I40E_FLAG_VEB_MODE_ENABLED)) {
				veb->bridge_mode = BRIDGE_MODE_VEPA;
				pf->flags &= ~I40E_FLAG_VEB_MODE_ENABLED;
			}
			i40e_config_bridge_mode(veb);
		}
		for (i = 0; i < I40E_MAX_VEB && !veb; i++) {
			if (pf->veb[i] && pf->veb[i]->seid == vsi->uplink_seid)
				veb = pf->veb[i];
		}
		if (!veb) {
			dev_info(&pf->pdev->dev, "couldn't add VEB\n");
			return NULL;
		}

		vsi->flags |= I40E_VSI_FLAG_VEB_OWNER;
		uplink_seid = veb->seid;
	}

	/* get vsi sw struct */
	v_idx = i40e_vsi_mem_alloc(pf, type);
	if (v_idx < 0)
		goto err_alloc;
	vsi = pf->vsi[v_idx];
	if (!vsi)
		goto err_alloc;
	vsi->type = type;
	vsi->veb_idx = (veb ? veb->idx : I40E_NO_VEB);

	if (type == I40E_VSI_MAIN)
		pf->lan_vsi = v_idx;
	else if (type == I40E_VSI_SRIOV)
		vsi->vf_id = param1;
	/* assign it some queues */
	ret = i40e_get_lump(pf, pf->qp_pile, vsi->alloc_queue_pairs,
				vsi->idx);
	if (ret < 0) {
		dev_info(&pf->pdev->dev,
			 "failed to get tracking for %d queues for VSI %d err=%d\n",
			 vsi->alloc_queue_pairs, vsi->seid, ret);
		goto err_vsi;
	}
	vsi->base_queue = ret;

	/* get a VSI from the hardware */
	vsi->uplink_seid = uplink_seid;
	ret = i40e_add_vsi(vsi);
	if (ret)
		goto err_vsi;

	switch (vsi->type) {
	/* setup the netdev if needed */
	case I40E_VSI_MAIN:
		/* Apply relevant filters if a platform-specific mac
		 * address was selected.
		 */
		if (!!(pf->flags & I40E_FLAG_PF_MAC)) {
			ret = i40e_macaddr_init(vsi, pf->hw.mac.addr);
			if (ret) {
				dev_warn(&pf->pdev->dev,
					 "could not set up macaddr; err %d\n",
					 ret);
			}
		}
	case I40E_VSI_VMDQ2:
		ret = i40e_config_netdev(vsi);
		if (ret)
			goto err_netdev;
		ret = register_netdev(vsi->netdev);
		if (ret)
			goto err_netdev;
		vsi->netdev_registered = true;
		netif_carrier_off(vsi->netdev);
#ifdef CONFIG_I40E_DCB
		/* Setup DCB netlink interface */
		i40e_dcbnl_setup(vsi);
#endif /* CONFIG_I40E_DCB */
		/* fall through */

	case I40E_VSI_FDIR:
		/* set up vectors and rings if needed */
		ret = i40e_vsi_setup_vectors(vsi);
		if (ret)
			goto err_msix;

		ret = i40e_alloc_rings(vsi);
		if (ret)
			goto err_rings;

		/* map all of the rings to the q_vectors */
		i40e_vsi_map_rings_to_vectors(vsi);

		i40e_vsi_reset_stats(vsi);
		break;

	default:
		/* no netdev or rings for the other VSI types */
		break;
	}

	if ((pf->flags & I40E_FLAG_RSS_AQ_CAPABLE) &&
	    (vsi->type == I40E_VSI_VMDQ2)) {
		ret = i40e_vsi_config_rss(vsi);
	}
	return vsi;

err_rings:
	i40e_vsi_free_q_vectors(vsi);
err_msix:
	if (vsi->netdev_registered) {
		vsi->netdev_registered = false;
		unregister_netdev(vsi->netdev);
		free_netdev(vsi->netdev);
		vsi->netdev = NULL;
	}
err_netdev:
	i40e_aq_delete_element(&pf->hw, vsi->seid, NULL);
err_vsi:
	i40e_vsi_clear(vsi);
err_alloc:
	return NULL;
}

/**
 * i40e_veb_get_bw_info - Query VEB BW information
 * @veb: the veb to query
 *
 * Query the Tx scheduler BW configuration data for given VEB
 **/
static int i40e_veb_get_bw_info(struct i40e_veb *veb)
{
	struct i40e_aqc_query_switching_comp_ets_config_resp ets_data;
	struct i40e_aqc_query_switching_comp_bw_config_resp bw_data;
	struct i40e_pf *pf = veb->pf;
	struct i40e_hw *hw = &pf->hw;
	u32 tc_bw_max;
	int ret = 0;
	int i;

	ret = i40e_aq_query_switch_comp_bw_config(hw, veb->seid,
						  &bw_data, NULL);
	if (ret) {
		dev_info(&pf->pdev->dev,
			 "query veb bw config failed, err %s aq_err %s\n",
			 i40e_stat_str(&pf->hw, ret),
			 i40e_aq_str(&pf->hw, hw->aq.asq_last_status));
		goto out;
	}

	ret = i40e_aq_query_switch_comp_ets_config(hw, veb->seid,
						   &ets_data, NULL);
	if (ret) {
		dev_info(&pf->pdev->dev,
			 "query veb bw ets config failed, err %s aq_err %s\n",
			 i40e_stat_str(&pf->hw, ret),
			 i40e_aq_str(&pf->hw, hw->aq.asq_last_status));
		goto out;
	}

	veb->bw_limit = le16_to_cpu(ets_data.port_bw_limit);
	veb->bw_max_quanta = ets_data.tc_bw_max;
	veb->is_abs_credits = bw_data.absolute_credits_enable;
	veb->enabled_tc = ets_data.tc_valid_bits;
	tc_bw_max = le16_to_cpu(bw_data.tc_bw_max[0]) |
		    (le16_to_cpu(bw_data.tc_bw_max[1]) << 16);
	for (i = 0; i < I40E_MAX_TRAFFIC_CLASS; i++) {
		veb->bw_tc_share_credits[i] = bw_data.tc_bw_share_credits[i];
		veb->bw_tc_limit_credits[i] =
					le16_to_cpu(bw_data.tc_bw_limits[i]);
		veb->bw_tc_max_quanta[i] = ((tc_bw_max >> (i*4)) & 0x7);
	}

out:
	return ret;
}

/**
 * i40e_veb_mem_alloc - Allocates the next available struct veb in the PF
 * @pf: board private structure
 *
 * On error: returns error code (negative)
 * On success: returns vsi index in PF (positive)
 **/
static int i40e_veb_mem_alloc(struct i40e_pf *pf)
{
	int ret = -ENOENT;
	struct i40e_veb *veb;
	int i;

	/* Need to protect the allocation of switch elements at the PF level */
	mutex_lock(&pf->switch_mutex);

	/* VEB list may be fragmented if VEB creation/destruction has
	 * been happening.  We can afford to do a quick scan to look
	 * for any free slots in the list.
	 *
	 * find next empty veb slot, looping back around if necessary
	 */
	i = 0;
	while ((i < I40E_MAX_VEB) && (pf->veb[i] != NULL))
		i++;
	if (i >= I40E_MAX_VEB) {
		ret = -ENOMEM;
		goto err_alloc_veb;  /* out of VEB slots! */
	}

	veb = kzalloc(sizeof(*veb), GFP_KERNEL);
	if (!veb) {
		ret = -ENOMEM;
		goto err_alloc_veb;
	}
	veb->pf = pf;
	veb->idx = i;
	veb->enabled_tc = 1;

	pf->veb[i] = veb;
	ret = i;
err_alloc_veb:
	mutex_unlock(&pf->switch_mutex);
	return ret;
}

/**
 * i40e_switch_branch_release - Delete a branch of the switch tree
 * @branch: where to start deleting
 *
 * This uses recursion to find the tips of the branch to be
 * removed, deleting until we get back to and can delete this VEB.
 **/
static void i40e_switch_branch_release(struct i40e_veb *branch)
{
	struct i40e_pf *pf = branch->pf;
	u16 branch_seid = branch->seid;
	u16 veb_idx = branch->idx;
	int i;

	/* release any VEBs on this VEB - RECURSION */
	for (i = 0; i < I40E_MAX_VEB; i++) {
		if (!pf->veb[i])
			continue;
		if (pf->veb[i]->uplink_seid == branch->seid)
			i40e_switch_branch_release(pf->veb[i]);
	}

	/* Release the VSIs on this VEB, but not the owner VSI.
	 *
	 * NOTE: Removing the last VSI on a VEB has the SIDE EFFECT of removing
	 *       the VEB itself, so don't use (*branch) after this loop.
	 */
	for (i = 0; i < pf->num_alloc_vsi; i++) {
		if (!pf->vsi[i])
			continue;
		if (pf->vsi[i]->uplink_seid == branch_seid &&
		   (pf->vsi[i]->flags & I40E_VSI_FLAG_VEB_OWNER) == 0) {
			i40e_vsi_release(pf->vsi[i]);
		}
	}

	/* There's one corner case where the VEB might not have been
	 * removed, so double check it here and remove it if needed.
	 * This case happens if the veb was created from the debugfs
	 * commands and no VSIs were added to it.
	 */
	if (pf->veb[veb_idx])
		i40e_veb_release(pf->veb[veb_idx]);
}

/**
 * i40e_veb_clear - remove veb struct
 * @veb: the veb to remove
 **/
static void i40e_veb_clear(struct i40e_veb *veb)
{
	if (!veb)
		return;

	if (veb->pf) {
		struct i40e_pf *pf = veb->pf;

		mutex_lock(&pf->switch_mutex);
		if (pf->veb[veb->idx] == veb)
			pf->veb[veb->idx] = NULL;
		mutex_unlock(&pf->switch_mutex);
	}

	kfree(veb);
}

/**
 * i40e_veb_release - Delete a VEB and free its resources
 * @veb: the VEB being removed
 **/
void i40e_veb_release(struct i40e_veb *veb)
{
	struct i40e_vsi *vsi = NULL;
	struct i40e_pf *pf;
	int i, n = 0;

	pf = veb->pf;

	/* find the remaining VSI and check for extras */
	for (i = 0; i < pf->num_alloc_vsi; i++) {
		if (pf->vsi[i] && pf->vsi[i]->uplink_seid == veb->seid) {
			n++;
			vsi = pf->vsi[i];
		}
	}
	if (n != 1) {
		dev_info(&pf->pdev->dev,
			 "can't remove VEB %d with %d VSIs left\n",
			 veb->seid, n);
		return;
	}

	/* move the remaining VSI to uplink veb */
	vsi->flags &= ~I40E_VSI_FLAG_VEB_OWNER;
	if (veb->uplink_seid) {
		vsi->uplink_seid = veb->uplink_seid;
		if (veb->uplink_seid == pf->mac_seid)
			vsi->veb_idx = I40E_NO_VEB;
		else
			vsi->veb_idx = veb->veb_idx;
	} else {
		/* floating VEB */
		vsi->uplink_seid = pf->vsi[pf->lan_vsi]->uplink_seid;
		vsi->veb_idx = pf->vsi[pf->lan_vsi]->veb_idx;
	}

	i40e_aq_delete_element(&pf->hw, veb->seid, NULL);
	i40e_veb_clear(veb);
}

/**
 * i40e_add_veb - create the VEB in the switch
 * @veb: the VEB to be instantiated
 * @vsi: the controlling VSI
 **/
static int i40e_add_veb(struct i40e_veb *veb, struct i40e_vsi *vsi)
{
	struct i40e_pf *pf = veb->pf;
	bool enable_stats = !!(pf->flags & I40E_FLAG_VEB_STATS_ENABLED);
	int ret;

	ret = i40e_aq_add_veb(&pf->hw, veb->uplink_seid, vsi->seid,
			      veb->enabled_tc, false,
			      &veb->seid, enable_stats, NULL);

	/* get a VEB from the hardware */
	if (ret) {
		dev_info(&pf->pdev->dev,
			 "couldn't add VEB, err %s aq_err %s\n",
			 i40e_stat_str(&pf->hw, ret),
			 i40e_aq_str(&pf->hw, pf->hw.aq.asq_last_status));
		return -EPERM;
	}

	/* get statistics counter */
	ret = i40e_aq_get_veb_parameters(&pf->hw, veb->seid, NULL, NULL,
					 &veb->stats_idx, NULL, NULL, NULL);
	if (ret) {
		dev_info(&pf->pdev->dev,
			 "couldn't get VEB statistics idx, err %s aq_err %s\n",
			 i40e_stat_str(&pf->hw, ret),
			 i40e_aq_str(&pf->hw, pf->hw.aq.asq_last_status));
		return -EPERM;
	}
	ret = i40e_veb_get_bw_info(veb);
	if (ret) {
		dev_info(&pf->pdev->dev,
			 "couldn't get VEB bw info, err %s aq_err %s\n",
			 i40e_stat_str(&pf->hw, ret),
			 i40e_aq_str(&pf->hw, pf->hw.aq.asq_last_status));
		i40e_aq_delete_element(&pf->hw, veb->seid, NULL);
		return -ENOENT;
	}

	vsi->uplink_seid = veb->seid;
	vsi->veb_idx = veb->idx;
	vsi->flags |= I40E_VSI_FLAG_VEB_OWNER;

	return 0;
}

/**
 * i40e_veb_setup - Set up a VEB
 * @pf: board private structure
 * @flags: VEB setup flags
 * @uplink_seid: the switch element to link to
 * @vsi_seid: the initial VSI seid
 * @enabled_tc: Enabled TC bit-map
 *
 * This allocates the sw VEB structure and links it into the switch
 * It is possible and legal for this to be a duplicate of an already
 * existing VEB.  It is also possible for both uplink and vsi seids
 * to be zero, in order to create a floating VEB.
 *
 * Returns pointer to the successfully allocated VEB sw struct on
 * success, otherwise returns NULL on failure.
 **/
struct i40e_veb *i40e_veb_setup(struct i40e_pf *pf, u16 flags,
				u16 uplink_seid, u16 vsi_seid,
				u8 enabled_tc)
{
	struct i40e_veb *veb, *uplink_veb = NULL;
	int vsi_idx, veb_idx;
	int ret;

	/* if one seid is 0, the other must be 0 to create a floating relay */
	if ((uplink_seid == 0 || vsi_seid == 0) &&
	    (uplink_seid + vsi_seid != 0)) {
		dev_info(&pf->pdev->dev,
			 "one, not both seid's are 0: uplink=%d vsi=%d\n",
			 uplink_seid, vsi_seid);
		return NULL;
	}

	/* make sure there is such a vsi and uplink */
	for (vsi_idx = 0; vsi_idx < pf->num_alloc_vsi; vsi_idx++)
		if (pf->vsi[vsi_idx] && pf->vsi[vsi_idx]->seid == vsi_seid)
			break;
	if (vsi_idx >= pf->num_alloc_vsi && vsi_seid != 0) {
		dev_info(&pf->pdev->dev, "vsi seid %d not found\n",
			 vsi_seid);
		return NULL;
	}

	if (uplink_seid && uplink_seid != pf->mac_seid) {
		for (veb_idx = 0; veb_idx < I40E_MAX_VEB; veb_idx++) {
			if (pf->veb[veb_idx] &&
			    pf->veb[veb_idx]->seid == uplink_seid) {
				uplink_veb = pf->veb[veb_idx];
				break;
			}
		}
		if (!uplink_veb) {
			dev_info(&pf->pdev->dev,
				 "uplink seid %d not found\n", uplink_seid);
			return NULL;
		}
	}

	/* get veb sw struct */
	veb_idx = i40e_veb_mem_alloc(pf);
	if (veb_idx < 0)
		goto err_alloc;
	veb = pf->veb[veb_idx];
	veb->flags = flags;
	veb->uplink_seid = uplink_seid;
	veb->veb_idx = (uplink_veb ? uplink_veb->idx : I40E_NO_VEB);
	veb->enabled_tc = (enabled_tc ? enabled_tc : 0x1);

	/* create the VEB in the switch */
	ret = i40e_add_veb(veb, pf->vsi[vsi_idx]);
	if (ret)
		goto err_veb;
	if (vsi_idx == pf->lan_vsi)
		pf->lan_veb = veb->idx;

	return veb;

err_veb:
	i40e_veb_clear(veb);
err_alloc:
	return NULL;
}

/**
 * i40e_setup_pf_switch_element - set PF vars based on switch type
 * @pf: board private structure
 * @ele: element we are building info from
 * @num_reported: total number of elements
 * @printconfig: should we print the contents
 *
 * helper function to assist in extracting a few useful SEID values.
 **/
static void i40e_setup_pf_switch_element(struct i40e_pf *pf,
				struct i40e_aqc_switch_config_element_resp *ele,
				u16 num_reported, bool printconfig)
{
	u16 downlink_seid = le16_to_cpu(ele->downlink_seid);
	u16 uplink_seid = le16_to_cpu(ele->uplink_seid);
	u8 element_type = ele->element_type;
	u16 seid = le16_to_cpu(ele->seid);

	if (printconfig)
		dev_info(&pf->pdev->dev,
			 "type=%d seid=%d uplink=%d downlink=%d\n",
			 element_type, seid, uplink_seid, downlink_seid);

	switch (element_type) {
	case I40E_SWITCH_ELEMENT_TYPE_MAC:
		pf->mac_seid = seid;
		break;
	case I40E_SWITCH_ELEMENT_TYPE_VEB:
		/* Main VEB? */
		if (uplink_seid != pf->mac_seid)
			break;
		if (pf->lan_veb == I40E_NO_VEB) {
			int v;

			/* find existing or else empty VEB */
			for (v = 0; v < I40E_MAX_VEB; v++) {
				if (pf->veb[v] && (pf->veb[v]->seid == seid)) {
					pf->lan_veb = v;
					break;
				}
			}
			if (pf->lan_veb == I40E_NO_VEB) {
				v = i40e_veb_mem_alloc(pf);
				if (v < 0)
					break;
				pf->lan_veb = v;
			}
		}

		pf->veb[pf->lan_veb]->seid = seid;
		pf->veb[pf->lan_veb]->uplink_seid = pf->mac_seid;
		pf->veb[pf->lan_veb]->pf = pf;
		pf->veb[pf->lan_veb]->veb_idx = I40E_NO_VEB;
		break;
	case I40E_SWITCH_ELEMENT_TYPE_VSI:
		if (num_reported != 1)
			break;
		/* This is immediately after a reset so we can assume this is
		 * the PF's VSI
		 */
		pf->mac_seid = uplink_seid;
		pf->pf_seid = downlink_seid;
		pf->main_vsi_seid = seid;
		if (printconfig)
			dev_info(&pf->pdev->dev,
				 "pf_seid=%d main_vsi_seid=%d\n",
				 pf->pf_seid, pf->main_vsi_seid);
		break;
	case I40E_SWITCH_ELEMENT_TYPE_PF:
	case I40E_SWITCH_ELEMENT_TYPE_VF:
	case I40E_SWITCH_ELEMENT_TYPE_EMP:
	case I40E_SWITCH_ELEMENT_TYPE_BMC:
	case I40E_SWITCH_ELEMENT_TYPE_PE:
	case I40E_SWITCH_ELEMENT_TYPE_PA:
		/* ignore these for now */
		break;
	default:
		dev_info(&pf->pdev->dev, "unknown element type=%d seid=%d\n",
			 element_type, seid);
		break;
	}
}

/**
 * i40e_fetch_switch_configuration - Get switch config from firmware
 * @pf: board private structure
 * @printconfig: should we print the contents
 *
 * Get the current switch configuration from the device and
 * extract a few useful SEID values.
 **/
int i40e_fetch_switch_configuration(struct i40e_pf *pf, bool printconfig)
{
	struct i40e_aqc_get_switch_config_resp *sw_config;
	u16 next_seid = 0;
	int ret = 0;
	u8 *aq_buf;
	int i;

	aq_buf = kzalloc(I40E_AQ_LARGE_BUF, GFP_KERNEL);
	if (!aq_buf)
		return -ENOMEM;

	sw_config = (struct i40e_aqc_get_switch_config_resp *)aq_buf;
	do {
		u16 num_reported, num_total;

		ret = i40e_aq_get_switch_config(&pf->hw, sw_config,
						I40E_AQ_LARGE_BUF,
						&next_seid, NULL);
		if (ret) {
			dev_info(&pf->pdev->dev,
				 "get switch config failed err %s aq_err %s\n",
				 i40e_stat_str(&pf->hw, ret),
				 i40e_aq_str(&pf->hw,
					     pf->hw.aq.asq_last_status));
			kfree(aq_buf);
			return -ENOENT;
		}

		num_reported = le16_to_cpu(sw_config->header.num_reported);
		num_total = le16_to_cpu(sw_config->header.num_total);

		if (printconfig)
			dev_info(&pf->pdev->dev,
				 "header: %d reported %d total\n",
				 num_reported, num_total);

		for (i = 0; i < num_reported; i++) {
			struct i40e_aqc_switch_config_element_resp *ele =
				&sw_config->element[i];

			i40e_setup_pf_switch_element(pf, ele, num_reported,
						     printconfig);
		}
	} while (next_seid != 0);

	kfree(aq_buf);
	return ret;
}

/**
 * i40e_setup_pf_switch - Setup the HW switch on startup or after reset
 * @pf: board private structure
 * @reinit: if the Main VSI needs to re-initialized.
 *
 * Returns 0 on success, negative value on failure
 **/
static int i40e_setup_pf_switch(struct i40e_pf *pf, bool reinit)
{
	u16 flags = 0;
	int ret;

	/* find out what's out there already */
	ret = i40e_fetch_switch_configuration(pf, false);
	if (ret) {
		dev_info(&pf->pdev->dev,
			 "couldn't fetch switch config, err %s aq_err %s\n",
			 i40e_stat_str(&pf->hw, ret),
			 i40e_aq_str(&pf->hw, pf->hw.aq.asq_last_status));
		return ret;
	}
	i40e_pf_reset_stats(pf);

	/* set the switch config bit for the whole device to
	 * support limited promisc or true promisc
	 * when user requests promisc. The default is limited
	 * promisc.
	*/

	if ((pf->hw.pf_id == 0) &&
	    !(pf->flags & I40E_FLAG_TRUE_PROMISC_SUPPORT))
		flags = I40E_AQ_SET_SWITCH_CFG_PROMISC;

	if (pf->hw.pf_id == 0) {
		u16 valid_flags;

		valid_flags = I40E_AQ_SET_SWITCH_CFG_PROMISC;
		ret = i40e_aq_set_switch_config(&pf->hw, flags, valid_flags,
						NULL);
		if (ret && pf->hw.aq.asq_last_status != I40E_AQ_RC_ESRCH) {
			dev_info(&pf->pdev->dev,
				 "couldn't set switch config bits, err %s aq_err %s\n",
				 i40e_stat_str(&pf->hw, ret),
				 i40e_aq_str(&pf->hw,
					     pf->hw.aq.asq_last_status));
			/* not a fatal problem, just keep going */
		}
	}

	/* first time setup */
	if (pf->lan_vsi == I40E_NO_VSI || reinit) {
		struct i40e_vsi *vsi = NULL;
		u16 uplink_seid;

		/* Set up the PF VSI associated with the PF's main VSI
		 * that is already in the HW switch
		 */
		if (pf->lan_veb != I40E_NO_VEB && pf->veb[pf->lan_veb])
			uplink_seid = pf->veb[pf->lan_veb]->seid;
		else
			uplink_seid = pf->mac_seid;
		if (pf->lan_vsi == I40E_NO_VSI)
			vsi = i40e_vsi_setup(pf, I40E_VSI_MAIN, uplink_seid, 0);
		else if (reinit)
			vsi = i40e_vsi_reinit_setup(pf->vsi[pf->lan_vsi]);
		if (!vsi) {
			dev_info(&pf->pdev->dev, "setup of MAIN VSI failed\n");
			i40e_fdir_teardown(pf);
			return -EAGAIN;
		}
	} else {
		/* force a reset of TC and queue layout configurations */
		u8 enabled_tc = pf->vsi[pf->lan_vsi]->tc_config.enabled_tc;

		pf->vsi[pf->lan_vsi]->tc_config.enabled_tc = 0;
		pf->vsi[pf->lan_vsi]->seid = pf->main_vsi_seid;
		i40e_vsi_config_tc(pf->vsi[pf->lan_vsi], enabled_tc);
	}
	i40e_vlan_stripping_disable(pf->vsi[pf->lan_vsi]);

	i40e_fdir_sb_setup(pf);

	/* Setup static PF queue filter control settings */
	ret = i40e_setup_pf_filter_control(pf);
	if (ret) {
		dev_info(&pf->pdev->dev, "setup_pf_filter_control failed: %d\n",
			 ret);
		/* Failure here should not stop continuing other steps */
	}

	/* enable RSS in the HW, even for only one queue, as the stack can use
	 * the hash
	 */
	if ((pf->flags & I40E_FLAG_RSS_ENABLED))
		i40e_pf_config_rss(pf);

	/* fill in link information and enable LSE reporting */
	i40e_link_event(pf);

	/* Initialize user-specific link properties */
	pf->fc_autoneg_status = ((pf->hw.phy.link_info.an_info &
				  I40E_AQ_AN_COMPLETED) ? true : false);

	i40e_ptp_init(pf);

	/* repopulate tunnel port filters */
	i40e_sync_udp_filters(pf);

	return ret;
}

/**
 * i40e_determine_queue_usage - Work out queue distribution
 * @pf: board private structure
 **/
static void i40e_determine_queue_usage(struct i40e_pf *pf)
{
	int queues_left;

	pf->num_lan_qps = 0;

	/* Find the max queues to be put into basic use.  We'll always be
	 * using TC0, whether or not DCB is running, and TC0 will get the
	 * big RSS set.
	 */
	queues_left = pf->hw.func_caps.num_tx_qp;

	if ((queues_left == 1) ||
	    !(pf->flags & I40E_FLAG_MSIX_ENABLED)) {
		/* one qp for PF, no queues for anything else */
		queues_left = 0;
		pf->alloc_rss_size = pf->num_lan_qps = 1;

		/* make sure all the fancies are disabled */
		pf->flags &= ~(I40E_FLAG_RSS_ENABLED	|
			       I40E_FLAG_IWARP_ENABLED	|
			       I40E_FLAG_FD_SB_ENABLED	|
			       I40E_FLAG_FD_ATR_ENABLED	|
			       I40E_FLAG_DCB_CAPABLE	|
			       I40E_FLAG_DCB_ENABLED	|
			       I40E_FLAG_SRIOV_ENABLED	|
			       I40E_FLAG_VMDQ_ENABLED);
	} else if (!(pf->flags & (I40E_FLAG_RSS_ENABLED |
				  I40E_FLAG_FD_SB_ENABLED |
				  I40E_FLAG_FD_ATR_ENABLED |
				  I40E_FLAG_DCB_CAPABLE))) {
		/* one qp for PF */
		pf->alloc_rss_size = pf->num_lan_qps = 1;
		queues_left -= pf->num_lan_qps;

		pf->flags &= ~(I40E_FLAG_RSS_ENABLED	|
			       I40E_FLAG_IWARP_ENABLED	|
			       I40E_FLAG_FD_SB_ENABLED	|
			       I40E_FLAG_FD_ATR_ENABLED	|
			       I40E_FLAG_DCB_ENABLED	|
			       I40E_FLAG_VMDQ_ENABLED);
	} else {
		/* Not enough queues for all TCs */
		if ((pf->flags & I40E_FLAG_DCB_CAPABLE) &&
		    (queues_left < I40E_MAX_TRAFFIC_CLASS)) {
			pf->flags &= ~(I40E_FLAG_DCB_CAPABLE |
					I40E_FLAG_DCB_ENABLED);
			dev_info(&pf->pdev->dev, "not enough queues for DCB. DCB is disabled.\n");
		}
		pf->num_lan_qps = max_t(int, pf->rss_size_max,
					num_online_cpus());
		pf->num_lan_qps = min_t(int, pf->num_lan_qps,
					pf->hw.func_caps.num_tx_qp);

		queues_left -= pf->num_lan_qps;
	}

	if (pf->flags & I40E_FLAG_FD_SB_ENABLED) {
		if (queues_left > 1) {
			queues_left -= 1; /* save 1 queue for FD */
		} else {
			pf->flags &= ~I40E_FLAG_FD_SB_ENABLED;
			dev_info(&pf->pdev->dev, "not enough queues for Flow Director. Flow Director feature is disabled\n");
		}
	}

	if ((pf->flags & I40E_FLAG_SRIOV_ENABLED) &&
	    pf->num_vf_qps && pf->num_req_vfs && queues_left) {
		pf->num_req_vfs = min_t(int, pf->num_req_vfs,
					(queues_left / pf->num_vf_qps));
		queues_left -= (pf->num_req_vfs * pf->num_vf_qps);
	}

	if ((pf->flags & I40E_FLAG_VMDQ_ENABLED) &&
	    pf->num_vmdq_vsis && pf->num_vmdq_qps && queues_left) {
		pf->num_vmdq_vsis = min_t(int, pf->num_vmdq_vsis,
					  (queues_left / pf->num_vmdq_qps));
		queues_left -= (pf->num_vmdq_vsis * pf->num_vmdq_qps);
	}

	pf->queues_left = queues_left;
	dev_dbg(&pf->pdev->dev,
		"qs_avail=%d FD SB=%d lan_qs=%d lan_tc0=%d vf=%d*%d vmdq=%d*%d, remaining=%d\n",
		pf->hw.func_caps.num_tx_qp,
		!!(pf->flags & I40E_FLAG_FD_SB_ENABLED),
		pf->num_lan_qps, pf->alloc_rss_size, pf->num_req_vfs,
		pf->num_vf_qps, pf->num_vmdq_vsis, pf->num_vmdq_qps,
		queues_left);
}

/**
 * i40e_setup_pf_filter_control - Setup PF static filter control
 * @pf: PF to be setup
 *
 * i40e_setup_pf_filter_control sets up a PF's initial filter control
 * settings. If PE/FCoE are enabled then it will also set the per PF
 * based filter sizes required for them. It also enables Flow director,
 * ethertype and macvlan type filter settings for the pf.
 *
 * Returns 0 on success, negative on failure
 **/
static int i40e_setup_pf_filter_control(struct i40e_pf *pf)
{
	struct i40e_filter_control_settings *settings = &pf->filter_settings;

	settings->hash_lut_size = I40E_HASH_LUT_SIZE_128;

	/* Flow Director is enabled */
	if (pf->flags & (I40E_FLAG_FD_SB_ENABLED | I40E_FLAG_FD_ATR_ENABLED))
		settings->enable_fdir = true;

	/* Ethtype and MACVLAN filters enabled for PF */
	settings->enable_ethtype = true;
	settings->enable_macvlan = true;

	if (i40e_set_filter_control(&pf->hw, settings))
		return -ENOENT;

	return 0;
}

#define INFO_STRING_LEN 255
#define REMAIN(__x) (INFO_STRING_LEN - (__x))
static void i40e_print_features(struct i40e_pf *pf)
{
	struct i40e_hw *hw = &pf->hw;
	char *buf;
	int i;

	buf = kmalloc(INFO_STRING_LEN, GFP_KERNEL);
	if (!buf)
		return;

	i = snprintf(buf, INFO_STRING_LEN, "Features: PF-id[%d]", hw->pf_id);
#ifdef CONFIG_PCI_IOV
	i += snprintf(&buf[i], REMAIN(i), " VFs: %d", pf->num_req_vfs);
#endif
	i += snprintf(&buf[i], REMAIN(i), " VSIs: %d QP: %d",
		      pf->hw.func_caps.num_vsis,
		      pf->vsi[pf->lan_vsi]->num_queue_pairs);
	if (pf->flags & I40E_FLAG_RSS_ENABLED)
		i += snprintf(&buf[i], REMAIN(i), " RSS");
	if (pf->flags & I40E_FLAG_FD_ATR_ENABLED)
		i += snprintf(&buf[i], REMAIN(i), " FD_ATR");
	if (pf->flags & I40E_FLAG_FD_SB_ENABLED) {
		i += snprintf(&buf[i], REMAIN(i), " FD_SB");
		i += snprintf(&buf[i], REMAIN(i), " NTUPLE");
	}
	if (pf->flags & I40E_FLAG_DCB_CAPABLE)
		i += snprintf(&buf[i], REMAIN(i), " DCB");
	i += snprintf(&buf[i], REMAIN(i), " VxLAN");
	i += snprintf(&buf[i], REMAIN(i), " Geneve");
	if (pf->flags & I40E_FLAG_PTP)
		i += snprintf(&buf[i], REMAIN(i), " PTP");
	if (pf->flags & I40E_FLAG_VEB_MODE_ENABLED)
		i += snprintf(&buf[i], REMAIN(i), " VEB");
	else
		i += snprintf(&buf[i], REMAIN(i), " VEPA");

	dev_info(&pf->pdev->dev, "%s\n", buf);
	kfree(buf);
	WARN_ON(i > INFO_STRING_LEN);
}

/**
 * i40e_get_platform_mac_addr - get platform-specific MAC address
 * @pdev: PCI device information struct
 * @pf: board private structure
 *
 * Look up the MAC address for the device. First we'll try
 * eth_platform_get_mac_address, which will check Open Firmware, or arch
 * specific fallback. Otherwise, we'll default to the stored value in
 * firmware.
 **/
static void i40e_get_platform_mac_addr(struct pci_dev *pdev, struct i40e_pf *pf)
{
	if (eth_platform_get_mac_address(&pdev->dev, pf->hw.mac.addr))
		i40e_get_mac_addr(&pf->hw, pf->hw.mac.addr);
}

/**
 * i40e_probe - Device initialization routine
 * @pdev: PCI device information struct
 * @ent: entry in i40e_pci_tbl
 *
 * i40e_probe initializes a PF identified by a pci_dev structure.
 * The OS initialization, configuring of the PF private structure,
 * and a hardware reset occur.
 *
 * Returns 0 on success, negative on failure
 **/
static int i40e_probe(struct pci_dev *pdev, const struct pci_device_id *ent)
{
	struct i40e_aq_get_phy_abilities_resp abilities;
	struct i40e_pf *pf;
	struct i40e_hw *hw;
	static u16 pfs_found;
	u16 wol_nvm_bits;
	u16 link_status;
	int err;
	u32 val;
	u32 i;
	u8 set_fc_aq_fail;

	err = pci_enable_device_mem(pdev);
	if (err)
		return err;

	/* set up for high or low dma */
	err = dma_set_mask_and_coherent(&pdev->dev, DMA_BIT_MASK(64));
	if (err) {
		err = dma_set_mask_and_coherent(&pdev->dev, DMA_BIT_MASK(32));
		if (err) {
			dev_err(&pdev->dev,
				"DMA configuration failed: 0x%x\n", err);
			goto err_dma;
		}
	}

	/* set up pci connections */
	err = pci_request_mem_regions(pdev, i40e_driver_name);
	if (err) {
		dev_info(&pdev->dev,
			 "pci_request_selected_regions failed %d\n", err);
		goto err_pci_reg;
	}

	pci_enable_pcie_error_reporting(pdev);
	pci_set_master(pdev);

	/* Now that we have a PCI connection, we need to do the
	 * low level device setup.  This is primarily setting up
	 * the Admin Queue structures and then querying for the
	 * device's current profile information.
	 */
	pf = kzalloc(sizeof(*pf), GFP_KERNEL);
	if (!pf) {
		err = -ENOMEM;
		goto err_pf_alloc;
	}
	pf->next_vsi = 0;
	pf->pdev = pdev;
	set_bit(__I40E_VSI_DOWN, pf->state);

	hw = &pf->hw;
	hw->back = pf;

	pf->ioremap_len = min_t(int, pci_resource_len(pdev, 0),
				I40E_MAX_CSR_SPACE);

	hw->hw_addr = ioremap(pci_resource_start(pdev, 0), pf->ioremap_len);
	if (!hw->hw_addr) {
		err = -EIO;
		dev_info(&pdev->dev, "ioremap(0x%04x, 0x%04x) failed: 0x%x\n",
			 (unsigned int)pci_resource_start(pdev, 0),
			 pf->ioremap_len, err);
		goto err_ioremap;
	}
	hw->vendor_id = pdev->vendor;
	hw->device_id = pdev->device;
	pci_read_config_byte(pdev, PCI_REVISION_ID, &hw->revision_id);
	hw->subsystem_vendor_id = pdev->subsystem_vendor;
	hw->subsystem_device_id = pdev->subsystem_device;
	hw->bus.device = PCI_SLOT(pdev->devfn);
	hw->bus.func = PCI_FUNC(pdev->devfn);
	hw->bus.bus_id = pdev->bus->number;
	pf->instance = pfs_found;

	INIT_LIST_HEAD(&pf->l3_flex_pit_list);
	INIT_LIST_HEAD(&pf->l4_flex_pit_list);

	/* set up the locks for the AQ, do this only once in probe
	 * and destroy them only once in remove
	 */
	mutex_init(&hw->aq.asq_mutex);
	mutex_init(&hw->aq.arq_mutex);

	pf->msg_enable = netif_msg_init(debug,
					NETIF_MSG_DRV |
					NETIF_MSG_PROBE |
					NETIF_MSG_LINK);
	if (debug < -1)
		pf->hw.debug_mask = debug;

	/* do a special CORER for clearing PXE mode once at init */
	if (hw->revision_id == 0 &&
	    (rd32(hw, I40E_GLLAN_RCTL_0) & I40E_GLLAN_RCTL_0_PXE_MODE_MASK)) {
		wr32(hw, I40E_GLGEN_RTRIG, I40E_GLGEN_RTRIG_CORER_MASK);
		i40e_flush(hw);
		msleep(200);
		pf->corer_count++;

		i40e_clear_pxe_mode(hw);
	}

	/* Reset here to make sure all is clean and to define PF 'n' */
	i40e_clear_hw(hw);
	err = i40e_pf_reset(hw);
	if (err) {
		dev_info(&pdev->dev, "Initial pf_reset failed: %d\n", err);
		goto err_pf_reset;
	}
	pf->pfr_count++;

	hw->aq.num_arq_entries = I40E_AQ_LEN;
	hw->aq.num_asq_entries = I40E_AQ_LEN;
	hw->aq.arq_buf_size = I40E_MAX_AQ_BUF_SIZE;
	hw->aq.asq_buf_size = I40E_MAX_AQ_BUF_SIZE;
	pf->adminq_work_limit = I40E_AQ_WORK_LIMIT;

	snprintf(pf->int_name, sizeof(pf->int_name) - 1,
		 "%s-%s:misc",
		 dev_driver_string(&pf->pdev->dev), dev_name(&pdev->dev));

	err = i40e_init_shared_code(hw);
	if (err) {
		dev_warn(&pdev->dev, "unidentified MAC or BLANK NVM: %d\n",
			 err);
		goto err_pf_reset;
	}

	/* set up a default setting for link flow control */
	pf->hw.fc.requested_mode = I40E_FC_NONE;

	err = i40e_init_adminq(hw);
	if (err) {
		if (err == I40E_ERR_FIRMWARE_API_VERSION)
			dev_info(&pdev->dev,
				 "The driver for the device stopped because the NVM image is newer than expected. You must install the most recent version of the network driver.\n");
		else
			dev_info(&pdev->dev,
				 "The driver for the device stopped because the device firmware failed to init. Try updating your NVM image.\n");

		goto err_pf_reset;
	}

	/* provide nvm, fw, api versions */
	dev_info(&pdev->dev, "fw %d.%d.%05d api %d.%d nvm %s\n",
		 hw->aq.fw_maj_ver, hw->aq.fw_min_ver, hw->aq.fw_build,
		 hw->aq.api_maj_ver, hw->aq.api_min_ver,
		 i40e_nvm_version_str(hw));

	if (hw->aq.api_maj_ver == I40E_FW_API_VERSION_MAJOR &&
	    hw->aq.api_min_ver > I40E_FW_API_VERSION_MINOR)
		dev_info(&pdev->dev,
			 "The driver for the device detected a newer version of the NVM image than expected. Please install the most recent version of the network driver.\n");
	else if (hw->aq.api_maj_ver < I40E_FW_API_VERSION_MAJOR ||
		 hw->aq.api_min_ver < (I40E_FW_API_VERSION_MINOR - 1))
		dev_info(&pdev->dev,
			 "The driver for the device detected an older version of the NVM image than expected. Please update the NVM image.\n");

	i40e_verify_eeprom(pf);

	/* Rev 0 hardware was never productized */
	if (hw->revision_id < 1)
		dev_warn(&pdev->dev, "This device is a pre-production adapter/LOM. Please be aware there may be issues with your hardware. If you are experiencing problems please contact your Intel or hardware representative who provided you with this hardware.\n");

	i40e_clear_pxe_mode(hw);
	err = i40e_get_capabilities(pf);
	if (err)
		goto err_adminq_setup;

	err = i40e_sw_init(pf);
	if (err) {
		dev_info(&pdev->dev, "sw_init failed: %d\n", err);
		goto err_sw_init;
	}

	err = i40e_init_lan_hmc(hw, hw->func_caps.num_tx_qp,
				hw->func_caps.num_rx_qp, 0, 0);
	if (err) {
		dev_info(&pdev->dev, "init_lan_hmc failed: %d\n", err);
		goto err_init_lan_hmc;
	}

	err = i40e_configure_lan_hmc(hw, I40E_HMC_MODEL_DIRECT_ONLY);
	if (err) {
		dev_info(&pdev->dev, "configure_lan_hmc failed: %d\n", err);
		err = -ENOENT;
		goto err_configure_lan_hmc;
	}

	/* Disable LLDP for NICs that have firmware versions lower than v4.3.
	 * Ignore error return codes because if it was already disabled via
	 * hardware settings this will fail
	 */
	if (pf->flags & I40E_FLAG_STOP_FW_LLDP) {
		dev_info(&pdev->dev, "Stopping firmware LLDP agent.\n");
		i40e_aq_stop_lldp(hw, true, NULL);
	}

	/* allow a platform config to override the HW addr */
	i40e_get_platform_mac_addr(pdev, pf);

	if (!is_valid_ether_addr(hw->mac.addr)) {
		dev_info(&pdev->dev, "invalid MAC address %pM\n", hw->mac.addr);
		err = -EIO;
		goto err_mac_addr;
	}
	dev_info(&pdev->dev, "MAC address: %pM\n", hw->mac.addr);
	ether_addr_copy(hw->mac.perm_addr, hw->mac.addr);
	i40e_get_port_mac_addr(hw, hw->mac.port_addr);
	if (is_valid_ether_addr(hw->mac.port_addr))
		pf->flags |= I40E_FLAG_PORT_ID_VALID;

	pci_set_drvdata(pdev, pf);
	pci_save_state(pdev);
#ifdef CONFIG_I40E_DCB
	err = i40e_init_pf_dcb(pf);
	if (err) {
		dev_info(&pdev->dev, "DCB init failed %d, disabled\n", err);
		pf->flags &= ~(I40E_FLAG_DCB_CAPABLE | I40E_FLAG_DCB_ENABLED);
		/* Continue without DCB enabled */
	}
#endif /* CONFIG_I40E_DCB */

	/* set up periodic task facility */
	setup_timer(&pf->service_timer, i40e_service_timer, (unsigned long)pf);
	pf->service_timer_period = HZ;

	INIT_WORK(&pf->service_task, i40e_service_task);
	clear_bit(__I40E_SERVICE_SCHED, pf->state);

	/* NVM bit on means WoL disabled for the port */
	i40e_read_nvm_word(hw, I40E_SR_NVM_WAKE_ON_LAN, &wol_nvm_bits);
	if (BIT (hw->port) & wol_nvm_bits || hw->partition_id != 1)
		pf->wol_en = false;
	else
		pf->wol_en = true;
	device_set_wakeup_enable(&pf->pdev->dev, pf->wol_en);

	/* set up the main switch operations */
	i40e_determine_queue_usage(pf);
	err = i40e_init_interrupt_scheme(pf);
	if (err)
		goto err_switch_setup;

	/* The number of VSIs reported by the FW is the minimum guaranteed
	 * to us; HW supports far more and we share the remaining pool with
	 * the other PFs. We allocate space for more than the guarantee with
	 * the understanding that we might not get them all later.
	 */
	if (pf->hw.func_caps.num_vsis < I40E_MIN_VSI_ALLOC)
		pf->num_alloc_vsi = I40E_MIN_VSI_ALLOC;
	else
		pf->num_alloc_vsi = pf->hw.func_caps.num_vsis;

	/* Set up the *vsi struct and our local tracking of the MAIN PF vsi. */
	pf->vsi = kcalloc(pf->num_alloc_vsi, sizeof(struct i40e_vsi *),
			  GFP_KERNEL);
	if (!pf->vsi) {
		err = -ENOMEM;
		goto err_switch_setup;
	}

#ifdef CONFIG_PCI_IOV
	/* prep for VF support */
	if ((pf->flags & I40E_FLAG_SRIOV_ENABLED) &&
	    (pf->flags & I40E_FLAG_MSIX_ENABLED) &&
	    !test_bit(__I40E_BAD_EEPROM, pf->state)) {
		if (pci_num_vf(pdev))
			pf->flags |= I40E_FLAG_VEB_MODE_ENABLED;
	}
#endif
	err = i40e_setup_pf_switch(pf, false);
	if (err) {
		dev_info(&pdev->dev, "setup_pf_switch failed: %d\n", err);
		goto err_vsis;
	}

	/* Make sure flow control is set according to current settings */
	err = i40e_set_fc(hw, &set_fc_aq_fail, true);
	if (set_fc_aq_fail & I40E_SET_FC_AQ_FAIL_GET)
		dev_dbg(&pf->pdev->dev,
			"Set fc with err %s aq_err %s on get_phy_cap\n",
			i40e_stat_str(hw, err),
			i40e_aq_str(hw, hw->aq.asq_last_status));
	if (set_fc_aq_fail & I40E_SET_FC_AQ_FAIL_SET)
		dev_dbg(&pf->pdev->dev,
			"Set fc with err %s aq_err %s on set_phy_config\n",
			i40e_stat_str(hw, err),
			i40e_aq_str(hw, hw->aq.asq_last_status));
	if (set_fc_aq_fail & I40E_SET_FC_AQ_FAIL_UPDATE)
		dev_dbg(&pf->pdev->dev,
			"Set fc with err %s aq_err %s on get_link_info\n",
			i40e_stat_str(hw, err),
			i40e_aq_str(hw, hw->aq.asq_last_status));

	/* if FDIR VSI was set up, start it now */
	for (i = 0; i < pf->num_alloc_vsi; i++) {
		if (pf->vsi[i] && pf->vsi[i]->type == I40E_VSI_FDIR) {
			i40e_vsi_open(pf->vsi[i]);
			break;
		}
	}

	/* The driver only wants link up/down and module qualification
	 * reports from firmware.  Note the negative logic.
	 */
	err = i40e_aq_set_phy_int_mask(&pf->hw,
				       ~(I40E_AQ_EVENT_LINK_UPDOWN |
					 I40E_AQ_EVENT_MEDIA_NA |
					 I40E_AQ_EVENT_MODULE_QUAL_FAIL), NULL);
	if (err)
		dev_info(&pf->pdev->dev, "set phy mask fail, err %s aq_err %s\n",
			 i40e_stat_str(&pf->hw, err),
			 i40e_aq_str(&pf->hw, pf->hw.aq.asq_last_status));

	/* Reconfigure hardware for allowing smaller MSS in the case
	 * of TSO, so that we avoid the MDD being fired and causing
	 * a reset in the case of small MSS+TSO.
	 */
	val = rd32(hw, I40E_REG_MSS);
	if ((val & I40E_REG_MSS_MIN_MASK) > I40E_64BYTE_MSS) {
		val &= ~I40E_REG_MSS_MIN_MASK;
		val |= I40E_64BYTE_MSS;
		wr32(hw, I40E_REG_MSS, val);
	}

	if (pf->flags & I40E_FLAG_RESTART_AUTONEG) {
		msleep(75);
		err = i40e_aq_set_link_restart_an(&pf->hw, true, NULL);
		if (err)
			dev_info(&pf->pdev->dev, "link restart failed, err %s aq_err %s\n",
				 i40e_stat_str(&pf->hw, err),
				 i40e_aq_str(&pf->hw,
					     pf->hw.aq.asq_last_status));
	}
	/* The main driver is (mostly) up and happy. We need to set this state
	 * before setting up the misc vector or we get a race and the vector
	 * ends up disabled forever.
	 */
	clear_bit(__I40E_VSI_DOWN, pf->state);

	/* In case of MSIX we are going to setup the misc vector right here
	 * to handle admin queue events etc. In case of legacy and MSI
	 * the misc functionality and queue processing is combined in
	 * the same vector and that gets setup at open.
	 */
	if (pf->flags & I40E_FLAG_MSIX_ENABLED) {
		err = i40e_setup_misc_vector(pf);
		if (err) {
			dev_info(&pdev->dev,
				 "setup of misc vector failed: %d\n", err);
			goto err_vsis;
		}
	}

#ifdef CONFIG_PCI_IOV
	/* prep for VF support */
	if ((pf->flags & I40E_FLAG_SRIOV_ENABLED) &&
	    (pf->flags & I40E_FLAG_MSIX_ENABLED) &&
	    !test_bit(__I40E_BAD_EEPROM, pf->state)) {
		/* disable link interrupts for VFs */
		val = rd32(hw, I40E_PFGEN_PORTMDIO_NUM);
		val &= ~I40E_PFGEN_PORTMDIO_NUM_VFLINK_STAT_ENA_MASK;
		wr32(hw, I40E_PFGEN_PORTMDIO_NUM, val);
		i40e_flush(hw);

		if (pci_num_vf(pdev)) {
			dev_info(&pdev->dev,
				 "Active VFs found, allocating resources.\n");
			err = i40e_alloc_vfs(pf, pci_num_vf(pdev));
			if (err)
				dev_info(&pdev->dev,
					 "Error %d allocating resources for existing VFs\n",
					 err);
		}
	}
#endif /* CONFIG_PCI_IOV */

	if (pf->flags & I40E_FLAG_IWARP_ENABLED) {
		pf->iwarp_base_vector = i40e_get_lump(pf, pf->irq_pile,
						      pf->num_iwarp_msix,
						      I40E_IWARP_IRQ_PILE_ID);
		if (pf->iwarp_base_vector < 0) {
			dev_info(&pdev->dev,
				 "failed to get tracking for %d vectors for IWARP err=%d\n",
				 pf->num_iwarp_msix, pf->iwarp_base_vector);
			pf->flags &= ~I40E_FLAG_IWARP_ENABLED;
		}
	}

	i40e_dbg_pf_init(pf);

	/* tell the firmware that we're starting */
	i40e_send_version(pf);

	/* since everything's happy, start the service_task timer */
	mod_timer(&pf->service_timer,
		  round_jiffies(jiffies + pf->service_timer_period));

	/* add this PF to client device list and launch a client service task */
	if (pf->flags & I40E_FLAG_IWARP_ENABLED) {
		err = i40e_lan_add_device(pf);
		if (err)
			dev_info(&pdev->dev, "Failed to add PF to client API service list: %d\n",
				 err);
	}

#define PCI_SPEED_SIZE 8
#define PCI_WIDTH_SIZE 8
	/* Devices on the IOSF bus do not have this information
	 * and will report PCI Gen 1 x 1 by default so don't bother
	 * checking them.
	 */
	if (!(pf->flags & I40E_FLAG_NO_PCI_LINK_CHECK)) {
		char speed[PCI_SPEED_SIZE] = "Unknown";
		char width[PCI_WIDTH_SIZE] = "Unknown";

		/* Get the negotiated link width and speed from PCI config
		 * space
		 */
		pcie_capability_read_word(pf->pdev, PCI_EXP_LNKSTA,
					  &link_status);

		i40e_set_pci_config_data(hw, link_status);

		switch (hw->bus.speed) {
		case i40e_bus_speed_8000:
			strncpy(speed, "8.0", PCI_SPEED_SIZE); break;
		case i40e_bus_speed_5000:
			strncpy(speed, "5.0", PCI_SPEED_SIZE); break;
		case i40e_bus_speed_2500:
			strncpy(speed, "2.5", PCI_SPEED_SIZE); break;
		default:
			break;
		}
		switch (hw->bus.width) {
		case i40e_bus_width_pcie_x8:
			strncpy(width, "8", PCI_WIDTH_SIZE); break;
		case i40e_bus_width_pcie_x4:
			strncpy(width, "4", PCI_WIDTH_SIZE); break;
		case i40e_bus_width_pcie_x2:
			strncpy(width, "2", PCI_WIDTH_SIZE); break;
		case i40e_bus_width_pcie_x1:
			strncpy(width, "1", PCI_WIDTH_SIZE); break;
		default:
			break;
		}

		dev_info(&pdev->dev, "PCI-Express: Speed %sGT/s Width x%s\n",
			 speed, width);

		if (hw->bus.width < i40e_bus_width_pcie_x8 ||
		    hw->bus.speed < i40e_bus_speed_8000) {
			dev_warn(&pdev->dev, "PCI-Express bandwidth available for this device may be insufficient for optimal performance.\n");
			dev_warn(&pdev->dev, "Please move the device to a different PCI-e link with more lanes and/or higher transfer rate.\n");
		}
	}

	/* get the requested speeds from the fw */
	err = i40e_aq_get_phy_capabilities(hw, false, false, &abilities, NULL);
	if (err)
		dev_dbg(&pf->pdev->dev, "get requested speeds ret =  %s last_status =  %s\n",
			i40e_stat_str(&pf->hw, err),
			i40e_aq_str(&pf->hw, pf->hw.aq.asq_last_status));
	pf->hw.phy.link_info.requested_speeds = abilities.link_speed;

	/* get the supported phy types from the fw */
	err = i40e_aq_get_phy_capabilities(hw, false, true, &abilities, NULL);
	if (err)
		dev_dbg(&pf->pdev->dev, "get supported phy types ret =  %s last_status =  %s\n",
			i40e_stat_str(&pf->hw, err),
			i40e_aq_str(&pf->hw, pf->hw.aq.asq_last_status));

	/* Add a filter to drop all Flow control frames from any VSI from being
	 * transmitted. By doing so we stop a malicious VF from sending out
	 * PAUSE or PFC frames and potentially controlling traffic for other
	 * PF/VF VSIs.
	 * The FW can still send Flow control frames if enabled.
	 */
	i40e_add_filter_to_drop_tx_flow_control_frames(&pf->hw,
						       pf->main_vsi_seid);

	if ((pf->hw.device_id == I40E_DEV_ID_10G_BASE_T) ||
		(pf->hw.device_id == I40E_DEV_ID_10G_BASE_T4))
		pf->flags |= I40E_FLAG_PHY_CONTROLS_LEDS;
	if (pf->hw.device_id == I40E_DEV_ID_SFP_I_X722)
		pf->flags |= I40E_FLAG_HAVE_CRT_RETIMER;
	/* print a string summarizing features */
	i40e_print_features(pf);

	return 0;

	/* Unwind what we've done if something failed in the setup */
err_vsis:
	set_bit(__I40E_VSI_DOWN, pf->state);
	i40e_clear_interrupt_scheme(pf);
	kfree(pf->vsi);
err_switch_setup:
	i40e_reset_interrupt_capability(pf);
	del_timer_sync(&pf->service_timer);
err_mac_addr:
err_configure_lan_hmc:
	(void)i40e_shutdown_lan_hmc(hw);
err_init_lan_hmc:
	kfree(pf->qp_pile);
err_sw_init:
err_adminq_setup:
err_pf_reset:
	iounmap(hw->hw_addr);
err_ioremap:
	kfree(pf);
err_pf_alloc:
	pci_disable_pcie_error_reporting(pdev);
	pci_release_mem_regions(pdev);
err_pci_reg:
err_dma:
	pci_disable_device(pdev);
	return err;
}

/**
 * i40e_remove - Device removal routine
 * @pdev: PCI device information struct
 *
 * i40e_remove is called by the PCI subsystem to alert the driver
 * that is should release a PCI device.  This could be caused by a
 * Hot-Plug event, or because the driver is going to be removed from
 * memory.
 **/
static void i40e_remove(struct pci_dev *pdev)
{
	struct i40e_pf *pf = pci_get_drvdata(pdev);
	struct i40e_hw *hw = &pf->hw;
	i40e_status ret_code;
	int i;

	i40e_dbg_pf_exit(pf);

	i40e_ptp_stop(pf);

	/* Disable RSS in hw */
	i40e_write_rx_ctl(hw, I40E_PFQF_HENA(0), 0);
	i40e_write_rx_ctl(hw, I40E_PFQF_HENA(1), 0);

	/* no more scheduling of any task */
	set_bit(__I40E_SUSPENDED, pf->state);
	set_bit(__I40E_VSI_DOWN, pf->state);
	if (pf->service_timer.data)
		del_timer_sync(&pf->service_timer);
	if (pf->service_task.func)
		cancel_work_sync(&pf->service_task);

	/* Client close must be called explicitly here because the timer
	 * has been stopped.
	 */
	i40e_notify_client_of_netdev_close(pf->vsi[pf->lan_vsi], false);

	if (pf->flags & I40E_FLAG_SRIOV_ENABLED) {
		i40e_free_vfs(pf);
		pf->flags &= ~I40E_FLAG_SRIOV_ENABLED;
	}

	i40e_fdir_teardown(pf);

	/* If there is a switch structure or any orphans, remove them.
	 * This will leave only the PF's VSI remaining.
	 */
	for (i = 0; i < I40E_MAX_VEB; i++) {
		if (!pf->veb[i])
			continue;

		if (pf->veb[i]->uplink_seid == pf->mac_seid ||
		    pf->veb[i]->uplink_seid == 0)
			i40e_switch_branch_release(pf->veb[i]);
	}

	/* Now we can shutdown the PF's VSI, just before we kill
	 * adminq and hmc.
	 */
	if (pf->vsi[pf->lan_vsi])
		i40e_vsi_release(pf->vsi[pf->lan_vsi]);

	/* remove attached clients */
	if (pf->flags & I40E_FLAG_IWARP_ENABLED) {
		ret_code = i40e_lan_del_device(pf);
		if (ret_code)
			dev_warn(&pdev->dev, "Failed to delete client device: %d\n",
				 ret_code);
	}

	/* shutdown and destroy the HMC */
	if (hw->hmc.hmc_obj) {
		ret_code = i40e_shutdown_lan_hmc(hw);
		if (ret_code)
			dev_warn(&pdev->dev,
				 "Failed to destroy the HMC resources: %d\n",
				 ret_code);
	}

	/* shutdown the adminq */
	i40e_shutdown_adminq(hw);

	/* destroy the locks only once, here */
	mutex_destroy(&hw->aq.arq_mutex);
	mutex_destroy(&hw->aq.asq_mutex);

	/* Clear all dynamic memory lists of rings, q_vectors, and VSIs */
	i40e_clear_interrupt_scheme(pf);
	for (i = 0; i < pf->num_alloc_vsi; i++) {
		if (pf->vsi[i]) {
			i40e_vsi_clear_rings(pf->vsi[i]);
			i40e_vsi_clear(pf->vsi[i]);
			pf->vsi[i] = NULL;
		}
	}

	for (i = 0; i < I40E_MAX_VEB; i++) {
		kfree(pf->veb[i]);
		pf->veb[i] = NULL;
	}

	kfree(pf->qp_pile);
	kfree(pf->vsi);

	iounmap(hw->hw_addr);
	kfree(pf);
	pci_release_mem_regions(pdev);

	pci_disable_pcie_error_reporting(pdev);
	pci_disable_device(pdev);
}

/**
 * i40e_pci_error_detected - warning that something funky happened in PCI land
 * @pdev: PCI device information struct
 *
 * Called to warn that something happened and the error handling steps
 * are in progress.  Allows the driver to quiesce things, be ready for
 * remediation.
 **/
static pci_ers_result_t i40e_pci_error_detected(struct pci_dev *pdev,
						enum pci_channel_state error)
{
	struct i40e_pf *pf = pci_get_drvdata(pdev);

	dev_info(&pdev->dev, "%s: error %d\n", __func__, error);

	if (!pf) {
		dev_info(&pdev->dev,
			 "Cannot recover - error happened during device probe\n");
		return PCI_ERS_RESULT_DISCONNECT;
	}

	/* shutdown all operations */
	if (!test_bit(__I40E_SUSPENDED, pf->state)) {
		rtnl_lock();
		i40e_prep_for_reset(pf, true);
		rtnl_unlock();
	}

	/* Request a slot reset */
	return PCI_ERS_RESULT_NEED_RESET;
}

/**
 * i40e_pci_error_slot_reset - a PCI slot reset just happened
 * @pdev: PCI device information struct
 *
 * Called to find if the driver can work with the device now that
 * the pci slot has been reset.  If a basic connection seems good
 * (registers are readable and have sane content) then return a
 * happy little PCI_ERS_RESULT_xxx.
 **/
static pci_ers_result_t i40e_pci_error_slot_reset(struct pci_dev *pdev)
{
	struct i40e_pf *pf = pci_get_drvdata(pdev);
	pci_ers_result_t result;
	int err;
	u32 reg;

	dev_dbg(&pdev->dev, "%s\n", __func__);
	if (pci_enable_device_mem(pdev)) {
		dev_info(&pdev->dev,
			 "Cannot re-enable PCI device after reset.\n");
		result = PCI_ERS_RESULT_DISCONNECT;
	} else {
		pci_set_master(pdev);
		pci_restore_state(pdev);
		pci_save_state(pdev);
		pci_wake_from_d3(pdev, false);

		reg = rd32(&pf->hw, I40E_GLGEN_RTRIG);
		if (reg == 0)
			result = PCI_ERS_RESULT_RECOVERED;
		else
			result = PCI_ERS_RESULT_DISCONNECT;
	}

	err = pci_cleanup_aer_uncorrect_error_status(pdev);
	if (err) {
		dev_info(&pdev->dev,
			 "pci_cleanup_aer_uncorrect_error_status failed 0x%0x\n",
			 err);
		/* non-fatal, continue */
	}

	return result;
}

/**
 * i40e_pci_error_resume - restart operations after PCI error recovery
 * @pdev: PCI device information struct
 *
 * Called to allow the driver to bring things back up after PCI error
 * and/or reset recovery has finished.
 **/
static void i40e_pci_error_resume(struct pci_dev *pdev)
{
	struct i40e_pf *pf = pci_get_drvdata(pdev);

	dev_dbg(&pdev->dev, "%s\n", __func__);
	if (test_bit(__I40E_SUSPENDED, pf->state))
		return;

	rtnl_lock();
	i40e_handle_reset_warning(pf, true);
	rtnl_unlock();
}

/**
 * i40e_enable_mc_magic_wake - enable multicast magic packet wake up
 * using the mac_address_write admin q function
 * @pf: pointer to i40e_pf struct
 **/
static void i40e_enable_mc_magic_wake(struct i40e_pf *pf)
{
	struct i40e_hw *hw = &pf->hw;
	i40e_status ret;
	u8 mac_addr[6];
	u16 flags = 0;

	/* Get current MAC address in case it's an LAA */
	if (pf->vsi[pf->lan_vsi] && pf->vsi[pf->lan_vsi]->netdev) {
		ether_addr_copy(mac_addr,
				pf->vsi[pf->lan_vsi]->netdev->dev_addr);
	} else {
		dev_err(&pf->pdev->dev,
			"Failed to retrieve MAC address; using default\n");
		ether_addr_copy(mac_addr, hw->mac.addr);
	}

	/* The FW expects the mac address write cmd to first be called with
	 * one of these flags before calling it again with the multicast
	 * enable flags.
	 */
	flags = I40E_AQC_WRITE_TYPE_LAA_WOL;

	if (hw->func_caps.flex10_enable && hw->partition_id != 1)
		flags = I40E_AQC_WRITE_TYPE_LAA_ONLY;

	ret = i40e_aq_mac_address_write(hw, flags, mac_addr, NULL);
	if (ret) {
		dev_err(&pf->pdev->dev,
			"Failed to update MAC address registers; cannot enable Multicast Magic packet wake up");
		return;
	}

	flags = I40E_AQC_MC_MAG_EN
			| I40E_AQC_WOL_PRESERVE_ON_PFR
			| I40E_AQC_WRITE_TYPE_UPDATE_MC_MAG;
	ret = i40e_aq_mac_address_write(hw, flags, mac_addr, NULL);
	if (ret)
		dev_err(&pf->pdev->dev,
			"Failed to enable Multicast Magic Packet wake up\n");
}

/**
 * i40e_shutdown - PCI callback for shutting down
 * @pdev: PCI device information struct
 **/
static void i40e_shutdown(struct pci_dev *pdev)
{
	struct i40e_pf *pf = pci_get_drvdata(pdev);
	struct i40e_hw *hw = &pf->hw;

	set_bit(__I40E_SUSPENDED, pf->state);
	set_bit(__I40E_VSI_DOWN, pf->state);
	rtnl_lock();
	i40e_prep_for_reset(pf, true);
	rtnl_unlock();

	wr32(hw, I40E_PFPM_APM, (pf->wol_en ? I40E_PFPM_APM_APME_MASK : 0));
	wr32(hw, I40E_PFPM_WUFC, (pf->wol_en ? I40E_PFPM_WUFC_MAG_MASK : 0));

	del_timer_sync(&pf->service_timer);
	cancel_work_sync(&pf->service_task);
	i40e_fdir_teardown(pf);

<<<<<<< HEAD
=======
	/* Client close must be called explicitly here because the timer
	 * has been stopped.
	 */
	i40e_notify_client_of_netdev_close(pf->vsi[pf->lan_vsi], false);

>>>>>>> 2ac97f0f
	if (pf->wol_en && (pf->flags & I40E_FLAG_WOL_MC_MAGIC_PKT_WAKE))
		i40e_enable_mc_magic_wake(pf);

	rtnl_lock();
	i40e_prep_for_reset(pf, true);
	rtnl_unlock();

	wr32(hw, I40E_PFPM_APM,
	     (pf->wol_en ? I40E_PFPM_APM_APME_MASK : 0));
	wr32(hw, I40E_PFPM_WUFC,
	     (pf->wol_en ? I40E_PFPM_WUFC_MAG_MASK : 0));

	i40e_clear_interrupt_scheme(pf);

	if (system_state == SYSTEM_POWER_OFF) {
		pci_wake_from_d3(pdev, pf->wol_en);
		pci_set_power_state(pdev, PCI_D3hot);
	}
}

#ifdef CONFIG_PM
/**
 * i40e_suspend - PCI callback for moving to D3
 * @pdev: PCI device information struct
 **/
static int i40e_suspend(struct pci_dev *pdev, pm_message_t state)
{
	struct i40e_pf *pf = pci_get_drvdata(pdev);
	struct i40e_hw *hw = &pf->hw;
	int retval = 0;

	set_bit(__I40E_SUSPENDED, pf->state);
	set_bit(__I40E_VSI_DOWN, pf->state);

	if (pf->wol_en && (pf->flags & I40E_FLAG_WOL_MC_MAGIC_PKT_WAKE))
		i40e_enable_mc_magic_wake(pf);

	if (pf->wol_en && (pf->flags & I40E_FLAG_WOL_MC_MAGIC_PKT_WAKE))
		i40e_enable_mc_magic_wake(pf);

	rtnl_lock();
	i40e_prep_for_reset(pf, true);
	rtnl_unlock();

	wr32(hw, I40E_PFPM_APM, (pf->wol_en ? I40E_PFPM_APM_APME_MASK : 0));
	wr32(hw, I40E_PFPM_WUFC, (pf->wol_en ? I40E_PFPM_WUFC_MAG_MASK : 0));

	i40e_stop_misc_vector(pf);

	retval = pci_save_state(pdev);
	if (retval)
		return retval;

	pci_wake_from_d3(pdev, pf->wol_en);
	pci_set_power_state(pdev, PCI_D3hot);

	return retval;
}

/**
 * i40e_resume - PCI callback for waking up from D3
 * @pdev: PCI device information struct
 **/
static int i40e_resume(struct pci_dev *pdev)
{
	struct i40e_pf *pf = pci_get_drvdata(pdev);
	u32 err;

	pci_set_power_state(pdev, PCI_D0);
	pci_restore_state(pdev);
	/* pci_restore_state() clears dev->state_saves, so
	 * call pci_save_state() again to restore it.
	 */
	pci_save_state(pdev);

	err = pci_enable_device_mem(pdev);
	if (err) {
		dev_err(&pdev->dev, "Cannot enable PCI device from suspend\n");
		return err;
	}
	pci_set_master(pdev);

	/* no wakeup events while running */
	pci_wake_from_d3(pdev, false);

	/* handling the reset will rebuild the device state */
	if (test_and_clear_bit(__I40E_SUSPENDED, pf->state)) {
		clear_bit(__I40E_VSI_DOWN, pf->state);
		rtnl_lock();
		i40e_reset_and_rebuild(pf, false, true);
		rtnl_unlock();
	}

	return 0;
}

#endif
static const struct pci_error_handlers i40e_err_handler = {
	.error_detected = i40e_pci_error_detected,
	.slot_reset = i40e_pci_error_slot_reset,
	.resume = i40e_pci_error_resume,
};

static struct pci_driver i40e_driver = {
	.name     = i40e_driver_name,
	.id_table = i40e_pci_tbl,
	.probe    = i40e_probe,
	.remove   = i40e_remove,
#ifdef CONFIG_PM
	.suspend  = i40e_suspend,
	.resume   = i40e_resume,
#endif
	.shutdown = i40e_shutdown,
	.err_handler = &i40e_err_handler,
	.sriov_configure = i40e_pci_sriov_configure,
};

/**
 * i40e_init_module - Driver registration routine
 *
 * i40e_init_module is the first routine called when the driver is
 * loaded. All it does is register with the PCI subsystem.
 **/
static int __init i40e_init_module(void)
{
	pr_info("%s: %s - version %s\n", i40e_driver_name,
		i40e_driver_string, i40e_driver_version_str);
	pr_info("%s: %s\n", i40e_driver_name, i40e_copyright);

	/* we will see if single thread per module is enough for now,
	 * it can't be any worse than using the system workqueue which
	 * was already single threaded
	 */
	i40e_wq = alloc_workqueue("%s", WQ_UNBOUND | WQ_MEM_RECLAIM, 1,
				  i40e_driver_name);
	if (!i40e_wq) {
		pr_err("%s: Failed to create workqueue\n", i40e_driver_name);
		return -ENOMEM;
	}

	i40e_dbg_init();
	return pci_register_driver(&i40e_driver);
}
module_init(i40e_init_module);

/**
 * i40e_exit_module - Driver exit cleanup routine
 *
 * i40e_exit_module is called just before the driver is removed
 * from memory.
 **/
static void __exit i40e_exit_module(void)
{
	pci_unregister_driver(&i40e_driver);
	destroy_workqueue(i40e_wq);
	i40e_dbg_exit();
}
module_exit(i40e_exit_module);<|MERGE_RESOLUTION|>--- conflicted
+++ resolved
@@ -45,15 +45,9 @@
 
 #define DRV_KERN "-k"
 
-<<<<<<< HEAD
-#define DRV_VERSION_MAJOR 1
-#define DRV_VERSION_MINOR 6
-#define DRV_VERSION_BUILD 27
-=======
 #define DRV_VERSION_MAJOR 2
 #define DRV_VERSION_MINOR 1
 #define DRV_VERSION_BUILD 14
->>>>>>> 2ac97f0f
 #define DRV_VERSION __stringify(DRV_VERSION_MAJOR) "." \
 	     __stringify(DRV_VERSION_MINOR) "." \
 	     __stringify(DRV_VERSION_BUILD)    DRV_KERN
@@ -419,14 +413,7 @@
  * Returns the address of the device statistics structure.
  * The statistics are actually updated from the service task.
  **/
-<<<<<<< HEAD
-#ifndef I40E_FCOE
-static
-#endif
-void i40e_get_netdev_stats_struct(struct net_device *netdev,
-=======
 static void i40e_get_netdev_stats_struct(struct net_device *netdev,
->>>>>>> 2ac97f0f
 				  struct rtnl_link_stats64 *stats)
 {
 	struct i40e_netdev_priv *np = netdev_priv(netdev);
@@ -435,11 +422,7 @@
 	struct rtnl_link_stats64 *vsi_stats = i40e_get_vsi_stats_struct(vsi);
 	int i;
 
-<<<<<<< HEAD
-	if (test_bit(__I40E_DOWN, &vsi->state))
-=======
 	if (test_bit(__I40E_VSI_DOWN, vsi->state))
->>>>>>> 2ac97f0f
 		return;
 
 	if (!vsi->tx_rings)
@@ -1826,28 +1809,12 @@
 static
 struct i40e_new_mac_filter *i40e_next_filter(struct i40e_new_mac_filter *next)
 {
-<<<<<<< HEAD
-	while (next) {
-		next = hlist_entry(next->hlist.next,
-				   typeof(struct i40e_new_mac_filter),
-				   hlist);
-
-		/* keep going if we found a broadcast filter */
-		if (next && is_broadcast_ether_addr(next->f->macaddr))
-			continue;
-
-		break;
-	}
-
-	return next;
-=======
 	hlist_for_each_entry_continue(next, hlist) {
 		if (!is_broadcast_ether_addr(next->f->macaddr))
 			return next;
 	}
 
 	return NULL;
->>>>>>> 2ac97f0f
 }
 
 /**
@@ -2172,13 +2139,8 @@
 
 		num_add = 0;
 		hlist_for_each_entry_safe(new, h, &tmp_add_list, hlist) {
-<<<<<<< HEAD
-			if (test_bit(__I40E_FILTER_OVERFLOW_PROMISC,
-				     &vsi->state)) {
-=======
 			if (test_bit(__I40E_VSI_OVERFLOW_PROMISC,
 				     vsi->state)) {
->>>>>>> 2ac97f0f
 				new->state = I40E_FILTER_FAILED;
 				continue;
 			}
@@ -4650,18 +4612,8 @@
 	 * there will be one extra interrupt which may result
 	 * into not cleaning any queues because queues are cleaned.
 	 */
-<<<<<<< HEAD
-	if ((!tx_pending_hw) && i40e_get_tx_pending(tx_ring, true) &&
-	    (!(val & I40E_PFINT_DYN_CTLN_INTENA_MASK))) {
-		local_bh_disable();
-		if (napi_reschedule(&tx_ring->q_vector->napi))
-			tx_ring->tx_stats.tx_lost_interrupt++;
-		local_bh_enable();
-	}
-=======
 	if (tx_pending && (!(val & I40E_PFINT_DYN_CTLN_INTENA_MASK)))
 		i40e_force_wb(vsi, tx_ring->q_vector);
->>>>>>> 2ac97f0f
 }
 
 /**
@@ -11800,14 +11752,11 @@
 	cancel_work_sync(&pf->service_task);
 	i40e_fdir_teardown(pf);
 
-<<<<<<< HEAD
-=======
 	/* Client close must be called explicitly here because the timer
 	 * has been stopped.
 	 */
 	i40e_notify_client_of_netdev_close(pf->vsi[pf->lan_vsi], false);
 
->>>>>>> 2ac97f0f
 	if (pf->wol_en && (pf->flags & I40E_FLAG_WOL_MC_MAGIC_PKT_WAKE))
 		i40e_enable_mc_magic_wake(pf);
 
@@ -11841,9 +11790,6 @@
 
 	set_bit(__I40E_SUSPENDED, pf->state);
 	set_bit(__I40E_VSI_DOWN, pf->state);
-
-	if (pf->wol_en && (pf->flags & I40E_FLAG_WOL_MC_MAGIC_PKT_WAKE))
-		i40e_enable_mc_magic_wake(pf);
 
 	if (pf->wol_en && (pf->flags & I40E_FLAG_WOL_MC_MAGIC_PKT_WAKE))
 		i40e_enable_mc_magic_wake(pf);
