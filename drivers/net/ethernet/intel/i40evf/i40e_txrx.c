/*******************************************************************************
 *
 * Intel Ethernet Controller XL710 Family Linux Virtual Function Driver
 * Copyright(c) 2013 - 2016 Intel Corporation.
 *
 * This program is free software; you can redistribute it and/or modify it
 * under the terms and conditions of the GNU General Public License,
 * version 2, as published by the Free Software Foundation.
 *
 * This program is distributed in the hope it will be useful, but WITHOUT
 * ANY WARRANTY; without even the implied warranty of MERCHANTABILITY or
 * FITNESS FOR A PARTICULAR PURPOSE.  See the GNU General Public License for
 * more details.
 *
 * You should have received a copy of the GNU General Public License along
 * with this program.  If not, see <http://www.gnu.org/licenses/>.
 *
 * The full GNU General Public License is included in this distribution in
 * the file called "COPYING".
 *
 * Contact Information:
 * e1000-devel Mailing List <e1000-devel@lists.sourceforge.net>
 * Intel Corporation, 5200 N.E. Elam Young Parkway, Hillsboro, OR 97124-6497
 *
 ******************************************************************************/

#include <linux/prefetch.h>
#include <net/busy_poll.h>

#include "i40evf.h"
#include "i40e_trace.h"
#include "i40e_prototype.h"

static inline __le64 build_ctob(u32 td_cmd, u32 td_offset, unsigned int size,
				u32 td_tag)
{
	return cpu_to_le64(I40E_TX_DESC_DTYPE_DATA |
			   ((u64)td_cmd  << I40E_TXD_QW1_CMD_SHIFT) |
			   ((u64)td_offset << I40E_TXD_QW1_OFFSET_SHIFT) |
			   ((u64)size  << I40E_TXD_QW1_TX_BUF_SZ_SHIFT) |
			   ((u64)td_tag  << I40E_TXD_QW1_L2TAG1_SHIFT));
}

#define I40E_TXD_CMD (I40E_TX_DESC_CMD_EOP | I40E_TX_DESC_CMD_RS)

/**
 * i40e_unmap_and_free_tx_resource - Release a Tx buffer
 * @ring:      the ring that owns the buffer
 * @tx_buffer: the buffer to free
 **/
static void i40e_unmap_and_free_tx_resource(struct i40e_ring *ring,
					    struct i40e_tx_buffer *tx_buffer)
{
	if (tx_buffer->skb) {
		if (tx_buffer->tx_flags & I40E_TX_FLAGS_FD_SB)
			kfree(tx_buffer->raw_buf);
		else
			dev_kfree_skb_any(tx_buffer->skb);
		if (dma_unmap_len(tx_buffer, len))
			dma_unmap_single(ring->dev,
					 dma_unmap_addr(tx_buffer, dma),
					 dma_unmap_len(tx_buffer, len),
					 DMA_TO_DEVICE);
	} else if (dma_unmap_len(tx_buffer, len)) {
		dma_unmap_page(ring->dev,
			       dma_unmap_addr(tx_buffer, dma),
			       dma_unmap_len(tx_buffer, len),
			       DMA_TO_DEVICE);
	}

	tx_buffer->next_to_watch = NULL;
	tx_buffer->skb = NULL;
	dma_unmap_len_set(tx_buffer, len, 0);
	/* tx_buffer must be completely set up in the transmit path */
}

/**
 * i40evf_clean_tx_ring - Free any empty Tx buffers
 * @tx_ring: ring to be cleaned
 **/
void i40evf_clean_tx_ring(struct i40e_ring *tx_ring)
{
	unsigned long bi_size;
	u16 i;

	/* ring already cleared, nothing to do */
	if (!tx_ring->tx_bi)
		return;

	/* Free all the Tx ring sk_buffs */
	for (i = 0; i < tx_ring->count; i++)
		i40e_unmap_and_free_tx_resource(tx_ring, &tx_ring->tx_bi[i]);

	bi_size = sizeof(struct i40e_tx_buffer) * tx_ring->count;
	memset(tx_ring->tx_bi, 0, bi_size);

	/* Zero out the descriptor ring */
	memset(tx_ring->desc, 0, tx_ring->size);

	tx_ring->next_to_use = 0;
	tx_ring->next_to_clean = 0;

	if (!tx_ring->netdev)
		return;

	/* cleanup Tx queue statistics */
	netdev_tx_reset_queue(txring_txq(tx_ring));
}

/**
 * i40evf_free_tx_resources - Free Tx resources per queue
 * @tx_ring: Tx descriptor ring for a specific queue
 *
 * Free all transmit software resources
 **/
void i40evf_free_tx_resources(struct i40e_ring *tx_ring)
{
	i40evf_clean_tx_ring(tx_ring);
	kfree(tx_ring->tx_bi);
	tx_ring->tx_bi = NULL;

	if (tx_ring->desc) {
		dma_free_coherent(tx_ring->dev, tx_ring->size,
				  tx_ring->desc, tx_ring->dma);
		tx_ring->desc = NULL;
	}
}

/**
 * i40evf_get_tx_pending - how many Tx descriptors not processed
 * @tx_ring: the ring of descriptors
 * @in_sw: is tx_pending being checked in SW or HW
 *
 * Since there is no access to the ring head register
 * in XL710, we need to use our local copies
 **/
u32 i40evf_get_tx_pending(struct i40e_ring *ring, bool in_sw)
{
	u32 head, tail;

	head = ring->next_to_clean;
	tail = readl(ring->tail);

	if (head != tail)
		return (head < tail) ?
			tail - head : (tail + ring->count - head);

	return 0;
}

#define WB_STRIDE 4

/**
 * i40e_clean_tx_irq - Reclaim resources after transmit completes
 * @vsi: the VSI we care about
 * @tx_ring: Tx ring to clean
 * @napi_budget: Used to determine if we are in netpoll
 *
 * Returns true if there's any budget left (e.g. the clean is finished)
 **/
static bool i40e_clean_tx_irq(struct i40e_vsi *vsi,
			      struct i40e_ring *tx_ring, int napi_budget)
{
	u16 i = tx_ring->next_to_clean;
	struct i40e_tx_buffer *tx_buf;
	struct i40e_tx_desc *tx_desc;
	unsigned int total_bytes = 0, total_packets = 0;
	unsigned int budget = vsi->work_limit;

	tx_buf = &tx_ring->tx_bi[i];
	tx_desc = I40E_TX_DESC(tx_ring, i);
	i -= tx_ring->count;

	do {
		struct i40e_tx_desc *eop_desc = tx_buf->next_to_watch;

		/* if next_to_watch is not set then there is no work pending */
		if (!eop_desc)
			break;

		/* prevent any other reads prior to eop_desc */
		read_barrier_depends();

		i40e_trace(clean_tx_irq, tx_ring, tx_desc, tx_buf);
		/* if the descriptor isn't done, no work yet to do */
		if (!(eop_desc->cmd_type_offset_bsz &
		      cpu_to_le64(I40E_TX_DESC_DTYPE_DESC_DONE)))
			break;

		/* clear next_to_watch to prevent false hangs */
		tx_buf->next_to_watch = NULL;

		/* update the statistics for this packet */
		total_bytes += tx_buf->bytecount;
		total_packets += tx_buf->gso_segs;

		/* free the skb */
		napi_consume_skb(tx_buf->skb, napi_budget);

		/* unmap skb header data */
		dma_unmap_single(tx_ring->dev,
				 dma_unmap_addr(tx_buf, dma),
				 dma_unmap_len(tx_buf, len),
				 DMA_TO_DEVICE);

		/* clear tx_buffer data */
		tx_buf->skb = NULL;
		dma_unmap_len_set(tx_buf, len, 0);

		/* unmap remaining buffers */
		while (tx_desc != eop_desc) {
			i40e_trace(clean_tx_irq_unmap,
				   tx_ring, tx_desc, tx_buf);

			tx_buf++;
			tx_desc++;
			i++;
			if (unlikely(!i)) {
				i -= tx_ring->count;
				tx_buf = tx_ring->tx_bi;
				tx_desc = I40E_TX_DESC(tx_ring, 0);
			}

			/* unmap any remaining paged data */
			if (dma_unmap_len(tx_buf, len)) {
				dma_unmap_page(tx_ring->dev,
					       dma_unmap_addr(tx_buf, dma),
					       dma_unmap_len(tx_buf, len),
					       DMA_TO_DEVICE);
				dma_unmap_len_set(tx_buf, len, 0);
			}
		}

		/* move us one more past the eop_desc for start of next pkt */
		tx_buf++;
		tx_desc++;
		i++;
		if (unlikely(!i)) {
			i -= tx_ring->count;
			tx_buf = tx_ring->tx_bi;
			tx_desc = I40E_TX_DESC(tx_ring, 0);
		}

		prefetch(tx_desc);

		/* update budget accounting */
		budget--;
	} while (likely(budget));

	i += tx_ring->count;
	tx_ring->next_to_clean = i;
	u64_stats_update_begin(&tx_ring->syncp);
	tx_ring->stats.bytes += total_bytes;
	tx_ring->stats.packets += total_packets;
	u64_stats_update_end(&tx_ring->syncp);
	tx_ring->q_vector->tx.total_bytes += total_bytes;
	tx_ring->q_vector->tx.total_packets += total_packets;

	if (tx_ring->flags & I40E_TXR_FLAGS_WB_ON_ITR) {
		/* check to see if there are < 4 descriptors
		 * waiting to be written back, then kick the hardware to force
		 * them to be written back in case we stay in NAPI.
		 * In this mode on X722 we do not enable Interrupt.
		 */
		unsigned int j = i40evf_get_tx_pending(tx_ring, false);

		if (budget &&
		    ((j / WB_STRIDE) == 0) && (j > 0) &&
		    !test_bit(__I40E_VSI_DOWN, vsi->state) &&
		    (I40E_DESC_UNUSED(tx_ring) != tx_ring->count))
			tx_ring->arm_wb = true;
	}

	/* notify netdev of completed buffers */
	netdev_tx_completed_queue(txring_txq(tx_ring),
				  total_packets, total_bytes);

#define TX_WAKE_THRESHOLD (DESC_NEEDED * 2)
	if (unlikely(total_packets && netif_carrier_ok(tx_ring->netdev) &&
		     (I40E_DESC_UNUSED(tx_ring) >= TX_WAKE_THRESHOLD))) {
		/* Make sure that anybody stopping the queue after this
		 * sees the new next_to_clean.
		 */
		smp_mb();
		if (__netif_subqueue_stopped(tx_ring->netdev,
					     tx_ring->queue_index) &&
		   !test_bit(__I40E_VSI_DOWN, vsi->state)) {
			netif_wake_subqueue(tx_ring->netdev,
					    tx_ring->queue_index);
			++tx_ring->tx_stats.restart_queue;
		}
	}

	return !!budget;
}

/**
 * i40evf_enable_wb_on_itr - Arm hardware to do a wb, interrupts are not enabled
 * @vsi: the VSI we care about
 * @q_vector: the vector on which to enable writeback
 *
 **/
static void i40e_enable_wb_on_itr(struct i40e_vsi *vsi,
				  struct i40e_q_vector *q_vector)
{
	u16 flags = q_vector->tx.ring[0].flags;
	u32 val;

	if (!(flags & I40E_TXR_FLAGS_WB_ON_ITR))
		return;

	if (q_vector->arm_wb_state)
		return;

	val = I40E_VFINT_DYN_CTLN1_WB_ON_ITR_MASK |
	      I40E_VFINT_DYN_CTLN1_ITR_INDX_MASK; /* set noitr */

	wr32(&vsi->back->hw,
	     I40E_VFINT_DYN_CTLN1(q_vector->v_idx +
				  vsi->base_vector - 1), val);
	q_vector->arm_wb_state = true;
}

/**
 * i40evf_force_wb - Issue SW Interrupt so HW does a wb
 * @vsi: the VSI we care about
 * @q_vector: the vector  on which to force writeback
 *
 **/
void i40evf_force_wb(struct i40e_vsi *vsi, struct i40e_q_vector *q_vector)
{
	u32 val = I40E_VFINT_DYN_CTLN1_INTENA_MASK |
		  I40E_VFINT_DYN_CTLN1_ITR_INDX_MASK | /* set noitr */
		  I40E_VFINT_DYN_CTLN1_SWINT_TRIG_MASK |
		  I40E_VFINT_DYN_CTLN1_SW_ITR_INDX_ENA_MASK
		  /* allow 00 to be written to the index */;

	wr32(&vsi->back->hw,
	     I40E_VFINT_DYN_CTLN1(q_vector->v_idx + vsi->base_vector - 1),
	     val);
}

/**
 * i40e_set_new_dynamic_itr - Find new ITR level
 * @rc: structure containing ring performance data
 *
 * Returns true if ITR changed, false if not
 *
 * Stores a new ITR value based on packets and byte counts during
 * the last interrupt.  The advantage of per interrupt computation
 * is faster updates and more accurate ITR for the current traffic
 * pattern.  Constants in this function were computed based on
 * theoretical maximum wire speed and thresholds were set based on
 * testing data as well as attempting to minimize response time
 * while increasing bulk throughput.
 **/
static bool i40e_set_new_dynamic_itr(struct i40e_ring_container *rc)
{
	enum i40e_latency_range new_latency_range = rc->latency_range;
	struct i40e_q_vector *qv = rc->ring->q_vector;
	u32 new_itr = rc->itr;
	int bytes_per_int;
	int usecs;

	if (rc->total_packets == 0 || !rc->itr)
		return false;

	/* simple throttlerate management
	 *   0-10MB/s   lowest (50000 ints/s)
	 *  10-20MB/s   low    (20000 ints/s)
	 *  20-1249MB/s bulk   (18000 ints/s)
	 *  > 40000 Rx packets per second (8000 ints/s)
	 *
	 * The math works out because the divisor is in 10^(-6) which
	 * turns the bytes/us input value into MB/s values, but
	 * make sure to use usecs, as the register values written
	 * are in 2 usec increments in the ITR registers, and make sure
	 * to use the smoothed values that the countdown timer gives us.
	 */
	usecs = (rc->itr << 1) * ITR_COUNTDOWN_START;
	bytes_per_int = rc->total_bytes / usecs;

	switch (new_latency_range) {
	case I40E_LOWEST_LATENCY:
		if (bytes_per_int > 10)
			new_latency_range = I40E_LOW_LATENCY;
		break;
	case I40E_LOW_LATENCY:
		if (bytes_per_int > 20)
			new_latency_range = I40E_BULK_LATENCY;
		else if (bytes_per_int <= 10)
			new_latency_range = I40E_LOWEST_LATENCY;
		break;
	case I40E_BULK_LATENCY:
	case I40E_ULTRA_LATENCY:
	default:
		if (bytes_per_int <= 20)
			new_latency_range = I40E_LOW_LATENCY;
		break;
	}

	/* this is to adjust RX more aggressively when streaming small
	 * packets.  The value of 40000 was picked as it is just beyond
	 * what the hardware can receive per second if in low latency
	 * mode.
	 */
#define RX_ULTRA_PACKET_RATE 40000

	if ((((rc->total_packets * 1000000) / usecs) > RX_ULTRA_PACKET_RATE) &&
	    (&qv->rx == rc))
		new_latency_range = I40E_ULTRA_LATENCY;

	rc->latency_range = new_latency_range;

	switch (new_latency_range) {
	case I40E_LOWEST_LATENCY:
		new_itr = I40E_ITR_50K;
		break;
	case I40E_LOW_LATENCY:
		new_itr = I40E_ITR_20K;
		break;
	case I40E_BULK_LATENCY:
		new_itr = I40E_ITR_18K;
		break;
	case I40E_ULTRA_LATENCY:
		new_itr = I40E_ITR_8K;
		break;
	default:
		break;
	}

	rc->total_bytes = 0;
	rc->total_packets = 0;

	if (new_itr != rc->itr) {
		rc->itr = new_itr;
		return true;
	}

	return false;
}

/**
 * i40evf_setup_tx_descriptors - Allocate the Tx descriptors
 * @tx_ring: the tx ring to set up
 *
 * Return 0 on success, negative on error
 **/
int i40evf_setup_tx_descriptors(struct i40e_ring *tx_ring)
{
	struct device *dev = tx_ring->dev;
	int bi_size;

	if (!dev)
		return -ENOMEM;

	/* warn if we are about to overwrite the pointer */
	WARN_ON(tx_ring->tx_bi);
	bi_size = sizeof(struct i40e_tx_buffer) * tx_ring->count;
	tx_ring->tx_bi = kzalloc(bi_size, GFP_KERNEL);
	if (!tx_ring->tx_bi)
		goto err;

	/* round up to nearest 4K */
	tx_ring->size = tx_ring->count * sizeof(struct i40e_tx_desc);
	tx_ring->size = ALIGN(tx_ring->size, 4096);
	tx_ring->desc = dma_alloc_coherent(dev, tx_ring->size,
					   &tx_ring->dma, GFP_KERNEL);
	if (!tx_ring->desc) {
		dev_info(dev, "Unable to allocate memory for the Tx descriptor ring, size=%d\n",
			 tx_ring->size);
		goto err;
	}

	tx_ring->next_to_use = 0;
	tx_ring->next_to_clean = 0;
	return 0;

err:
	kfree(tx_ring->tx_bi);
	tx_ring->tx_bi = NULL;
	return -ENOMEM;
}

/**
 * i40evf_clean_rx_ring - Free Rx buffers
 * @rx_ring: ring to be cleaned
 **/
void i40evf_clean_rx_ring(struct i40e_ring *rx_ring)
{
	unsigned long bi_size;
	u16 i;

	/* ring already cleared, nothing to do */
	if (!rx_ring->rx_bi)
		return;

	if (rx_ring->skb) {
		dev_kfree_skb(rx_ring->skb);
		rx_ring->skb = NULL;
	}

	/* Free all the Rx ring sk_buffs */
	for (i = 0; i < rx_ring->count; i++) {
		struct i40e_rx_buffer *rx_bi = &rx_ring->rx_bi[i];

		if (!rx_bi->page)
			continue;

		/* Invalidate cache lines that may have been written to by
		 * device so that we avoid corrupting memory.
		 */
		dma_sync_single_range_for_cpu(rx_ring->dev,
					      rx_bi->dma,
					      rx_bi->page_offset,
					      rx_ring->rx_buf_len,
					      DMA_FROM_DEVICE);

		/* free resources associated with mapping */
		dma_unmap_page_attrs(rx_ring->dev, rx_bi->dma,
				     i40e_rx_pg_size(rx_ring),
				     DMA_FROM_DEVICE,
				     I40E_RX_DMA_ATTR);

		__page_frag_cache_drain(rx_bi->page, rx_bi->pagecnt_bias);

		rx_bi->page = NULL;
		rx_bi->page_offset = 0;
	}

	bi_size = sizeof(struct i40e_rx_buffer) * rx_ring->count;
	memset(rx_ring->rx_bi, 0, bi_size);

	/* Zero out the descriptor ring */
	memset(rx_ring->desc, 0, rx_ring->size);

	rx_ring->next_to_alloc = 0;
	rx_ring->next_to_clean = 0;
	rx_ring->next_to_use = 0;
}

/**
 * i40evf_free_rx_resources - Free Rx resources
 * @rx_ring: ring to clean the resources from
 *
 * Free all receive software resources
 **/
void i40evf_free_rx_resources(struct i40e_ring *rx_ring)
{
	i40evf_clean_rx_ring(rx_ring);
	kfree(rx_ring->rx_bi);
	rx_ring->rx_bi = NULL;

	if (rx_ring->desc) {
		dma_free_coherent(rx_ring->dev, rx_ring->size,
				  rx_ring->desc, rx_ring->dma);
		rx_ring->desc = NULL;
	}
}

/**
 * i40evf_setup_rx_descriptors - Allocate Rx descriptors
 * @rx_ring: Rx descriptor ring (for a specific queue) to setup
 *
 * Returns 0 on success, negative on failure
 **/
int i40evf_setup_rx_descriptors(struct i40e_ring *rx_ring)
{
	struct device *dev = rx_ring->dev;
	int bi_size;

	/* warn if we are about to overwrite the pointer */
	WARN_ON(rx_ring->rx_bi);
	bi_size = sizeof(struct i40e_rx_buffer) * rx_ring->count;
	rx_ring->rx_bi = kzalloc(bi_size, GFP_KERNEL);
	if (!rx_ring->rx_bi)
		goto err;

	u64_stats_init(&rx_ring->syncp);

	/* Round up to nearest 4K */
	rx_ring->size = rx_ring->count * sizeof(union i40e_32byte_rx_desc);
	rx_ring->size = ALIGN(rx_ring->size, 4096);
	rx_ring->desc = dma_alloc_coherent(dev, rx_ring->size,
					   &rx_ring->dma, GFP_KERNEL);

	if (!rx_ring->desc) {
		dev_info(dev, "Unable to allocate memory for the Rx descriptor ring, size=%d\n",
			 rx_ring->size);
		goto err;
	}

	rx_ring->next_to_alloc = 0;
	rx_ring->next_to_clean = 0;
	rx_ring->next_to_use = 0;

	return 0;
err:
	kfree(rx_ring->rx_bi);
	rx_ring->rx_bi = NULL;
	return -ENOMEM;
}

/**
 * i40e_release_rx_desc - Store the new tail and head values
 * @rx_ring: ring to bump
 * @val: new head index
 **/
static inline void i40e_release_rx_desc(struct i40e_ring *rx_ring, u32 val)
{
	rx_ring->next_to_use = val;

	/* update next to alloc since we have filled the ring */
	rx_ring->next_to_alloc = val;

	/* Force memory writes to complete before letting h/w
	 * know there are new descriptors to fetch.  (Only
	 * applicable for weak-ordered memory model archs,
	 * such as IA-64).
	 */
	wmb();
	writel(val, rx_ring->tail);
}

/**
 * i40e_rx_offset - Return expected offset into page to access data
 * @rx_ring: Ring we are requesting offset of
 *
 * Returns the offset value for ring into the data buffer.
 */
static inline unsigned int i40e_rx_offset(struct i40e_ring *rx_ring)
{
	return ring_uses_build_skb(rx_ring) ? I40E_SKB_PAD : 0;
}

/**
 * i40e_alloc_mapped_page - recycle or make a new page
 * @rx_ring: ring to use
 * @bi: rx_buffer struct to modify
 *
 * Returns true if the page was successfully allocated or
 * reused.
 **/
static bool i40e_alloc_mapped_page(struct i40e_ring *rx_ring,
				   struct i40e_rx_buffer *bi)
{
	struct page *page = bi->page;
	dma_addr_t dma;

	/* since we are recycling buffers we should seldom need to alloc */
	if (likely(page)) {
		rx_ring->rx_stats.page_reuse_count++;
		return true;
	}

	/* alloc new page for storage */
	page = dev_alloc_pages(i40e_rx_pg_order(rx_ring));
	if (unlikely(!page)) {
		rx_ring->rx_stats.alloc_page_failed++;
		return false;
	}

	/* map page for use */
	dma = dma_map_page_attrs(rx_ring->dev, page, 0,
				 i40e_rx_pg_size(rx_ring),
				 DMA_FROM_DEVICE,
				 I40E_RX_DMA_ATTR);

	/* if mapping failed free memory back to system since
	 * there isn't much point in holding memory we can't use
	 */
	if (dma_mapping_error(rx_ring->dev, dma)) {
		__free_pages(page, i40e_rx_pg_order(rx_ring));
		rx_ring->rx_stats.alloc_page_failed++;
		return false;
	}

	bi->dma = dma;
	bi->page = page;
	bi->page_offset = i40e_rx_offset(rx_ring);

	/* initialize pagecnt_bias to 1 representing we fully own page */
	bi->pagecnt_bias = 1;

	return true;
}

/**
 * i40e_receive_skb - Send a completed packet up the stack
 * @rx_ring:  rx ring in play
 * @skb: packet to send up
 * @vlan_tag: vlan tag for packet
 **/
static void i40e_receive_skb(struct i40e_ring *rx_ring,
			     struct sk_buff *skb, u16 vlan_tag)
{
	struct i40e_q_vector *q_vector = rx_ring->q_vector;

	if ((rx_ring->netdev->features & NETIF_F_HW_VLAN_CTAG_RX) &&
	    (vlan_tag & VLAN_VID_MASK))
		__vlan_hwaccel_put_tag(skb, htons(ETH_P_8021Q), vlan_tag);

	napi_gro_receive(&q_vector->napi, skb);
}

/**
 * i40evf_alloc_rx_buffers - Replace used receive buffers
 * @rx_ring: ring to place buffers on
 * @cleaned_count: number of buffers to replace
 *
 * Returns false if all allocations were successful, true if any fail
 **/
bool i40evf_alloc_rx_buffers(struct i40e_ring *rx_ring, u16 cleaned_count)
{
	u16 ntu = rx_ring->next_to_use;
	union i40e_rx_desc *rx_desc;
	struct i40e_rx_buffer *bi;

	/* do nothing if no valid netdev defined */
	if (!rx_ring->netdev || !cleaned_count)
		return false;

	rx_desc = I40E_RX_DESC(rx_ring, ntu);
	bi = &rx_ring->rx_bi[ntu];

	do {
		if (!i40e_alloc_mapped_page(rx_ring, bi))
			goto no_buffers;

		/* sync the buffer for use by the device */
		dma_sync_single_range_for_device(rx_ring->dev, bi->dma,
						 bi->page_offset,
						 rx_ring->rx_buf_len,
						 DMA_FROM_DEVICE);

		/* Refresh the desc even if buffer_addrs didn't change
		 * because each write-back erases this info.
		 */
		rx_desc->read.pkt_addr = cpu_to_le64(bi->dma + bi->page_offset);

		rx_desc++;
		bi++;
		ntu++;
		if (unlikely(ntu == rx_ring->count)) {
			rx_desc = I40E_RX_DESC(rx_ring, 0);
			bi = rx_ring->rx_bi;
			ntu = 0;
		}

		/* clear the status bits for the next_to_use descriptor */
		rx_desc->wb.qword1.status_error_len = 0;

		cleaned_count--;
	} while (cleaned_count);

	if (rx_ring->next_to_use != ntu)
		i40e_release_rx_desc(rx_ring, ntu);

	return false;

no_buffers:
	if (rx_ring->next_to_use != ntu)
		i40e_release_rx_desc(rx_ring, ntu);

	/* make sure to come back via polling to try again after
	 * allocation failure
	 */
	return true;
}

/**
 * i40e_rx_checksum - Indicate in skb if hw indicated a good cksum
 * @vsi: the VSI we care about
 * @skb: skb currently being received and modified
 * @rx_desc: the receive descriptor
 **/
static inline void i40e_rx_checksum(struct i40e_vsi *vsi,
				    struct sk_buff *skb,
				    union i40e_rx_desc *rx_desc)
{
	struct i40e_rx_ptype_decoded decoded;
	u32 rx_error, rx_status;
	bool ipv4, ipv6;
	u8 ptype;
	u64 qword;

	qword = le64_to_cpu(rx_desc->wb.qword1.status_error_len);
	ptype = (qword & I40E_RXD_QW1_PTYPE_MASK) >> I40E_RXD_QW1_PTYPE_SHIFT;
	rx_error = (qword & I40E_RXD_QW1_ERROR_MASK) >>
		   I40E_RXD_QW1_ERROR_SHIFT;
	rx_status = (qword & I40E_RXD_QW1_STATUS_MASK) >>
		    I40E_RXD_QW1_STATUS_SHIFT;
	decoded = decode_rx_desc_ptype(ptype);

	skb->ip_summed = CHECKSUM_NONE;

	skb_checksum_none_assert(skb);

	/* Rx csum enabled and ip headers found? */
	if (!(vsi->netdev->features & NETIF_F_RXCSUM))
		return;

	/* did the hardware decode the packet and checksum? */
	if (!(rx_status & BIT(I40E_RX_DESC_STATUS_L3L4P_SHIFT)))
		return;

	/* both known and outer_ip must be set for the below code to work */
	if (!(decoded.known && decoded.outer_ip))
		return;

	ipv4 = (decoded.outer_ip == I40E_RX_PTYPE_OUTER_IP) &&
	       (decoded.outer_ip_ver == I40E_RX_PTYPE_OUTER_IPV4);
	ipv6 = (decoded.outer_ip == I40E_RX_PTYPE_OUTER_IP) &&
	       (decoded.outer_ip_ver == I40E_RX_PTYPE_OUTER_IPV6);

	if (ipv4 &&
	    (rx_error & (BIT(I40E_RX_DESC_ERROR_IPE_SHIFT) |
			 BIT(I40E_RX_DESC_ERROR_EIPE_SHIFT))))
		goto checksum_fail;

	/* likely incorrect csum if alternate IP extension headers found */
	if (ipv6 &&
	    rx_status & BIT(I40E_RX_DESC_STATUS_IPV6EXADD_SHIFT))
		/* don't increment checksum err here, non-fatal err */
		return;

	/* there was some L4 error, count error and punt packet to the stack */
	if (rx_error & BIT(I40E_RX_DESC_ERROR_L4E_SHIFT))
		goto checksum_fail;

	/* handle packets that were not able to be checksummed due
	 * to arrival speed, in this case the stack can compute
	 * the csum.
	 */
	if (rx_error & BIT(I40E_RX_DESC_ERROR_PPRS_SHIFT))
		return;

	/* Only report checksum unnecessary for TCP, UDP, or SCTP */
	switch (decoded.inner_prot) {
	case I40E_RX_PTYPE_INNER_PROT_TCP:
	case I40E_RX_PTYPE_INNER_PROT_UDP:
	case I40E_RX_PTYPE_INNER_PROT_SCTP:
		skb->ip_summed = CHECKSUM_UNNECESSARY;
		/* fall though */
	default:
		break;
	}

	return;

checksum_fail:
	vsi->back->hw_csum_rx_error++;
}

/**
 * i40e_ptype_to_htype - get a hash type
 * @ptype: the ptype value from the descriptor
 *
 * Returns a hash type to be used by skb_set_hash
 **/
static inline int i40e_ptype_to_htype(u8 ptype)
{
	struct i40e_rx_ptype_decoded decoded = decode_rx_desc_ptype(ptype);

	if (!decoded.known)
		return PKT_HASH_TYPE_NONE;

	if (decoded.outer_ip == I40E_RX_PTYPE_OUTER_IP &&
	    decoded.payload_layer == I40E_RX_PTYPE_PAYLOAD_LAYER_PAY4)
		return PKT_HASH_TYPE_L4;
	else if (decoded.outer_ip == I40E_RX_PTYPE_OUTER_IP &&
		 decoded.payload_layer == I40E_RX_PTYPE_PAYLOAD_LAYER_PAY3)
		return PKT_HASH_TYPE_L3;
	else
		return PKT_HASH_TYPE_L2;
}

/**
 * i40e_rx_hash - set the hash value in the skb
 * @ring: descriptor ring
 * @rx_desc: specific descriptor
 **/
static inline void i40e_rx_hash(struct i40e_ring *ring,
				union i40e_rx_desc *rx_desc,
				struct sk_buff *skb,
				u8 rx_ptype)
{
	u32 hash;
	const __le64 rss_mask =
		cpu_to_le64((u64)I40E_RX_DESC_FLTSTAT_RSS_HASH <<
			    I40E_RX_DESC_STATUS_FLTSTAT_SHIFT);

	if (ring->netdev->features & NETIF_F_RXHASH)
		return;

	if ((rx_desc->wb.qword1.status_error_len & rss_mask) == rss_mask) {
		hash = le32_to_cpu(rx_desc->wb.qword0.hi_dword.rss);
		skb_set_hash(skb, hash, i40e_ptype_to_htype(rx_ptype));
	}
}

/**
 * i40evf_process_skb_fields - Populate skb header fields from Rx descriptor
 * @rx_ring: rx descriptor ring packet is being transacted on
 * @rx_desc: pointer to the EOP Rx descriptor
 * @skb: pointer to current skb being populated
 * @rx_ptype: the packet type decoded by hardware
 *
 * This function checks the ring, descriptor, and packet information in
 * order to populate the hash, checksum, VLAN, protocol, and
 * other fields within the skb.
 **/
static inline
void i40evf_process_skb_fields(struct i40e_ring *rx_ring,
			       union i40e_rx_desc *rx_desc, struct sk_buff *skb,
			       u8 rx_ptype)
{
	i40e_rx_hash(rx_ring, rx_desc, skb, rx_ptype);

	i40e_rx_checksum(rx_ring->vsi, skb, rx_desc);

	skb_record_rx_queue(skb, rx_ring->queue_index);
<<<<<<< HEAD
=======

	/* modifies the skb - consumes the enet header */
	skb->protocol = eth_type_trans(skb, rx_ring->netdev);
>>>>>>> 2ac97f0f
}

/**
 * i40e_cleanup_headers - Correct empty headers
 * @rx_ring: rx descriptor ring packet is being transacted on
 * @skb: pointer to current skb being fixed
 *
 * Also address the case where we are pulling data in on pages only
 * and as such no data is present in the skb header.
 *
 * In addition if skb is not at least 60 bytes we need to pad it so that
 * it is large enough to qualify as a valid Ethernet frame.
 *
 * Returns true if an error was encountered and skb was freed.
 **/
static bool i40e_cleanup_headers(struct i40e_ring *rx_ring, struct sk_buff *skb)
{
	/* if eth_skb_pad returns an error the skb was freed */
	if (eth_skb_pad(skb))
		return true;

	return false;
}

/**
 * i40e_reuse_rx_page - page flip buffer and store it back on the ring
 * @rx_ring: rx descriptor ring to store buffers on
 * @old_buff: donor buffer to have page reused
 *
 * Synchronizes page for reuse by the adapter
 **/
static void i40e_reuse_rx_page(struct i40e_ring *rx_ring,
			       struct i40e_rx_buffer *old_buff)
{
	struct i40e_rx_buffer *new_buff;
	u16 nta = rx_ring->next_to_alloc;

	new_buff = &rx_ring->rx_bi[nta];

	/* update, and store next to alloc */
	nta++;
	rx_ring->next_to_alloc = (nta < rx_ring->count) ? nta : 0;

	/* transfer page from old buffer to new buffer */
	new_buff->dma		= old_buff->dma;
	new_buff->page		= old_buff->page;
	new_buff->page_offset	= old_buff->page_offset;
	new_buff->pagecnt_bias	= old_buff->pagecnt_bias;
}

/**
 * i40e_page_is_reusable - check if any reuse is possible
 * @page: page struct to check
 *
 * A page is not reusable if it was allocated under low memory
 * conditions, or it's not in the same NUMA node as this CPU.
 */
static inline bool i40e_page_is_reusable(struct page *page)
{
	return (page_to_nid(page) == numa_mem_id()) &&
		!page_is_pfmemalloc(page);
}

/**
 * i40e_can_reuse_rx_page - Determine if this page can be reused by
 * the adapter for another receive
 *
 * @rx_buffer: buffer containing the page
<<<<<<< HEAD
 * @page: page address from rx_buffer
 * @truesize: actual size of the buffer in this page
=======
>>>>>>> 2ac97f0f
 *
 * If page is reusable, rx_buffer->page_offset is adjusted to point to
 * an unused region in the page.
 *
 * For small pages, @truesize will be a constant value, half the size
 * of the memory at page.  We'll attempt to alternate between high and
 * low halves of the page, with one half ready for use by the hardware
 * and the other half being consumed by the stack.  We use the page
 * ref count to determine whether the stack has finished consuming the
 * portion of this page that was passed up with a previous packet.  If
 * the page ref count is >1, we'll assume the "other" half page is
 * still busy, and this page cannot be reused.
 *
 * For larger pages, @truesize will be the actual space used by the
 * received packet (adjusted upward to an even multiple of the cache
 * line size).  This will advance through the page by the amount
 * actually consumed by the received packets while there is still
 * space for a buffer.  Each region of larger pages will be used at
 * most once, after which the page will not be reused.
 *
 * In either case, if the page is reusable its refcount is increased.
 **/
<<<<<<< HEAD
static bool i40e_can_reuse_rx_page(struct i40e_rx_buffer *rx_buffer,
				   struct page *page,
				   const unsigned int truesize)
{
#if (PAGE_SIZE >= 8192)
	unsigned int last_offset = PAGE_SIZE - I40E_RXBUFFER_2048;
#endif
=======
static bool i40e_can_reuse_rx_page(struct i40e_rx_buffer *rx_buffer)
{
	unsigned int pagecnt_bias = rx_buffer->pagecnt_bias;
	struct page *page = rx_buffer->page;
>>>>>>> 2ac97f0f

	/* Is any reuse possible? */
	if (unlikely(!i40e_page_is_reusable(page)))
		return false;

#if (PAGE_SIZE < 8192)
	/* if we are only owner of page we can reuse it */
<<<<<<< HEAD
	if (unlikely(page_count(page) != 1))
		return false;

	/* flip page offset to other buffer */
	rx_buffer->page_offset ^= truesize;
#else
	/* move offset up to the next cache line */
	rx_buffer->page_offset += truesize;

	if (rx_buffer->page_offset > last_offset)
		return false;
#endif

	/* Inc ref count on page before passing it up to the stack */
	get_page(page);
=======
	if (unlikely((page_count(page) - pagecnt_bias) > 1))
		return false;
#else
#define I40E_LAST_OFFSET \
	(SKB_WITH_OVERHEAD(PAGE_SIZE) - I40E_RXBUFFER_2048)
	if (rx_buffer->page_offset > I40E_LAST_OFFSET)
		return false;
#endif

	/* If we have drained the page fragment pool we need to update
	 * the pagecnt_bias and page count so that we fully restock the
	 * number of references the driver holds.
	 */
	if (unlikely(!pagecnt_bias)) {
		page_ref_add(page, USHRT_MAX);
		rx_buffer->pagecnt_bias = USHRT_MAX;
	}
>>>>>>> 2ac97f0f

	return true;
}

/**
 * i40e_add_rx_frag - Add contents of Rx buffer to sk_buff
 * @rx_ring: rx descriptor ring to transact packets on
 * @rx_buffer: buffer containing page to add
<<<<<<< HEAD
 * @size: packet length from rx_desc
=======
>>>>>>> 2ac97f0f
 * @skb: sk_buff to place the data into
 * @size: packet length from rx_desc
 *
 * This function will add the data contained in rx_buffer->page to the skb.
 * It will just attach the page as a frag to the skb.
 *
 * The function will then update the page offset.
 **/
static void i40e_add_rx_frag(struct i40e_ring *rx_ring,
			     struct i40e_rx_buffer *rx_buffer,
<<<<<<< HEAD
			     unsigned int size,
			     struct sk_buff *skb)
{
	struct page *page = rx_buffer->page;
	unsigned char *va = page_address(page) + rx_buffer->page_offset;
=======
			     struct sk_buff *skb,
			     unsigned int size)
{
>>>>>>> 2ac97f0f
#if (PAGE_SIZE < 8192)
	unsigned int truesize = i40e_rx_pg_size(rx_ring) / 2;
#else
<<<<<<< HEAD
	unsigned int truesize = ALIGN(size, L1_CACHE_BYTES);
=======
	unsigned int truesize = SKB_DATA_ALIGN(size + i40e_rx_offset(rx_ring));
>>>>>>> 2ac97f0f
#endif
	unsigned int pull_len;

	if (unlikely(skb_is_nonlinear(skb)))
		goto add_tail_frag;

<<<<<<< HEAD
	/* will the data fit in the skb we allocated? if so, just
	 * copy it as it is pretty small anyway
	 */
	if (size <= I40E_RX_HDR_SIZE) {
		memcpy(__skb_put(skb, size), va, ALIGN(size, sizeof(long)));

		/* page is reusable, we can reuse buffer as-is */
		if (likely(i40e_page_is_reusable(page)))
			return true;

		/* this page cannot be reused so discard it */
		__free_pages(page, 0);
		return false;
	}

	/* we need the header to contain the greater of either
	 * ETH_HLEN or 60 bytes if the skb->len is less than
	 * 60 for skb_pad.
	 */
	pull_len = eth_get_headlen(va, I40E_RX_HDR_SIZE);

	/* align pull length to size of long to optimize
	 * memcpy performance
	 */
	memcpy(__skb_put(skb, pull_len), va, ALIGN(pull_len, sizeof(long)));

	/* update all of the pointers */
	va += pull_len;
	size -= pull_len;

add_tail_frag:
	skb_add_rx_frag(skb, skb_shinfo(skb)->nr_frags, page,
			(unsigned long)va & ~PAGE_MASK, size, truesize);

	return i40e_can_reuse_rx_page(rx_buffer, page, truesize);
=======
	skb_add_rx_frag(skb, skb_shinfo(skb)->nr_frags, rx_buffer->page,
			rx_buffer->page_offset, size, truesize);

	/* page is being used so we must update the page offset */
#if (PAGE_SIZE < 8192)
	rx_buffer->page_offset ^= truesize;
#else
	rx_buffer->page_offset += truesize;
#endif
>>>>>>> 2ac97f0f
}

/**
 * i40e_get_rx_buffer - Fetch Rx buffer and synchronize data for use
 * @rx_ring: rx descriptor ring to transact packets on
 * @size: size of buffer to add to skb
 *
 * This function will pull an Rx buffer from the ring and synchronize it
 * for use by the CPU.
 */
<<<<<<< HEAD
static inline
struct sk_buff *i40evf_fetch_rx_buffer(struct i40e_ring *rx_ring,
				       union i40e_rx_desc *rx_desc,
				       struct sk_buff *skb)
=======
static struct i40e_rx_buffer *i40e_get_rx_buffer(struct i40e_ring *rx_ring,
						 const unsigned int size)
>>>>>>> 2ac97f0f
{
	u64 local_status_error_len =
		le64_to_cpu(rx_desc->wb.qword1.status_error_len);
	unsigned int size =
		(local_status_error_len & I40E_RXD_QW1_LENGTH_PBUF_MASK) >>
		I40E_RXD_QW1_LENGTH_PBUF_SHIFT;
	struct i40e_rx_buffer *rx_buffer;
<<<<<<< HEAD
	struct page *page;
=======
>>>>>>> 2ac97f0f

	rx_buffer = &rx_ring->rx_bi[rx_ring->next_to_clean];
	prefetchw(rx_buffer->page);

<<<<<<< HEAD
	if (likely(!skb)) {
		void *page_addr = page_address(page) + rx_buffer->page_offset;
=======
	/* we are reusing so sync this buffer for CPU use */
	dma_sync_single_range_for_cpu(rx_ring->dev,
				      rx_buffer->dma,
				      rx_buffer->page_offset,
				      size,
				      DMA_FROM_DEVICE);

	/* We have pulled a buffer for use, so decrement pagecnt_bias */
	rx_buffer->pagecnt_bias--;
>>>>>>> 2ac97f0f

	return rx_buffer;
}

/**
 * i40e_construct_skb - Allocate skb and populate it
 * @rx_ring: rx descriptor ring to transact packets on
 * @rx_buffer: rx buffer to pull data from
 * @size: size of buffer to add to skb
 *
 * This function allocates an skb.  It then populates it with the page
 * data from the current receive descriptor, taking care to set up the
 * skb correctly.
 */
static struct sk_buff *i40e_construct_skb(struct i40e_ring *rx_ring,
					  struct i40e_rx_buffer *rx_buffer,
					  unsigned int size)
{
	void *va = page_address(rx_buffer->page) + rx_buffer->page_offset;
#if (PAGE_SIZE < 8192)
	unsigned int truesize = i40e_rx_pg_size(rx_ring) / 2;
#else
	unsigned int truesize = SKB_DATA_ALIGN(size);
#endif
	unsigned int headlen;
	struct sk_buff *skb;

	/* prefetch first cache line of first page */
	prefetch(va);
#if L1_CACHE_BYTES < 128
	prefetch(va + L1_CACHE_BYTES);
#endif

	/* allocate a skb to store the frags */
	skb = __napi_alloc_skb(&rx_ring->q_vector->napi,
			       I40E_RX_HDR_SIZE,
			       GFP_ATOMIC | __GFP_NOWARN);
	if (unlikely(!skb))
		return NULL;

<<<<<<< HEAD
		/* we will be copying header into skb->data in
		 * pskb_may_pull so it is in our interest to prefetch
		 * it now to avoid a possible cache miss
		 */
		prefetchw(skb->data);
	}

	/* we are reusing so sync this buffer for CPU use */
	dma_sync_single_range_for_cpu(rx_ring->dev,
				      rx_buffer->dma,
				      rx_buffer->page_offset,
				      size,
				      DMA_FROM_DEVICE);

	/* pull page into skb */
	if (i40e_add_rx_frag(rx_ring, rx_buffer, size, skb)) {
=======
	/* Determine available headroom for copy */
	headlen = size;
	if (headlen > I40E_RX_HDR_SIZE)
		headlen = eth_get_headlen(va, I40E_RX_HDR_SIZE);

	/* align pull length to size of long to optimize memcpy performance */
	memcpy(__skb_put(skb, headlen), va, ALIGN(headlen, sizeof(long)));

	/* update all of the pointers */
	size -= headlen;
	if (size) {
		skb_add_rx_frag(skb, 0, rx_buffer->page,
				rx_buffer->page_offset + headlen,
				size, truesize);

		/* buffer is used by skb, update page_offset */
#if (PAGE_SIZE < 8192)
		rx_buffer->page_offset ^= truesize;
#else
		rx_buffer->page_offset += truesize;
#endif
	} else {
		/* buffer is unused, reset bias back to rx_buffer */
		rx_buffer->pagecnt_bias++;
	}

	return skb;
}

/**
 * i40e_build_skb - Build skb around an existing buffer
 * @rx_ring: Rx descriptor ring to transact packets on
 * @rx_buffer: Rx buffer to pull data from
 * @size: size of buffer to add to skb
 *
 * This function builds an skb around an existing Rx buffer, taking care
 * to set up the skb correctly and avoid any memcpy overhead.
 */
static struct sk_buff *i40e_build_skb(struct i40e_ring *rx_ring,
				      struct i40e_rx_buffer *rx_buffer,
				      unsigned int size)
{
	void *va = page_address(rx_buffer->page) + rx_buffer->page_offset;
#if (PAGE_SIZE < 8192)
	unsigned int truesize = i40e_rx_pg_size(rx_ring) / 2;
#else
	unsigned int truesize = SKB_DATA_ALIGN(size);
#endif
	struct sk_buff *skb;

	/* prefetch first cache line of first page */
	prefetch(va);
#if L1_CACHE_BYTES < 128
	prefetch(va + L1_CACHE_BYTES);
#endif
	/* build an skb around the page buffer */
	skb = build_skb(va - I40E_SKB_PAD, truesize);
	if (unlikely(!skb))
		return NULL;

	/* update pointers within the skb to store the data */
	skb_reserve(skb, I40E_SKB_PAD);
	__skb_put(skb, size);

	/* buffer is used by skb, update page_offset */
#if (PAGE_SIZE < 8192)
	rx_buffer->page_offset ^= truesize;
#else
	rx_buffer->page_offset += truesize;
#endif

	return skb;
}

/**
 * i40e_put_rx_buffer - Clean up used buffer and either recycle or free
 * @rx_ring: rx descriptor ring to transact packets on
 * @rx_buffer: rx buffer to pull data from
 *
 * This function will clean up the contents of the rx_buffer.  It will
 * either recycle the bufer or unmap it and free the associated resources.
 */
static void i40e_put_rx_buffer(struct i40e_ring *rx_ring,
			       struct i40e_rx_buffer *rx_buffer)
{
	if (i40e_can_reuse_rx_page(rx_buffer)) {
>>>>>>> 2ac97f0f
		/* hand second half of page back to the ring */
		i40e_reuse_rx_page(rx_ring, rx_buffer);
		rx_ring->rx_stats.page_reuse_count++;
	} else {
		/* we are not reusing the buffer so unmap it */
		dma_unmap_page_attrs(rx_ring->dev, rx_buffer->dma,
				     i40e_rx_pg_size(rx_ring),
				     DMA_FROM_DEVICE, I40E_RX_DMA_ATTR);
		__page_frag_cache_drain(rx_buffer->page,
					rx_buffer->pagecnt_bias);
	}

	/* clear contents of buffer_info */
	rx_buffer->page = NULL;
}

/**
 * i40e_is_non_eop - process handling of non-EOP buffers
 * @rx_ring: Rx ring being processed
 * @rx_desc: Rx descriptor for current buffer
 * @skb: Current socket buffer containing buffer in progress
 *
 * This function updates next to clean.  If the buffer is an EOP buffer
 * this function exits returning false, otherwise it will place the
 * sk_buff in the next buffer to be chained and return true indicating
 * that this is in fact a non-EOP buffer.
 **/
static bool i40e_is_non_eop(struct i40e_ring *rx_ring,
			    union i40e_rx_desc *rx_desc,
			    struct sk_buff *skb)
{
	u32 ntc = rx_ring->next_to_clean + 1;

	/* fetch, update, and store next to clean */
	ntc = (ntc < rx_ring->count) ? ntc : 0;
	rx_ring->next_to_clean = ntc;

	prefetch(I40E_RX_DESC(rx_ring, ntc));

	/* if we are the last buffer then there is nothing else to do */
#define I40E_RXD_EOF BIT(I40E_RX_DESC_STATUS_EOF_SHIFT)
	if (likely(i40e_test_staterr(rx_desc, I40E_RXD_EOF)))
		return false;

	rx_ring->rx_stats.non_eop_descs++;

	return true;
}

/**
 * i40e_clean_rx_irq - Clean completed descriptors from Rx ring - bounce buf
 * @rx_ring: rx descriptor ring to transact packets on
 * @budget: Total limit on number of packets to process
 *
 * This function provides a "bounce buffer" approach to Rx interrupt
 * processing.  The advantage to this is that on systems that have
 * expensive overhead for IOMMU access this provides a means of avoiding
 * it by maintaining the mapping of the page to the system.
 *
 * Returns amount of work completed
 **/
static int i40e_clean_rx_irq(struct i40e_ring *rx_ring, int budget)
{
	unsigned int total_rx_bytes = 0, total_rx_packets = 0;
	struct sk_buff *skb = rx_ring->skb;
	u16 cleaned_count = I40E_DESC_UNUSED(rx_ring);
	bool failure = false;

	while (likely(total_rx_packets < budget)) {
		struct i40e_rx_buffer *rx_buffer;
		union i40e_rx_desc *rx_desc;
<<<<<<< HEAD
=======
		unsigned int size;
>>>>>>> 2ac97f0f
		u16 vlan_tag;
		u8 rx_ptype;
		u64 qword;

		/* return some buffers to hardware, one at a time is too slow */
		if (cleaned_count >= I40E_RX_BUFFER_WRITE) {
			failure = failure ||
				  i40evf_alloc_rx_buffers(rx_ring, cleaned_count);
			cleaned_count = 0;
		}

		rx_desc = I40E_RX_DESC(rx_ring, rx_ring->next_to_clean);

		/* status_error_len will always be zero for unused descriptors
		 * because it's cleared in cleanup, and overlaps with hdr_addr
		 * which is always zero because packet split isn't used, if the
		 * hardware wrote DD then the length will be non-zero
		 */
		qword = le64_to_cpu(rx_desc->wb.qword1.status_error_len);

		/* This memory barrier is needed to keep us from reading
		 * any other fields out of the rx_desc until we have
		 * verified the descriptor has been written back.
		 */
		dma_rmb();

<<<<<<< HEAD
		skb = i40evf_fetch_rx_buffer(rx_ring, rx_desc, skb);
		if (!skb)
=======
		size = (qword & I40E_RXD_QW1_LENGTH_PBUF_MASK) >>
		       I40E_RXD_QW1_LENGTH_PBUF_SHIFT;
		if (!size)
			break;

		i40e_trace(clean_rx_irq, rx_ring, rx_desc, skb);
		rx_buffer = i40e_get_rx_buffer(rx_ring, size);

		/* retrieve a buffer from the ring */
		if (skb)
			i40e_add_rx_frag(rx_ring, rx_buffer, skb, size);
		else if (ring_uses_build_skb(rx_ring))
			skb = i40e_build_skb(rx_ring, rx_buffer, size);
		else
			skb = i40e_construct_skb(rx_ring, rx_buffer, size);

		/* exit if we failed to retrieve a buffer */
		if (!skb) {
			rx_ring->rx_stats.alloc_buff_failed++;
			rx_buffer->pagecnt_bias++;
>>>>>>> 2ac97f0f
			break;
		}

		i40e_put_rx_buffer(rx_ring, rx_buffer);
		cleaned_count++;

		if (i40e_is_non_eop(rx_ring, rx_desc, skb))
			continue;

		/* ERR_MASK will only have valid bits if EOP set, and
		 * what we are doing here is actually checking
		 * I40E_RX_DESC_ERROR_RXE_SHIFT, since it is the zeroth bit in
		 * the error field
		 */
		if (unlikely(i40e_test_staterr(rx_desc, BIT(I40E_RXD_QW1_ERROR_SHIFT)))) {
			dev_kfree_skb_any(skb);
			skb = NULL;
			continue;
		}

		if (i40e_cleanup_headers(rx_ring, skb)) {
			skb = NULL;
			continue;
		}

		/* probably a little skewed due to removing CRC */
		total_rx_bytes += skb->len;

		qword = le64_to_cpu(rx_desc->wb.qword1.status_error_len);
		rx_ptype = (qword & I40E_RXD_QW1_PTYPE_MASK) >>
			   I40E_RXD_QW1_PTYPE_SHIFT;

		/* populate checksum, VLAN, and protocol */
		i40evf_process_skb_fields(rx_ring, rx_desc, skb, rx_ptype);


		vlan_tag = (qword & BIT(I40E_RX_DESC_STATUS_L2TAG1P_SHIFT)) ?
			   le16_to_cpu(rx_desc->wb.qword0.lo_dword.l2tag1) : 0;

		i40e_trace(clean_rx_irq_rx, rx_ring, rx_desc, skb);
		i40e_receive_skb(rx_ring, skb, vlan_tag);
		skb = NULL;

		/* update budget accounting */
		total_rx_packets++;
	}

	rx_ring->skb = skb;

	u64_stats_update_begin(&rx_ring->syncp);
	rx_ring->stats.packets += total_rx_packets;
	rx_ring->stats.bytes += total_rx_bytes;
	u64_stats_update_end(&rx_ring->syncp);
	rx_ring->q_vector->rx.total_packets += total_rx_packets;
	rx_ring->q_vector->rx.total_bytes += total_rx_bytes;

	/* guarantee a trip back through this routine if there was a failure */
	return failure ? budget : total_rx_packets;
}

static u32 i40e_buildreg_itr(const int type, const u16 itr)
{
	u32 val;

	val = I40E_VFINT_DYN_CTLN1_INTENA_MASK |
	      /* Don't clear PBA because that can cause lost interrupts that
	       * came in while we were cleaning/polling
	       */
	      (type << I40E_VFINT_DYN_CTLN1_ITR_INDX_SHIFT) |
	      (itr << I40E_VFINT_DYN_CTLN1_INTERVAL_SHIFT);

	return val;
}

/* a small macro to shorten up some long lines */
#define INTREG I40E_VFINT_DYN_CTLN1
static inline int get_rx_itr(struct i40e_vsi *vsi, int idx)
{
	struct i40evf_adapter *adapter = vsi->back;

	return adapter->rx_rings[idx].rx_itr_setting;
}

static inline int get_tx_itr(struct i40e_vsi *vsi, int idx)
{
	struct i40evf_adapter *adapter = vsi->back;

	return adapter->tx_rings[idx].tx_itr_setting;
}

/**
 * i40e_update_enable_itr - Update itr and re-enable MSIX interrupt
 * @vsi: the VSI we care about
 * @q_vector: q_vector for which itr is being updated and interrupt enabled
 *
 **/
static inline void i40e_update_enable_itr(struct i40e_vsi *vsi,
					  struct i40e_q_vector *q_vector)
{
	struct i40e_hw *hw = &vsi->back->hw;
	bool rx = false, tx = false;
	u32 rxval, txval;
	int vector;
	int idx = q_vector->v_idx;
	int rx_itr_setting, tx_itr_setting;

	vector = (q_vector->v_idx + vsi->base_vector);

	/* avoid dynamic calculation if in countdown mode OR if
	 * all dynamic is disabled
	 */
	rxval = txval = i40e_buildreg_itr(I40E_ITR_NONE, 0);

	rx_itr_setting = get_rx_itr(vsi, idx);
	tx_itr_setting = get_tx_itr(vsi, idx);

	if (q_vector->itr_countdown > 0 ||
	    (!ITR_IS_DYNAMIC(rx_itr_setting) &&
	     !ITR_IS_DYNAMIC(tx_itr_setting))) {
		goto enable_int;
	}

	if (ITR_IS_DYNAMIC(rx_itr_setting)) {
		rx = i40e_set_new_dynamic_itr(&q_vector->rx);
		rxval = i40e_buildreg_itr(I40E_RX_ITR, q_vector->rx.itr);
	}

	if (ITR_IS_DYNAMIC(tx_itr_setting)) {
		tx = i40e_set_new_dynamic_itr(&q_vector->tx);
		txval = i40e_buildreg_itr(I40E_TX_ITR, q_vector->tx.itr);
	}

	if (rx || tx) {
		/* get the higher of the two ITR adjustments and
		 * use the same value for both ITR registers
		 * when in adaptive mode (Rx and/or Tx)
		 */
		u16 itr = max(q_vector->tx.itr, q_vector->rx.itr);

		q_vector->tx.itr = q_vector->rx.itr = itr;
		txval = i40e_buildreg_itr(I40E_TX_ITR, itr);
		tx = true;
		rxval = i40e_buildreg_itr(I40E_RX_ITR, itr);
		rx = true;
	}

	/* only need to enable the interrupt once, but need
	 * to possibly update both ITR values
	 */
	if (rx) {
		/* set the INTENA_MSK_MASK so that this first write
		 * won't actually enable the interrupt, instead just
		 * updating the ITR (it's bit 31 PF and VF)
		 */
		rxval |= BIT(31);
		/* don't check _DOWN because interrupt isn't being enabled */
		wr32(hw, INTREG(vector - 1), rxval);
	}

enable_int:
	if (!test_bit(__I40E_VSI_DOWN, vsi->state))
		wr32(hw, INTREG(vector - 1), txval);

	if (q_vector->itr_countdown)
		q_vector->itr_countdown--;
	else
		q_vector->itr_countdown = ITR_COUNTDOWN_START;
}

/**
 * i40evf_napi_poll - NAPI polling Rx/Tx cleanup routine
 * @napi: napi struct with our devices info in it
 * @budget: amount of work driver is allowed to do this pass, in packets
 *
 * This function will clean all queues associated with a q_vector.
 *
 * Returns the amount of work done
 **/
int i40evf_napi_poll(struct napi_struct *napi, int budget)
{
	struct i40e_q_vector *q_vector =
			       container_of(napi, struct i40e_q_vector, napi);
	struct i40e_vsi *vsi = q_vector->vsi;
	struct i40e_ring *ring;
	bool clean_complete = true;
	bool arm_wb = false;
	int budget_per_ring;
	int work_done = 0;

	if (test_bit(__I40E_VSI_DOWN, vsi->state)) {
		napi_complete(napi);
		return 0;
	}

	/* Since the actual Tx work is minimal, we can give the Tx a larger
	 * budget and be more aggressive about cleaning up the Tx descriptors.
	 */
	i40e_for_each_ring(ring, q_vector->tx) {
		if (!i40e_clean_tx_irq(vsi, ring, budget)) {
			clean_complete = false;
			continue;
		}
		arm_wb |= ring->arm_wb;
		ring->arm_wb = false;
	}

	/* Handle case where we are called by netpoll with a budget of 0 */
	if (budget <= 0)
		goto tx_only;

	/* We attempt to distribute budget to each Rx queue fairly, but don't
	 * allow the budget to go below 1 because that would exit polling early.
	 */
	budget_per_ring = max(budget/q_vector->num_ringpairs, 1);

	i40e_for_each_ring(ring, q_vector->rx) {
		int cleaned = i40e_clean_rx_irq(ring, budget_per_ring);

		work_done += cleaned;
		/* if we clean as many as budgeted, we must not be done */
		if (cleaned >= budget_per_ring)
			clean_complete = false;
	}

	/* If work not completed, return budget and polling will return */
	if (!clean_complete) {
		const cpumask_t *aff_mask = &q_vector->affinity_mask;
		int cpu_id = smp_processor_id();

		/* It is possible that the interrupt affinity has changed but,
		 * if the cpu is pegged at 100%, polling will never exit while
		 * traffic continues and the interrupt will be stuck on this
		 * cpu.  We check to make sure affinity is correct before we
		 * continue to poll, otherwise we must stop polling so the
		 * interrupt can move to the correct cpu.
		 */
		if (likely(cpumask_test_cpu(cpu_id, aff_mask))) {
tx_only:
			if (arm_wb) {
				q_vector->tx.ring[0].tx_stats.tx_force_wb++;
				i40e_enable_wb_on_itr(vsi, q_vector);
			}
			return budget;
		}
	}

	if (vsi->back->flags & I40E_TXR_FLAGS_WB_ON_ITR)
		q_vector->arm_wb_state = false;

	/* Work is done so exit the polling mode and re-enable the interrupt */
	napi_complete_done(napi, work_done);

	/* If we're prematurely stopping polling to fix the interrupt
	 * affinity we want to make sure polling starts back up so we
	 * issue a call to i40evf_force_wb which triggers a SW interrupt.
	 */
	if (!clean_complete)
		i40evf_force_wb(vsi, q_vector);
	else
		i40e_update_enable_itr(vsi, q_vector);

	return min(work_done, budget - 1);
}

/**
 * i40evf_tx_prepare_vlan_flags - prepare generic TX VLAN tagging flags for HW
 * @skb:     send buffer
 * @tx_ring: ring to send buffer on
 * @flags:   the tx flags to be set
 *
 * Checks the skb and set up correspondingly several generic transmit flags
 * related to VLAN tagging for the HW, such as VLAN, DCB, etc.
 *
 * Returns error code indicate the frame should be dropped upon error and the
 * otherwise  returns 0 to indicate the flags has been set properly.
 **/
static inline int i40evf_tx_prepare_vlan_flags(struct sk_buff *skb,
					       struct i40e_ring *tx_ring,
					       u32 *flags)
{
	__be16 protocol = skb->protocol;
	u32  tx_flags = 0;

	if (protocol == htons(ETH_P_8021Q) &&
	    !(tx_ring->netdev->features & NETIF_F_HW_VLAN_CTAG_TX)) {
		/* When HW VLAN acceleration is turned off by the user the
		 * stack sets the protocol to 8021q so that the driver
		 * can take any steps required to support the SW only
		 * VLAN handling.  In our case the driver doesn't need
		 * to take any further steps so just set the protocol
		 * to the encapsulated ethertype.
		 */
		skb->protocol = vlan_get_protocol(skb);
		goto out;
	}

	/* if we have a HW VLAN tag being added, default to the HW one */
	if (skb_vlan_tag_present(skb)) {
		tx_flags |= skb_vlan_tag_get(skb) << I40E_TX_FLAGS_VLAN_SHIFT;
		tx_flags |= I40E_TX_FLAGS_HW_VLAN;
	/* else if it is a SW VLAN, check the next protocol and store the tag */
	} else if (protocol == htons(ETH_P_8021Q)) {
		struct vlan_hdr *vhdr, _vhdr;

		vhdr = skb_header_pointer(skb, ETH_HLEN, sizeof(_vhdr), &_vhdr);
		if (!vhdr)
			return -EINVAL;

		protocol = vhdr->h_vlan_encapsulated_proto;
		tx_flags |= ntohs(vhdr->h_vlan_TCI) << I40E_TX_FLAGS_VLAN_SHIFT;
		tx_flags |= I40E_TX_FLAGS_SW_VLAN;
	}

out:
	*flags = tx_flags;
	return 0;
}

/**
 * i40e_tso - set up the tso context descriptor
 * @first:    pointer to first Tx buffer for xmit
 * @hdr_len:  ptr to the size of the packet header
 * @cd_type_cmd_tso_mss: Quad Word 1
 *
 * Returns 0 if no TSO can happen, 1 if tso is going, or error
 **/
static int i40e_tso(struct i40e_tx_buffer *first, u8 *hdr_len,
		    u64 *cd_type_cmd_tso_mss)
{
	struct sk_buff *skb = first->skb;
	u64 cd_cmd, cd_tso_len, cd_mss;
	union {
		struct iphdr *v4;
		struct ipv6hdr *v6;
		unsigned char *hdr;
	} ip;
	union {
		struct tcphdr *tcp;
		struct udphdr *udp;
		unsigned char *hdr;
	} l4;
	u32 paylen, l4_offset;
	u16 gso_segs, gso_size;
	int err;

	if (skb->ip_summed != CHECKSUM_PARTIAL)
		return 0;

	if (!skb_is_gso(skb))
		return 0;

	err = skb_cow_head(skb, 0);
	if (err < 0)
		return err;

	ip.hdr = skb_network_header(skb);
	l4.hdr = skb_transport_header(skb);

	/* initialize outer IP header fields */
	if (ip.v4->version == 4) {
		ip.v4->tot_len = 0;
		ip.v4->check = 0;
	} else {
		ip.v6->payload_len = 0;
	}

	if (skb_shinfo(skb)->gso_type & (SKB_GSO_GRE |
					 SKB_GSO_GRE_CSUM |
					 SKB_GSO_IPXIP4 |
					 SKB_GSO_IPXIP6 |
					 SKB_GSO_UDP_TUNNEL |
					 SKB_GSO_UDP_TUNNEL_CSUM)) {
		if (!(skb_shinfo(skb)->gso_type & SKB_GSO_PARTIAL) &&
		    (skb_shinfo(skb)->gso_type & SKB_GSO_UDP_TUNNEL_CSUM)) {
			l4.udp->len = 0;

			/* determine offset of outer transport header */
			l4_offset = l4.hdr - skb->data;

			/* remove payload length from outer checksum */
			paylen = skb->len - l4_offset;
			csum_replace_by_diff(&l4.udp->check,
					     (__force __wsum)htonl(paylen));
		}

		/* reset pointers to inner headers */
		ip.hdr = skb_inner_network_header(skb);
		l4.hdr = skb_inner_transport_header(skb);

		/* initialize inner IP header fields */
		if (ip.v4->version == 4) {
			ip.v4->tot_len = 0;
			ip.v4->check = 0;
		} else {
			ip.v6->payload_len = 0;
		}
	}

	/* determine offset of inner transport header */
	l4_offset = l4.hdr - skb->data;

	/* remove payload length from inner checksum */
	paylen = skb->len - l4_offset;
	csum_replace_by_diff(&l4.tcp->check, (__force __wsum)htonl(paylen));

	/* compute length of segmentation header */
	*hdr_len = (l4.tcp->doff * 4) + l4_offset;

	/* pull values out of skb_shinfo */
	gso_size = skb_shinfo(skb)->gso_size;
	gso_segs = skb_shinfo(skb)->gso_segs;

	/* update GSO size and bytecount with header size */
	first->gso_segs = gso_segs;
	first->bytecount += (first->gso_segs - 1) * *hdr_len;

	/* find the field values */
	cd_cmd = I40E_TX_CTX_DESC_TSO;
	cd_tso_len = skb->len - *hdr_len;
	cd_mss = gso_size;
	*cd_type_cmd_tso_mss |= (cd_cmd << I40E_TXD_CTX_QW1_CMD_SHIFT) |
				(cd_tso_len << I40E_TXD_CTX_QW1_TSO_LEN_SHIFT) |
				(cd_mss << I40E_TXD_CTX_QW1_MSS_SHIFT);
	return 1;
}

/**
 * i40e_tx_enable_csum - Enable Tx checksum offloads
 * @skb: send buffer
 * @tx_flags: pointer to Tx flags currently set
 * @td_cmd: Tx descriptor command bits to set
 * @td_offset: Tx descriptor header offsets to set
 * @tx_ring: Tx descriptor ring
 * @cd_tunneling: ptr to context desc bits
 **/
static int i40e_tx_enable_csum(struct sk_buff *skb, u32 *tx_flags,
			       u32 *td_cmd, u32 *td_offset,
			       struct i40e_ring *tx_ring,
			       u32 *cd_tunneling)
{
	union {
		struct iphdr *v4;
		struct ipv6hdr *v6;
		unsigned char *hdr;
	} ip;
	union {
		struct tcphdr *tcp;
		struct udphdr *udp;
		unsigned char *hdr;
	} l4;
	unsigned char *exthdr;
	u32 offset, cmd = 0;
	__be16 frag_off;
	u8 l4_proto = 0;

	if (skb->ip_summed != CHECKSUM_PARTIAL)
		return 0;

	ip.hdr = skb_network_header(skb);
	l4.hdr = skb_transport_header(skb);

	/* compute outer L2 header size */
	offset = ((ip.hdr - skb->data) / 2) << I40E_TX_DESC_LENGTH_MACLEN_SHIFT;

	if (skb->encapsulation) {
		u32 tunnel = 0;
		/* define outer network header type */
		if (*tx_flags & I40E_TX_FLAGS_IPV4) {
			tunnel |= (*tx_flags & I40E_TX_FLAGS_TSO) ?
				  I40E_TX_CTX_EXT_IP_IPV4 :
				  I40E_TX_CTX_EXT_IP_IPV4_NO_CSUM;

			l4_proto = ip.v4->protocol;
		} else if (*tx_flags & I40E_TX_FLAGS_IPV6) {
			tunnel |= I40E_TX_CTX_EXT_IP_IPV6;

			exthdr = ip.hdr + sizeof(*ip.v6);
			l4_proto = ip.v6->nexthdr;
			if (l4.hdr != exthdr)
				ipv6_skip_exthdr(skb, exthdr - skb->data,
						 &l4_proto, &frag_off);
		}

		/* define outer transport */
		switch (l4_proto) {
		case IPPROTO_UDP:
			tunnel |= I40E_TXD_CTX_UDP_TUNNELING;
			*tx_flags |= I40E_TX_FLAGS_VXLAN_TUNNEL;
			break;
		case IPPROTO_GRE:
			tunnel |= I40E_TXD_CTX_GRE_TUNNELING;
			*tx_flags |= I40E_TX_FLAGS_VXLAN_TUNNEL;
			break;
		case IPPROTO_IPIP:
		case IPPROTO_IPV6:
			*tx_flags |= I40E_TX_FLAGS_VXLAN_TUNNEL;
			l4.hdr = skb_inner_network_header(skb);
			break;
		default:
			if (*tx_flags & I40E_TX_FLAGS_TSO)
				return -1;

			skb_checksum_help(skb);
			return 0;
		}

		/* compute outer L3 header size */
		tunnel |= ((l4.hdr - ip.hdr) / 4) <<
			  I40E_TXD_CTX_QW0_EXT_IPLEN_SHIFT;

		/* switch IP header pointer from outer to inner header */
		ip.hdr = skb_inner_network_header(skb);

		/* compute tunnel header size */
		tunnel |= ((ip.hdr - l4.hdr) / 2) <<
			  I40E_TXD_CTX_QW0_NATLEN_SHIFT;

		/* indicate if we need to offload outer UDP header */
		if ((*tx_flags & I40E_TX_FLAGS_TSO) &&
		    !(skb_shinfo(skb)->gso_type & SKB_GSO_PARTIAL) &&
		    (skb_shinfo(skb)->gso_type & SKB_GSO_UDP_TUNNEL_CSUM))
			tunnel |= I40E_TXD_CTX_QW0_L4T_CS_MASK;

		/* record tunnel offload values */
		*cd_tunneling |= tunnel;

		/* switch L4 header pointer from outer to inner */
		l4.hdr = skb_inner_transport_header(skb);
		l4_proto = 0;

		/* reset type as we transition from outer to inner headers */
		*tx_flags &= ~(I40E_TX_FLAGS_IPV4 | I40E_TX_FLAGS_IPV6);
		if (ip.v4->version == 4)
			*tx_flags |= I40E_TX_FLAGS_IPV4;
		if (ip.v6->version == 6)
			*tx_flags |= I40E_TX_FLAGS_IPV6;
	}

	/* Enable IP checksum offloads */
	if (*tx_flags & I40E_TX_FLAGS_IPV4) {
		l4_proto = ip.v4->protocol;
		/* the stack computes the IP header already, the only time we
		 * need the hardware to recompute it is in the case of TSO.
		 */
		cmd |= (*tx_flags & I40E_TX_FLAGS_TSO) ?
		       I40E_TX_DESC_CMD_IIPT_IPV4_CSUM :
		       I40E_TX_DESC_CMD_IIPT_IPV4;
	} else if (*tx_flags & I40E_TX_FLAGS_IPV6) {
		cmd |= I40E_TX_DESC_CMD_IIPT_IPV6;

		exthdr = ip.hdr + sizeof(*ip.v6);
		l4_proto = ip.v6->nexthdr;
		if (l4.hdr != exthdr)
			ipv6_skip_exthdr(skb, exthdr - skb->data,
					 &l4_proto, &frag_off);
	}

	/* compute inner L3 header size */
	offset |= ((l4.hdr - ip.hdr) / 4) << I40E_TX_DESC_LENGTH_IPLEN_SHIFT;

	/* Enable L4 checksum offloads */
	switch (l4_proto) {
	case IPPROTO_TCP:
		/* enable checksum offloads */
		cmd |= I40E_TX_DESC_CMD_L4T_EOFT_TCP;
		offset |= l4.tcp->doff << I40E_TX_DESC_LENGTH_L4_FC_LEN_SHIFT;
		break;
	case IPPROTO_SCTP:
		/* enable SCTP checksum offload */
		cmd |= I40E_TX_DESC_CMD_L4T_EOFT_SCTP;
		offset |= (sizeof(struct sctphdr) >> 2) <<
			  I40E_TX_DESC_LENGTH_L4_FC_LEN_SHIFT;
		break;
	case IPPROTO_UDP:
		/* enable UDP checksum offload */
		cmd |= I40E_TX_DESC_CMD_L4T_EOFT_UDP;
		offset |= (sizeof(struct udphdr) >> 2) <<
			  I40E_TX_DESC_LENGTH_L4_FC_LEN_SHIFT;
		break;
	default:
		if (*tx_flags & I40E_TX_FLAGS_TSO)
			return -1;
		skb_checksum_help(skb);
		return 0;
	}

	*td_cmd |= cmd;
	*td_offset |= offset;

	return 1;
}

/**
 * i40e_create_tx_ctx Build the Tx context descriptor
 * @tx_ring:  ring to create the descriptor on
 * @cd_type_cmd_tso_mss: Quad Word 1
 * @cd_tunneling: Quad Word 0 - bits 0-31
 * @cd_l2tag2: Quad Word 0 - bits 32-63
 **/
static void i40e_create_tx_ctx(struct i40e_ring *tx_ring,
			       const u64 cd_type_cmd_tso_mss,
			       const u32 cd_tunneling, const u32 cd_l2tag2)
{
	struct i40e_tx_context_desc *context_desc;
	int i = tx_ring->next_to_use;

	if ((cd_type_cmd_tso_mss == I40E_TX_DESC_DTYPE_CONTEXT) &&
	    !cd_tunneling && !cd_l2tag2)
		return;

	/* grab the next descriptor */
	context_desc = I40E_TX_CTXTDESC(tx_ring, i);

	i++;
	tx_ring->next_to_use = (i < tx_ring->count) ? i : 0;

	/* cpu_to_le32 and assign to struct fields */
	context_desc->tunneling_params = cpu_to_le32(cd_tunneling);
	context_desc->l2tag2 = cpu_to_le16(cd_l2tag2);
	context_desc->rsvd = cpu_to_le16(0);
	context_desc->type_cmd_tso_mss = cpu_to_le64(cd_type_cmd_tso_mss);
}

/**
 * __i40evf_chk_linearize - Check if there are more than 8 buffers per packet
 * @skb:      send buffer
 *
 * Note: Our HW can't DMA more than 8 buffers to build a packet on the wire
 * and so we need to figure out the cases where we need to linearize the skb.
 *
 * For TSO we need to count the TSO header and segment payload separately.
 * As such we need to check cases where we have 7 fragments or more as we
 * can potentially require 9 DMA transactions, 1 for the TSO header, 1 for
 * the segment payload in the first descriptor, and another 7 for the
 * fragments.
 **/
bool __i40evf_chk_linearize(struct sk_buff *skb)
{
	const struct skb_frag_struct *frag, *stale;
	int nr_frags, sum;

	/* no need to check if number of frags is less than 7 */
	nr_frags = skb_shinfo(skb)->nr_frags;
	if (nr_frags < (I40E_MAX_BUFFER_TXD - 1))
		return false;

	/* We need to walk through the list and validate that each group
	 * of 6 fragments totals at least gso_size.
	 */
	nr_frags -= I40E_MAX_BUFFER_TXD - 2;
	frag = &skb_shinfo(skb)->frags[0];

	/* Initialize size to the negative value of gso_size minus 1.  We
	 * use this as the worst case scenerio in which the frag ahead
	 * of us only provides one byte which is why we are limited to 6
	 * descriptors for a single transmit as the header and previous
	 * fragment are already consuming 2 descriptors.
	 */
	sum = 1 - skb_shinfo(skb)->gso_size;

	/* Add size of frags 0 through 4 to create our initial sum */
	sum += skb_frag_size(frag++);
	sum += skb_frag_size(frag++);
	sum += skb_frag_size(frag++);
	sum += skb_frag_size(frag++);
	sum += skb_frag_size(frag++);

	/* Walk through fragments adding latest fragment, testing it, and
	 * then removing stale fragments from the sum.
	 */
	stale = &skb_shinfo(skb)->frags[0];
	for (;;) {
		sum += skb_frag_size(frag++);

		/* if sum is negative we failed to make sufficient progress */
		if (sum < 0)
			return true;

		if (!nr_frags--)
			break;

		sum -= skb_frag_size(stale++);
	}

	return false;
}

/**
 * __i40evf_maybe_stop_tx - 2nd level check for tx stop conditions
 * @tx_ring: the ring to be checked
 * @size:    the size buffer we want to assure is available
 *
 * Returns -EBUSY if a stop is needed, else 0
 **/
int __i40evf_maybe_stop_tx(struct i40e_ring *tx_ring, int size)
{
	netif_stop_subqueue(tx_ring->netdev, tx_ring->queue_index);
	/* Memory barrier before checking head and tail */
	smp_mb();

	/* Check again in a case another CPU has just made room available. */
	if (likely(I40E_DESC_UNUSED(tx_ring) < size))
		return -EBUSY;

	/* A reprieve! - use start_queue because it doesn't call schedule */
	netif_start_subqueue(tx_ring->netdev, tx_ring->queue_index);
	++tx_ring->tx_stats.restart_queue;
	return 0;
}

/**
 * i40evf_tx_map - Build the Tx descriptor
 * @tx_ring:  ring to send buffer on
 * @skb:      send buffer
 * @first:    first buffer info buffer to use
 * @tx_flags: collected send information
 * @hdr_len:  size of the packet header
 * @td_cmd:   the command field in the descriptor
 * @td_offset: offset for checksum or crc
 **/
static inline void i40evf_tx_map(struct i40e_ring *tx_ring, struct sk_buff *skb,
				 struct i40e_tx_buffer *first, u32 tx_flags,
				 const u8 hdr_len, u32 td_cmd, u32 td_offset)
{
	unsigned int data_len = skb->data_len;
	unsigned int size = skb_headlen(skb);
	struct skb_frag_struct *frag;
	struct i40e_tx_buffer *tx_bi;
	struct i40e_tx_desc *tx_desc;
	u16 i = tx_ring->next_to_use;
	u32 td_tag = 0;
	dma_addr_t dma;
<<<<<<< HEAD
	u16 desc_count = 1;
=======
>>>>>>> 2ac97f0f

	if (tx_flags & I40E_TX_FLAGS_HW_VLAN) {
		td_cmd |= I40E_TX_DESC_CMD_IL2TAG1;
		td_tag = (tx_flags & I40E_TX_FLAGS_VLAN_MASK) >>
			 I40E_TX_FLAGS_VLAN_SHIFT;
	}

	first->tx_flags = tx_flags;

	dma = dma_map_single(tx_ring->dev, skb->data, size, DMA_TO_DEVICE);

	tx_desc = I40E_TX_DESC(tx_ring, i);
	tx_bi = first;

	for (frag = &skb_shinfo(skb)->frags[0];; frag++) {
		unsigned int max_data = I40E_MAX_DATA_PER_TXD_ALIGNED;

		if (dma_mapping_error(tx_ring->dev, dma))
			goto dma_error;

		/* record length, and DMA address */
		dma_unmap_len_set(tx_bi, len, size);
		dma_unmap_addr_set(tx_bi, dma, dma);

		/* align size to end of page */
		max_data += -dma & (I40E_MAX_READ_REQ_SIZE - 1);
		tx_desc->buffer_addr = cpu_to_le64(dma);

		while (unlikely(size > I40E_MAX_DATA_PER_TXD)) {
			tx_desc->cmd_type_offset_bsz =
				build_ctob(td_cmd, td_offset,
					   max_data, td_tag);

			tx_desc++;
			i++;

			if (i == tx_ring->count) {
				tx_desc = I40E_TX_DESC(tx_ring, 0);
				i = 0;
			}

			dma += max_data;
			size -= max_data;

			max_data = I40E_MAX_DATA_PER_TXD_ALIGNED;
			tx_desc->buffer_addr = cpu_to_le64(dma);
		}

		if (likely(!data_len))
			break;

		tx_desc->cmd_type_offset_bsz = build_ctob(td_cmd, td_offset,
							  size, td_tag);

		tx_desc++;
		i++;

		if (i == tx_ring->count) {
			tx_desc = I40E_TX_DESC(tx_ring, 0);
			i = 0;
		}

		size = skb_frag_size(frag);
		data_len -= size;

		dma = skb_frag_dma_map(tx_ring->dev, frag, 0, size,
				       DMA_TO_DEVICE);

		tx_bi = &tx_ring->tx_bi[i];
	}

	netdev_tx_sent_queue(txring_txq(tx_ring), first->bytecount);

	i++;
	if (i == tx_ring->count)
		i = 0;

	tx_ring->next_to_use = i;

	i40e_maybe_stop_tx(tx_ring, DESC_NEEDED);

	/* write last descriptor with RS and EOP bits */
	td_cmd |= I40E_TXD_CMD;
	tx_desc->cmd_type_offset_bsz =
			build_ctob(td_cmd, td_offset, size, td_tag);

	/* Force memory writes to complete before letting h/w know there
	 * are new descriptors to fetch.
	 *
	 * We also use this memory barrier to make certain all of the
	 * status bits have been updated before next_to_watch is written.
	 */
	wmb();

	/* set next_to_watch value indicating a packet is present */
	first->next_to_watch = tx_desc;

	/* notify HW of packet */
	if (netif_xmit_stopped(txring_txq(tx_ring)) || !skb->xmit_more) {
		writel(i, tx_ring->tail);

		/* we need this if more than one processor can write to our tail
		 * at a time, it synchronizes IO on IA64/Altix systems
		 */
		mmiowb();
	}

	return;

dma_error:
	dev_info(tx_ring->dev, "TX DMA map failed\n");

	/* clear dma mappings for failed tx_bi map */
	for (;;) {
		tx_bi = &tx_ring->tx_bi[i];
		i40e_unmap_and_free_tx_resource(tx_ring, tx_bi);
		if (tx_bi == first)
			break;
		if (i == 0)
			i = tx_ring->count;
		i--;
	}

	tx_ring->next_to_use = i;
}

/**
 * i40e_xmit_frame_ring - Sends buffer on Tx ring
 * @skb:     send buffer
 * @tx_ring: ring to send buffer on
 *
 * Returns NETDEV_TX_OK if sent, else an error code
 **/
static netdev_tx_t i40e_xmit_frame_ring(struct sk_buff *skb,
					struct i40e_ring *tx_ring)
{
	u64 cd_type_cmd_tso_mss = I40E_TX_DESC_DTYPE_CONTEXT;
	u32 cd_tunneling = 0, cd_l2tag2 = 0;
	struct i40e_tx_buffer *first;
	u32 td_offset = 0;
	u32 tx_flags = 0;
	__be16 protocol;
	u32 td_cmd = 0;
	u8 hdr_len = 0;
	int tso, count;

	/* prefetch the data, we'll need it later */
	prefetch(skb->data);

	i40e_trace(xmit_frame_ring, skb, tx_ring);

	count = i40e_xmit_descriptor_count(skb);
	if (i40e_chk_linearize(skb, count)) {
		if (__skb_linearize(skb)) {
			dev_kfree_skb_any(skb);
			return NETDEV_TX_OK;
		}
		count = i40e_txd_use_count(skb->len);
		tx_ring->tx_stats.tx_linearize++;
	}

	/* need: 1 descriptor per page * PAGE_SIZE/I40E_MAX_DATA_PER_TXD,
	 *       + 1 desc for skb_head_len/I40E_MAX_DATA_PER_TXD,
	 *       + 4 desc gap to avoid the cache line where head is,
	 *       + 1 desc for context descriptor,
	 * otherwise try next time
	 */
	if (i40e_maybe_stop_tx(tx_ring, count + 4 + 1)) {
		tx_ring->tx_stats.tx_busy++;
		return NETDEV_TX_BUSY;
	}

	/* record the location of the first descriptor for this packet */
	first = &tx_ring->tx_bi[tx_ring->next_to_use];
	first->skb = skb;
	first->bytecount = skb->len;
	first->gso_segs = 1;

	/* prepare the xmit flags */
	if (i40evf_tx_prepare_vlan_flags(skb, tx_ring, &tx_flags))
		goto out_drop;

	/* obtain protocol of skb */
	protocol = vlan_get_protocol(skb);

	/* setup IPv4/IPv6 offloads */
	if (protocol == htons(ETH_P_IP))
		tx_flags |= I40E_TX_FLAGS_IPV4;
	else if (protocol == htons(ETH_P_IPV6))
		tx_flags |= I40E_TX_FLAGS_IPV6;

	tso = i40e_tso(first, &hdr_len, &cd_type_cmd_tso_mss);

	if (tso < 0)
		goto out_drop;
	else if (tso)
		tx_flags |= I40E_TX_FLAGS_TSO;

	/* Always offload the checksum, since it's in the data descriptor */
	tso = i40e_tx_enable_csum(skb, &tx_flags, &td_cmd, &td_offset,
				  tx_ring, &cd_tunneling);
	if (tso < 0)
		goto out_drop;

	skb_tx_timestamp(skb);

	/* always enable CRC insertion offload */
	td_cmd |= I40E_TX_DESC_CMD_ICRC;

	i40e_create_tx_ctx(tx_ring, cd_type_cmd_tso_mss,
			   cd_tunneling, cd_l2tag2);

	i40evf_tx_map(tx_ring, skb, first, tx_flags, hdr_len,
		      td_cmd, td_offset);

	return NETDEV_TX_OK;

out_drop:
<<<<<<< HEAD
=======
	i40e_trace(xmit_frame_ring_drop, first->skb, tx_ring);
>>>>>>> 2ac97f0f
	dev_kfree_skb_any(first->skb);
	first->skb = NULL;
	return NETDEV_TX_OK;
}

/**
 * i40evf_xmit_frame - Selects the correct VSI and Tx queue to send buffer
 * @skb:    send buffer
 * @netdev: network interface device structure
 *
 * Returns NETDEV_TX_OK if sent, else an error code
 **/
netdev_tx_t i40evf_xmit_frame(struct sk_buff *skb, struct net_device *netdev)
{
	struct i40evf_adapter *adapter = netdev_priv(netdev);
	struct i40e_ring *tx_ring = &adapter->tx_rings[skb->queue_mapping];

	/* hardware can't handle really short frames, hardware padding works
	 * beyond this point
	 */
	if (unlikely(skb->len < I40E_MIN_TX_LEN)) {
		if (skb_pad(skb, I40E_MIN_TX_LEN - skb->len))
			return NETDEV_TX_OK;
		skb->len = I40E_MIN_TX_LEN;
		skb_set_tail_pointer(skb, I40E_MIN_TX_LEN);
	}

	return i40e_xmit_frame_ring(skb, tx_ring);
}<|MERGE_RESOLUTION|>--- conflicted
+++ resolved
@@ -920,12 +920,9 @@
 	i40e_rx_checksum(rx_ring->vsi, skb, rx_desc);
 
 	skb_record_rx_queue(skb, rx_ring->queue_index);
-<<<<<<< HEAD
-=======
 
 	/* modifies the skb - consumes the enet header */
 	skb->protocol = eth_type_trans(skb, rx_ring->netdev);
->>>>>>> 2ac97f0f
 }
 
 /**
@@ -994,11 +991,6 @@
  * the adapter for another receive
  *
  * @rx_buffer: buffer containing the page
-<<<<<<< HEAD
- * @page: page address from rx_buffer
- * @truesize: actual size of the buffer in this page
-=======
->>>>>>> 2ac97f0f
  *
  * If page is reusable, rx_buffer->page_offset is adjusted to point to
  * an unused region in the page.
@@ -1021,20 +1013,10 @@
  *
  * In either case, if the page is reusable its refcount is increased.
  **/
-<<<<<<< HEAD
-static bool i40e_can_reuse_rx_page(struct i40e_rx_buffer *rx_buffer,
-				   struct page *page,
-				   const unsigned int truesize)
-{
-#if (PAGE_SIZE >= 8192)
-	unsigned int last_offset = PAGE_SIZE - I40E_RXBUFFER_2048;
-#endif
-=======
 static bool i40e_can_reuse_rx_page(struct i40e_rx_buffer *rx_buffer)
 {
 	unsigned int pagecnt_bias = rx_buffer->pagecnt_bias;
 	struct page *page = rx_buffer->page;
->>>>>>> 2ac97f0f
 
 	/* Is any reuse possible? */
 	if (unlikely(!i40e_page_is_reusable(page)))
@@ -1042,23 +1024,6 @@
 
 #if (PAGE_SIZE < 8192)
 	/* if we are only owner of page we can reuse it */
-<<<<<<< HEAD
-	if (unlikely(page_count(page) != 1))
-		return false;
-
-	/* flip page offset to other buffer */
-	rx_buffer->page_offset ^= truesize;
-#else
-	/* move offset up to the next cache line */
-	rx_buffer->page_offset += truesize;
-
-	if (rx_buffer->page_offset > last_offset)
-		return false;
-#endif
-
-	/* Inc ref count on page before passing it up to the stack */
-	get_page(page);
-=======
 	if (unlikely((page_count(page) - pagecnt_bias) > 1))
 		return false;
 #else
@@ -1076,7 +1041,6 @@
 		page_ref_add(page, USHRT_MAX);
 		rx_buffer->pagecnt_bias = USHRT_MAX;
 	}
->>>>>>> 2ac97f0f
 
 	return true;
 }
@@ -1085,10 +1049,6 @@
  * i40e_add_rx_frag - Add contents of Rx buffer to sk_buff
  * @rx_ring: rx descriptor ring to transact packets on
  * @rx_buffer: buffer containing page to add
-<<<<<<< HEAD
- * @size: packet length from rx_desc
-=======
->>>>>>> 2ac97f0f
  * @skb: sk_buff to place the data into
  * @size: packet length from rx_desc
  *
@@ -1099,68 +1059,15 @@
  **/
 static void i40e_add_rx_frag(struct i40e_ring *rx_ring,
 			     struct i40e_rx_buffer *rx_buffer,
-<<<<<<< HEAD
-			     unsigned int size,
-			     struct sk_buff *skb)
-{
-	struct page *page = rx_buffer->page;
-	unsigned char *va = page_address(page) + rx_buffer->page_offset;
-=======
 			     struct sk_buff *skb,
 			     unsigned int size)
 {
->>>>>>> 2ac97f0f
 #if (PAGE_SIZE < 8192)
 	unsigned int truesize = i40e_rx_pg_size(rx_ring) / 2;
 #else
-<<<<<<< HEAD
-	unsigned int truesize = ALIGN(size, L1_CACHE_BYTES);
-=======
 	unsigned int truesize = SKB_DATA_ALIGN(size + i40e_rx_offset(rx_ring));
->>>>>>> 2ac97f0f
 #endif
-	unsigned int pull_len;
-
-	if (unlikely(skb_is_nonlinear(skb)))
-		goto add_tail_frag;
-
-<<<<<<< HEAD
-	/* will the data fit in the skb we allocated? if so, just
-	 * copy it as it is pretty small anyway
-	 */
-	if (size <= I40E_RX_HDR_SIZE) {
-		memcpy(__skb_put(skb, size), va, ALIGN(size, sizeof(long)));
-
-		/* page is reusable, we can reuse buffer as-is */
-		if (likely(i40e_page_is_reusable(page)))
-			return true;
-
-		/* this page cannot be reused so discard it */
-		__free_pages(page, 0);
-		return false;
-	}
-
-	/* we need the header to contain the greater of either
-	 * ETH_HLEN or 60 bytes if the skb->len is less than
-	 * 60 for skb_pad.
-	 */
-	pull_len = eth_get_headlen(va, I40E_RX_HDR_SIZE);
-
-	/* align pull length to size of long to optimize
-	 * memcpy performance
-	 */
-	memcpy(__skb_put(skb, pull_len), va, ALIGN(pull_len, sizeof(long)));
-
-	/* update all of the pointers */
-	va += pull_len;
-	size -= pull_len;
-
-add_tail_frag:
-	skb_add_rx_frag(skb, skb_shinfo(skb)->nr_frags, page,
-			(unsigned long)va & ~PAGE_MASK, size, truesize);
-
-	return i40e_can_reuse_rx_page(rx_buffer, page, truesize);
-=======
+
 	skb_add_rx_frag(skb, skb_shinfo(skb)->nr_frags, rx_buffer->page,
 			rx_buffer->page_offset, size, truesize);
 
@@ -1170,7 +1077,6 @@
 #else
 	rx_buffer->page_offset += truesize;
 #endif
->>>>>>> 2ac97f0f
 }
 
 /**
@@ -1181,34 +1087,14 @@
  * This function will pull an Rx buffer from the ring and synchronize it
  * for use by the CPU.
  */
-<<<<<<< HEAD
-static inline
-struct sk_buff *i40evf_fetch_rx_buffer(struct i40e_ring *rx_ring,
-				       union i40e_rx_desc *rx_desc,
-				       struct sk_buff *skb)
-=======
 static struct i40e_rx_buffer *i40e_get_rx_buffer(struct i40e_ring *rx_ring,
 						 const unsigned int size)
->>>>>>> 2ac97f0f
-{
-	u64 local_status_error_len =
-		le64_to_cpu(rx_desc->wb.qword1.status_error_len);
-	unsigned int size =
-		(local_status_error_len & I40E_RXD_QW1_LENGTH_PBUF_MASK) >>
-		I40E_RXD_QW1_LENGTH_PBUF_SHIFT;
+{
 	struct i40e_rx_buffer *rx_buffer;
-<<<<<<< HEAD
-	struct page *page;
-=======
->>>>>>> 2ac97f0f
 
 	rx_buffer = &rx_ring->rx_bi[rx_ring->next_to_clean];
 	prefetchw(rx_buffer->page);
 
-<<<<<<< HEAD
-	if (likely(!skb)) {
-		void *page_addr = page_address(page) + rx_buffer->page_offset;
-=======
 	/* we are reusing so sync this buffer for CPU use */
 	dma_sync_single_range_for_cpu(rx_ring->dev,
 				      rx_buffer->dma,
@@ -1218,7 +1104,6 @@
 
 	/* We have pulled a buffer for use, so decrement pagecnt_bias */
 	rx_buffer->pagecnt_bias--;
->>>>>>> 2ac97f0f
 
 	return rx_buffer;
 }
@@ -1259,24 +1144,6 @@
 	if (unlikely(!skb))
 		return NULL;
 
-<<<<<<< HEAD
-		/* we will be copying header into skb->data in
-		 * pskb_may_pull so it is in our interest to prefetch
-		 * it now to avoid a possible cache miss
-		 */
-		prefetchw(skb->data);
-	}
-
-	/* we are reusing so sync this buffer for CPU use */
-	dma_sync_single_range_for_cpu(rx_ring->dev,
-				      rx_buffer->dma,
-				      rx_buffer->page_offset,
-				      size,
-				      DMA_FROM_DEVICE);
-
-	/* pull page into skb */
-	if (i40e_add_rx_frag(rx_ring, rx_buffer, size, skb)) {
-=======
 	/* Determine available headroom for copy */
 	headlen = size;
 	if (headlen > I40E_RX_HDR_SIZE)
@@ -1363,7 +1230,6 @@
 			       struct i40e_rx_buffer *rx_buffer)
 {
 	if (i40e_can_reuse_rx_page(rx_buffer)) {
->>>>>>> 2ac97f0f
 		/* hand second half of page back to the ring */
 		i40e_reuse_rx_page(rx_ring, rx_buffer);
 		rx_ring->rx_stats.page_reuse_count++;
@@ -1435,10 +1301,7 @@
 	while (likely(total_rx_packets < budget)) {
 		struct i40e_rx_buffer *rx_buffer;
 		union i40e_rx_desc *rx_desc;
-<<<<<<< HEAD
-=======
 		unsigned int size;
->>>>>>> 2ac97f0f
 		u16 vlan_tag;
 		u8 rx_ptype;
 		u64 qword;
@@ -1465,10 +1328,6 @@
 		 */
 		dma_rmb();
 
-<<<<<<< HEAD
-		skb = i40evf_fetch_rx_buffer(rx_ring, rx_desc, skb);
-		if (!skb)
-=======
 		size = (qword & I40E_RXD_QW1_LENGTH_PBUF_MASK) >>
 		       I40E_RXD_QW1_LENGTH_PBUF_SHIFT;
 		if (!size)
@@ -1489,7 +1348,6 @@
 		if (!skb) {
 			rx_ring->rx_stats.alloc_buff_failed++;
 			rx_buffer->pagecnt_bias++;
->>>>>>> 2ac97f0f
 			break;
 		}
 
@@ -2222,10 +2080,6 @@
 	u16 i = tx_ring->next_to_use;
 	u32 td_tag = 0;
 	dma_addr_t dma;
-<<<<<<< HEAD
-	u16 desc_count = 1;
-=======
->>>>>>> 2ac97f0f
 
 	if (tx_flags & I40E_TX_FLAGS_HW_VLAN) {
 		td_cmd |= I40E_TX_DESC_CMD_IL2TAG1;
@@ -2444,10 +2298,7 @@
 	return NETDEV_TX_OK;
 
 out_drop:
-<<<<<<< HEAD
-=======
 	i40e_trace(xmit_frame_ring_drop, first->skb, tx_ring);
->>>>>>> 2ac97f0f
 	dev_kfree_skb_any(first->skb);
 	first->skb = NULL;
 	return NETDEV_TX_OK;
