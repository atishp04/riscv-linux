--- conflicted
+++ resolved
@@ -333,11 +333,7 @@
 	switch (hw->api_version) {
 	case ixgbe_mbox_api_13:
 	case ixgbe_mbox_api_12:
-<<<<<<< HEAD
-		if (hw->mac.type >= ixgbe_mac_X550_vf)
-=======
 		if (hw->mac.type < ixgbe_mac_X550_vf)
->>>>>>> 2ac97f0f
 			break;
 	default:
 		return -EOPNOTSUPP;
@@ -403,11 +399,7 @@
 	switch (hw->api_version) {
 	case ixgbe_mbox_api_13:
 	case ixgbe_mbox_api_12:
-<<<<<<< HEAD
-		if (hw->mac.type >= ixgbe_mac_X550_vf)
-=======
 		if (hw->mac.type < ixgbe_mac_X550_vf)
->>>>>>> 2ac97f0f
 			break;
 	default:
 		return -EOPNOTSUPP;
