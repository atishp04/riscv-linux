/*
 * Copyright (c) 2014-2015 Hisilicon Limited.
 *
 * This program is free software; you can redistribute it and/or modify
 * it under the terms of the GNU General Public License as published by
 * the Free Software Foundation; either version 2 of the License, or
 * (at your option) any later version.
 */

#include <linux/clk.h>
#include <linux/cpumask.h>
#include <linux/etherdevice.h>
#include <linux/if_vlan.h>
#include <linux/interrupt.h>
#include <linux/io.h>
#include <linux/ip.h>
#include <linux/ipv6.h>
#include <linux/module.h>
#include <linux/phy.h>
#include <linux/platform_device.h>
#include <linux/skbuff.h>

#include "hnae.h"
#include "hns_enet.h"
#include "hns_dsaf_mac.h"

#define NIC_MAX_Q_PER_VF 16
#define HNS_NIC_TX_TIMEOUT (5 * HZ)

#define SERVICE_TIMER_HZ (1 * HZ)

#define NIC_TX_CLEAN_MAX_NUM 256
#define NIC_RX_CLEAN_MAX_NUM 64

#define RCB_IRQ_NOT_INITED 0
#define RCB_IRQ_INITED 1
#define HNS_BUFFER_SIZE_2048 2048

#define BD_MAX_SEND_SIZE 8191
#define SKB_TMP_LEN(SKB) \
	(((SKB)->transport_header - (SKB)->mac_header) + tcp_hdrlen(SKB))

static void fill_v2_desc(struct hnae_ring *ring, void *priv,
			 int size, dma_addr_t dma, int frag_end,
			 int buf_num, enum hns_desc_type type, int mtu)
{
	struct hnae_desc *desc = &ring->desc[ring->next_to_use];
	struct hnae_desc_cb *desc_cb = &ring->desc_cb[ring->next_to_use];
	struct iphdr *iphdr;
	struct ipv6hdr *ipv6hdr;
	struct sk_buff *skb;
	__be16 protocol;
	u8 bn_pid = 0;
	u8 rrcfv = 0;
	u8 ip_offset = 0;
	u8 tvsvsn = 0;
	u16 mss = 0;
	u8 l4_len = 0;
	u16 paylen = 0;

	desc_cb->priv = priv;
	desc_cb->length = size;
	desc_cb->dma = dma;
	desc_cb->type = type;

	desc->addr = cpu_to_le64(dma);
	desc->tx.send_size = cpu_to_le16((u16)size);

	/* config bd buffer end */
	hnae_set_bit(rrcfv, HNSV2_TXD_VLD_B, 1);
	hnae_set_field(bn_pid, HNSV2_TXD_BUFNUM_M, 0, buf_num - 1);

	/* fill port_id in the tx bd for sending management pkts */
	hnae_set_field(bn_pid, HNSV2_TXD_PORTID_M,
		       HNSV2_TXD_PORTID_S, ring->q->handle->dport_id);

	if (type == DESC_TYPE_SKB) {
		skb = (struct sk_buff *)priv;

		if (skb->ip_summed == CHECKSUM_PARTIAL) {
			skb_reset_mac_len(skb);
			protocol = skb->protocol;
			ip_offset = ETH_HLEN;

			if (protocol == htons(ETH_P_8021Q)) {
				ip_offset += VLAN_HLEN;
				protocol = vlan_get_protocol(skb);
				skb->protocol = protocol;
			}

			if (skb->protocol == htons(ETH_P_IP)) {
				iphdr = ip_hdr(skb);
				hnae_set_bit(rrcfv, HNSV2_TXD_L3CS_B, 1);
				hnae_set_bit(rrcfv, HNSV2_TXD_L4CS_B, 1);

				/* check for tcp/udp header */
				if (iphdr->protocol == IPPROTO_TCP &&
				    skb_is_gso(skb)) {
					hnae_set_bit(tvsvsn,
						     HNSV2_TXD_TSE_B, 1);
					l4_len = tcp_hdrlen(skb);
					mss = skb_shinfo(skb)->gso_size;
					paylen = skb->len - SKB_TMP_LEN(skb);
				}
			} else if (skb->protocol == htons(ETH_P_IPV6)) {
				hnae_set_bit(tvsvsn, HNSV2_TXD_IPV6_B, 1);
				ipv6hdr = ipv6_hdr(skb);
				hnae_set_bit(rrcfv, HNSV2_TXD_L4CS_B, 1);

				/* check for tcp/udp header */
				if (ipv6hdr->nexthdr == IPPROTO_TCP &&
				    skb_is_gso(skb) && skb_is_gso_v6(skb)) {
					hnae_set_bit(tvsvsn,
						     HNSV2_TXD_TSE_B, 1);
					l4_len = tcp_hdrlen(skb);
					mss = skb_shinfo(skb)->gso_size;
					paylen = skb->len - SKB_TMP_LEN(skb);
				}
			}
			desc->tx.ip_offset = ip_offset;
			desc->tx.tse_vlan_snap_v6_sctp_nth = tvsvsn;
			desc->tx.mss = cpu_to_le16(mss);
			desc->tx.l4_len = l4_len;
			desc->tx.paylen = cpu_to_le16(paylen);
		}
	}

	hnae_set_bit(rrcfv, HNSV2_TXD_FE_B, frag_end);

	desc->tx.bn_pid = bn_pid;
	desc->tx.ra_ri_cs_fe_vld = rrcfv;

	ring_ptr_move_fw(ring, next_to_use);
}

static const struct acpi_device_id hns_enet_acpi_match[] = {
	{ "HISI00C1", 0 },
	{ "HISI00C2", 0 },
	{ },
};
MODULE_DEVICE_TABLE(acpi, hns_enet_acpi_match);

static void fill_desc(struct hnae_ring *ring, void *priv,
		      int size, dma_addr_t dma, int frag_end,
		      int buf_num, enum hns_desc_type type, int mtu)
{
	struct hnae_desc *desc = &ring->desc[ring->next_to_use];
	struct hnae_desc_cb *desc_cb = &ring->desc_cb[ring->next_to_use];
	struct sk_buff *skb;
	__be16 protocol;
	u32 ip_offset;
	u32 asid_bufnum_pid = 0;
	u32 flag_ipoffset = 0;

	desc_cb->priv = priv;
	desc_cb->length = size;
	desc_cb->dma = dma;
	desc_cb->type = type;

	desc->addr = cpu_to_le64(dma);
	desc->tx.send_size = cpu_to_le16((u16)size);

	/*config bd buffer end */
	flag_ipoffset |= 1 << HNS_TXD_VLD_B;

	asid_bufnum_pid |= buf_num << HNS_TXD_BUFNUM_S;

	if (type == DESC_TYPE_SKB) {
		skb = (struct sk_buff *)priv;

		if (skb->ip_summed == CHECKSUM_PARTIAL) {
			protocol = skb->protocol;
			ip_offset = ETH_HLEN;

			/*if it is a SW VLAN check the next protocol*/
			if (protocol == htons(ETH_P_8021Q)) {
				ip_offset += VLAN_HLEN;
				protocol = vlan_get_protocol(skb);
				skb->protocol = protocol;
			}

			if (skb->protocol == htons(ETH_P_IP)) {
				flag_ipoffset |= 1 << HNS_TXD_L3CS_B;
				/* check for tcp/udp header */
				flag_ipoffset |= 1 << HNS_TXD_L4CS_B;

			} else if (skb->protocol == htons(ETH_P_IPV6)) {
				/* ipv6 has not l3 cs, check for L4 header */
				flag_ipoffset |= 1 << HNS_TXD_L4CS_B;
			}

			flag_ipoffset |= ip_offset << HNS_TXD_IPOFFSET_S;
		}
	}

	flag_ipoffset |= frag_end << HNS_TXD_FE_B;

	desc->tx.asid_bufnum_pid = cpu_to_le16(asid_bufnum_pid);
	desc->tx.flag_ipoffset = cpu_to_le32(flag_ipoffset);

	ring_ptr_move_fw(ring, next_to_use);
}

static void unfill_desc(struct hnae_ring *ring)
{
	ring_ptr_move_bw(ring, next_to_use);
}

static int hns_nic_maybe_stop_tx(
	struct sk_buff **out_skb, int *bnum, struct hnae_ring *ring)
{
	struct sk_buff *skb = *out_skb;
	struct sk_buff *new_skb = NULL;
	int buf_num;

	/* no. of segments (plus a header) */
	buf_num = skb_shinfo(skb)->nr_frags + 1;

	if (unlikely(buf_num > ring->max_desc_num_per_pkt)) {
		if (ring_space(ring) < 1)
			return -EBUSY;

		new_skb = skb_copy(skb, GFP_ATOMIC);
		if (!new_skb)
			return -ENOMEM;

		dev_kfree_skb_any(skb);
		*out_skb = new_skb;
		buf_num = 1;
	} else if (buf_num > ring_space(ring)) {
		return -EBUSY;
	}

	*bnum = buf_num;
	return 0;
}

static int hns_nic_maybe_stop_tso(
	struct sk_buff **out_skb, int *bnum, struct hnae_ring *ring)
{
	int i;
	int size;
	int buf_num;
	int frag_num;
	struct sk_buff *skb = *out_skb;
	struct sk_buff *new_skb = NULL;
	struct skb_frag_struct *frag;

	size = skb_headlen(skb);
	buf_num = (size + BD_MAX_SEND_SIZE - 1) / BD_MAX_SEND_SIZE;

	frag_num = skb_shinfo(skb)->nr_frags;
	for (i = 0; i < frag_num; i++) {
		frag = &skb_shinfo(skb)->frags[i];
		size = skb_frag_size(frag);
		buf_num += (size + BD_MAX_SEND_SIZE - 1) / BD_MAX_SEND_SIZE;
	}

	if (unlikely(buf_num > ring->max_desc_num_per_pkt)) {
		buf_num = (skb->len + BD_MAX_SEND_SIZE - 1) / BD_MAX_SEND_SIZE;
		if (ring_space(ring) < buf_num)
			return -EBUSY;
		/* manual split the send packet */
		new_skb = skb_copy(skb, GFP_ATOMIC);
		if (!new_skb)
			return -ENOMEM;
		dev_kfree_skb_any(skb);
		*out_skb = new_skb;

	} else if (ring_space(ring) < buf_num) {
		return -EBUSY;
	}

	*bnum = buf_num;
	return 0;
}

static void fill_tso_desc(struct hnae_ring *ring, void *priv,
			  int size, dma_addr_t dma, int frag_end,
			  int buf_num, enum hns_desc_type type, int mtu)
{
	int frag_buf_num;
	int sizeoflast;
	int k;

	frag_buf_num = (size + BD_MAX_SEND_SIZE - 1) / BD_MAX_SEND_SIZE;
	sizeoflast = size % BD_MAX_SEND_SIZE;
	sizeoflast = sizeoflast ? sizeoflast : BD_MAX_SEND_SIZE;

	/* when the frag size is bigger than hardware, split this frag */
	for (k = 0; k < frag_buf_num; k++)
		fill_v2_desc(ring, priv,
			     (k == frag_buf_num - 1) ?
					sizeoflast : BD_MAX_SEND_SIZE,
			     dma + BD_MAX_SEND_SIZE * k,
			     frag_end && (k == frag_buf_num - 1) ? 1 : 0,
			     buf_num,
			     (type == DESC_TYPE_SKB && !k) ?
					DESC_TYPE_SKB : DESC_TYPE_PAGE,
			     mtu);
}

int hns_nic_net_xmit_hw(struct net_device *ndev,
			struct sk_buff *skb,
			struct hns_nic_ring_data *ring_data)
{
	struct hns_nic_priv *priv = netdev_priv(ndev);
	struct hnae_ring *ring = ring_data->ring;
	struct device *dev = ring_to_dev(ring);
	struct netdev_queue *dev_queue;
	struct skb_frag_struct *frag;
	int buf_num;
	int seg_num;
	dma_addr_t dma;
	int size, next_to_use;
	int i;

	switch (priv->ops.maybe_stop_tx(&skb, &buf_num, ring)) {
	case -EBUSY:
		ring->stats.tx_busy++;
		goto out_net_tx_busy;
	case -ENOMEM:
		ring->stats.sw_err_cnt++;
		netdev_err(ndev, "no memory to xmit!\n");
		goto out_err_tx_ok;
	default:
		break;
	}

	/* no. of segments (plus a header) */
	seg_num = skb_shinfo(skb)->nr_frags + 1;
	next_to_use = ring->next_to_use;

	/* fill the first part */
	size = skb_headlen(skb);
	dma = dma_map_single(dev, skb->data, size, DMA_TO_DEVICE);
	if (dma_mapping_error(dev, dma)) {
		netdev_err(ndev, "TX head DMA map failed\n");
		ring->stats.sw_err_cnt++;
		goto out_err_tx_ok;
	}
	priv->ops.fill_desc(ring, skb, size, dma, seg_num == 1 ? 1 : 0,
			    buf_num, DESC_TYPE_SKB, ndev->mtu);

	/* fill the fragments */
	for (i = 1; i < seg_num; i++) {
		frag = &skb_shinfo(skb)->frags[i - 1];
		size = skb_frag_size(frag);
		dma = skb_frag_dma_map(dev, frag, 0, size, DMA_TO_DEVICE);
		if (dma_mapping_error(dev, dma)) {
			netdev_err(ndev, "TX frag(%d) DMA map failed\n", i);
			ring->stats.sw_err_cnt++;
			goto out_map_frag_fail;
		}
		priv->ops.fill_desc(ring, skb_frag_page(frag), size, dma,
				    seg_num - 1 == i ? 1 : 0, buf_num,
				    DESC_TYPE_PAGE, ndev->mtu);
	}

	/*complete translate all packets*/
	dev_queue = netdev_get_tx_queue(ndev, skb->queue_mapping);
	netdev_tx_sent_queue(dev_queue, skb->len);

	wmb(); /* commit all data before submit */
	assert(skb->queue_mapping < priv->ae_handle->q_num);
	hnae_queue_xmit(priv->ae_handle->qs[skb->queue_mapping], buf_num);
	ring->stats.tx_pkts++;
	ring->stats.tx_bytes += skb->len;

	return NETDEV_TX_OK;

out_map_frag_fail:

	while (ring->next_to_use != next_to_use) {
		unfill_desc(ring);
		if (ring->next_to_use != next_to_use)
			dma_unmap_page(dev,
				       ring->desc_cb[ring->next_to_use].dma,
				       ring->desc_cb[ring->next_to_use].length,
				       DMA_TO_DEVICE);
		else
			dma_unmap_single(dev,
					 ring->desc_cb[next_to_use].dma,
					 ring->desc_cb[next_to_use].length,
					 DMA_TO_DEVICE);
	}

out_err_tx_ok:

	dev_kfree_skb_any(skb);
	return NETDEV_TX_OK;

out_net_tx_busy:

	netif_stop_subqueue(ndev, skb->queue_mapping);

	/* Herbert's original patch had:
	 *  smp_mb__after_netif_stop_queue();
	 * but since that doesn't exist yet, just open code it.
	 */
	smp_mb();
	return NETDEV_TX_BUSY;
}

/**
 * hns_nic_get_headlen - determine size of header for RSC/LRO/GRO/FCOE
 * @data: pointer to the start of the headers
 * @max: total length of section to find headers in
 *
 * This function is meant to determine the length of headers that will
 * be recognized by hardware for LRO, GRO, and RSC offloads.  The main
 * motivation of doing this is to only perform one pull for IPv4 TCP
 * packets so that we can do basic things like calculating the gso_size
 * based on the average data per packet.
 **/
static unsigned int hns_nic_get_headlen(unsigned char *data, u32 flag,
					unsigned int max_size)
{
	unsigned char *network;
	u8 hlen;

	/* this should never happen, but better safe than sorry */
	if (max_size < ETH_HLEN)
		return max_size;

	/* initialize network frame pointer */
	network = data;

	/* set first protocol and move network header forward */
	network += ETH_HLEN;

	/* handle any vlan tag if present */
	if (hnae_get_field(flag, HNS_RXD_VLAN_M, HNS_RXD_VLAN_S)
		== HNS_RX_FLAG_VLAN_PRESENT) {
		if ((typeof(max_size))(network - data) > (max_size - VLAN_HLEN))
			return max_size;

		network += VLAN_HLEN;
	}

	/* handle L3 protocols */
	if (hnae_get_field(flag, HNS_RXD_L3ID_M, HNS_RXD_L3ID_S)
		== HNS_RX_FLAG_L3ID_IPV4) {
		if ((typeof(max_size))(network - data) >
		    (max_size - sizeof(struct iphdr)))
			return max_size;

		/* access ihl as a u8 to avoid unaligned access on ia64 */
		hlen = (network[0] & 0x0F) << 2;

		/* verify hlen meets minimum size requirements */
		if (hlen < sizeof(struct iphdr))
			return network - data;

		/* record next protocol if header is present */
	} else if (hnae_get_field(flag, HNS_RXD_L3ID_M, HNS_RXD_L3ID_S)
		== HNS_RX_FLAG_L3ID_IPV6) {
		if ((typeof(max_size))(network - data) >
		    (max_size - sizeof(struct ipv6hdr)))
			return max_size;

		/* record next protocol */
		hlen = sizeof(struct ipv6hdr);
	} else {
		return network - data;
	}

	/* relocate pointer to start of L4 header */
	network += hlen;

	/* finally sort out TCP/UDP */
	if (hnae_get_field(flag, HNS_RXD_L4ID_M, HNS_RXD_L4ID_S)
		== HNS_RX_FLAG_L4ID_TCP) {
		if ((typeof(max_size))(network - data) >
		    (max_size - sizeof(struct tcphdr)))
			return max_size;

		/* access doff as a u8 to avoid unaligned access on ia64 */
		hlen = (network[12] & 0xF0) >> 2;

		/* verify hlen meets minimum size requirements */
		if (hlen < sizeof(struct tcphdr))
			return network - data;

		network += hlen;
	} else if (hnae_get_field(flag, HNS_RXD_L4ID_M, HNS_RXD_L4ID_S)
		== HNS_RX_FLAG_L4ID_UDP) {
		if ((typeof(max_size))(network - data) >
		    (max_size - sizeof(struct udphdr)))
			return max_size;

		network += sizeof(struct udphdr);
	}

	/* If everything has gone correctly network should be the
	 * data section of the packet and will be the end of the header.
	 * If not then it probably represents the end of the last recognized
	 * header.
	 */
	if ((typeof(max_size))(network - data) < max_size)
		return network - data;
	else
		return max_size;
}

static void hns_nic_reuse_page(struct sk_buff *skb, int i,
			       struct hnae_ring *ring, int pull_len,
			       struct hnae_desc_cb *desc_cb)
{
	struct hnae_desc *desc;
	int truesize, size;
	int last_offset;
	bool twobufs;

	twobufs = ((PAGE_SIZE < 8192) &&
		hnae_buf_size(ring) == HNS_BUFFER_SIZE_2048);

	desc = &ring->desc[ring->next_to_clean];
	size = le16_to_cpu(desc->rx.size);

	if (twobufs) {
		truesize = hnae_buf_size(ring);
	} else {
		truesize = ALIGN(size, L1_CACHE_BYTES);
		last_offset = hnae_page_size(ring) - hnae_buf_size(ring);
	}

	skb_add_rx_frag(skb, i, desc_cb->priv, desc_cb->page_offset + pull_len,
			size - pull_len, truesize - pull_len);

	 /* avoid re-using remote pages,flag default unreuse */
	if (unlikely(page_to_nid(desc_cb->priv) != numa_node_id()))
		return;

	if (twobufs) {
		/* if we are only owner of page we can reuse it */
		if (likely(page_count(desc_cb->priv) == 1)) {
			/* flip page offset to other buffer */
			desc_cb->page_offset ^= truesize;

			desc_cb->reuse_flag = 1;
			/* bump ref count on page before it is given*/
			get_page(desc_cb->priv);
		}
		return;
	}

	/* move offset up to the next cache line */
	desc_cb->page_offset += truesize;

	if (desc_cb->page_offset <= last_offset) {
		desc_cb->reuse_flag = 1;
		/* bump ref count on page before it is given*/
		get_page(desc_cb->priv);
	}
}

static void get_v2rx_desc_bnum(u32 bnum_flag, int *out_bnum)
{
	*out_bnum = hnae_get_field(bnum_flag,
				   HNS_RXD_BUFNUM_M, HNS_RXD_BUFNUM_S) + 1;
}

static void get_rx_desc_bnum(u32 bnum_flag, int *out_bnum)
{
	*out_bnum = hnae_get_field(bnum_flag,
				   HNS_RXD_BUFNUM_M, HNS_RXD_BUFNUM_S);
}

static void hns_nic_rx_checksum(struct hns_nic_ring_data *ring_data,
				struct sk_buff *skb, u32 flag)
{
	struct net_device *netdev = ring_data->napi.dev;
	u32 l3id;
	u32 l4id;

	/* check if RX checksum offload is enabled */
	if (unlikely(!(netdev->features & NETIF_F_RXCSUM)))
		return;

	/* In hardware, we only support checksum for the following protocols:
	 * 1) IPv4,
	 * 2) TCP(over IPv4 or IPv6),
	 * 3) UDP(over IPv4 or IPv6),
	 * 4) SCTP(over IPv4 or IPv6)
	 * but we support many L3(IPv4, IPv6, MPLS, PPPoE etc) and L4(TCP,
	 * UDP, GRE, SCTP, IGMP, ICMP etc.) protocols.
	 *
	 * Hardware limitation:
	 * Our present hardware RX Descriptor lacks L3/L4 checksum "Status &
	 * Error" bit (which usually can be used to indicate whether checksum
	 * was calculated by the hardware and if there was any error encountered
	 * during checksum calculation).
	 *
	 * Software workaround:
	 * We do get info within the RX descriptor about the kind of L3/L4
	 * protocol coming in the packet and the error status. These errors
	 * might not just be checksum errors but could be related to version,
	 * length of IPv4, UDP, TCP etc.
	 * Because there is no-way of knowing if it is a L3/L4 error due to bad
	 * checksum or any other L3/L4 error, we will not (cannot) convey
	 * checksum status for such cases to upper stack and will not maintain
	 * the RX L3/L4 checksum counters as well.
	 */

	l3id = hnae_get_field(flag, HNS_RXD_L3ID_M, HNS_RXD_L3ID_S);
	l4id = hnae_get_field(flag, HNS_RXD_L4ID_M, HNS_RXD_L4ID_S);

	/*  check L3 protocol for which checksum is supported */
	if ((l3id != HNS_RX_FLAG_L3ID_IPV4) && (l3id != HNS_RX_FLAG_L3ID_IPV6))
		return;

	/* check for any(not just checksum)flagged L3 protocol errors */
	if (unlikely(hnae_get_bit(flag, HNS_RXD_L3E_B)))
		return;

	/* we do not support checksum of fragmented packets */
	if (unlikely(hnae_get_bit(flag, HNS_RXD_FRAG_B)))
		return;

	/*  check L4 protocol for which checksum is supported */
	if ((l4id != HNS_RX_FLAG_L4ID_TCP) &&
	    (l4id != HNS_RX_FLAG_L4ID_UDP) &&
	    (l4id != HNS_RX_FLAG_L4ID_SCTP))
		return;

	/* check for any(not just checksum)flagged L4 protocol errors */
	if (unlikely(hnae_get_bit(flag, HNS_RXD_L4E_B)))
		return;

	/* now, this has to be a packet with valid RX checksum */
	skb->ip_summed = CHECKSUM_UNNECESSARY;
}

static int hns_nic_poll_rx_skb(struct hns_nic_ring_data *ring_data,
			       struct sk_buff **out_skb, int *out_bnum)
{
	struct hnae_ring *ring = ring_data->ring;
	struct net_device *ndev = ring_data->napi.dev;
	struct hns_nic_priv *priv = netdev_priv(ndev);
	struct sk_buff *skb;
	struct hnae_desc *desc;
	struct hnae_desc_cb *desc_cb;
	unsigned char *va;
	int bnum, length, i;
	int pull_len;
	u32 bnum_flag;

	desc = &ring->desc[ring->next_to_clean];
	desc_cb = &ring->desc_cb[ring->next_to_clean];

	prefetch(desc);

	va = (unsigned char *)desc_cb->buf + desc_cb->page_offset;

	/* prefetch first cache line of first page */
	prefetch(va);
#if L1_CACHE_BYTES < 128
	prefetch(va + L1_CACHE_BYTES);
#endif

	skb = *out_skb = napi_alloc_skb(&ring_data->napi,
					HNS_RX_HEAD_SIZE);
	if (unlikely(!skb)) {
		netdev_err(ndev, "alloc rx skb fail\n");
		ring->stats.sw_err_cnt++;
		return -ENOMEM;
	}

	prefetchw(skb->data);
	length = le16_to_cpu(desc->rx.pkt_len);
	bnum_flag = le32_to_cpu(desc->rx.ipoff_bnum_pid_flag);
	priv->ops.get_rxd_bnum(bnum_flag, &bnum);
	*out_bnum = bnum;

	if (length <= HNS_RX_HEAD_SIZE) {
		memcpy(__skb_put(skb, length), va, ALIGN(length, sizeof(long)));

		/* we can reuse buffer as-is, just make sure it is local */
		if (likely(page_to_nid(desc_cb->priv) == numa_node_id()))
			desc_cb->reuse_flag = 1;
		else /* this page cannot be reused so discard it */
			put_page(desc_cb->priv);

		ring_ptr_move_fw(ring, next_to_clean);

		if (unlikely(bnum != 1)) { /* check err*/
			*out_bnum = 1;
			goto out_bnum_err;
		}
	} else {
		ring->stats.seg_pkt_cnt++;

		pull_len = hns_nic_get_headlen(va, bnum_flag, HNS_RX_HEAD_SIZE);
		memcpy(__skb_put(skb, pull_len), va,
		       ALIGN(pull_len, sizeof(long)));

		hns_nic_reuse_page(skb, 0, ring, pull_len, desc_cb);
		ring_ptr_move_fw(ring, next_to_clean);

		if (unlikely(bnum >= (int)MAX_SKB_FRAGS)) { /* check err*/
			*out_bnum = 1;
			goto out_bnum_err;
		}
		for (i = 1; i < bnum; i++) {
			desc = &ring->desc[ring->next_to_clean];
			desc_cb = &ring->desc_cb[ring->next_to_clean];

			hns_nic_reuse_page(skb, i, ring, 0, desc_cb);
			ring_ptr_move_fw(ring, next_to_clean);
		}
	}

	/* check except process, free skb and jump the desc */
	if (unlikely((!bnum) || (bnum > ring->max_desc_num_per_pkt))) {
out_bnum_err:
		*out_bnum = *out_bnum ? *out_bnum : 1; /* ntc moved,cannot 0*/
		netdev_err(ndev, "invalid bnum(%d,%d,%d,%d),%016llx,%016llx\n",
			   bnum, ring->max_desc_num_per_pkt,
			   length, (int)MAX_SKB_FRAGS,
			   ((u64 *)desc)[0], ((u64 *)desc)[1]);
		ring->stats.err_bd_num++;
		dev_kfree_skb_any(skb);
		return -EDOM;
	}

	bnum_flag = le32_to_cpu(desc->rx.ipoff_bnum_pid_flag);

	if (unlikely(!hnae_get_bit(bnum_flag, HNS_RXD_VLD_B))) {
		netdev_err(ndev, "no valid bd,%016llx,%016llx\n",
			   ((u64 *)desc)[0], ((u64 *)desc)[1]);
		ring->stats.non_vld_descs++;
		dev_kfree_skb_any(skb);
		return -EINVAL;
	}

	if (unlikely((!desc->rx.pkt_len) ||
		     hnae_get_bit(bnum_flag, HNS_RXD_DROP_B))) {
		ring->stats.err_pkt_len++;
		dev_kfree_skb_any(skb);
		return -EFAULT;
	}

	if (unlikely(hnae_get_bit(bnum_flag, HNS_RXD_L2E_B))) {
		ring->stats.l2_err++;
		dev_kfree_skb_any(skb);
		return -EFAULT;
	}

	ring->stats.rx_pkts++;
	ring->stats.rx_bytes += skb->len;

	/* indicate to upper stack if our hardware has already calculated
	 * the RX checksum
	 */
	hns_nic_rx_checksum(ring_data, skb, bnum_flag);

	return 0;
}

static void
hns_nic_alloc_rx_buffers(struct hns_nic_ring_data *ring_data, int cleand_count)
{
	int i, ret;
	struct hnae_desc_cb res_cbs;
	struct hnae_desc_cb *desc_cb;
	struct hnae_ring *ring = ring_data->ring;
	struct net_device *ndev = ring_data->napi.dev;

	for (i = 0; i < cleand_count; i++) {
		desc_cb = &ring->desc_cb[ring->next_to_use];
		if (desc_cb->reuse_flag) {
			ring->stats.reuse_pg_cnt++;
			hnae_reuse_buffer(ring, ring->next_to_use);
		} else {
			ret = hnae_reserve_buffer_map(ring, &res_cbs);
			if (ret) {
				ring->stats.sw_err_cnt++;
				netdev_err(ndev, "hnae reserve buffer map failed.\n");
				break;
			}
			hnae_replace_buffer(ring, ring->next_to_use, &res_cbs);
		}

		ring_ptr_move_fw(ring, next_to_use);
	}

	wmb(); /* make all data has been write before submit */
	writel_relaxed(i, ring->io_base + RCB_REG_HEAD);
}

/* return error number for error or number of desc left to take
 */
static void hns_nic_rx_up_pro(struct hns_nic_ring_data *ring_data,
			      struct sk_buff *skb)
{
	struct net_device *ndev = ring_data->napi.dev;

	skb->protocol = eth_type_trans(skb, ndev);
	(void)napi_gro_receive(&ring_data->napi, skb);
}

static int hns_desc_unused(struct hnae_ring *ring)
{
	int ntc = ring->next_to_clean;
	int ntu = ring->next_to_use;

	return ((ntc >= ntu) ? 0 : ring->desc_num) + ntc - ntu;
}

static int hns_nic_rx_poll_one(struct hns_nic_ring_data *ring_data,
			       int budget, void *v)
{
	struct hnae_ring *ring = ring_data->ring;
	struct sk_buff *skb;
	int num, bnum;
#define RCB_NOF_ALLOC_RX_BUFF_ONCE 16
	int recv_pkts, recv_bds, clean_count, err;
	int unused_count = hns_desc_unused(ring);

	num = readl_relaxed(ring->io_base + RCB_REG_FBDNUM);
	rmb(); /* make sure num taken effect before the other data is touched */

	recv_pkts = 0, recv_bds = 0, clean_count = 0;
	num -= unused_count;

	while (recv_pkts < budget && recv_bds < num) {
		/* reuse or realloc buffers */
		if (clean_count + unused_count >= RCB_NOF_ALLOC_RX_BUFF_ONCE) {
			hns_nic_alloc_rx_buffers(ring_data,
						 clean_count + unused_count);
			clean_count = 0;
			unused_count = hns_desc_unused(ring);
		}

		/* poll one pkt */
		err = hns_nic_poll_rx_skb(ring_data, &skb, &bnum);
		if (unlikely(!skb)) /* this fault cannot be repaired */
			goto out;

		recv_bds += bnum;
		clean_count += bnum;
		if (unlikely(err)) {  /* do jump the err */
			recv_pkts++;
			continue;
		}

		/* do update ip stack process*/
		((void (*)(struct hns_nic_ring_data *, struct sk_buff *))v)(
							ring_data, skb);
		recv_pkts++;
	}

out:
	/* make all data has been write before submit */
	if (clean_count + unused_count > 0)
		hns_nic_alloc_rx_buffers(ring_data,
					 clean_count + unused_count);

	return recv_pkts;
}

static bool hns_nic_rx_fini_pro(struct hns_nic_ring_data *ring_data)
{
	struct hnae_ring *ring = ring_data->ring;
	int num = 0;

	ring_data->ring->q->handle->dev->ops->toggle_ring_irq(ring, 0);

	/* for hardware bug fixed */
	num = readl_relaxed(ring->io_base + RCB_REG_FBDNUM);

	if (num > 0) {
		ring_data->ring->q->handle->dev->ops->toggle_ring_irq(
			ring_data->ring, 1);

		return false;
	} else {
		return true;
	}
}

static bool hns_nic_rx_fini_pro_v2(struct hns_nic_ring_data *ring_data)
{
	struct hnae_ring *ring = ring_data->ring;
	int num;

	num = readl_relaxed(ring->io_base + RCB_REG_FBDNUM);

	if (!num)
		return true;
	else
		return false;
}

static inline void hns_nic_reclaim_one_desc(struct hnae_ring *ring,
					    int *bytes, int *pkts)
{
	struct hnae_desc_cb *desc_cb = &ring->desc_cb[ring->next_to_clean];

	(*pkts) += (desc_cb->type == DESC_TYPE_SKB);
	(*bytes) += desc_cb->length;
	/* desc_cb will be cleaned, after hnae_free_buffer_detach*/
	hnae_free_buffer_detach(ring, ring->next_to_clean);

	ring_ptr_move_fw(ring, next_to_clean);
}

static int is_valid_clean_head(struct hnae_ring *ring, int h)
{
	int u = ring->next_to_use;
	int c = ring->next_to_clean;

	if (unlikely(h > ring->desc_num))
		return 0;

	assert(u > 0 && u < ring->desc_num);
	assert(c > 0 && c < ring->desc_num);
	assert(u != c && h != c); /* must be checked before call this func */

	return u > c ? (h > c && h <= u) : (h > c || h <= u);
}

/* netif_tx_lock will turn down the performance, set only when necessary */
#ifdef CONFIG_NET_POLL_CONTROLLER
#define NETIF_TX_LOCK(ring) spin_lock(&(ring)->lock)
#define NETIF_TX_UNLOCK(ring) spin_unlock(&(ring)->lock)
#else
#define NETIF_TX_LOCK(ring)
#define NETIF_TX_UNLOCK(ring)
#endif

/* reclaim all desc in one budget
 * return error or number of desc left
 */
static int hns_nic_tx_poll_one(struct hns_nic_ring_data *ring_data,
			       int budget, void *v)
{
	struct hnae_ring *ring = ring_data->ring;
	struct net_device *ndev = ring_data->napi.dev;
	struct netdev_queue *dev_queue;
	struct hns_nic_priv *priv = netdev_priv(ndev);
	int head;
	int bytes, pkts;

	NETIF_TX_LOCK(ring);

	head = readl_relaxed(ring->io_base + RCB_REG_HEAD);
	rmb(); /* make sure head is ready before touch any data */

	if (is_ring_empty(ring) || head == ring->next_to_clean) {
		NETIF_TX_UNLOCK(ring);
		return 0; /* no data to poll */
	}

	if (!is_valid_clean_head(ring, head)) {
		netdev_err(ndev, "wrong head (%d, %d-%d)\n", head,
			   ring->next_to_use, ring->next_to_clean);
		ring->stats.io_err_cnt++;
		NETIF_TX_UNLOCK(ring);
		return -EIO;
	}

	bytes = 0;
	pkts = 0;
	while (head != ring->next_to_clean) {
		hns_nic_reclaim_one_desc(ring, &bytes, &pkts);
		/* issue prefetch for next Tx descriptor */
		prefetch(&ring->desc_cb[ring->next_to_clean]);
	}

	NETIF_TX_UNLOCK(ring);

	dev_queue = netdev_get_tx_queue(ndev, ring_data->queue_index);
	netdev_tx_completed_queue(dev_queue, pkts, bytes);

	if (unlikely(priv->link && !netif_carrier_ok(ndev)))
		netif_carrier_on(ndev);

	if (unlikely(pkts && netif_carrier_ok(ndev) &&
		     (ring_space(ring) >= ring->max_desc_num_per_pkt * 2))) {
		/* Make sure that anybody stopping the queue after this
		 * sees the new next_to_clean.
		 */
		smp_mb();
		if (netif_tx_queue_stopped(dev_queue) &&
		    !test_bit(NIC_STATE_DOWN, &priv->state)) {
			netif_tx_wake_queue(dev_queue);
			ring->stats.restart_queue++;
		}
	}
	return 0;
}

static bool hns_nic_tx_fini_pro(struct hns_nic_ring_data *ring_data)
{
	struct hnae_ring *ring = ring_data->ring;
	int head;

	ring_data->ring->q->handle->dev->ops->toggle_ring_irq(ring, 0);

	head = readl_relaxed(ring->io_base + RCB_REG_HEAD);

	if (head != ring->next_to_clean) {
		ring_data->ring->q->handle->dev->ops->toggle_ring_irq(
			ring_data->ring, 1);

		return false;
	} else {
		return true;
	}
}

static bool hns_nic_tx_fini_pro_v2(struct hns_nic_ring_data *ring_data)
{
	struct hnae_ring *ring = ring_data->ring;
	int head = readl_relaxed(ring->io_base + RCB_REG_HEAD);

	if (head == ring->next_to_clean)
		return true;
	else
		return false;
}

static void hns_nic_tx_clr_all_bufs(struct hns_nic_ring_data *ring_data)
{
	struct hnae_ring *ring = ring_data->ring;
	struct net_device *ndev = ring_data->napi.dev;
	struct netdev_queue *dev_queue;
	int head;
	int bytes, pkts;

	NETIF_TX_LOCK(ring);

	head = ring->next_to_use; /* ntu :soft setted ring position*/
	bytes = 0;
	pkts = 0;
	while (head != ring->next_to_clean)
		hns_nic_reclaim_one_desc(ring, &bytes, &pkts);

	NETIF_TX_UNLOCK(ring);

	dev_queue = netdev_get_tx_queue(ndev, ring_data->queue_index);
	netdev_tx_reset_queue(dev_queue);
}

static int hns_nic_common_poll(struct napi_struct *napi, int budget)
{
	int clean_complete = 0;
	struct hns_nic_ring_data *ring_data =
		container_of(napi, struct hns_nic_ring_data, napi);
	struct hnae_ring *ring = ring_data->ring;

try_again:
	clean_complete += ring_data->poll_one(
				ring_data, budget - clean_complete,
				ring_data->ex_process);

	if (clean_complete < budget) {
		if (ring_data->fini_process(ring_data)) {
			napi_complete(napi);
			ring->q->handle->dev->ops->toggle_ring_irq(ring, 0);
		} else {
			goto try_again;
		}
	}

	return clean_complete;
}

static irqreturn_t hns_irq_handle(int irq, void *dev)
{
	struct hns_nic_ring_data *ring_data = (struct hns_nic_ring_data *)dev;

	ring_data->ring->q->handle->dev->ops->toggle_ring_irq(
		ring_data->ring, 1);
	napi_schedule(&ring_data->napi);

	return IRQ_HANDLED;
}

/**
 *hns_nic_adjust_link - adjust net work mode by the phy stat or new param
 *@ndev: net device
 */
static void hns_nic_adjust_link(struct net_device *ndev)
{
	struct hns_nic_priv *priv = netdev_priv(ndev);
	struct hnae_handle *h = priv->ae_handle;
	int state = 1;

	if (ndev->phydev) {
		h->dev->ops->adjust_link(h, ndev->phydev->speed,
					 ndev->phydev->duplex);
		state = ndev->phydev->link;
	}
	state = state && h->dev->ops->get_status(h);

	if (state != priv->link) {
		if (state) {
			netif_carrier_on(ndev);
			netif_tx_wake_all_queues(ndev);
			netdev_info(ndev, "link up\n");
		} else {
			netif_carrier_off(ndev);
			netdev_info(ndev, "link down\n");
		}
		priv->link = state;
	}
}

/**
 *hns_nic_init_phy - init phy
 *@ndev: net device
 *@h: ae handle
 * Return 0 on success, negative on failure
 */
int hns_nic_init_phy(struct net_device *ndev, struct hnae_handle *h)
{
	struct phy_device *phy_dev = h->phy_dev;
	int ret;

	if (!h->phy_dev)
		return 0;

	if (h->phy_if != PHY_INTERFACE_MODE_XGMII) {
		phy_dev->dev_flags = 0;

		ret = phy_connect_direct(ndev, phy_dev, hns_nic_adjust_link,
					 h->phy_if);
	} else {
		ret = phy_attach_direct(ndev, phy_dev, 0, h->phy_if);
	}
	if (unlikely(ret))
		return -ENODEV;

	phy_dev->supported &= h->if_support;
	phy_dev->advertising = phy_dev->supported;

	if (h->phy_if == PHY_INTERFACE_MODE_XGMII)
		phy_dev->autoneg = false;

	return 0;
}

static int hns_nic_ring_open(struct net_device *netdev, int idx)
{
	struct hns_nic_priv *priv = netdev_priv(netdev);
	struct hnae_handle *h = priv->ae_handle;

	napi_enable(&priv->ring_data[idx].napi);

	enable_irq(priv->ring_data[idx].ring->irq);
	h->dev->ops->toggle_ring_irq(priv->ring_data[idx].ring, 0);

	return 0;
}

static int hns_nic_net_set_mac_address(struct net_device *ndev, void *p)
{
	struct hns_nic_priv *priv = netdev_priv(ndev);
	struct hnae_handle *h = priv->ae_handle;
	struct sockaddr *mac_addr = p;
	int ret;

	if (!mac_addr || !is_valid_ether_addr((const u8 *)mac_addr->sa_data))
		return -EADDRNOTAVAIL;

	ret = h->dev->ops->set_mac_addr(h, mac_addr->sa_data);
	if (ret) {
		netdev_err(ndev, "set_mac_address fail, ret=%d!\n", ret);
		return ret;
	}

	memcpy(ndev->dev_addr, mac_addr->sa_data, ndev->addr_len);

	return 0;
}

void hns_nic_update_stats(struct net_device *netdev)
{
	struct hns_nic_priv *priv = netdev_priv(netdev);
	struct hnae_handle *h = priv->ae_handle;

	h->dev->ops->update_stats(h, &netdev->stats);
}

/* set mac addr if it is configed. or leave it to the AE driver */
static void hns_init_mac_addr(struct net_device *ndev)
{
	struct hns_nic_priv *priv = netdev_priv(ndev);

	if (!device_get_mac_address(priv->dev, ndev->dev_addr, ETH_ALEN)) {
		eth_hw_addr_random(ndev);
		dev_warn(priv->dev, "No valid mac, use random mac %pM",
			 ndev->dev_addr);
	}
}

static void hns_nic_ring_close(struct net_device *netdev, int idx)
{
	struct hns_nic_priv *priv = netdev_priv(netdev);
	struct hnae_handle *h = priv->ae_handle;

	h->dev->ops->toggle_ring_irq(priv->ring_data[idx].ring, 1);
	disable_irq(priv->ring_data[idx].ring->irq);

	napi_disable(&priv->ring_data[idx].napi);
}

static int hns_nic_init_affinity_mask(int q_num, int ring_idx,
				      struct hnae_ring *ring, cpumask_t *mask)
{
	int cpu;
<<<<<<< HEAD
	cpumask_var_t mask;

	if (!alloc_cpumask_var(&mask, GFP_KERNEL))
		return;

	/*diffrent irq banlance for 16core and 32core*/
	if (h->q_num == num_possible_cpus()) {
		for (i = 0; i < h->q_num * 2; i++) {
			rd = &priv->ring_data[i];
			if (cpu_online(rd->queue_index)) {
				cpumask_clear(mask);
				cpu = rd->queue_index;
				cpumask_set_cpu(cpu, mask);
				(void)irq_set_affinity_hint(rd->ring->irq,
							    mask);
			}
		}
	} else {
		for (i = 0; i < h->q_num; i++) {
			rd = &priv->ring_data[i];
			if (cpu_online(rd->queue_index * 2)) {
				cpumask_clear(mask);
				cpu = rd->queue_index * 2;
				cpumask_set_cpu(cpu, mask);
				(void)irq_set_affinity_hint(rd->ring->irq,
							    mask);
			}
		}

		for (i = h->q_num; i < h->q_num * 2; i++) {
			rd = &priv->ring_data[i];
			if (cpu_online(rd->queue_index * 2 + 1)) {
				cpumask_clear(mask);
				cpu = rd->queue_index * 2 + 1;
				cpumask_set_cpu(cpu, mask);
				(void)irq_set_affinity_hint(rd->ring->irq,
							    mask);
			}
		}
	}

	free_cpumask_var(mask);
=======

	/* Diffrent irq banlance between 16core and 32core.
	 * The cpu mask set by ring index according to the ring flag
	 * which indicate the ring is tx or rx.
	 */
	if (q_num == num_possible_cpus()) {
		if (is_tx_ring(ring))
			cpu = ring_idx;
		else
			cpu = ring_idx - q_num;
	} else {
		if (is_tx_ring(ring))
			cpu = ring_idx * 2;
		else
			cpu = (ring_idx - q_num) * 2 + 1;
	}

	cpumask_clear(mask);
	cpumask_set_cpu(cpu, mask);

	return cpu;
>>>>>>> 2ac97f0f
}

static int hns_nic_init_irq(struct hns_nic_priv *priv)
{
	struct hnae_handle *h = priv->ae_handle;
	struct hns_nic_ring_data *rd;
	int i;
	int ret;
	int cpu;

	for (i = 0; i < h->q_num * 2; i++) {
		rd = &priv->ring_data[i];

		if (rd->ring->irq_init_flag == RCB_IRQ_INITED)
			break;

		snprintf(rd->ring->ring_name, RCB_RING_NAME_LEN,
			 "%s-%s%d", priv->netdev->name,
			 (is_tx_ring(rd->ring) ? "tx" : "rx"), rd->queue_index);

		rd->ring->ring_name[RCB_RING_NAME_LEN - 1] = '\0';

		ret = request_irq(rd->ring->irq,
				  hns_irq_handle, 0, rd->ring->ring_name, rd);
		if (ret) {
			netdev_err(priv->netdev, "request irq(%d) fail\n",
				   rd->ring->irq);
			return ret;
		}
		disable_irq(rd->ring->irq);

		cpu = hns_nic_init_affinity_mask(h->q_num, i,
						 rd->ring, &rd->mask);

		if (cpu_online(cpu))
			irq_set_affinity_hint(rd->ring->irq,
					      &rd->mask);

		rd->ring->irq_init_flag = RCB_IRQ_INITED;
	}

	return 0;
}

static int hns_nic_net_up(struct net_device *ndev)
{
	struct hns_nic_priv *priv = netdev_priv(ndev);
	struct hnae_handle *h = priv->ae_handle;
	int i, j;
	int ret;

	ret = hns_nic_init_irq(priv);
	if (ret != 0) {
		netdev_err(ndev, "hns init irq failed! ret=%d\n", ret);
		return ret;
	}

	for (i = 0; i < h->q_num * 2; i++) {
		ret = hns_nic_ring_open(ndev, i);
		if (ret)
			goto out_has_some_queues;
	}

	ret = h->dev->ops->set_mac_addr(h, ndev->dev_addr);
	if (ret)
		goto out_set_mac_addr_err;

	ret = h->dev->ops->start ? h->dev->ops->start(h) : 0;
	if (ret)
		goto out_start_err;

	if (ndev->phydev)
		phy_start(ndev->phydev);

	clear_bit(NIC_STATE_DOWN, &priv->state);
	(void)mod_timer(&priv->service_timer, jiffies + SERVICE_TIMER_HZ);

	return 0;

out_start_err:
	netif_stop_queue(ndev);
out_set_mac_addr_err:
out_has_some_queues:
	for (j = i - 1; j >= 0; j--)
		hns_nic_ring_close(ndev, j);

	set_bit(NIC_STATE_DOWN, &priv->state);

	return ret;
}

static void hns_nic_net_down(struct net_device *ndev)
{
	int i;
	struct hnae_ae_ops *ops;
	struct hns_nic_priv *priv = netdev_priv(ndev);

	if (test_and_set_bit(NIC_STATE_DOWN, &priv->state))
		return;

	(void)del_timer_sync(&priv->service_timer);
	netif_tx_stop_all_queues(ndev);
	netif_carrier_off(ndev);
	netif_tx_disable(ndev);
	priv->link = 0;

	if (ndev->phydev)
		phy_stop(ndev->phydev);

	ops = priv->ae_handle->dev->ops;

	if (ops->stop)
		ops->stop(priv->ae_handle);

	netif_tx_stop_all_queues(ndev);

	for (i = priv->ae_handle->q_num - 1; i >= 0; i--) {
		hns_nic_ring_close(ndev, i);
		hns_nic_ring_close(ndev, i + priv->ae_handle->q_num);

		/* clean tx buffers*/
		hns_nic_tx_clr_all_bufs(priv->ring_data + i);
	}
}

void hns_nic_net_reset(struct net_device *ndev)
{
	struct hns_nic_priv *priv = netdev_priv(ndev);
	struct hnae_handle *handle = priv->ae_handle;

	while (test_and_set_bit(NIC_STATE_RESETTING, &priv->state))
		usleep_range(1000, 2000);

	(void)hnae_reinit_handle(handle);

	clear_bit(NIC_STATE_RESETTING, &priv->state);
}

void hns_nic_net_reinit(struct net_device *netdev)
{
	struct hns_nic_priv *priv = netdev_priv(netdev);

	netif_trans_update(priv->netdev);
	while (test_and_set_bit(NIC_STATE_REINITING, &priv->state))
		usleep_range(1000, 2000);

	hns_nic_net_down(netdev);
	hns_nic_net_reset(netdev);
	(void)hns_nic_net_up(netdev);
	clear_bit(NIC_STATE_REINITING, &priv->state);
}

static int hns_nic_net_open(struct net_device *ndev)
{
	struct hns_nic_priv *priv = netdev_priv(ndev);
	struct hnae_handle *h = priv->ae_handle;
	int ret;

	if (test_bit(NIC_STATE_TESTING, &priv->state))
		return -EBUSY;

	priv->link = 0;
	netif_carrier_off(ndev);

	ret = netif_set_real_num_tx_queues(ndev, h->q_num);
	if (ret < 0) {
		netdev_err(ndev, "netif_set_real_num_tx_queues fail, ret=%d!\n",
			   ret);
		return ret;
	}

	ret = netif_set_real_num_rx_queues(ndev, h->q_num);
	if (ret < 0) {
		netdev_err(ndev,
			   "netif_set_real_num_rx_queues fail, ret=%d!\n", ret);
		return ret;
	}

	ret = hns_nic_net_up(ndev);
	if (ret) {
		netdev_err(ndev,
			   "hns net up fail, ret=%d!\n", ret);
		return ret;
	}

	return 0;
}

static int hns_nic_net_stop(struct net_device *ndev)
{
	hns_nic_net_down(ndev);

	return 0;
}

static void hns_tx_timeout_reset(struct hns_nic_priv *priv);
static void hns_nic_net_timeout(struct net_device *ndev)
{
	struct hns_nic_priv *priv = netdev_priv(ndev);

	hns_tx_timeout_reset(priv);
}

static int hns_nic_do_ioctl(struct net_device *netdev, struct ifreq *ifr,
			    int cmd)
{
	struct phy_device *phy_dev = netdev->phydev;

	if (!netif_running(netdev))
		return -EINVAL;

	if (!phy_dev)
		return -ENOTSUPP;

	return phy_mii_ioctl(phy_dev, ifr, cmd);
}

/* use only for netconsole to poll with the device without interrupt */
#ifdef CONFIG_NET_POLL_CONTROLLER
void hns_nic_poll_controller(struct net_device *ndev)
{
	struct hns_nic_priv *priv = netdev_priv(ndev);
	unsigned long flags;
	int i;

	local_irq_save(flags);
	for (i = 0; i < priv->ae_handle->q_num * 2; i++)
		napi_schedule(&priv->ring_data[i].napi);
	local_irq_restore(flags);
}
#endif

static netdev_tx_t hns_nic_net_xmit(struct sk_buff *skb,
				    struct net_device *ndev)
{
	struct hns_nic_priv *priv = netdev_priv(ndev);
	int ret;

	assert(skb->queue_mapping < ndev->ae_handle->q_num);
	ret = hns_nic_net_xmit_hw(ndev, skb,
				  &tx_ring_data(priv, skb->queue_mapping));
	if (ret == NETDEV_TX_OK) {
		netif_trans_update(ndev);
		ndev->stats.tx_bytes += skb->len;
		ndev->stats.tx_packets++;
	}
	return (netdev_tx_t)ret;
}

static void hns_nic_drop_rx_fetch(struct hns_nic_ring_data *ring_data,
				  struct sk_buff *skb)
{
	dev_kfree_skb_any(skb);
}

#define HNS_LB_TX_RING	0
static struct sk_buff *hns_assemble_skb(struct net_device *ndev)
{
	struct sk_buff *skb;
	struct ethhdr *ethhdr;
	int frame_len;

	/* allocate test skb */
	skb = alloc_skb(64, GFP_KERNEL);
	if (!skb)
		return NULL;

	skb_put(skb, 64);
	skb->dev = ndev;
	memset(skb->data, 0xFF, skb->len);

	/* must be tcp/ip package */
	ethhdr = (struct ethhdr *)skb->data;
	ethhdr->h_proto = htons(ETH_P_IP);

	frame_len = skb->len & (~1ul);
	memset(&skb->data[frame_len / 2], 0xAA,
	       frame_len / 2 - 1);

	skb->queue_mapping = HNS_LB_TX_RING;

	return skb;
}

static int hns_enable_serdes_lb(struct net_device *ndev)
{
	struct hns_nic_priv *priv = netdev_priv(ndev);
	struct hnae_handle *h = priv->ae_handle;
	struct hnae_ae_ops *ops = h->dev->ops;
	int speed, duplex;
	int ret;

	ret = ops->set_loopback(h, MAC_INTERNALLOOP_SERDES, 1);
	if (ret)
		return ret;

	ret = ops->start ? ops->start(h) : 0;
	if (ret)
		return ret;

	/* link adjust duplex*/
	if (h->phy_if != PHY_INTERFACE_MODE_XGMII)
		speed = 1000;
	else
		speed = 10000;
	duplex = 1;

	ops->adjust_link(h, speed, duplex);

	/* wait h/w ready */
	mdelay(300);

	return 0;
}

static void hns_disable_serdes_lb(struct net_device *ndev)
{
	struct hns_nic_priv *priv = netdev_priv(ndev);
	struct hnae_handle *h = priv->ae_handle;
	struct hnae_ae_ops *ops = h->dev->ops;

	ops->stop(h);
	ops->set_loopback(h, MAC_INTERNALLOOP_SERDES, 0);
}

/**
 *hns_nic_clear_all_rx_fetch - clear the chip fetched descriptions. The
 *function as follows:
 *    1. if one rx ring has found the page_offset is not equal 0 between head
 *       and tail, it means that the chip fetched the wrong descs for the ring
 *       which buffer size is 4096.
 *    2. we set the chip serdes loopback and set rss indirection to the ring.
 *    3. construct 64-bytes ip broadcast packages, wait the associated rx ring
 *       recieving all packages and it will fetch new descriptions.
 *    4. recover to the original state.
 *
 *@ndev: net device
 */
static int hns_nic_clear_all_rx_fetch(struct net_device *ndev)
{
	struct hns_nic_priv *priv = netdev_priv(ndev);
	struct hnae_handle *h = priv->ae_handle;
	struct hnae_ae_ops *ops = h->dev->ops;
	struct hns_nic_ring_data *rd;
	struct hnae_ring *ring;
	struct sk_buff *skb;
	u32 *org_indir;
	u32 *cur_indir;
	int indir_size;
	int head, tail;
	int fetch_num;
	int i, j;
	bool found;
	int retry_times;
	int ret = 0;

	/* alloc indir memory */
	indir_size = ops->get_rss_indir_size(h) * sizeof(*org_indir);
	org_indir = kzalloc(indir_size, GFP_KERNEL);
	if (!org_indir)
		return -ENOMEM;

	/* store the orginal indirection */
	ops->get_rss(h, org_indir, NULL, NULL);

	cur_indir = kzalloc(indir_size, GFP_KERNEL);
	if (!cur_indir) {
		ret = -ENOMEM;
		goto cur_indir_alloc_err;
	}

	/* set loopback */
	if (hns_enable_serdes_lb(ndev)) {
		ret = -EINVAL;
		goto enable_serdes_lb_err;
	}

	/* foreach every rx ring to clear fetch desc */
	for (i = 0; i < h->q_num; i++) {
		ring = &h->qs[i]->rx_ring;
		head = readl_relaxed(ring->io_base + RCB_REG_HEAD);
		tail = readl_relaxed(ring->io_base + RCB_REG_TAIL);
		found = false;
		fetch_num = ring_dist(ring, head, tail);

		while (head != tail) {
			if (ring->desc_cb[head].page_offset != 0) {
				found = true;
				break;
			}

			head++;
			if (head == ring->desc_num)
				head = 0;
		}

		if (found) {
			for (j = 0; j < indir_size / sizeof(*org_indir); j++)
				cur_indir[j] = i;
			ops->set_rss(h, cur_indir, NULL, 0);

			for (j = 0; j < fetch_num; j++) {
				/* alloc one skb and init */
				skb = hns_assemble_skb(ndev);
				if (!skb)
					goto out;
				rd = &tx_ring_data(priv, skb->queue_mapping);
				hns_nic_net_xmit_hw(ndev, skb, rd);

				retry_times = 0;
				while (retry_times++ < 10) {
					mdelay(10);
					/* clean rx */
					rd = &rx_ring_data(priv, i);
					if (rd->poll_one(rd, fetch_num,
							 hns_nic_drop_rx_fetch))
						break;
				}

				retry_times = 0;
				while (retry_times++ < 10) {
					mdelay(10);
					/* clean tx ring 0 send package */
					rd = &tx_ring_data(priv,
							   HNS_LB_TX_RING);
					if (rd->poll_one(rd, fetch_num, NULL))
						break;
				}
			}
		}
	}

out:
	/* restore everything */
	ops->set_rss(h, org_indir, NULL, 0);
	hns_disable_serdes_lb(ndev);
enable_serdes_lb_err:
	kfree(cur_indir);
cur_indir_alloc_err:
	kfree(org_indir);

	return ret;
}

static int hns_nic_change_mtu(struct net_device *ndev, int new_mtu)
{
	struct hns_nic_priv *priv = netdev_priv(ndev);
	struct hnae_handle *h = priv->ae_handle;
	bool if_running = netif_running(ndev);
	int ret;

	/* MTU < 68 is an error and causes problems on some kernels */
	if (new_mtu < 68)
		return -EINVAL;

	/* MTU no change */
	if (new_mtu == ndev->mtu)
		return 0;

	if (!h->dev->ops->set_mtu)
		return -ENOTSUPP;

	if (if_running) {
		(void)hns_nic_net_stop(ndev);
		msleep(100);
	}

	if (priv->enet_ver != AE_VERSION_1 &&
	    ndev->mtu <= BD_SIZE_2048_MAX_MTU &&
	    new_mtu > BD_SIZE_2048_MAX_MTU) {
		/* update desc */
		hnae_reinit_all_ring_desc(h);

		/* clear the package which the chip has fetched */
		ret = hns_nic_clear_all_rx_fetch(ndev);

		/* the page offset must be consist with desc */
		hnae_reinit_all_ring_page_off(h);

		if (ret) {
			netdev_err(ndev, "clear the fetched desc fail\n");
			goto out;
		}
	}

	ret = h->dev->ops->set_mtu(h, new_mtu);
	if (ret) {
		netdev_err(ndev, "set mtu fail, return value %d\n",
			   ret);
		goto out;
	}

	/* finally, set new mtu to netdevice */
	ndev->mtu = new_mtu;

out:
	if (if_running) {
		if (hns_nic_net_open(ndev)) {
			netdev_err(ndev, "hns net open fail\n");
			ret = -EINVAL;
		}
	}

	return ret;
}

static int hns_nic_set_features(struct net_device *netdev,
				netdev_features_t features)
{
	struct hns_nic_priv *priv = netdev_priv(netdev);

	switch (priv->enet_ver) {
	case AE_VERSION_1:
		if (features & (NETIF_F_TSO | NETIF_F_TSO6))
			netdev_info(netdev, "enet v1 do not support tso!\n");
		break;
	default:
		if (features & (NETIF_F_TSO | NETIF_F_TSO6)) {
			priv->ops.fill_desc = fill_tso_desc;
			priv->ops.maybe_stop_tx = hns_nic_maybe_stop_tso;
			/* The chip only support 7*4096 */
			netif_set_gso_max_size(netdev, 7 * 4096);
		} else {
			priv->ops.fill_desc = fill_v2_desc;
			priv->ops.maybe_stop_tx = hns_nic_maybe_stop_tx;
		}
		break;
	}
	netdev->features = features;
	return 0;
}

static netdev_features_t hns_nic_fix_features(
		struct net_device *netdev, netdev_features_t features)
{
	struct hns_nic_priv *priv = netdev_priv(netdev);

	switch (priv->enet_ver) {
	case AE_VERSION_1:
		features &= ~(NETIF_F_TSO | NETIF_F_TSO6 |
				NETIF_F_HW_VLAN_CTAG_FILTER);
		break;
	default:
		break;
	}
	return features;
}

static int hns_nic_uc_sync(struct net_device *netdev, const unsigned char *addr)
{
	struct hns_nic_priv *priv = netdev_priv(netdev);
	struct hnae_handle *h = priv->ae_handle;

	if (h->dev->ops->add_uc_addr)
		return h->dev->ops->add_uc_addr(h, addr);

	return 0;
}

static int hns_nic_uc_unsync(struct net_device *netdev,
			     const unsigned char *addr)
{
	struct hns_nic_priv *priv = netdev_priv(netdev);
	struct hnae_handle *h = priv->ae_handle;

	if (h->dev->ops->rm_uc_addr)
		return h->dev->ops->rm_uc_addr(h, addr);

	return 0;
}

/**
 * nic_set_multicast_list - set mutl mac address
 * @netdev: net device
 * @p: mac address
 *
 * return void
 */
void hns_set_multicast_list(struct net_device *ndev)
{
	struct hns_nic_priv *priv = netdev_priv(ndev);
	struct hnae_handle *h = priv->ae_handle;
	struct netdev_hw_addr *ha = NULL;

	if (!h)	{
		netdev_err(ndev, "hnae handle is null\n");
		return;
	}

	if (h->dev->ops->clr_mc_addr)
		if (h->dev->ops->clr_mc_addr(h))
			netdev_err(ndev, "clear multicast address fail\n");

	if (h->dev->ops->set_mc_addr) {
		netdev_for_each_mc_addr(ha, ndev)
			if (h->dev->ops->set_mc_addr(h, ha->addr))
				netdev_err(ndev, "set multicast fail\n");
	}
}

void hns_nic_set_rx_mode(struct net_device *ndev)
{
	struct hns_nic_priv *priv = netdev_priv(ndev);
	struct hnae_handle *h = priv->ae_handle;

	if (h->dev->ops->set_promisc_mode) {
		if (ndev->flags & IFF_PROMISC)
			h->dev->ops->set_promisc_mode(h, 1);
		else
			h->dev->ops->set_promisc_mode(h, 0);
	}

	hns_set_multicast_list(ndev);

	if (__dev_uc_sync(ndev, hns_nic_uc_sync, hns_nic_uc_unsync))
		netdev_err(ndev, "sync uc address fail\n");
}

static void hns_nic_get_stats64(struct net_device *ndev,
				struct rtnl_link_stats64 *stats)
{
	int idx = 0;
	u64 tx_bytes = 0;
	u64 rx_bytes = 0;
	u64 tx_pkts = 0;
	u64 rx_pkts = 0;
	struct hns_nic_priv *priv = netdev_priv(ndev);
	struct hnae_handle *h = priv->ae_handle;

	for (idx = 0; idx < h->q_num; idx++) {
		tx_bytes += h->qs[idx]->tx_ring.stats.tx_bytes;
		tx_pkts += h->qs[idx]->tx_ring.stats.tx_pkts;
		rx_bytes += h->qs[idx]->rx_ring.stats.rx_bytes;
		rx_pkts += h->qs[idx]->rx_ring.stats.rx_pkts;
	}

	stats->tx_bytes = tx_bytes;
	stats->tx_packets = tx_pkts;
	stats->rx_bytes = rx_bytes;
	stats->rx_packets = rx_pkts;

	stats->rx_errors = ndev->stats.rx_errors;
	stats->multicast = ndev->stats.multicast;
	stats->rx_length_errors = ndev->stats.rx_length_errors;
	stats->rx_crc_errors = ndev->stats.rx_crc_errors;
	stats->rx_missed_errors = ndev->stats.rx_missed_errors;

	stats->tx_errors = ndev->stats.tx_errors;
	stats->rx_dropped = ndev->stats.rx_dropped;
	stats->tx_dropped = ndev->stats.tx_dropped;
	stats->collisions = ndev->stats.collisions;
	stats->rx_over_errors = ndev->stats.rx_over_errors;
	stats->rx_frame_errors = ndev->stats.rx_frame_errors;
	stats->rx_fifo_errors = ndev->stats.rx_fifo_errors;
	stats->tx_aborted_errors = ndev->stats.tx_aborted_errors;
	stats->tx_carrier_errors = ndev->stats.tx_carrier_errors;
	stats->tx_fifo_errors = ndev->stats.tx_fifo_errors;
	stats->tx_heartbeat_errors = ndev->stats.tx_heartbeat_errors;
	stats->tx_window_errors = ndev->stats.tx_window_errors;
	stats->rx_compressed = ndev->stats.rx_compressed;
	stats->tx_compressed = ndev->stats.tx_compressed;
}

static u16
hns_nic_select_queue(struct net_device *ndev, struct sk_buff *skb,
		     void *accel_priv, select_queue_fallback_t fallback)
{
	struct ethhdr *eth_hdr = (struct ethhdr *)skb->data;
	struct hns_nic_priv *priv = netdev_priv(ndev);

	/* fix hardware broadcast/multicast packets queue loopback */
	if (!AE_IS_VER1(priv->enet_ver) &&
	    is_multicast_ether_addr(eth_hdr->h_dest))
		return 0;
	else
		return fallback(ndev, skb);
}

static const struct net_device_ops hns_nic_netdev_ops = {
	.ndo_open = hns_nic_net_open,
	.ndo_stop = hns_nic_net_stop,
	.ndo_start_xmit = hns_nic_net_xmit,
	.ndo_tx_timeout = hns_nic_net_timeout,
	.ndo_set_mac_address = hns_nic_net_set_mac_address,
	.ndo_change_mtu = hns_nic_change_mtu,
	.ndo_do_ioctl = hns_nic_do_ioctl,
	.ndo_set_features = hns_nic_set_features,
	.ndo_fix_features = hns_nic_fix_features,
	.ndo_get_stats64 = hns_nic_get_stats64,
#ifdef CONFIG_NET_POLL_CONTROLLER
	.ndo_poll_controller = hns_nic_poll_controller,
#endif
	.ndo_set_rx_mode = hns_nic_set_rx_mode,
	.ndo_select_queue = hns_nic_select_queue,
};

static void hns_nic_update_link_status(struct net_device *netdev)
{
	struct hns_nic_priv *priv = netdev_priv(netdev);

	struct hnae_handle *h = priv->ae_handle;

	if (h->phy_dev) {
		if (h->phy_if != PHY_INTERFACE_MODE_XGMII)
			return;

		(void)genphy_read_status(h->phy_dev);
	}
	hns_nic_adjust_link(netdev);
}

/* for dumping key regs*/
static void hns_nic_dump(struct hns_nic_priv *priv)
{
	struct hnae_handle *h = priv->ae_handle;
	struct hnae_ae_ops *ops = h->dev->ops;
	u32 *data, reg_num, i;

	if (ops->get_regs_len && ops->get_regs) {
		reg_num = ops->get_regs_len(priv->ae_handle);
		reg_num = (reg_num + 3ul) & ~3ul;
		data = kcalloc(reg_num, sizeof(u32), GFP_KERNEL);
		if (data) {
			ops->get_regs(priv->ae_handle, data);
			for (i = 0; i < reg_num; i += 4)
				pr_info("0x%08x: 0x%08x 0x%08x 0x%08x 0x%08x\n",
					i, data[i], data[i + 1],
					data[i + 2], data[i + 3]);
			kfree(data);
		}
	}

	for (i = 0; i < h->q_num; i++) {
		pr_info("tx_queue%d_next_to_clean:%d\n",
			i, h->qs[i]->tx_ring.next_to_clean);
		pr_info("tx_queue%d_next_to_use:%d\n",
			i, h->qs[i]->tx_ring.next_to_use);
		pr_info("rx_queue%d_next_to_clean:%d\n",
			i, h->qs[i]->rx_ring.next_to_clean);
		pr_info("rx_queue%d_next_to_use:%d\n",
			i, h->qs[i]->rx_ring.next_to_use);
	}
}

/* for resetting subtask */
static void hns_nic_reset_subtask(struct hns_nic_priv *priv)
{
	enum hnae_port_type type = priv->ae_handle->port_type;

	if (!test_bit(NIC_STATE2_RESET_REQUESTED, &priv->state))
		return;
	clear_bit(NIC_STATE2_RESET_REQUESTED, &priv->state);

	/* If we're already down, removing or resetting, just bail */
	if (test_bit(NIC_STATE_DOWN, &priv->state) ||
	    test_bit(NIC_STATE_REMOVING, &priv->state) ||
	    test_bit(NIC_STATE_RESETTING, &priv->state))
		return;

	hns_nic_dump(priv);
	netdev_info(priv->netdev, "try to reset %s port!\n",
		    (type == HNAE_PORT_DEBUG ? "debug" : "service"));

	rtnl_lock();
	/* put off any impending NetWatchDogTimeout */
	netif_trans_update(priv->netdev);

	if (type == HNAE_PORT_DEBUG) {
		hns_nic_net_reinit(priv->netdev);
	} else {
		netif_carrier_off(priv->netdev);
		netif_tx_disable(priv->netdev);
	}
	rtnl_unlock();
}

/* for doing service complete*/
static void hns_nic_service_event_complete(struct hns_nic_priv *priv)
{
	WARN_ON(!test_bit(NIC_STATE_SERVICE_SCHED, &priv->state));
	/* make sure to commit the things */
	smp_mb__before_atomic();
	clear_bit(NIC_STATE_SERVICE_SCHED, &priv->state);
}

static void hns_nic_service_task(struct work_struct *work)
{
	struct hns_nic_priv *priv
		= container_of(work, struct hns_nic_priv, service_task);
	struct hnae_handle *h = priv->ae_handle;

	hns_nic_update_link_status(priv->netdev);
	h->dev->ops->update_led_status(h);
	hns_nic_update_stats(priv->netdev);

	hns_nic_reset_subtask(priv);
	hns_nic_service_event_complete(priv);
}

static void hns_nic_task_schedule(struct hns_nic_priv *priv)
{
	if (!test_bit(NIC_STATE_DOWN, &priv->state) &&
	    !test_bit(NIC_STATE_REMOVING, &priv->state) &&
	    !test_and_set_bit(NIC_STATE_SERVICE_SCHED, &priv->state))
		(void)schedule_work(&priv->service_task);
}

static void hns_nic_service_timer(unsigned long data)
{
	struct hns_nic_priv *priv = (struct hns_nic_priv *)data;

	(void)mod_timer(&priv->service_timer, jiffies + SERVICE_TIMER_HZ);

	hns_nic_task_schedule(priv);
}

/**
 * hns_tx_timeout_reset - initiate reset due to Tx timeout
 * @priv: driver private struct
 **/
static void hns_tx_timeout_reset(struct hns_nic_priv *priv)
{
	/* Do the reset outside of interrupt context */
	if (!test_bit(NIC_STATE_DOWN, &priv->state)) {
		set_bit(NIC_STATE2_RESET_REQUESTED, &priv->state);
		netdev_warn(priv->netdev,
			    "initiating reset due to tx timeout(%llu,0x%lx)\n",
			    priv->tx_timeout_count, priv->state);
		priv->tx_timeout_count++;
		hns_nic_task_schedule(priv);
	}
}

static int hns_nic_init_ring_data(struct hns_nic_priv *priv)
{
	struct hnae_handle *h = priv->ae_handle;
	struct hns_nic_ring_data *rd;
	bool is_ver1 = AE_IS_VER1(priv->enet_ver);
	int i;

	if (h->q_num > NIC_MAX_Q_PER_VF) {
		netdev_err(priv->netdev, "too much queue (%d)\n", h->q_num);
		return -EINVAL;
	}

	priv->ring_data = kzalloc(h->q_num * sizeof(*priv->ring_data) * 2,
				  GFP_KERNEL);
	if (!priv->ring_data)
		return -ENOMEM;

	for (i = 0; i < h->q_num; i++) {
		rd = &priv->ring_data[i];
		rd->queue_index = i;
		rd->ring = &h->qs[i]->tx_ring;
		rd->poll_one = hns_nic_tx_poll_one;
		rd->fini_process = is_ver1 ? hns_nic_tx_fini_pro :
			hns_nic_tx_fini_pro_v2;

		netif_napi_add(priv->netdev, &rd->napi,
			       hns_nic_common_poll, NIC_TX_CLEAN_MAX_NUM);
		rd->ring->irq_init_flag = RCB_IRQ_NOT_INITED;
	}
	for (i = h->q_num; i < h->q_num * 2; i++) {
		rd = &priv->ring_data[i];
		rd->queue_index = i - h->q_num;
		rd->ring = &h->qs[i - h->q_num]->rx_ring;
		rd->poll_one = hns_nic_rx_poll_one;
		rd->ex_process = hns_nic_rx_up_pro;
		rd->fini_process = is_ver1 ? hns_nic_rx_fini_pro :
			hns_nic_rx_fini_pro_v2;

		netif_napi_add(priv->netdev, &rd->napi,
			       hns_nic_common_poll, NIC_RX_CLEAN_MAX_NUM);
		rd->ring->irq_init_flag = RCB_IRQ_NOT_INITED;
	}

	return 0;
}

static void hns_nic_uninit_ring_data(struct hns_nic_priv *priv)
{
	struct hnae_handle *h = priv->ae_handle;
	int i;

	for (i = 0; i < h->q_num * 2; i++) {
		netif_napi_del(&priv->ring_data[i].napi);
		if (priv->ring_data[i].ring->irq_init_flag == RCB_IRQ_INITED) {
			(void)irq_set_affinity_hint(
				priv->ring_data[i].ring->irq,
				NULL);
			free_irq(priv->ring_data[i].ring->irq,
				 &priv->ring_data[i]);
		}

		priv->ring_data[i].ring->irq_init_flag = RCB_IRQ_NOT_INITED;
	}
	kfree(priv->ring_data);
}

static void hns_nic_set_priv_ops(struct net_device *netdev)
{
	struct hns_nic_priv *priv = netdev_priv(netdev);
	struct hnae_handle *h = priv->ae_handle;

	if (AE_IS_VER1(priv->enet_ver)) {
		priv->ops.fill_desc = fill_desc;
		priv->ops.get_rxd_bnum = get_rx_desc_bnum;
		priv->ops.maybe_stop_tx = hns_nic_maybe_stop_tx;
	} else {
		priv->ops.get_rxd_bnum = get_v2rx_desc_bnum;
		if ((netdev->features & NETIF_F_TSO) ||
		    (netdev->features & NETIF_F_TSO6)) {
			priv->ops.fill_desc = fill_tso_desc;
			priv->ops.maybe_stop_tx = hns_nic_maybe_stop_tso;
			/* This chip only support 7*4096 */
			netif_set_gso_max_size(netdev, 7 * 4096);
		} else {
			priv->ops.fill_desc = fill_v2_desc;
			priv->ops.maybe_stop_tx = hns_nic_maybe_stop_tx;
		}
		/* enable tso when init
		 * control tso on/off through TSE bit in bd
		 */
		h->dev->ops->set_tso_stats(h, 1);
	}
}

static int hns_nic_try_get_ae(struct net_device *ndev)
{
	struct hns_nic_priv *priv = netdev_priv(ndev);
	struct hnae_handle *h;
	int ret;

	h = hnae_get_handle(&priv->netdev->dev,
			    priv->fwnode, priv->port_id, NULL);
	if (IS_ERR_OR_NULL(h)) {
		ret = -ENODEV;
		dev_dbg(priv->dev, "has not handle, register notifier!\n");
		goto out;
	}
	priv->ae_handle = h;

	ret = hns_nic_init_phy(ndev, h);
	if (ret) {
		dev_err(priv->dev, "probe phy device fail!\n");
		goto out_init_phy;
	}

	ret = hns_nic_init_ring_data(priv);
	if (ret) {
		ret = -ENOMEM;
		goto out_init_ring_data;
	}

	hns_nic_set_priv_ops(ndev);

	ret = register_netdev(ndev);
	if (ret) {
		dev_err(priv->dev, "probe register netdev fail!\n");
		goto out_reg_ndev_fail;
	}
	return 0;

out_reg_ndev_fail:
	hns_nic_uninit_ring_data(priv);
	priv->ring_data = NULL;
out_init_phy:
out_init_ring_data:
	hnae_put_handle(priv->ae_handle);
	priv->ae_handle = NULL;
out:
	return ret;
}

static int hns_nic_notifier_action(struct notifier_block *nb,
				   unsigned long action, void *data)
{
	struct hns_nic_priv *priv =
		container_of(nb, struct hns_nic_priv, notifier_block);

	assert(action == HNAE_AE_REGISTER);

	if (!hns_nic_try_get_ae(priv->netdev)) {
		hnae_unregister_notifier(&priv->notifier_block);
		priv->notifier_block.notifier_call = NULL;
	}
	return 0;
}

static int hns_nic_dev_probe(struct platform_device *pdev)
{
	struct device *dev = &pdev->dev;
	struct net_device *ndev;
	struct hns_nic_priv *priv;
	u32 port_id;
	int ret;

	ndev = alloc_etherdev_mq(sizeof(struct hns_nic_priv), NIC_MAX_Q_PER_VF);
	if (!ndev)
		return -ENOMEM;

	platform_set_drvdata(pdev, ndev);

	priv = netdev_priv(ndev);
	priv->dev = dev;
	priv->netdev = ndev;

	if (dev_of_node(dev)) {
		struct device_node *ae_node;

		if (of_device_is_compatible(dev->of_node,
					    "hisilicon,hns-nic-v1"))
			priv->enet_ver = AE_VERSION_1;
		else
			priv->enet_ver = AE_VERSION_2;

		ae_node = of_parse_phandle(dev->of_node, "ae-handle", 0);
		if (IS_ERR_OR_NULL(ae_node)) {
			ret = PTR_ERR(ae_node);
			dev_err(dev, "not find ae-handle\n");
			goto out_read_prop_fail;
		}
		priv->fwnode = &ae_node->fwnode;
	} else if (is_acpi_node(dev->fwnode)) {
		struct acpi_reference_args args;

		if (acpi_dev_found(hns_enet_acpi_match[0].id))
			priv->enet_ver = AE_VERSION_1;
		else if (acpi_dev_found(hns_enet_acpi_match[1].id))
			priv->enet_ver = AE_VERSION_2;
		else
			return -ENXIO;

		/* try to find port-idx-in-ae first */
		ret = acpi_node_get_property_reference(dev->fwnode,
						       "ae-handle", 0, &args);
		if (ret) {
			dev_err(dev, "not find ae-handle\n");
			goto out_read_prop_fail;
		}
		priv->fwnode = acpi_fwnode_handle(args.adev);
	} else {
		dev_err(dev, "cannot read cfg data from OF or acpi\n");
		return -ENXIO;
	}

	ret = device_property_read_u32(dev, "port-idx-in-ae", &port_id);
	if (ret) {
		/* only for old code compatible */
		ret = device_property_read_u32(dev, "port-id", &port_id);
		if (ret)
			goto out_read_prop_fail;
		/* for old dts, we need to caculate the port offset */
		port_id = port_id < HNS_SRV_OFFSET ? port_id + HNS_DEBUG_OFFSET
			: port_id - HNS_SRV_OFFSET;
	}
	priv->port_id = port_id;

	hns_init_mac_addr(ndev);

	ndev->watchdog_timeo = HNS_NIC_TX_TIMEOUT;
	ndev->priv_flags |= IFF_UNICAST_FLT;
	ndev->netdev_ops = &hns_nic_netdev_ops;
	hns_ethtool_set_ops(ndev);

	ndev->features |= NETIF_F_IP_CSUM | NETIF_F_IPV6_CSUM |
		NETIF_F_RXCSUM | NETIF_F_SG | NETIF_F_GSO |
		NETIF_F_GRO;
	ndev->vlan_features |=
		NETIF_F_IP_CSUM | NETIF_F_IPV6_CSUM | NETIF_F_RXCSUM;
	ndev->vlan_features |= NETIF_F_SG | NETIF_F_GSO | NETIF_F_GRO;

	/* MTU range: 68 - 9578 (v1) or 9706 (v2) */
	ndev->min_mtu = MAC_MIN_MTU;
	switch (priv->enet_ver) {
	case AE_VERSION_2:
		ndev->features |= NETIF_F_TSO | NETIF_F_TSO6;
		ndev->hw_features |= NETIF_F_IP_CSUM | NETIF_F_IPV6_CSUM |
			NETIF_F_RXCSUM | NETIF_F_SG | NETIF_F_GSO |
			NETIF_F_GRO | NETIF_F_TSO | NETIF_F_TSO6;
		ndev->max_mtu = MAC_MAX_MTU_V2 -
				(ETH_HLEN + ETH_FCS_LEN + VLAN_HLEN);
		break;
	default:
		ndev->max_mtu = MAC_MAX_MTU -
				(ETH_HLEN + ETH_FCS_LEN + VLAN_HLEN);
		break;
	}

	SET_NETDEV_DEV(ndev, dev);

	if (!dma_set_mask_and_coherent(dev, DMA_BIT_MASK(64)))
		dev_dbg(dev, "set mask to 64bit\n");
	else
		dev_err(dev, "set mask to 64bit fail!\n");

	/* carrier off reporting is important to ethtool even BEFORE open */
	netif_carrier_off(ndev);

	setup_timer(&priv->service_timer, hns_nic_service_timer,
		    (unsigned long)priv);
	INIT_WORK(&priv->service_task, hns_nic_service_task);

	set_bit(NIC_STATE_SERVICE_INITED, &priv->state);
	clear_bit(NIC_STATE_SERVICE_SCHED, &priv->state);
	set_bit(NIC_STATE_DOWN, &priv->state);

	if (hns_nic_try_get_ae(priv->netdev)) {
		priv->notifier_block.notifier_call = hns_nic_notifier_action;
		ret = hnae_register_notifier(&priv->notifier_block);
		if (ret) {
			dev_err(dev, "register notifier fail!\n");
			goto out_notify_fail;
		}
		dev_dbg(dev, "has not handle, register notifier!\n");
	}

	return 0;

out_notify_fail:
	(void)cancel_work_sync(&priv->service_task);
out_read_prop_fail:
	free_netdev(ndev);
	return ret;
}

static int hns_nic_dev_remove(struct platform_device *pdev)
{
	struct net_device *ndev = platform_get_drvdata(pdev);
	struct hns_nic_priv *priv = netdev_priv(ndev);

	if (ndev->reg_state != NETREG_UNINITIALIZED)
		unregister_netdev(ndev);

	if (priv->ring_data)
		hns_nic_uninit_ring_data(priv);
	priv->ring_data = NULL;

	if (ndev->phydev)
		phy_disconnect(ndev->phydev);

	if (!IS_ERR_OR_NULL(priv->ae_handle))
		hnae_put_handle(priv->ae_handle);
	priv->ae_handle = NULL;
	if (priv->notifier_block.notifier_call)
		hnae_unregister_notifier(&priv->notifier_block);
	priv->notifier_block.notifier_call = NULL;

	set_bit(NIC_STATE_REMOVING, &priv->state);
	(void)cancel_work_sync(&priv->service_task);

	free_netdev(ndev);
	return 0;
}

static const struct of_device_id hns_enet_of_match[] = {
	{.compatible = "hisilicon,hns-nic-v1",},
	{.compatible = "hisilicon,hns-nic-v2",},
	{},
};

MODULE_DEVICE_TABLE(of, hns_enet_of_match);

static struct platform_driver hns_nic_dev_driver = {
	.driver = {
		.name = "hns-nic",
		.of_match_table = hns_enet_of_match,
		.acpi_match_table = ACPI_PTR(hns_enet_acpi_match),
	},
	.probe = hns_nic_dev_probe,
	.remove = hns_nic_dev_remove,
};

module_platform_driver(hns_nic_dev_driver);

MODULE_DESCRIPTION("HISILICON HNS Ethernet driver");
MODULE_AUTHOR("Hisilicon, Inc.");
MODULE_LICENSE("GPL");
MODULE_ALIAS("platform:hns-nic");<|MERGE_RESOLUTION|>--- conflicted
+++ resolved
@@ -1212,50 +1212,6 @@
 				      struct hnae_ring *ring, cpumask_t *mask)
 {
 	int cpu;
-<<<<<<< HEAD
-	cpumask_var_t mask;
-
-	if (!alloc_cpumask_var(&mask, GFP_KERNEL))
-		return;
-
-	/*diffrent irq banlance for 16core and 32core*/
-	if (h->q_num == num_possible_cpus()) {
-		for (i = 0; i < h->q_num * 2; i++) {
-			rd = &priv->ring_data[i];
-			if (cpu_online(rd->queue_index)) {
-				cpumask_clear(mask);
-				cpu = rd->queue_index;
-				cpumask_set_cpu(cpu, mask);
-				(void)irq_set_affinity_hint(rd->ring->irq,
-							    mask);
-			}
-		}
-	} else {
-		for (i = 0; i < h->q_num; i++) {
-			rd = &priv->ring_data[i];
-			if (cpu_online(rd->queue_index * 2)) {
-				cpumask_clear(mask);
-				cpu = rd->queue_index * 2;
-				cpumask_set_cpu(cpu, mask);
-				(void)irq_set_affinity_hint(rd->ring->irq,
-							    mask);
-			}
-		}
-
-		for (i = h->q_num; i < h->q_num * 2; i++) {
-			rd = &priv->ring_data[i];
-			if (cpu_online(rd->queue_index * 2 + 1)) {
-				cpumask_clear(mask);
-				cpu = rd->queue_index * 2 + 1;
-				cpumask_set_cpu(cpu, mask);
-				(void)irq_set_affinity_hint(rd->ring->irq,
-							    mask);
-			}
-		}
-	}
-
-	free_cpumask_var(mask);
-=======
 
 	/* Diffrent irq banlance between 16core and 32core.
 	 * The cpu mask set by ring index according to the ring flag
@@ -1277,7 +1233,6 @@
 	cpumask_set_cpu(cpu, mask);
 
 	return cpu;
->>>>>>> 2ac97f0f
 }
 
 static int hns_nic_init_irq(struct hns_nic_priv *priv)
