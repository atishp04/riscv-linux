--- conflicted
+++ resolved
@@ -70,14 +70,11 @@
 	struct net_device *ndev = wil_to_ndev(wil);
 
 	wil_dbg_pm(wil, "suspend: %s\n", is_runtime ? "runtime" : "system");
-<<<<<<< HEAD
-=======
 
 	if (test_bit(wil_status_suspended, wil->status)) {
 		wil_dbg_pm(wil, "trying to suspend while suspended\n");
 		return 0;
 	}
->>>>>>> 2ac97f0f
 
 	/* if netif up, hardware is alive, shut it down */
 	if (ndev->flags & IFF_UP) {
