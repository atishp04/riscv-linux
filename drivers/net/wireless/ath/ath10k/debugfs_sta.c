/*
 * Copyright (c) 2014 Qualcomm Atheros, Inc.
 *
 * Permission to use, copy, modify, and/or distribute this software for any
 * purpose with or without fee is hereby granted, provided that the above
 * copyright notice and this permission notice appear in all copies.
 *
 * THE SOFTWARE IS PROVIDED "AS IS" AND THE AUTHOR DISCLAIMS ALL WARRANTIES
 * WITH REGARD TO THIS SOFTWARE INCLUDING ALL IMPLIED WARRANTIES OF
 * MERCHANTABILITY AND FITNESS. IN NO EVENT SHALL THE AUTHOR BE LIABLE FOR
 * ANY SPECIAL, DIRECT, INDIRECT, OR CONSEQUENTIAL DAMAGES OR ANY DAMAGES
 * WHATSOEVER RESULTING FROM LOSS OF USE, DATA OR PROFITS, WHETHER IN AN
 * ACTION OF CONTRACT, NEGLIGENCE OR OTHER TORTIOUS ACTION, ARISING OUT OF
 * OR IN CONNECTION WITH THE USE OR PERFORMANCE OF THIS SOFTWARE.
 */

#include "core.h"
#include "wmi-ops.h"
#include "debug.h"

static void ath10k_sta_update_extd_stats_rx_duration(struct ath10k *ar,
						     struct ath10k_fw_stats *stats)
{
	struct ath10k_fw_extd_stats_peer *peer;
	struct ieee80211_sta *sta;
	struct ath10k_sta *arsta;

	rcu_read_lock();
	list_for_each_entry(peer, &stats->peers_extd, list) {
		sta = ieee80211_find_sta_by_ifaddr(ar->hw, peer->peer_macaddr,
						   NULL);
		if (!sta)
			continue;
		arsta = (struct ath10k_sta *)sta->drv_priv;
		arsta->rx_duration += (u64)peer->rx_duration;
	}
	rcu_read_unlock();
}

static void ath10k_sta_update_stats_rx_duration(struct ath10k *ar,
						struct ath10k_fw_stats *stats)
{
	struct ath10k_fw_stats_peer *peer;
	struct ieee80211_sta *sta;
	struct ath10k_sta *arsta;

	rcu_read_lock();
	list_for_each_entry(peer, &stats->peers, list) {
		sta = ieee80211_find_sta_by_ifaddr(ar->hw, peer->peer_macaddr,
						   NULL);
		if (!sta)
			continue;
		arsta = (struct ath10k_sta *)sta->drv_priv;
		arsta->rx_duration += (u64)peer->rx_duration;
	}
	rcu_read_unlock();
}

void ath10k_sta_update_rx_duration(struct ath10k *ar,
				   struct ath10k_fw_stats *stats)
{
	if (stats->extended)
		ath10k_sta_update_extd_stats_rx_duration(ar, stats);
	else
		ath10k_sta_update_stats_rx_duration(ar, stats);
}

void ath10k_sta_statistics(struct ieee80211_hw *hw, struct ieee80211_vif *vif,
			   struct ieee80211_sta *sta,
			   struct station_info *sinfo)
{
	struct ath10k_sta *arsta = (struct ath10k_sta *)sta->drv_priv;
	struct ath10k *ar = arsta->arvif->ar;

	if (!ath10k_peer_stats_enabled(ar))
		return;

	sinfo->rx_duration = arsta->rx_duration;
	sinfo->filled |= 1ULL << NL80211_STA_INFO_RX_DURATION;

	if (!arsta->txrate.legacy && !arsta->txrate.nss)
		return;

	if (arsta->txrate.legacy) {
		sinfo->txrate.legacy = arsta->txrate.legacy;
	} else {
		sinfo->txrate.mcs = arsta->txrate.mcs;
		sinfo->txrate.nss = arsta->txrate.nss;
		sinfo->txrate.bw = arsta->txrate.bw;
	}
	sinfo->txrate.flags = arsta->txrate.flags;
	sinfo->filled |= 1ULL << NL80211_STA_INFO_TX_BITRATE;
}

static ssize_t ath10k_dbg_sta_read_aggr_mode(struct file *file,
					     char __user *user_buf,
					     size_t count, loff_t *ppos)
{
	struct ieee80211_sta *sta = file->private_data;
	struct ath10k_sta *arsta = (struct ath10k_sta *)sta->drv_priv;
	struct ath10k *ar = arsta->arvif->ar;
	char buf[32];
	int len = 0;

	mutex_lock(&ar->conf_mutex);
	len = scnprintf(buf, sizeof(buf) - len, "aggregation mode: %s\n",
			(arsta->aggr_mode == ATH10K_DBG_AGGR_MODE_AUTO) ?
			"auto" : "manual");
	mutex_unlock(&ar->conf_mutex);

	return simple_read_from_buffer(user_buf, count, ppos, buf, len);
}

static ssize_t ath10k_dbg_sta_write_aggr_mode(struct file *file,
					      const char __user *user_buf,
					      size_t count, loff_t *ppos)
{
	struct ieee80211_sta *sta = file->private_data;
	struct ath10k_sta *arsta = (struct ath10k_sta *)sta->drv_priv;
	struct ath10k *ar = arsta->arvif->ar;
	u32 aggr_mode;
	int ret;

	if (kstrtouint_from_user(user_buf, count, 0, &aggr_mode))
		return -EINVAL;

	if (aggr_mode >= ATH10K_DBG_AGGR_MODE_MAX)
		return -EINVAL;

	mutex_lock(&ar->conf_mutex);
	if ((ar->state != ATH10K_STATE_ON) ||
	    (aggr_mode == arsta->aggr_mode)) {
		ret = count;
		goto out;
	}

	ret = ath10k_wmi_addba_clear_resp(ar, arsta->arvif->vdev_id, sta->addr);
	if (ret) {
		ath10k_warn(ar, "failed to clear addba session ret: %d\n", ret);
		goto out;
	}

	arsta->aggr_mode = aggr_mode;
out:
	mutex_unlock(&ar->conf_mutex);
	return ret;
}

static const struct file_operations fops_aggr_mode = {
	.read = ath10k_dbg_sta_read_aggr_mode,
	.write = ath10k_dbg_sta_write_aggr_mode,
	.open = simple_open,
	.owner = THIS_MODULE,
	.llseek = default_llseek,
};

static ssize_t ath10k_dbg_sta_write_addba(struct file *file,
					  const char __user *user_buf,
					  size_t count, loff_t *ppos)
{
	struct ieee80211_sta *sta = file->private_data;
	struct ath10k_sta *arsta = (struct ath10k_sta *)sta->drv_priv;
	struct ath10k *ar = arsta->arvif->ar;
	u32 tid, buf_size;
	int ret;
	char buf[64];

	simple_write_to_buffer(buf, sizeof(buf) - 1, ppos, user_buf, count);

	/* make sure that buf is null terminated */
	buf[sizeof(buf) - 1] = '\0';

	ret = sscanf(buf, "%u %u", &tid, &buf_size);
	if (ret != 2)
		return -EINVAL;

	/* Valid TID values are 0 through 15 */
	if (tid > HTT_DATA_TX_EXT_TID_MGMT - 2)
		return -EINVAL;

	mutex_lock(&ar->conf_mutex);
	if ((ar->state != ATH10K_STATE_ON) ||
	    (arsta->aggr_mode != ATH10K_DBG_AGGR_MODE_MANUAL)) {
		ret = count;
		goto out;
	}

	ret = ath10k_wmi_addba_send(ar, arsta->arvif->vdev_id, sta->addr,
				    tid, buf_size);
	if (ret) {
		ath10k_warn(ar, "failed to send addba request: vdev_id %u peer %pM tid %u buf_size %u\n",
			    arsta->arvif->vdev_id, sta->addr, tid, buf_size);
	}

	ret = count;
out:
	mutex_unlock(&ar->conf_mutex);
	return ret;
}

static const struct file_operations fops_addba = {
	.write = ath10k_dbg_sta_write_addba,
	.open = simple_open,
	.owner = THIS_MODULE,
	.llseek = default_llseek,
};

static ssize_t ath10k_dbg_sta_write_addba_resp(struct file *file,
					       const char __user *user_buf,
					       size_t count, loff_t *ppos)
{
	struct ieee80211_sta *sta = file->private_data;
	struct ath10k_sta *arsta = (struct ath10k_sta *)sta->drv_priv;
	struct ath10k *ar = arsta->arvif->ar;
	u32 tid, status;
	int ret;
	char buf[64];

	simple_write_to_buffer(buf, sizeof(buf) - 1, ppos, user_buf, count);

	/* make sure that buf is null terminated */
	buf[sizeof(buf) - 1] = '\0';

	ret = sscanf(buf, "%u %u", &tid, &status);
	if (ret != 2)
		return -EINVAL;

	/* Valid TID values are 0 through 15 */
	if (tid > HTT_DATA_TX_EXT_TID_MGMT - 2)
		return -EINVAL;

	mutex_lock(&ar->conf_mutex);
	if ((ar->state != ATH10K_STATE_ON) ||
	    (arsta->aggr_mode != ATH10K_DBG_AGGR_MODE_MANUAL)) {
		ret = count;
		goto out;
	}

	ret = ath10k_wmi_addba_set_resp(ar, arsta->arvif->vdev_id, sta->addr,
					tid, status);
	if (ret) {
		ath10k_warn(ar, "failed to send addba response: vdev_id %u peer %pM tid %u status%u\n",
			    arsta->arvif->vdev_id, sta->addr, tid, status);
	}
	ret = count;
out:
	mutex_unlock(&ar->conf_mutex);
	return ret;
}

static const struct file_operations fops_addba_resp = {
	.write = ath10k_dbg_sta_write_addba_resp,
	.open = simple_open,
	.owner = THIS_MODULE,
	.llseek = default_llseek,
};

static ssize_t ath10k_dbg_sta_write_delba(struct file *file,
					  const char __user *user_buf,
					  size_t count, loff_t *ppos)
{
	struct ieee80211_sta *sta = file->private_data;
	struct ath10k_sta *arsta = (struct ath10k_sta *)sta->drv_priv;
	struct ath10k *ar = arsta->arvif->ar;
	u32 tid, initiator, reason;
	int ret;
	char buf[64];

	simple_write_to_buffer(buf, sizeof(buf) - 1, ppos, user_buf, count);

	/* make sure that buf is null terminated */
	buf[sizeof(buf) - 1] = '\0';

	ret = sscanf(buf, "%u %u %u", &tid, &initiator, &reason);
	if (ret != 3)
		return -EINVAL;

	/* Valid TID values are 0 through 15 */
	if (tid > HTT_DATA_TX_EXT_TID_MGMT - 2)
		return -EINVAL;

	mutex_lock(&ar->conf_mutex);
	if ((ar->state != ATH10K_STATE_ON) ||
	    (arsta->aggr_mode != ATH10K_DBG_AGGR_MODE_MANUAL)) {
		ret = count;
		goto out;
	}

	ret = ath10k_wmi_delba_send(ar, arsta->arvif->vdev_id, sta->addr,
				    tid, initiator, reason);
	if (ret) {
		ath10k_warn(ar, "failed to send delba: vdev_id %u peer %pM tid %u initiator %u reason %u\n",
			    arsta->arvif->vdev_id, sta->addr, tid, initiator,
			    reason);
	}
	ret = count;
out:
	mutex_unlock(&ar->conf_mutex);
	return ret;
}

static const struct file_operations fops_delba = {
	.write = ath10k_dbg_sta_write_delba,
	.open = simple_open,
	.owner = THIS_MODULE,
	.llseek = default_llseek,
};

static ssize_t ath10k_dbg_sta_read_peer_debug_trigger(struct file *file,
						      char __user *user_buf,
						      size_t count,
						      loff_t *ppos)
{
	struct ieee80211_sta *sta = file->private_data;
	struct ath10k_sta *arsta = (struct ath10k_sta *)sta->drv_priv;
	struct ath10k *ar = arsta->arvif->ar;
	char buf[8];
	int len = 0;

	mutex_lock(&ar->conf_mutex);
	len = scnprintf(buf, sizeof(buf) - len,
			"Write 1 to once trigger the debug logs\n");
	mutex_unlock(&ar->conf_mutex);

	return simple_read_from_buffer(user_buf, count, ppos, buf, len);
}

static ssize_t
ath10k_dbg_sta_write_peer_debug_trigger(struct file *file,
					const char __user *user_buf,
					size_t count, loff_t *ppos)
{
	struct ieee80211_sta *sta = file->private_data;
	struct ath10k_sta *arsta = (struct ath10k_sta *)sta->drv_priv;
	struct ath10k *ar = arsta->arvif->ar;
	u8 peer_debug_trigger;
	int ret;

	if (kstrtou8_from_user(user_buf, count, 0, &peer_debug_trigger))
		return -EINVAL;

	if (peer_debug_trigger != 1)
		return -EINVAL;

	mutex_lock(&ar->conf_mutex);

	if (ar->state != ATH10K_STATE_ON) {
		ret = -ENETDOWN;
		goto out;
	}

	ret = ath10k_wmi_peer_set_param(ar, arsta->arvif->vdev_id, sta->addr,
					WMI_PEER_DEBUG, peer_debug_trigger);
	if (ret) {
		ath10k_warn(ar, "failed to set param to trigger peer tid logs for station ret: %d\n",
			    ret);
		goto out;
	}
out:
	mutex_unlock(&ar->conf_mutex);
	return count;
}

static const struct file_operations fops_peer_debug_trigger = {
	.open = simple_open,
	.read = ath10k_dbg_sta_read_peer_debug_trigger,
	.write = ath10k_dbg_sta_write_peer_debug_trigger,
	.owner = THIS_MODULE,
	.llseek = default_llseek,
};

void ath10k_sta_add_debugfs(struct ieee80211_hw *hw, struct ieee80211_vif *vif,
			    struct ieee80211_sta *sta, struct dentry *dir)
{
<<<<<<< HEAD
	debugfs_create_file("aggr_mode", S_IRUGO | S_IWUSR, dir, sta,
			    &fops_aggr_mode);
	debugfs_create_file("addba", S_IWUSR, dir, sta, &fops_addba);
	debugfs_create_file("addba_resp", S_IWUSR, dir, sta, &fops_addba_resp);
	debugfs_create_file("delba", S_IWUSR, dir, sta, &fops_delba);
=======
	debugfs_create_file("aggr_mode", 0644, dir, sta, &fops_aggr_mode);
	debugfs_create_file("addba", 0200, dir, sta, &fops_addba);
	debugfs_create_file("addba_resp", 0200, dir, sta, &fops_addba_resp);
	debugfs_create_file("delba", 0200, dir, sta, &fops_delba);
>>>>>>> 2ac97f0f
	debugfs_create_file("peer_debug_trigger", 0600, dir, sta,
			    &fops_peer_debug_trigger);
}<|MERGE_RESOLUTION|>--- conflicted
+++ resolved
@@ -372,18 +372,10 @@
 void ath10k_sta_add_debugfs(struct ieee80211_hw *hw, struct ieee80211_vif *vif,
 			    struct ieee80211_sta *sta, struct dentry *dir)
 {
-<<<<<<< HEAD
-	debugfs_create_file("aggr_mode", S_IRUGO | S_IWUSR, dir, sta,
-			    &fops_aggr_mode);
-	debugfs_create_file("addba", S_IWUSR, dir, sta, &fops_addba);
-	debugfs_create_file("addba_resp", S_IWUSR, dir, sta, &fops_addba_resp);
-	debugfs_create_file("delba", S_IWUSR, dir, sta, &fops_delba);
-=======
 	debugfs_create_file("aggr_mode", 0644, dir, sta, &fops_aggr_mode);
 	debugfs_create_file("addba", 0200, dir, sta, &fops_addba);
 	debugfs_create_file("addba_resp", 0200, dir, sta, &fops_addba_resp);
 	debugfs_create_file("delba", 0200, dir, sta, &fops_delba);
->>>>>>> 2ac97f0f
 	debugfs_create_file("peer_debug_trigger", 0600, dir, sta,
 			    &fops_peer_debug_trigger);
 }