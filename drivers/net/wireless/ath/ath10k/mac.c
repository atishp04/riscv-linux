--- conflicted
+++ resolved
@@ -2496,8 +2496,6 @@
 	if (sta->bandwidth == IEEE80211_STA_RX_BW_160)
 		arg->peer_flags |= ar->wmi.peer_flags->bw160;
 
-<<<<<<< HEAD
-=======
 	/* Calculate peer NSS capability from VHT capabilities if STA
 	 * supports VHT.
 	 */
@@ -2510,7 +2508,6 @@
 			max_nss = i + 1;
 	}
 	arg->peer_num_spatial_streams = min(sta->rx_nss, max_nss);
->>>>>>> 2ac97f0f
 	arg->peer_vht_rates.rx_max_rate =
 		__le16_to_cpu(vht_cap->vht_mcs.rx_highest);
 	arg->peer_vht_rates.rx_mcs_set =
