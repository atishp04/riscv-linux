/*
 * Copyright (c) 2013 Eugene Krasnikov <k.eugene.e@gmail.com>
 *
 * Permission to use, copy, modify, and/or distribute this software for any
 * purpose with or without fee is hereby granted, provided that the above
 * copyright notice and this permission notice appear in all copies.
 *
 * THE SOFTWARE IS PROVIDED "AS IS" AND THE AUTHOR DISCLAIMS ALL WARRANTIES
 * WITH REGARD TO THIS SOFTWARE INCLUDING ALL IMPLIED WARRANTIES OF
 * MERCHANTABILITY AND FITNESS. IN NO EVENT SHALL THE AUTHOR BE LIABLE FOR ANY
 * SPECIAL, DIRECT, INDIRECT, OR CONSEQUENTIAL DAMAGES OR ANY DAMAGES
 * WHATSOEVER RESULTING FROM LOSS OF USE, DATA OR PROFITS, WHETHER IN AN ACTION
 * OF CONTRACT, NEGLIGENCE OR OTHER TORTIOUS ACTION, ARISING OUT OF OR IN
 * CONNECTION WITH THE USE OR PERFORMANCE OF THIS SOFTWARE.
 */

#define pr_fmt(fmt) KBUILD_MODNAME ": " fmt

#include <linux/etherdevice.h>
#include <linux/firmware.h>
#include <linux/bitops.h>
<<<<<<< HEAD
#include <linux/soc/qcom/smd.h>
=======
#include <linux/rpmsg.h>
>>>>>>> 2ac97f0f
#include "smd.h"

struct wcn36xx_cfg_val {
	u32 cfg_id;
	u32 value;
};

#define WCN36XX_CFG_VAL(id, val) \
{ \
	.cfg_id = WCN36XX_HAL_CFG_ ## id, \
	.value = val \
}

static struct wcn36xx_cfg_val wcn36xx_cfg_vals[] = {
	WCN36XX_CFG_VAL(CURRENT_TX_ANTENNA, 1),
	WCN36XX_CFG_VAL(CURRENT_RX_ANTENNA, 1),
	WCN36XX_CFG_VAL(LOW_GAIN_OVERRIDE, 0),
	WCN36XX_CFG_VAL(POWER_STATE_PER_CHAIN, 785),
	WCN36XX_CFG_VAL(CAL_PERIOD, 5),
	WCN36XX_CFG_VAL(CAL_CONTROL, 1),
	WCN36XX_CFG_VAL(PROXIMITY, 0),
	WCN36XX_CFG_VAL(NETWORK_DENSITY, 3),
	WCN36XX_CFG_VAL(MAX_MEDIUM_TIME, 6000),
	WCN36XX_CFG_VAL(MAX_MPDUS_IN_AMPDU, 64),
	WCN36XX_CFG_VAL(RTS_THRESHOLD, 2347),
	WCN36XX_CFG_VAL(SHORT_RETRY_LIMIT, 6),
	WCN36XX_CFG_VAL(LONG_RETRY_LIMIT, 6),
	WCN36XX_CFG_VAL(FRAGMENTATION_THRESHOLD, 8000),
	WCN36XX_CFG_VAL(DYNAMIC_THRESHOLD_ZERO, 5),
	WCN36XX_CFG_VAL(DYNAMIC_THRESHOLD_ONE, 10),
	WCN36XX_CFG_VAL(DYNAMIC_THRESHOLD_TWO, 15),
	WCN36XX_CFG_VAL(FIXED_RATE, 0),
	WCN36XX_CFG_VAL(RETRYRATE_POLICY, 4),
	WCN36XX_CFG_VAL(RETRYRATE_SECONDARY, 0),
	WCN36XX_CFG_VAL(RETRYRATE_TERTIARY, 0),
	WCN36XX_CFG_VAL(FORCE_POLICY_PROTECTION, 5),
	WCN36XX_CFG_VAL(FIXED_RATE_MULTICAST_24GHZ, 1),
	WCN36XX_CFG_VAL(FIXED_RATE_MULTICAST_5GHZ, 5),
	WCN36XX_CFG_VAL(DEFAULT_RATE_INDEX_5GHZ, 5),
	WCN36XX_CFG_VAL(MAX_BA_SESSIONS, 40),
	WCN36XX_CFG_VAL(PS_DATA_INACTIVITY_TIMEOUT, 200),
	WCN36XX_CFG_VAL(PS_ENABLE_BCN_FILTER, 1),
	WCN36XX_CFG_VAL(PS_ENABLE_RSSI_MONITOR, 1),
	WCN36XX_CFG_VAL(NUM_BEACON_PER_RSSI_AVERAGE, 20),
	WCN36XX_CFG_VAL(STATS_PERIOD, 10),
	WCN36XX_CFG_VAL(CFP_MAX_DURATION, 30000),
	WCN36XX_CFG_VAL(FRAME_TRANS_ENABLED, 0),
	WCN36XX_CFG_VAL(BA_THRESHOLD_HIGH, 128),
	WCN36XX_CFG_VAL(MAX_BA_BUFFERS, 2560),
	WCN36XX_CFG_VAL(DYNAMIC_PS_POLL_VALUE, 0),
	WCN36XX_CFG_VAL(TX_PWR_CTRL_ENABLE, 1),
	WCN36XX_CFG_VAL(ENABLE_CLOSE_LOOP, 1),
	WCN36XX_CFG_VAL(ENABLE_LPWR_IMG_TRANSITION, 0),
	WCN36XX_CFG_VAL(MAX_ASSOC_LIMIT, 10),
	WCN36XX_CFG_VAL(ENABLE_MCC_ADAPTIVE_SCHEDULER, 0),
};

static int put_cfg_tlv_u32(struct wcn36xx *wcn, size_t *len, u32 id, u32 value)
{
	struct wcn36xx_hal_cfg *entry;
	u32 *val;

	if (*len + sizeof(*entry) + sizeof(u32) >= WCN36XX_HAL_BUF_SIZE) {
		wcn36xx_err("Not enough room for TLV entry\n");
		return -ENOMEM;
	}

	entry = (struct wcn36xx_hal_cfg *) (wcn->hal_buf + *len);
	entry->id = id;
	entry->len = sizeof(u32);
	entry->pad_bytes = 0;
	entry->reserve = 0;

	val = (u32 *) (entry + 1);
	*val = value;

	*len += sizeof(*entry) + sizeof(u32);

	return 0;
}

static void wcn36xx_smd_set_bss_nw_type(struct wcn36xx *wcn,
		struct ieee80211_sta *sta,
		struct wcn36xx_hal_config_bss_params *bss_params)
{
	if (NL80211_BAND_5GHZ == WCN36XX_BAND(wcn))
		bss_params->nw_type = WCN36XX_HAL_11A_NW_TYPE;
	else if (sta && sta->ht_cap.ht_supported)
		bss_params->nw_type = WCN36XX_HAL_11N_NW_TYPE;
	else if (sta && (sta->supp_rates[NL80211_BAND_2GHZ] & 0x7f))
		bss_params->nw_type = WCN36XX_HAL_11G_NW_TYPE;
	else
		bss_params->nw_type = WCN36XX_HAL_11B_NW_TYPE;
}

static inline u8 is_cap_supported(unsigned long caps, unsigned long flag)
{
	return caps & flag ? 1 : 0;
}
static void wcn36xx_smd_set_bss_ht_params(struct ieee80211_vif *vif,
		struct ieee80211_sta *sta,
		struct wcn36xx_hal_config_bss_params *bss_params)
{
	if (sta && sta->ht_cap.ht_supported) {
		unsigned long caps = sta->ht_cap.cap;
		bss_params->ht = sta->ht_cap.ht_supported;
		bss_params->tx_channel_width_set = is_cap_supported(caps,
			IEEE80211_HT_CAP_SUP_WIDTH_20_40);
		bss_params->lsig_tx_op_protection_full_support =
			is_cap_supported(caps,
					 IEEE80211_HT_CAP_LSIG_TXOP_PROT);

		bss_params->ht_oper_mode = vif->bss_conf.ht_operation_mode;
		bss_params->lln_non_gf_coexist =
			!!(vif->bss_conf.ht_operation_mode &
			   IEEE80211_HT_OP_MODE_NON_GF_STA_PRSNT);
		/* IEEE80211_HT_STBC_PARAM_DUAL_CTS_PROT */
		bss_params->dual_cts_protection = 0;
		/* IEEE80211_HT_OP_MODE_PROTECTION_20MHZ */
		bss_params->ht20_coexist = 0;
	}
}

static void wcn36xx_smd_set_sta_ht_params(struct ieee80211_sta *sta,
		struct wcn36xx_hal_config_sta_params *sta_params)
{
	if (sta->ht_cap.ht_supported) {
		unsigned long caps = sta->ht_cap.cap;
		sta_params->ht_capable = sta->ht_cap.ht_supported;
		sta_params->tx_channel_width_set = is_cap_supported(caps,
			IEEE80211_HT_CAP_SUP_WIDTH_20_40);
		sta_params->lsig_txop_protection = is_cap_supported(caps,
			IEEE80211_HT_CAP_LSIG_TXOP_PROT);

		sta_params->max_ampdu_size = sta->ht_cap.ampdu_factor;
		sta_params->max_ampdu_density = sta->ht_cap.ampdu_density;
		sta_params->max_amsdu_size = is_cap_supported(caps,
			IEEE80211_HT_CAP_MAX_AMSDU);
		sta_params->sgi_20Mhz = is_cap_supported(caps,
			IEEE80211_HT_CAP_SGI_20);
		sta_params->sgi_40mhz =	is_cap_supported(caps,
			IEEE80211_HT_CAP_SGI_40);
		sta_params->green_field_capable = is_cap_supported(caps,
			IEEE80211_HT_CAP_GRN_FLD);
		sta_params->delayed_ba_support = is_cap_supported(caps,
			IEEE80211_HT_CAP_DELAY_BA);
		sta_params->dsss_cck_mode_40mhz = is_cap_supported(caps,
			IEEE80211_HT_CAP_DSSSCCK40);
	}
}

static void wcn36xx_smd_set_sta_default_ht_params(
		struct wcn36xx_hal_config_sta_params *sta_params)
{
	sta_params->ht_capable = 1;
	sta_params->tx_channel_width_set = 1;
	sta_params->lsig_txop_protection = 1;
	sta_params->max_ampdu_size = 3;
	sta_params->max_ampdu_density = 5;
	sta_params->max_amsdu_size = 0;
	sta_params->sgi_20Mhz = 1;
	sta_params->sgi_40mhz = 1;
	sta_params->green_field_capable = 1;
	sta_params->delayed_ba_support = 0;
	sta_params->dsss_cck_mode_40mhz = 1;
}

static void wcn36xx_smd_set_sta_params(struct wcn36xx *wcn,
		struct ieee80211_vif *vif,
		struct ieee80211_sta *sta,
		struct wcn36xx_hal_config_sta_params *sta_params)
{
	struct wcn36xx_vif *vif_priv = wcn36xx_vif_to_priv(vif);
	struct wcn36xx_sta *sta_priv = NULL;
	if (vif->type == NL80211_IFTYPE_ADHOC ||
	    vif->type == NL80211_IFTYPE_AP ||
	    vif->type == NL80211_IFTYPE_MESH_POINT) {
		sta_params->type = 1;
		sta_params->sta_index = WCN36XX_HAL_STA_INVALID_IDX;
	} else {
		sta_params->type = 0;
		sta_params->sta_index = vif_priv->self_sta_index;
	}

	sta_params->listen_interval = WCN36XX_LISTEN_INTERVAL(wcn);

	/*
	 * In STA mode ieee80211_sta contains bssid and ieee80211_vif
	 * contains our mac address. In  AP mode we are bssid so vif
	 * contains bssid and ieee80211_sta contains mac.
	 */
	if (NL80211_IFTYPE_STATION == vif->type)
		memcpy(&sta_params->mac, vif->addr, ETH_ALEN);
	else
		memcpy(&sta_params->bssid, vif->addr, ETH_ALEN);

	sta_params->encrypt_type = vif_priv->encrypt_type;
	sta_params->short_preamble_supported = true;

	sta_params->rifs_mode = 0;
	sta_params->rmf = 0;
	sta_params->action = 0;
	sta_params->uapsd = 0;
	sta_params->mimo_ps = WCN36XX_HAL_HT_MIMO_PS_STATIC;
	sta_params->max_ampdu_duration = 0;
	sta_params->bssid_index = vif_priv->bss_index;
	sta_params->p2p = 0;

	if (sta) {
		sta_priv = wcn36xx_sta_to_priv(sta);
		if (NL80211_IFTYPE_STATION == vif->type)
			memcpy(&sta_params->bssid, sta->addr, ETH_ALEN);
		else
			memcpy(&sta_params->mac, sta->addr, ETH_ALEN);
		sta_params->wmm_enabled = sta->wme;
		sta_params->max_sp_len = sta->max_sp;
		sta_params->aid = sta_priv->aid;
		wcn36xx_smd_set_sta_ht_params(sta, sta_params);
		memcpy(&sta_params->supported_rates, &sta_priv->supported_rates,
			sizeof(sta_priv->supported_rates));
	} else {
		wcn36xx_set_default_rates(&sta_params->supported_rates);
		wcn36xx_smd_set_sta_default_ht_params(sta_params);
	}
}

static int wcn36xx_smd_send_and_wait(struct wcn36xx *wcn, size_t len)
{
	int ret = 0;
	unsigned long start;
	wcn36xx_dbg_dump(WCN36XX_DBG_SMD_DUMP, "HAL >>> ", wcn->hal_buf, len);

	init_completion(&wcn->hal_rsp_compl);
	start = jiffies;
<<<<<<< HEAD
	ret = qcom_smd_send(wcn->smd_channel, wcn->hal_buf, len);
=======
	ret = rpmsg_send(wcn->smd_channel, wcn->hal_buf, len);
>>>>>>> 2ac97f0f
	if (ret) {
		wcn36xx_err("HAL TX failed\n");
		goto out;
	}
	if (wait_for_completion_timeout(&wcn->hal_rsp_compl,
		msecs_to_jiffies(HAL_MSG_TIMEOUT)) <= 0) {
		wcn36xx_err("Timeout! No SMD response in %dms\n",
			    HAL_MSG_TIMEOUT);
		ret = -ETIME;
		goto out;
	}
	wcn36xx_dbg(WCN36XX_DBG_SMD, "SMD command completed in %dms",
		    jiffies_to_msecs(jiffies - start));
out:
	return ret;
}

static void init_hal_msg(struct wcn36xx_hal_msg_header *hdr,
			 enum wcn36xx_hal_host_msg_type msg_type,
			 size_t msg_size)
{
	memset(hdr, 0, msg_size + sizeof(*hdr));
	hdr->msg_type = msg_type;
	hdr->msg_version = WCN36XX_HAL_MSG_VERSION0;
	hdr->len = msg_size + sizeof(*hdr);
}

#define INIT_HAL_MSG(msg_body, type) \
	do {								\
		memset(&msg_body, 0, sizeof(msg_body));			\
		msg_body.header.msg_type = type;			\
		msg_body.header.msg_version = WCN36XX_HAL_MSG_VERSION0; \
		msg_body.header.len = sizeof(msg_body);			\
	} while (0)							\

#define PREPARE_HAL_BUF(send_buf, msg_body) \
	do {							\
		memset(send_buf, 0, msg_body.header.len);	\
		memcpy(send_buf, &msg_body, sizeof(msg_body));	\
	} while (0)						\

static int wcn36xx_smd_rsp_status_check(void *buf, size_t len)
{
	struct wcn36xx_fw_msg_status_rsp *rsp;

	if (len < sizeof(struct wcn36xx_hal_msg_header) +
	    sizeof(struct wcn36xx_fw_msg_status_rsp))
		return -EIO;

	rsp = (struct wcn36xx_fw_msg_status_rsp *)
		(buf + sizeof(struct wcn36xx_hal_msg_header));

	if (WCN36XX_FW_MSG_RESULT_SUCCESS != rsp->status)
		return rsp->status;

	return 0;
}

int wcn36xx_smd_load_nv(struct wcn36xx *wcn)
{
	struct nv_data *nv_d;
	struct wcn36xx_hal_nv_img_download_req_msg msg_body;
	int fw_bytes_left;
	int ret;
	u16 fm_offset = 0;

	if (!wcn->nv) {
		ret = request_firmware(&wcn->nv, WLAN_NV_FILE, wcn->dev);
		if (ret) {
			wcn36xx_err("Failed to load nv file %s: %d\n",
				      WLAN_NV_FILE, ret);
			goto out;
		}
	}

	nv_d = (struct nv_data *)wcn->nv->data;
	INIT_HAL_MSG(msg_body, WCN36XX_HAL_DOWNLOAD_NV_REQ);

	msg_body.header.len += WCN36XX_NV_FRAGMENT_SIZE;

	msg_body.frag_number = 0;
	/* hal_buf must be protected with  mutex */
	mutex_lock(&wcn->hal_mutex);

	do {
		fw_bytes_left = wcn->nv->size - fm_offset - 4;
		if (fw_bytes_left > WCN36XX_NV_FRAGMENT_SIZE) {
			msg_body.last_fragment = 0;
			msg_body.nv_img_buffer_size = WCN36XX_NV_FRAGMENT_SIZE;
		} else {
			msg_body.last_fragment = 1;
			msg_body.nv_img_buffer_size = fw_bytes_left;

			/* Do not forget update general message len */
			msg_body.header.len = sizeof(msg_body) + fw_bytes_left;

		}

		/* Add load NV request message header */
		memcpy(wcn->hal_buf, &msg_body,	sizeof(msg_body));

		/* Add NV body itself */
		memcpy(wcn->hal_buf + sizeof(msg_body),
		       &nv_d->table + fm_offset,
		       msg_body.nv_img_buffer_size);

		ret = wcn36xx_smd_send_and_wait(wcn, msg_body.header.len);
		if (ret)
			goto out_unlock;
		ret = wcn36xx_smd_rsp_status_check(wcn->hal_buf,
						   wcn->hal_rsp_len);
		if (ret) {
			wcn36xx_err("hal_load_nv response failed err=%d\n",
				    ret);
			goto out_unlock;
		}
		msg_body.frag_number++;
		fm_offset += WCN36XX_NV_FRAGMENT_SIZE;

	} while (msg_body.last_fragment != 1);

out_unlock:
	mutex_unlock(&wcn->hal_mutex);
out:	return ret;
}

static int wcn36xx_smd_start_rsp(struct wcn36xx *wcn, void *buf, size_t len)
{
	struct wcn36xx_hal_mac_start_rsp_msg *rsp;

	if (len < sizeof(*rsp))
		return -EIO;

	rsp = (struct wcn36xx_hal_mac_start_rsp_msg *)buf;

	if (WCN36XX_FW_MSG_RESULT_SUCCESS != rsp->start_rsp_params.status)
		return -EIO;

	memcpy(wcn->crm_version, rsp->start_rsp_params.crm_version,
	       WCN36XX_HAL_VERSION_LENGTH);
	memcpy(wcn->wlan_version, rsp->start_rsp_params.wlan_version,
	       WCN36XX_HAL_VERSION_LENGTH);

	/* null terminate the strings, just in case */
	wcn->crm_version[WCN36XX_HAL_VERSION_LENGTH] = '\0';
	wcn->wlan_version[WCN36XX_HAL_VERSION_LENGTH] = '\0';

	wcn->fw_revision = rsp->start_rsp_params.version.revision;
	wcn->fw_version = rsp->start_rsp_params.version.version;
	wcn->fw_minor = rsp->start_rsp_params.version.minor;
	wcn->fw_major = rsp->start_rsp_params.version.major;

	wcn36xx_info("firmware WLAN version '%s' and CRM version '%s'\n",
		     wcn->wlan_version, wcn->crm_version);

	wcn36xx_info("firmware API %u.%u.%u.%u, %u stations, %u bssids\n",
		     wcn->fw_major, wcn->fw_minor,
		     wcn->fw_version, wcn->fw_revision,
		     rsp->start_rsp_params.stations,
		     rsp->start_rsp_params.bssids);

	return 0;
}

int wcn36xx_smd_start(struct wcn36xx *wcn)
{
	struct wcn36xx_hal_mac_start_req_msg msg_body, *body;
	int ret = 0;
	int i;
	size_t len;

	mutex_lock(&wcn->hal_mutex);
	INIT_HAL_MSG(msg_body, WCN36XX_HAL_START_REQ);

	msg_body.params.type = DRIVER_TYPE_PRODUCTION;
	msg_body.params.len = 0;

	PREPARE_HAL_BUF(wcn->hal_buf, msg_body);

	body = (struct wcn36xx_hal_mac_start_req_msg *)wcn->hal_buf;
	len = body->header.len;

	for (i = 0; i < ARRAY_SIZE(wcn36xx_cfg_vals); i++) {
		ret = put_cfg_tlv_u32(wcn, &len, wcn36xx_cfg_vals[i].cfg_id,
				      wcn36xx_cfg_vals[i].value);
		if (ret)
			goto out;
	}
	body->header.len = len;
	body->params.len = len - sizeof(*body);

	wcn36xx_dbg(WCN36XX_DBG_HAL, "hal start type %d\n",
		    msg_body.params.type);

	ret = wcn36xx_smd_send_and_wait(wcn, body->header.len);
	if (ret) {
		wcn36xx_err("Sending hal_start failed\n");
		goto out;
	}

	ret = wcn36xx_smd_start_rsp(wcn, wcn->hal_buf, wcn->hal_rsp_len);
	if (ret) {
		wcn36xx_err("hal_start response failed err=%d\n", ret);
		goto out;
	}

out:
	mutex_unlock(&wcn->hal_mutex);
	return ret;
}

int wcn36xx_smd_stop(struct wcn36xx *wcn)
{
	struct wcn36xx_hal_mac_stop_req_msg msg_body;
	int ret = 0;

	mutex_lock(&wcn->hal_mutex);
	INIT_HAL_MSG(msg_body, WCN36XX_HAL_STOP_REQ);

	msg_body.stop_req_params.reason = HAL_STOP_TYPE_RF_KILL;

	PREPARE_HAL_BUF(wcn->hal_buf, msg_body);

	ret = wcn36xx_smd_send_and_wait(wcn, msg_body.header.len);
	if (ret) {
		wcn36xx_err("Sending hal_stop failed\n");
		goto out;
	}
	ret = wcn36xx_smd_rsp_status_check(wcn->hal_buf, wcn->hal_rsp_len);
	if (ret) {
		wcn36xx_err("hal_stop response failed err=%d\n", ret);
		goto out;
	}
out:
	mutex_unlock(&wcn->hal_mutex);
	return ret;
}

int wcn36xx_smd_init_scan(struct wcn36xx *wcn, enum wcn36xx_hal_sys_mode mode)
{
	struct wcn36xx_hal_init_scan_req_msg msg_body;
	int ret = 0;

	mutex_lock(&wcn->hal_mutex);
	INIT_HAL_MSG(msg_body, WCN36XX_HAL_INIT_SCAN_REQ);

	msg_body.mode = mode;

	PREPARE_HAL_BUF(wcn->hal_buf, msg_body);

	wcn36xx_dbg(WCN36XX_DBG_HAL, "hal init scan mode %d\n", msg_body.mode);

	ret = wcn36xx_smd_send_and_wait(wcn, msg_body.header.len);
	if (ret) {
		wcn36xx_err("Sending hal_init_scan failed\n");
		goto out;
	}
	ret = wcn36xx_smd_rsp_status_check(wcn->hal_buf, wcn->hal_rsp_len);
	if (ret) {
		wcn36xx_err("hal_init_scan response failed err=%d\n", ret);
		goto out;
	}
out:
	mutex_unlock(&wcn->hal_mutex);
	return ret;
}

int wcn36xx_smd_start_scan(struct wcn36xx *wcn, u8 scan_channel)
{
	struct wcn36xx_hal_start_scan_req_msg msg_body;
	int ret = 0;

	mutex_lock(&wcn->hal_mutex);
	INIT_HAL_MSG(msg_body, WCN36XX_HAL_START_SCAN_REQ);

	msg_body.scan_channel = scan_channel;

	PREPARE_HAL_BUF(wcn->hal_buf, msg_body);

	wcn36xx_dbg(WCN36XX_DBG_HAL, "hal start scan channel %d\n",
		    msg_body.scan_channel);

	ret = wcn36xx_smd_send_and_wait(wcn, msg_body.header.len);
	if (ret) {
		wcn36xx_err("Sending hal_start_scan failed\n");
		goto out;
	}
	ret = wcn36xx_smd_rsp_status_check(wcn->hal_buf, wcn->hal_rsp_len);
	if (ret) {
		wcn36xx_err("hal_start_scan response failed err=%d\n", ret);
		goto out;
	}
out:
	mutex_unlock(&wcn->hal_mutex);
	return ret;
}

int wcn36xx_smd_end_scan(struct wcn36xx *wcn, u8 scan_channel)
{
	struct wcn36xx_hal_end_scan_req_msg msg_body;
	int ret = 0;

	mutex_lock(&wcn->hal_mutex);
	INIT_HAL_MSG(msg_body, WCN36XX_HAL_END_SCAN_REQ);

	msg_body.scan_channel = scan_channel;

	PREPARE_HAL_BUF(wcn->hal_buf, msg_body);

	wcn36xx_dbg(WCN36XX_DBG_HAL, "hal end scan channel %d\n",
		    msg_body.scan_channel);

	ret = wcn36xx_smd_send_and_wait(wcn, msg_body.header.len);
	if (ret) {
		wcn36xx_err("Sending hal_end_scan failed\n");
		goto out;
	}
	ret = wcn36xx_smd_rsp_status_check(wcn->hal_buf, wcn->hal_rsp_len);
	if (ret) {
		wcn36xx_err("hal_end_scan response failed err=%d\n", ret);
		goto out;
	}
out:
	mutex_unlock(&wcn->hal_mutex);
	return ret;
}

int wcn36xx_smd_finish_scan(struct wcn36xx *wcn,
			    enum wcn36xx_hal_sys_mode mode)
{
	struct wcn36xx_hal_finish_scan_req_msg msg_body;
	int ret = 0;

	mutex_lock(&wcn->hal_mutex);
	INIT_HAL_MSG(msg_body, WCN36XX_HAL_FINISH_SCAN_REQ);

	msg_body.mode = mode;

	PREPARE_HAL_BUF(wcn->hal_buf, msg_body);

	wcn36xx_dbg(WCN36XX_DBG_HAL, "hal finish scan mode %d\n",
		    msg_body.mode);

	ret = wcn36xx_smd_send_and_wait(wcn, msg_body.header.len);
	if (ret) {
		wcn36xx_err("Sending hal_finish_scan failed\n");
		goto out;
	}
	ret = wcn36xx_smd_rsp_status_check(wcn->hal_buf, wcn->hal_rsp_len);
	if (ret) {
		wcn36xx_err("hal_finish_scan response failed err=%d\n", ret);
		goto out;
	}
out:
	mutex_unlock(&wcn->hal_mutex);
	return ret;
}

static int wcn36xx_smd_switch_channel_rsp(void *buf, size_t len)
{
	struct wcn36xx_hal_switch_channel_rsp_msg *rsp;
	int ret = 0;

	ret = wcn36xx_smd_rsp_status_check(buf, len);
	if (ret)
		return ret;
	rsp = (struct wcn36xx_hal_switch_channel_rsp_msg *)buf;
	wcn36xx_dbg(WCN36XX_DBG_HAL, "channel switched to: %d, status: %d\n",
		    rsp->channel_number, rsp->status);
	return ret;
}

int wcn36xx_smd_switch_channel(struct wcn36xx *wcn,
			       struct ieee80211_vif *vif, int ch)
{
	struct wcn36xx_hal_switch_channel_req_msg msg_body;
	int ret = 0;

	mutex_lock(&wcn->hal_mutex);
	INIT_HAL_MSG(msg_body, WCN36XX_HAL_CH_SWITCH_REQ);

	msg_body.channel_number = (u8)ch;
	msg_body.tx_mgmt_power = 0xbf;
	msg_body.max_tx_power = 0xbf;
	memcpy(msg_body.self_sta_mac_addr, vif->addr, ETH_ALEN);

	PREPARE_HAL_BUF(wcn->hal_buf, msg_body);

	ret = wcn36xx_smd_send_and_wait(wcn, msg_body.header.len);
	if (ret) {
		wcn36xx_err("Sending hal_switch_channel failed\n");
		goto out;
	}
	ret = wcn36xx_smd_switch_channel_rsp(wcn->hal_buf, wcn->hal_rsp_len);
	if (ret) {
		wcn36xx_err("hal_switch_channel response failed err=%d\n", ret);
		goto out;
	}
out:
	mutex_unlock(&wcn->hal_mutex);
	return ret;
}

static int wcn36xx_smd_update_scan_params_rsp(void *buf, size_t len)
{
	struct wcn36xx_hal_update_scan_params_resp *rsp;

	rsp = (struct wcn36xx_hal_update_scan_params_resp *)buf;

	/* Remove the PNO version bit */
	rsp->status &= (~(WCN36XX_FW_MSG_PNO_VERSION_MASK));

	if (WCN36XX_FW_MSG_RESULT_SUCCESS != rsp->status) {
		wcn36xx_warn("error response from update scan\n");
		return rsp->status;
	}

	return 0;
}

int wcn36xx_smd_update_scan_params(struct wcn36xx *wcn,
				   u8 *channels, size_t channel_count)
{
	struct wcn36xx_hal_update_scan_params_req_ex msg_body;
	int ret = 0;

	mutex_lock(&wcn->hal_mutex);
	INIT_HAL_MSG(msg_body, WCN36XX_HAL_UPDATE_SCAN_PARAM_REQ);

	msg_body.dot11d_enabled	= false;
	msg_body.dot11d_resolved = true;

	msg_body.channel_count = channel_count;
	memcpy(msg_body.channels, channels, channel_count);
	msg_body.active_min_ch_time = 60;
	msg_body.active_max_ch_time = 120;
	msg_body.passive_min_ch_time = 60;
	msg_body.passive_max_ch_time = 110;
	msg_body.state = PHY_SINGLE_CHANNEL_CENTERED;

	PREPARE_HAL_BUF(wcn->hal_buf, msg_body);

	wcn36xx_dbg(WCN36XX_DBG_HAL,
		    "hal update scan params channel_count %d\n",
		    msg_body.channel_count);

	ret = wcn36xx_smd_send_and_wait(wcn, msg_body.header.len);
	if (ret) {
		wcn36xx_err("Sending hal_update_scan_params failed\n");
		goto out;
	}
	ret = wcn36xx_smd_update_scan_params_rsp(wcn->hal_buf,
						 wcn->hal_rsp_len);
	if (ret) {
		wcn36xx_err("hal_update_scan_params response failed err=%d\n",
			    ret);
		goto out;
	}
out:
	mutex_unlock(&wcn->hal_mutex);
	return ret;
}

static int wcn36xx_smd_add_sta_self_rsp(struct wcn36xx *wcn,
					struct ieee80211_vif *vif,
					void *buf,
					size_t len)
{
	struct wcn36xx_hal_add_sta_self_rsp_msg *rsp;
	struct wcn36xx_vif *vif_priv = wcn36xx_vif_to_priv(vif);

	if (len < sizeof(*rsp))
		return -EINVAL;

	rsp = (struct wcn36xx_hal_add_sta_self_rsp_msg *)buf;

	if (rsp->status != WCN36XX_FW_MSG_RESULT_SUCCESS) {
		wcn36xx_warn("hal add sta self failure: %d\n",
			     rsp->status);
		return rsp->status;
	}

	wcn36xx_dbg(WCN36XX_DBG_HAL,
		    "hal add sta self status %d self_sta_index %d dpu_index %d\n",
		    rsp->status, rsp->self_sta_index, rsp->dpu_index);

	vif_priv->self_sta_index = rsp->self_sta_index;
	vif_priv->self_dpu_desc_index = rsp->dpu_index;

	return 0;
}

int wcn36xx_smd_add_sta_self(struct wcn36xx *wcn, struct ieee80211_vif *vif)
{
	struct wcn36xx_hal_add_sta_self_req msg_body;
	int ret = 0;

	mutex_lock(&wcn->hal_mutex);
	INIT_HAL_MSG(msg_body, WCN36XX_HAL_ADD_STA_SELF_REQ);

	memcpy(&msg_body.self_addr, vif->addr, ETH_ALEN);

	PREPARE_HAL_BUF(wcn->hal_buf, msg_body);

	wcn36xx_dbg(WCN36XX_DBG_HAL,
		    "hal add sta self self_addr %pM status %d\n",
		    msg_body.self_addr, msg_body.status);

	ret = wcn36xx_smd_send_and_wait(wcn, msg_body.header.len);
	if (ret) {
		wcn36xx_err("Sending hal_add_sta_self failed\n");
		goto out;
	}
	ret = wcn36xx_smd_add_sta_self_rsp(wcn,
					   vif,
					   wcn->hal_buf,
					   wcn->hal_rsp_len);
	if (ret) {
		wcn36xx_err("hal_add_sta_self response failed err=%d\n", ret);
		goto out;
	}
out:
	mutex_unlock(&wcn->hal_mutex);
	return ret;
}

int wcn36xx_smd_delete_sta_self(struct wcn36xx *wcn, u8 *addr)
{
	struct wcn36xx_hal_del_sta_self_req_msg msg_body;
	int ret = 0;

	mutex_lock(&wcn->hal_mutex);
	INIT_HAL_MSG(msg_body, WCN36XX_HAL_DEL_STA_SELF_REQ);

	memcpy(&msg_body.self_addr, addr, ETH_ALEN);

	PREPARE_HAL_BUF(wcn->hal_buf, msg_body);

	ret = wcn36xx_smd_send_and_wait(wcn, msg_body.header.len);
	if (ret) {
		wcn36xx_err("Sending hal_delete_sta_self failed\n");
		goto out;
	}
	ret = wcn36xx_smd_rsp_status_check(wcn->hal_buf, wcn->hal_rsp_len);
	if (ret) {
		wcn36xx_err("hal_delete_sta_self response failed err=%d\n",
			    ret);
		goto out;
	}
out:
	mutex_unlock(&wcn->hal_mutex);
	return ret;
}

int wcn36xx_smd_delete_sta(struct wcn36xx *wcn, u8 sta_index)
{
	struct wcn36xx_hal_delete_sta_req_msg msg_body;
	int ret = 0;

	mutex_lock(&wcn->hal_mutex);
	INIT_HAL_MSG(msg_body, WCN36XX_HAL_DELETE_STA_REQ);

	msg_body.sta_index = sta_index;

	PREPARE_HAL_BUF(wcn->hal_buf, msg_body);

	wcn36xx_dbg(WCN36XX_DBG_HAL,
		    "hal delete sta sta_index %d\n",
		    msg_body.sta_index);

	ret = wcn36xx_smd_send_and_wait(wcn, msg_body.header.len);
	if (ret) {
		wcn36xx_err("Sending hal_delete_sta failed\n");
		goto out;
	}
	ret = wcn36xx_smd_rsp_status_check(wcn->hal_buf, wcn->hal_rsp_len);
	if (ret) {
		wcn36xx_err("hal_delete_sta response failed err=%d\n", ret);
		goto out;
	}
out:
	mutex_unlock(&wcn->hal_mutex);
	return ret;
}

static int wcn36xx_smd_join_rsp(void *buf, size_t len)
{
	struct wcn36xx_hal_join_rsp_msg *rsp;

	if (wcn36xx_smd_rsp_status_check(buf, len))
		return -EIO;

	rsp = (struct wcn36xx_hal_join_rsp_msg *)buf;

	wcn36xx_dbg(WCN36XX_DBG_HAL,
		    "hal rsp join status %d tx_mgmt_power %d\n",
		    rsp->status, rsp->tx_mgmt_power);

	return 0;
}

int wcn36xx_smd_join(struct wcn36xx *wcn, const u8 *bssid, u8 *vif, u8 ch)
{
	struct wcn36xx_hal_join_req_msg msg_body;
	int ret = 0;

	mutex_lock(&wcn->hal_mutex);
	INIT_HAL_MSG(msg_body, WCN36XX_HAL_JOIN_REQ);

	memcpy(&msg_body.bssid, bssid, ETH_ALEN);
	memcpy(&msg_body.self_sta_mac_addr, vif, ETH_ALEN);
	msg_body.channel = ch;

	if (conf_is_ht40_minus(&wcn->hw->conf))
		msg_body.secondary_channel_offset =
			PHY_DOUBLE_CHANNEL_HIGH_PRIMARY;
	else if (conf_is_ht40_plus(&wcn->hw->conf))
		msg_body.secondary_channel_offset =
			PHY_DOUBLE_CHANNEL_LOW_PRIMARY;
	else
		msg_body.secondary_channel_offset =
			PHY_SINGLE_CHANNEL_CENTERED;

	msg_body.link_state = WCN36XX_HAL_LINK_PREASSOC_STATE;

	msg_body.max_tx_power = 0xbf;
	PREPARE_HAL_BUF(wcn->hal_buf, msg_body);

	wcn36xx_dbg(WCN36XX_DBG_HAL,
		    "hal join req bssid %pM self_sta_mac_addr %pM channel %d link_state %d\n",
		    msg_body.bssid, msg_body.self_sta_mac_addr,
		    msg_body.channel, msg_body.link_state);

	ret = wcn36xx_smd_send_and_wait(wcn, msg_body.header.len);
	if (ret) {
		wcn36xx_err("Sending hal_join failed\n");
		goto out;
	}
	ret = wcn36xx_smd_join_rsp(wcn->hal_buf, wcn->hal_rsp_len);
	if (ret) {
		wcn36xx_err("hal_join response failed err=%d\n", ret);
		goto out;
	}
out:
	mutex_unlock(&wcn->hal_mutex);
	return ret;
}

int wcn36xx_smd_set_link_st(struct wcn36xx *wcn, const u8 *bssid,
			    const u8 *sta_mac,
			    enum wcn36xx_hal_link_state state)
{
	struct wcn36xx_hal_set_link_state_req_msg msg_body;
	int ret = 0;

	mutex_lock(&wcn->hal_mutex);
	INIT_HAL_MSG(msg_body, WCN36XX_HAL_SET_LINK_ST_REQ);

	memcpy(&msg_body.bssid, bssid, ETH_ALEN);
	memcpy(&msg_body.self_mac_addr, sta_mac, ETH_ALEN);
	msg_body.state = state;

	PREPARE_HAL_BUF(wcn->hal_buf, msg_body);

	wcn36xx_dbg(WCN36XX_DBG_HAL,
		    "hal set link state bssid %pM self_mac_addr %pM state %d\n",
		    msg_body.bssid, msg_body.self_mac_addr, msg_body.state);

	ret = wcn36xx_smd_send_and_wait(wcn, msg_body.header.len);
	if (ret) {
		wcn36xx_err("Sending hal_set_link_st failed\n");
		goto out;
	}
	ret = wcn36xx_smd_rsp_status_check(wcn->hal_buf, wcn->hal_rsp_len);
	if (ret) {
		wcn36xx_err("hal_set_link_st response failed err=%d\n", ret);
		goto out;
	}
out:
	mutex_unlock(&wcn->hal_mutex);
	return ret;
}

static void wcn36xx_smd_convert_sta_to_v1(struct wcn36xx *wcn,
			const struct wcn36xx_hal_config_sta_params *orig,
			struct wcn36xx_hal_config_sta_params_v1 *v1)
{
	/* convert orig to v1 format */
	memcpy(&v1->bssid, orig->bssid, ETH_ALEN);
	memcpy(&v1->mac, orig->mac, ETH_ALEN);
	v1->aid = orig->aid;
	v1->type = orig->type;
	v1->short_preamble_supported = orig->short_preamble_supported;
	v1->listen_interval = orig->listen_interval;
	v1->wmm_enabled = orig->wmm_enabled;
	v1->ht_capable = orig->ht_capable;
	v1->tx_channel_width_set = orig->tx_channel_width_set;
	v1->rifs_mode = orig->rifs_mode;
	v1->lsig_txop_protection = orig->lsig_txop_protection;
	v1->max_ampdu_size = orig->max_ampdu_size;
	v1->max_ampdu_density = orig->max_ampdu_density;
	v1->sgi_40mhz = orig->sgi_40mhz;
	v1->sgi_20Mhz = orig->sgi_20Mhz;
	v1->rmf = orig->rmf;
	v1->encrypt_type = orig->encrypt_type;
	v1->action = orig->action;
	v1->uapsd = orig->uapsd;
	v1->max_sp_len = orig->max_sp_len;
	v1->green_field_capable = orig->green_field_capable;
	v1->mimo_ps = orig->mimo_ps;
	v1->delayed_ba_support = orig->delayed_ba_support;
	v1->max_ampdu_duration = orig->max_ampdu_duration;
	v1->dsss_cck_mode_40mhz = orig->dsss_cck_mode_40mhz;
	memcpy(&v1->supported_rates, &orig->supported_rates,
	       sizeof(orig->supported_rates));
	v1->sta_index = orig->sta_index;
	v1->bssid_index = orig->bssid_index;
	v1->p2p = orig->p2p;
}

static int wcn36xx_smd_config_sta_rsp(struct wcn36xx *wcn,
				      struct ieee80211_sta *sta,
				      void *buf,
				      size_t len)
{
	struct wcn36xx_hal_config_sta_rsp_msg *rsp;
	struct config_sta_rsp_params *params;
	struct wcn36xx_sta *sta_priv = wcn36xx_sta_to_priv(sta);

	if (len < sizeof(*rsp))
		return -EINVAL;

	rsp = (struct wcn36xx_hal_config_sta_rsp_msg *)buf;
	params = &rsp->params;

	if (params->status != WCN36XX_FW_MSG_RESULT_SUCCESS) {
		wcn36xx_warn("hal config sta response failure: %d\n",
			     params->status);
		return -EIO;
	}

	sta_priv->sta_index = params->sta_index;
	sta_priv->dpu_desc_index = params->dpu_index;
	sta_priv->ucast_dpu_sign = params->uc_ucast_sig;

	wcn36xx_dbg(WCN36XX_DBG_HAL,
		    "hal config sta rsp status %d sta_index %d bssid_index %d uc_ucast_sig %d p2p %d\n",
		    params->status, params->sta_index, params->bssid_index,
		    params->uc_ucast_sig, params->p2p);

	return 0;
}

static int wcn36xx_smd_config_sta_v1(struct wcn36xx *wcn,
		     const struct wcn36xx_hal_config_sta_req_msg *orig)
{
	struct wcn36xx_hal_config_sta_req_msg_v1 msg_body;
	struct wcn36xx_hal_config_sta_params_v1 *sta = &msg_body.sta_params;

	INIT_HAL_MSG(msg_body, WCN36XX_HAL_CONFIG_STA_REQ);

	wcn36xx_smd_convert_sta_to_v1(wcn, &orig->sta_params,
				      &msg_body.sta_params);

	PREPARE_HAL_BUF(wcn->hal_buf, msg_body);

	wcn36xx_dbg(WCN36XX_DBG_HAL,
		    "hal config sta v1 action %d sta_index %d bssid_index %d bssid %pM type %d mac %pM aid %d\n",
		    sta->action, sta->sta_index, sta->bssid_index,
		    sta->bssid, sta->type, sta->mac, sta->aid);

	return wcn36xx_smd_send_and_wait(wcn, msg_body.header.len);
}

int wcn36xx_smd_config_sta(struct wcn36xx *wcn, struct ieee80211_vif *vif,
			   struct ieee80211_sta *sta)
{
	struct wcn36xx_hal_config_sta_req_msg msg;
	struct wcn36xx_hal_config_sta_params *sta_params;
	int ret = 0;

	mutex_lock(&wcn->hal_mutex);
	INIT_HAL_MSG(msg, WCN36XX_HAL_CONFIG_STA_REQ);

	sta_params = &msg.sta_params;

	wcn36xx_smd_set_sta_params(wcn, vif, sta, sta_params);

	if (!wcn36xx_is_fw_version(wcn, 1, 2, 2, 24)) {
		ret = wcn36xx_smd_config_sta_v1(wcn, &msg);
	} else {
		PREPARE_HAL_BUF(wcn->hal_buf, msg);

		wcn36xx_dbg(WCN36XX_DBG_HAL,
			    "hal config sta action %d sta_index %d bssid_index %d bssid %pM type %d mac %pM aid %d\n",
			    sta_params->action, sta_params->sta_index,
			    sta_params->bssid_index, sta_params->bssid,
			    sta_params->type, sta_params->mac, sta_params->aid);

		ret = wcn36xx_smd_send_and_wait(wcn, msg.header.len);
	}
	if (ret) {
		wcn36xx_err("Sending hal_config_sta failed\n");
		goto out;
	}
	ret = wcn36xx_smd_config_sta_rsp(wcn,
					 sta,
					 wcn->hal_buf,
					 wcn->hal_rsp_len);
	if (ret) {
		wcn36xx_err("hal_config_sta response failed err=%d\n", ret);
		goto out;
	}
out:
	mutex_unlock(&wcn->hal_mutex);
	return ret;
}

static int wcn36xx_smd_config_bss_v1(struct wcn36xx *wcn,
			const struct wcn36xx_hal_config_bss_req_msg *orig)
{
	struct wcn36xx_hal_config_bss_req_msg_v1 msg_body;
	struct wcn36xx_hal_config_bss_params_v1 *bss = &msg_body.bss_params;
	struct wcn36xx_hal_config_sta_params_v1 *sta = &bss->sta;

	INIT_HAL_MSG(msg_body, WCN36XX_HAL_CONFIG_BSS_REQ);

	/* convert orig to v1 */
	memcpy(&msg_body.bss_params.bssid,
	       &orig->bss_params.bssid, ETH_ALEN);
	memcpy(&msg_body.bss_params.self_mac_addr,
	       &orig->bss_params.self_mac_addr, ETH_ALEN);

	msg_body.bss_params.bss_type = orig->bss_params.bss_type;
	msg_body.bss_params.oper_mode = orig->bss_params.oper_mode;
	msg_body.bss_params.nw_type = orig->bss_params.nw_type;

	msg_body.bss_params.short_slot_time_supported =
		orig->bss_params.short_slot_time_supported;
	msg_body.bss_params.lla_coexist = orig->bss_params.lla_coexist;
	msg_body.bss_params.llb_coexist = orig->bss_params.llb_coexist;
	msg_body.bss_params.llg_coexist = orig->bss_params.llg_coexist;
	msg_body.bss_params.ht20_coexist = orig->bss_params.ht20_coexist;
	msg_body.bss_params.lln_non_gf_coexist =
		orig->bss_params.lln_non_gf_coexist;

	msg_body.bss_params.lsig_tx_op_protection_full_support =
		orig->bss_params.lsig_tx_op_protection_full_support;
	msg_body.bss_params.rifs_mode = orig->bss_params.rifs_mode;
	msg_body.bss_params.beacon_interval = orig->bss_params.beacon_interval;
	msg_body.bss_params.dtim_period = orig->bss_params.dtim_period;
	msg_body.bss_params.tx_channel_width_set =
		orig->bss_params.tx_channel_width_set;
	msg_body.bss_params.oper_channel = orig->bss_params.oper_channel;
	msg_body.bss_params.ext_channel = orig->bss_params.ext_channel;

	msg_body.bss_params.reserved = orig->bss_params.reserved;

	memcpy(&msg_body.bss_params.ssid,
	       &orig->bss_params.ssid,
	       sizeof(orig->bss_params.ssid));

	msg_body.bss_params.action = orig->bss_params.action;
	msg_body.bss_params.rateset = orig->bss_params.rateset;
	msg_body.bss_params.ht = orig->bss_params.ht;
	msg_body.bss_params.obss_prot_enabled =
		orig->bss_params.obss_prot_enabled;
	msg_body.bss_params.rmf = orig->bss_params.rmf;
	msg_body.bss_params.ht_oper_mode = orig->bss_params.ht_oper_mode;
	msg_body.bss_params.dual_cts_protection =
		orig->bss_params.dual_cts_protection;

	msg_body.bss_params.max_probe_resp_retry_limit =
		orig->bss_params.max_probe_resp_retry_limit;
	msg_body.bss_params.hidden_ssid = orig->bss_params.hidden_ssid;
	msg_body.bss_params.proxy_probe_resp =
		orig->bss_params.proxy_probe_resp;
	msg_body.bss_params.edca_params_valid =
		orig->bss_params.edca_params_valid;

	memcpy(&msg_body.bss_params.acbe,
	       &orig->bss_params.acbe,
	       sizeof(orig->bss_params.acbe));
	memcpy(&msg_body.bss_params.acbk,
	       &orig->bss_params.acbk,
	       sizeof(orig->bss_params.acbk));
	memcpy(&msg_body.bss_params.acvi,
	       &orig->bss_params.acvi,
	       sizeof(orig->bss_params.acvi));
	memcpy(&msg_body.bss_params.acvo,
	       &orig->bss_params.acvo,
	       sizeof(orig->bss_params.acvo));

	msg_body.bss_params.ext_set_sta_key_param_valid =
		orig->bss_params.ext_set_sta_key_param_valid;

	memcpy(&msg_body.bss_params.ext_set_sta_key_param,
	       &orig->bss_params.ext_set_sta_key_param,
	       sizeof(orig->bss_params.acvo));

	msg_body.bss_params.wcn36xx_hal_persona =
		orig->bss_params.wcn36xx_hal_persona;
	msg_body.bss_params.spectrum_mgt_enable =
		orig->bss_params.spectrum_mgt_enable;
	msg_body.bss_params.tx_mgmt_power = orig->bss_params.tx_mgmt_power;
	msg_body.bss_params.max_tx_power = orig->bss_params.max_tx_power;

	wcn36xx_smd_convert_sta_to_v1(wcn, &orig->bss_params.sta,
				      &msg_body.bss_params.sta);

	PREPARE_HAL_BUF(wcn->hal_buf, msg_body);

	wcn36xx_dbg(WCN36XX_DBG_HAL,
		    "hal config bss v1 bssid %pM self_mac_addr %pM bss_type %d oper_mode %d nw_type %d\n",
		    bss->bssid, bss->self_mac_addr, bss->bss_type,
		    bss->oper_mode, bss->nw_type);

	wcn36xx_dbg(WCN36XX_DBG_HAL,
		    "- sta bssid %pM action %d sta_index %d bssid_index %d aid %d type %d mac %pM\n",
		    sta->bssid, sta->action, sta->sta_index,
		    sta->bssid_index, sta->aid, sta->type, sta->mac);

	return wcn36xx_smd_send_and_wait(wcn, msg_body.header.len);
}


static int wcn36xx_smd_config_bss_rsp(struct wcn36xx *wcn,
				      struct ieee80211_vif *vif,
				      struct ieee80211_sta *sta,
				      void *buf,
				      size_t len)
{
	struct wcn36xx_hal_config_bss_rsp_msg *rsp;
	struct wcn36xx_hal_config_bss_rsp_params *params;
	struct wcn36xx_vif *vif_priv = wcn36xx_vif_to_priv(vif);

	if (len < sizeof(*rsp))
		return -EINVAL;

	rsp = (struct wcn36xx_hal_config_bss_rsp_msg *)buf;
	params = &rsp->bss_rsp_params;

	if (params->status != WCN36XX_FW_MSG_RESULT_SUCCESS) {
		wcn36xx_warn("hal config bss response failure: %d\n",
			     params->status);
		return -EIO;
	}

	wcn36xx_dbg(WCN36XX_DBG_HAL,
		    "hal config bss rsp status %d bss_idx %d dpu_desc_index %d"
		    " sta_idx %d self_idx %d bcast_idx %d mac %pM"
		    " power %d ucast_dpu_signature %d\n",
		    params->status, params->bss_index, params->dpu_desc_index,
		    params->bss_sta_index, params->bss_self_sta_index,
		    params->bss_bcast_sta_idx, params->mac,
		    params->tx_mgmt_power, params->ucast_dpu_signature);

	vif_priv->bss_index = params->bss_index;

	if (sta) {
		struct wcn36xx_sta *sta_priv = wcn36xx_sta_to_priv(sta);
		sta_priv->bss_sta_index = params->bss_sta_index;
		sta_priv->bss_dpu_desc_index = params->dpu_desc_index;
	}

	vif_priv->self_ucast_dpu_sign = params->ucast_dpu_signature;

	return 0;
}

int wcn36xx_smd_config_bss(struct wcn36xx *wcn, struct ieee80211_vif *vif,
			   struct ieee80211_sta *sta, const u8 *bssid,
			   bool update)
{
	struct wcn36xx_hal_config_bss_req_msg msg;
	struct wcn36xx_hal_config_bss_params *bss;
	struct wcn36xx_hal_config_sta_params *sta_params;
	struct wcn36xx_vif *vif_priv = wcn36xx_vif_to_priv(vif);
	int ret = 0;

	mutex_lock(&wcn->hal_mutex);
	INIT_HAL_MSG(msg, WCN36XX_HAL_CONFIG_BSS_REQ);

	bss = &msg.bss_params;
	sta_params = &bss->sta;

	WARN_ON(is_zero_ether_addr(bssid));

	memcpy(&bss->bssid, bssid, ETH_ALEN);

	memcpy(bss->self_mac_addr, vif->addr, ETH_ALEN);

	if (vif->type == NL80211_IFTYPE_STATION) {
		bss->bss_type = WCN36XX_HAL_INFRASTRUCTURE_MODE;

		/* STA */
		bss->oper_mode = 1;
		bss->wcn36xx_hal_persona = WCN36XX_HAL_STA_MODE;
	} else if (vif->type == NL80211_IFTYPE_AP ||
		   vif->type == NL80211_IFTYPE_MESH_POINT) {
		bss->bss_type = WCN36XX_HAL_INFRA_AP_MODE;

		/* AP */
		bss->oper_mode = 0;
		bss->wcn36xx_hal_persona = WCN36XX_HAL_STA_SAP_MODE;
	} else if (vif->type == NL80211_IFTYPE_ADHOC) {
		bss->bss_type = WCN36XX_HAL_IBSS_MODE;

		/* STA */
		bss->oper_mode = 1;
	} else {
		wcn36xx_warn("Unknown type for bss config: %d\n", vif->type);
	}

	if (vif->type == NL80211_IFTYPE_STATION)
		wcn36xx_smd_set_bss_nw_type(wcn, sta, bss);
	else
		bss->nw_type = WCN36XX_HAL_11N_NW_TYPE;

	bss->short_slot_time_supported = vif->bss_conf.use_short_slot;
	bss->lla_coexist = 0;
	bss->llb_coexist = 0;
	bss->llg_coexist = 0;
	bss->rifs_mode = 0;
	bss->beacon_interval = vif->bss_conf.beacon_int;
	bss->dtim_period = vif_priv->dtim_period;

	wcn36xx_smd_set_bss_ht_params(vif, sta, bss);

	bss->oper_channel = WCN36XX_HW_CHANNEL(wcn);

	if (conf_is_ht40_minus(&wcn->hw->conf))
		bss->ext_channel = IEEE80211_HT_PARAM_CHA_SEC_BELOW;
	else if (conf_is_ht40_plus(&wcn->hw->conf))
		bss->ext_channel = IEEE80211_HT_PARAM_CHA_SEC_ABOVE;
	else
		bss->ext_channel = IEEE80211_HT_PARAM_CHA_SEC_NONE;

	bss->reserved = 0;
	wcn36xx_smd_set_sta_params(wcn, vif, sta, sta_params);

	/* wcn->ssid is only valid in AP and IBSS mode */
	bss->ssid.length = vif_priv->ssid.length;
	memcpy(bss->ssid.ssid, vif_priv->ssid.ssid, vif_priv->ssid.length);

	bss->obss_prot_enabled = 0;
	bss->rmf = 0;
	bss->max_probe_resp_retry_limit = 0;
	bss->hidden_ssid = vif->bss_conf.hidden_ssid;
	bss->proxy_probe_resp = 0;
	bss->edca_params_valid = 0;

	/* FIXME: set acbe, acbk, acvi and acvo */

	bss->ext_set_sta_key_param_valid = 0;

	/* FIXME: set ext_set_sta_key_param */

	bss->spectrum_mgt_enable = 0;
	bss->tx_mgmt_power = 0;
	bss->max_tx_power = WCN36XX_MAX_POWER(wcn);

	bss->action = update;

	wcn36xx_dbg(WCN36XX_DBG_HAL,
		    "hal config bss bssid %pM self_mac_addr %pM bss_type %d oper_mode %d nw_type %d\n",
		    bss->bssid, bss->self_mac_addr, bss->bss_type,
		    bss->oper_mode, bss->nw_type);

	wcn36xx_dbg(WCN36XX_DBG_HAL,
		    "- sta bssid %pM action %d sta_index %d bssid_index %d aid %d type %d mac %pM\n",
		    sta_params->bssid, sta_params->action,
		    sta_params->sta_index, sta_params->bssid_index,
		    sta_params->aid, sta_params->type,
		    sta_params->mac);

	if (!wcn36xx_is_fw_version(wcn, 1, 2, 2, 24)) {
		ret = wcn36xx_smd_config_bss_v1(wcn, &msg);
	} else {
		PREPARE_HAL_BUF(wcn->hal_buf, msg);

		ret = wcn36xx_smd_send_and_wait(wcn, msg.header.len);
	}
	if (ret) {
		wcn36xx_err("Sending hal_config_bss failed\n");
		goto out;
	}
	ret = wcn36xx_smd_config_bss_rsp(wcn,
					 vif,
					 sta,
					 wcn->hal_buf,
					 wcn->hal_rsp_len);
	if (ret) {
		wcn36xx_err("hal_config_bss response failed err=%d\n", ret);
		goto out;
	}
out:
	mutex_unlock(&wcn->hal_mutex);
	return ret;
}

int wcn36xx_smd_delete_bss(struct wcn36xx *wcn, struct ieee80211_vif *vif)
{
	struct wcn36xx_hal_delete_bss_req_msg msg_body;
	struct wcn36xx_vif *vif_priv = wcn36xx_vif_to_priv(vif);
	int ret = 0;

	mutex_lock(&wcn->hal_mutex);
	INIT_HAL_MSG(msg_body, WCN36XX_HAL_DELETE_BSS_REQ);

	msg_body.bss_index = vif_priv->bss_index;

	PREPARE_HAL_BUF(wcn->hal_buf, msg_body);

	wcn36xx_dbg(WCN36XX_DBG_HAL, "hal delete bss %d\n", msg_body.bss_index);

	ret = wcn36xx_smd_send_and_wait(wcn, msg_body.header.len);
	if (ret) {
		wcn36xx_err("Sending hal_delete_bss failed\n");
		goto out;
	}
	ret = wcn36xx_smd_rsp_status_check(wcn->hal_buf, wcn->hal_rsp_len);
	if (ret) {
		wcn36xx_err("hal_delete_bss response failed err=%d\n", ret);
		goto out;
	}
out:
	mutex_unlock(&wcn->hal_mutex);
	return ret;
}

int wcn36xx_smd_send_beacon(struct wcn36xx *wcn, struct ieee80211_vif *vif,
			    struct sk_buff *skb_beacon, u16 tim_off,
			    u16 p2p_off)
{
	struct wcn36xx_hal_send_beacon_req_msg msg_body;
	int ret = 0, pad, pvm_len;

	mutex_lock(&wcn->hal_mutex);
	INIT_HAL_MSG(msg_body, WCN36XX_HAL_SEND_BEACON_REQ);

	pvm_len = skb_beacon->data[tim_off + 1] - 3;
	pad = TIM_MIN_PVM_SIZE - pvm_len;

	/* Padding is irrelevant to mesh mode since tim_off is always 0. */
	if (vif->type == NL80211_IFTYPE_MESH_POINT)
		pad = 0;

	msg_body.beacon_length = skb_beacon->len + pad;
	/* TODO need to find out why + 6 is needed */
	msg_body.beacon_length6 = msg_body.beacon_length + 6;

	if (msg_body.beacon_length > BEACON_TEMPLATE_SIZE) {
		wcn36xx_err("Beacon is to big: beacon size=%d\n",
			      msg_body.beacon_length);
		ret = -ENOMEM;
		goto out;
	}
	memcpy(msg_body.beacon, skb_beacon->data, skb_beacon->len);
	memcpy(msg_body.bssid, vif->addr, ETH_ALEN);

	if (pad > 0) {
		/*
		 * The wcn36xx FW has a fixed size for the PVM in the TIM. If
		 * given the beacon template from mac80211 with a PVM shorter
		 * than the FW expectes it will overwrite the data after the
		 * TIM.
		 */
		wcn36xx_dbg(WCN36XX_DBG_HAL, "Pad TIM PVM. %d bytes at %d\n",
			    pad, pvm_len);
		memmove(&msg_body.beacon[tim_off + 5 + pvm_len + pad],
			&msg_body.beacon[tim_off + 5 + pvm_len],
			skb_beacon->len - (tim_off + 5 + pvm_len));
		memset(&msg_body.beacon[tim_off + 5 + pvm_len], 0, pad);
		msg_body.beacon[tim_off + 1] += pad;
	}

	/* TODO need to find out why this is needed? */
	if (vif->type == NL80211_IFTYPE_MESH_POINT)
		/* mesh beacon don't need this, so push further down */
		msg_body.tim_ie_offset = 256;
	else
		msg_body.tim_ie_offset = tim_off+4;
	msg_body.p2p_ie_offset = p2p_off;
	PREPARE_HAL_BUF(wcn->hal_buf, msg_body);

	wcn36xx_dbg(WCN36XX_DBG_HAL,
		    "hal send beacon beacon_length %d\n",
		    msg_body.beacon_length);

	ret = wcn36xx_smd_send_and_wait(wcn, msg_body.header.len);
	if (ret) {
		wcn36xx_err("Sending hal_send_beacon failed\n");
		goto out;
	}
	ret = wcn36xx_smd_rsp_status_check(wcn->hal_buf, wcn->hal_rsp_len);
	if (ret) {
		wcn36xx_err("hal_send_beacon response failed err=%d\n", ret);
		goto out;
	}
out:
	mutex_unlock(&wcn->hal_mutex);
	return ret;
}

int wcn36xx_smd_update_proberesp_tmpl(struct wcn36xx *wcn,
				      struct ieee80211_vif *vif,
				      struct sk_buff *skb)
{
	struct wcn36xx_hal_send_probe_resp_req_msg msg;
	int ret = 0;

	mutex_lock(&wcn->hal_mutex);
	INIT_HAL_MSG(msg, WCN36XX_HAL_UPDATE_PROBE_RSP_TEMPLATE_REQ);

	if (skb->len > BEACON_TEMPLATE_SIZE) {
		wcn36xx_warn("probe response template is too big: %d\n",
			     skb->len);
		ret = -E2BIG;
		goto out;
	}

	msg.probe_resp_template_len = skb->len;
	memcpy(&msg.probe_resp_template, skb->data, skb->len);

	memcpy(msg.bssid, vif->addr, ETH_ALEN);

	PREPARE_HAL_BUF(wcn->hal_buf, msg);

	wcn36xx_dbg(WCN36XX_DBG_HAL,
		    "hal update probe rsp len %d bssid %pM\n",
		    msg.probe_resp_template_len, msg.bssid);

	ret = wcn36xx_smd_send_and_wait(wcn, msg.header.len);
	if (ret) {
		wcn36xx_err("Sending hal_update_proberesp_tmpl failed\n");
		goto out;
	}
	ret = wcn36xx_smd_rsp_status_check(wcn->hal_buf, wcn->hal_rsp_len);
	if (ret) {
		wcn36xx_err("hal_update_proberesp_tmpl response failed err=%d\n",
			    ret);
		goto out;
	}
out:
	mutex_unlock(&wcn->hal_mutex);
	return ret;
}

int wcn36xx_smd_set_stakey(struct wcn36xx *wcn,
			   enum ani_ed_type enc_type,
			   u8 keyidx,
			   u8 keylen,
			   u8 *key,
			   u8 sta_index)
{
	struct wcn36xx_hal_set_sta_key_req_msg msg_body;
	int ret = 0;

	mutex_lock(&wcn->hal_mutex);
	INIT_HAL_MSG(msg_body, WCN36XX_HAL_SET_STAKEY_REQ);

	msg_body.set_sta_key_params.sta_index = sta_index;
	msg_body.set_sta_key_params.enc_type = enc_type;

	msg_body.set_sta_key_params.key[0].id = keyidx;
	msg_body.set_sta_key_params.key[0].unicast = 1;
	msg_body.set_sta_key_params.key[0].direction = WCN36XX_HAL_TX_RX;
	msg_body.set_sta_key_params.key[0].pae_role = 0;
	msg_body.set_sta_key_params.key[0].length = keylen;
	memcpy(msg_body.set_sta_key_params.key[0].key, key, keylen);
	msg_body.set_sta_key_params.single_tid_rc = 1;

	PREPARE_HAL_BUF(wcn->hal_buf, msg_body);

	ret = wcn36xx_smd_send_and_wait(wcn, msg_body.header.len);
	if (ret) {
		wcn36xx_err("Sending hal_set_stakey failed\n");
		goto out;
	}
	ret = wcn36xx_smd_rsp_status_check(wcn->hal_buf, wcn->hal_rsp_len);
	if (ret) {
		wcn36xx_err("hal_set_stakey response failed err=%d\n", ret);
		goto out;
	}
out:
	mutex_unlock(&wcn->hal_mutex);
	return ret;
}

int wcn36xx_smd_set_bsskey(struct wcn36xx *wcn,
			   enum ani_ed_type enc_type,
			   u8 keyidx,
			   u8 keylen,
			   u8 *key)
{
	struct wcn36xx_hal_set_bss_key_req_msg msg_body;
	int ret = 0;

	mutex_lock(&wcn->hal_mutex);
	INIT_HAL_MSG(msg_body, WCN36XX_HAL_SET_BSSKEY_REQ);
	msg_body.bss_idx = 0;
	msg_body.enc_type = enc_type;
	msg_body.num_keys = 1;
	msg_body.keys[0].id = keyidx;
	msg_body.keys[0].unicast = 0;
	msg_body.keys[0].direction = WCN36XX_HAL_RX_ONLY;
	msg_body.keys[0].pae_role = 0;
	msg_body.keys[0].length = keylen;
	memcpy(msg_body.keys[0].key, key, keylen);

	PREPARE_HAL_BUF(wcn->hal_buf, msg_body);

	ret = wcn36xx_smd_send_and_wait(wcn, msg_body.header.len);
	if (ret) {
		wcn36xx_err("Sending hal_set_bsskey failed\n");
		goto out;
	}
	ret = wcn36xx_smd_rsp_status_check(wcn->hal_buf, wcn->hal_rsp_len);
	if (ret) {
		wcn36xx_err("hal_set_bsskey response failed err=%d\n", ret);
		goto out;
	}
out:
	mutex_unlock(&wcn->hal_mutex);
	return ret;
}

int wcn36xx_smd_remove_stakey(struct wcn36xx *wcn,
			      enum ani_ed_type enc_type,
			      u8 keyidx,
			      u8 sta_index)
{
	struct wcn36xx_hal_remove_sta_key_req_msg msg_body;
	int ret = 0;

	mutex_lock(&wcn->hal_mutex);
	INIT_HAL_MSG(msg_body, WCN36XX_HAL_RMV_STAKEY_REQ);

	msg_body.sta_idx = sta_index;
	msg_body.enc_type = enc_type;
	msg_body.key_id = keyidx;

	PREPARE_HAL_BUF(wcn->hal_buf, msg_body);

	ret = wcn36xx_smd_send_and_wait(wcn, msg_body.header.len);
	if (ret) {
		wcn36xx_err("Sending hal_remove_stakey failed\n");
		goto out;
	}
	ret = wcn36xx_smd_rsp_status_check(wcn->hal_buf, wcn->hal_rsp_len);
	if (ret) {
		wcn36xx_err("hal_remove_stakey response failed err=%d\n", ret);
		goto out;
	}
out:
	mutex_unlock(&wcn->hal_mutex);
	return ret;
}

int wcn36xx_smd_remove_bsskey(struct wcn36xx *wcn,
			      enum ani_ed_type enc_type,
			      u8 keyidx)
{
	struct wcn36xx_hal_remove_bss_key_req_msg msg_body;
	int ret = 0;

	mutex_lock(&wcn->hal_mutex);
	INIT_HAL_MSG(msg_body, WCN36XX_HAL_RMV_BSSKEY_REQ);
	msg_body.bss_idx = 0;
	msg_body.enc_type = enc_type;
	msg_body.key_id = keyidx;

	PREPARE_HAL_BUF(wcn->hal_buf, msg_body);

	ret = wcn36xx_smd_send_and_wait(wcn, msg_body.header.len);
	if (ret) {
		wcn36xx_err("Sending hal_remove_bsskey failed\n");
		goto out;
	}
	ret = wcn36xx_smd_rsp_status_check(wcn->hal_buf, wcn->hal_rsp_len);
	if (ret) {
		wcn36xx_err("hal_remove_bsskey response failed err=%d\n", ret);
		goto out;
	}
out:
	mutex_unlock(&wcn->hal_mutex);
	return ret;
}

int wcn36xx_smd_enter_bmps(struct wcn36xx *wcn, struct ieee80211_vif *vif)
{
	struct wcn36xx_hal_enter_bmps_req_msg msg_body;
	struct wcn36xx_vif *vif_priv = wcn36xx_vif_to_priv(vif);
	int ret = 0;

	mutex_lock(&wcn->hal_mutex);
	INIT_HAL_MSG(msg_body, WCN36XX_HAL_ENTER_BMPS_REQ);

	msg_body.bss_index = vif_priv->bss_index;
	msg_body.tbtt = vif->bss_conf.sync_tsf;
	msg_body.dtim_period = vif_priv->dtim_period;

	PREPARE_HAL_BUF(wcn->hal_buf, msg_body);

	ret = wcn36xx_smd_send_and_wait(wcn, msg_body.header.len);
	if (ret) {
		wcn36xx_err("Sending hal_enter_bmps failed\n");
		goto out;
	}
	ret = wcn36xx_smd_rsp_status_check(wcn->hal_buf, wcn->hal_rsp_len);
	if (ret) {
		wcn36xx_err("hal_enter_bmps response failed err=%d\n", ret);
		goto out;
	}
out:
	mutex_unlock(&wcn->hal_mutex);
	return ret;
}

int wcn36xx_smd_exit_bmps(struct wcn36xx *wcn, struct ieee80211_vif *vif)
{
	struct wcn36xx_hal_exit_bmps_req_msg msg_body;
	struct wcn36xx_vif *vif_priv = wcn36xx_vif_to_priv(vif);
	int ret = 0;

	mutex_lock(&wcn->hal_mutex);
	INIT_HAL_MSG(msg_body, WCN36XX_HAL_EXIT_BMPS_REQ);

	msg_body.bss_index = vif_priv->bss_index;

	PREPARE_HAL_BUF(wcn->hal_buf, msg_body);

	ret = wcn36xx_smd_send_and_wait(wcn, msg_body.header.len);
	if (ret) {
		wcn36xx_err("Sending hal_exit_bmps failed\n");
		goto out;
	}
	ret = wcn36xx_smd_rsp_status_check(wcn->hal_buf, wcn->hal_rsp_len);
	if (ret) {
		wcn36xx_err("hal_exit_bmps response failed err=%d\n", ret);
		goto out;
	}
out:
	mutex_unlock(&wcn->hal_mutex);
	return ret;
}
int wcn36xx_smd_set_power_params(struct wcn36xx *wcn, bool ignore_dtim)
{
	struct wcn36xx_hal_set_power_params_req_msg msg_body;
	int ret = 0;

	mutex_lock(&wcn->hal_mutex);
	INIT_HAL_MSG(msg_body, WCN36XX_HAL_SET_POWER_PARAMS_REQ);

	/*
	 * When host is down ignore every second dtim
	 */
	if (ignore_dtim) {
		msg_body.ignore_dtim = 1;
		msg_body.dtim_period = 2;
	}
	msg_body.listen_interval = WCN36XX_LISTEN_INTERVAL(wcn);

	PREPARE_HAL_BUF(wcn->hal_buf, msg_body);

	ret = wcn36xx_smd_send_and_wait(wcn, msg_body.header.len);
	if (ret) {
		wcn36xx_err("Sending hal_set_power_params failed\n");
		goto out;
	}

out:
	mutex_unlock(&wcn->hal_mutex);
	return ret;
}
/* Notice: This function should be called after associated, or else it
 * will be invalid
 */
int wcn36xx_smd_keep_alive_req(struct wcn36xx *wcn,
			       struct ieee80211_vif *vif,
			       int packet_type)
{
	struct wcn36xx_hal_keep_alive_req_msg msg_body;
	struct wcn36xx_vif *vif_priv = wcn36xx_vif_to_priv(vif);
	int ret = 0;

	mutex_lock(&wcn->hal_mutex);
	INIT_HAL_MSG(msg_body, WCN36XX_HAL_KEEP_ALIVE_REQ);

	if (packet_type == WCN36XX_HAL_KEEP_ALIVE_NULL_PKT) {
		msg_body.bss_index = vif_priv->bss_index;
		msg_body.packet_type = WCN36XX_HAL_KEEP_ALIVE_NULL_PKT;
		msg_body.time_period = WCN36XX_KEEP_ALIVE_TIME_PERIOD;
	} else if (packet_type == WCN36XX_HAL_KEEP_ALIVE_UNSOLICIT_ARP_RSP) {
		/* TODO: it also support ARP response type */
	} else {
		wcn36xx_warn("unknown keep alive packet type %d\n", packet_type);
		ret = -EINVAL;
		goto out;
	}

	PREPARE_HAL_BUF(wcn->hal_buf, msg_body);

	ret = wcn36xx_smd_send_and_wait(wcn, msg_body.header.len);
	if (ret) {
		wcn36xx_err("Sending hal_keep_alive failed\n");
		goto out;
	}
	ret = wcn36xx_smd_rsp_status_check(wcn->hal_buf, wcn->hal_rsp_len);
	if (ret) {
		wcn36xx_err("hal_keep_alive response failed err=%d\n", ret);
		goto out;
	}
out:
	mutex_unlock(&wcn->hal_mutex);
	return ret;
}

int wcn36xx_smd_dump_cmd_req(struct wcn36xx *wcn, u32 arg1, u32 arg2,
			     u32 arg3, u32 arg4, u32 arg5)
{
	struct wcn36xx_hal_dump_cmd_req_msg msg_body;
	int ret = 0;

	mutex_lock(&wcn->hal_mutex);
	INIT_HAL_MSG(msg_body, WCN36XX_HAL_DUMP_COMMAND_REQ);

	msg_body.arg1 = arg1;
	msg_body.arg2 = arg2;
	msg_body.arg3 = arg3;
	msg_body.arg4 = arg4;
	msg_body.arg5 = arg5;

	PREPARE_HAL_BUF(wcn->hal_buf, msg_body);

	ret = wcn36xx_smd_send_and_wait(wcn, msg_body.header.len);
	if (ret) {
		wcn36xx_err("Sending hal_dump_cmd failed\n");
		goto out;
	}
	ret = wcn36xx_smd_rsp_status_check(wcn->hal_buf, wcn->hal_rsp_len);
	if (ret) {
		wcn36xx_err("hal_dump_cmd response failed err=%d\n", ret);
		goto out;
	}
out:
	mutex_unlock(&wcn->hal_mutex);
	return ret;
}

void set_feat_caps(u32 *bitmap, enum place_holder_in_cap_bitmap cap)
{
	int arr_idx, bit_idx;

	if (cap < 0 || cap > 127) {
		wcn36xx_warn("error cap idx %d\n", cap);
		return;
	}

	arr_idx = cap / 32;
	bit_idx = cap % 32;
	bitmap[arr_idx] |= (1 << bit_idx);
}

int get_feat_caps(u32 *bitmap, enum place_holder_in_cap_bitmap cap)
{
	int arr_idx, bit_idx;
	int ret = 0;

	if (cap < 0 || cap > 127) {
		wcn36xx_warn("error cap idx %d\n", cap);
		return -EINVAL;
	}

	arr_idx = cap / 32;
	bit_idx = cap % 32;
	ret = (bitmap[arr_idx] & (1 << bit_idx)) ? 1 : 0;
	return ret;
}

void clear_feat_caps(u32 *bitmap, enum place_holder_in_cap_bitmap cap)
{
	int arr_idx, bit_idx;

	if (cap < 0 || cap > 127) {
		wcn36xx_warn("error cap idx %d\n", cap);
		return;
	}

	arr_idx = cap / 32;
	bit_idx = cap % 32;
	bitmap[arr_idx] &= ~(1 << bit_idx);
}

int wcn36xx_smd_feature_caps_exchange(struct wcn36xx *wcn)
{
	struct wcn36xx_hal_feat_caps_msg msg_body, *rsp;
	int ret = 0, i;

	mutex_lock(&wcn->hal_mutex);
	INIT_HAL_MSG(msg_body, WCN36XX_HAL_FEATURE_CAPS_EXCHANGE_REQ);

	set_feat_caps(msg_body.feat_caps, STA_POWERSAVE);

	PREPARE_HAL_BUF(wcn->hal_buf, msg_body);

	ret = wcn36xx_smd_send_and_wait(wcn, msg_body.header.len);
	if (ret) {
		wcn36xx_err("Sending hal_feature_caps_exchange failed\n");
		goto out;
	}
	if (wcn->hal_rsp_len != sizeof(*rsp)) {
		wcn36xx_err("Invalid hal_feature_caps_exchange response");
		goto out;
	}

	rsp = (struct wcn36xx_hal_feat_caps_msg *) wcn->hal_buf;

	for (i = 0; i < WCN36XX_HAL_CAPS_SIZE; i++)
		wcn->fw_feat_caps[i] = rsp->feat_caps[i];
out:
	mutex_unlock(&wcn->hal_mutex);
	return ret;
}

int wcn36xx_smd_add_ba_session(struct wcn36xx *wcn,
		struct ieee80211_sta *sta,
		u16 tid,
		u16 *ssn,
		u8 direction,
		u8 sta_index)
{
	struct wcn36xx_hal_add_ba_session_req_msg msg_body;
	int ret = 0;

	mutex_lock(&wcn->hal_mutex);
	INIT_HAL_MSG(msg_body, WCN36XX_HAL_ADD_BA_SESSION_REQ);

	msg_body.sta_index = sta_index;
	memcpy(&msg_body.mac_addr, sta->addr, ETH_ALEN);
	msg_body.dialog_token = 0x10;
	msg_body.tid = tid;

	/* Immediate BA because Delayed BA is not supported */
	msg_body.policy = 1;
	msg_body.buffer_size = WCN36XX_AGGR_BUFFER_SIZE;
	msg_body.timeout = 0;
	if (ssn)
		msg_body.ssn = *ssn;
	msg_body.direction = direction;

	PREPARE_HAL_BUF(wcn->hal_buf, msg_body);

	ret = wcn36xx_smd_send_and_wait(wcn, msg_body.header.len);
	if (ret) {
		wcn36xx_err("Sending hal_add_ba_session failed\n");
		goto out;
	}
	ret = wcn36xx_smd_rsp_status_check(wcn->hal_buf, wcn->hal_rsp_len);
	if (ret) {
		wcn36xx_err("hal_add_ba_session response failed err=%d\n", ret);
		goto out;
	}
out:
	mutex_unlock(&wcn->hal_mutex);
	return ret;
}

int wcn36xx_smd_add_ba(struct wcn36xx *wcn)
{
	struct wcn36xx_hal_add_ba_req_msg msg_body;
	int ret = 0;

	mutex_lock(&wcn->hal_mutex);
	INIT_HAL_MSG(msg_body, WCN36XX_HAL_ADD_BA_REQ);

	msg_body.session_id = 0;
	msg_body.win_size = WCN36XX_AGGR_BUFFER_SIZE;

	PREPARE_HAL_BUF(wcn->hal_buf, msg_body);

	ret = wcn36xx_smd_send_and_wait(wcn, msg_body.header.len);
	if (ret) {
		wcn36xx_err("Sending hal_add_ba failed\n");
		goto out;
	}
	ret = wcn36xx_smd_rsp_status_check(wcn->hal_buf, wcn->hal_rsp_len);
	if (ret) {
		wcn36xx_err("hal_add_ba response failed err=%d\n", ret);
		goto out;
	}
out:
	mutex_unlock(&wcn->hal_mutex);
	return ret;
}

int wcn36xx_smd_del_ba(struct wcn36xx *wcn, u16 tid, u8 sta_index)
{
	struct wcn36xx_hal_del_ba_req_msg msg_body;
	int ret = 0;

	mutex_lock(&wcn->hal_mutex);
	INIT_HAL_MSG(msg_body, WCN36XX_HAL_DEL_BA_REQ);

	msg_body.sta_index = sta_index;
	msg_body.tid = tid;
	msg_body.direction = 0;
	PREPARE_HAL_BUF(wcn->hal_buf, msg_body);

	ret = wcn36xx_smd_send_and_wait(wcn, msg_body.header.len);
	if (ret) {
		wcn36xx_err("Sending hal_del_ba failed\n");
		goto out;
	}
	ret = wcn36xx_smd_rsp_status_check(wcn->hal_buf, wcn->hal_rsp_len);
	if (ret) {
		wcn36xx_err("hal_del_ba response failed err=%d\n", ret);
		goto out;
	}
out:
	mutex_unlock(&wcn->hal_mutex);
	return ret;
}

static int wcn36xx_smd_trigger_ba_rsp(void *buf, int len)
{
	struct wcn36xx_hal_trigger_ba_rsp_msg *rsp;

	if (len < sizeof(*rsp))
		return -EINVAL;

	rsp = (struct wcn36xx_hal_trigger_ba_rsp_msg *) buf;
	return rsp->status;
}

int wcn36xx_smd_trigger_ba(struct wcn36xx *wcn, u8 sta_index)
{
	struct wcn36xx_hal_trigger_ba_req_msg msg_body;
	struct wcn36xx_hal_trigger_ba_req_candidate *candidate;
	int ret = 0;

	mutex_lock(&wcn->hal_mutex);
	INIT_HAL_MSG(msg_body, WCN36XX_HAL_TRIGGER_BA_REQ);

	msg_body.session_id = 0;
	msg_body.candidate_cnt = 1;
	msg_body.header.len += sizeof(*candidate);
	PREPARE_HAL_BUF(wcn->hal_buf, msg_body);

	candidate = (struct wcn36xx_hal_trigger_ba_req_candidate *)
		(wcn->hal_buf + sizeof(msg_body));
	candidate->sta_index = sta_index;
	candidate->tid_bitmap = 1;

	ret = wcn36xx_smd_send_and_wait(wcn, msg_body.header.len);
	if (ret) {
		wcn36xx_err("Sending hal_trigger_ba failed\n");
		goto out;
	}
	ret = wcn36xx_smd_trigger_ba_rsp(wcn->hal_buf, wcn->hal_rsp_len);
	if (ret) {
		wcn36xx_err("hal_trigger_ba response failed err=%d\n", ret);
		goto out;
	}
out:
	mutex_unlock(&wcn->hal_mutex);
	return ret;
}

static int wcn36xx_smd_tx_compl_ind(struct wcn36xx *wcn, void *buf, size_t len)
{
	struct wcn36xx_hal_tx_compl_ind_msg *rsp = buf;

	if (len != sizeof(*rsp)) {
		wcn36xx_warn("Bad TX complete indication\n");
		return -EIO;
	}

	wcn36xx_dxe_tx_ack_ind(wcn, rsp->status);

	return 0;
}

static int wcn36xx_smd_missed_beacon_ind(struct wcn36xx *wcn,
					 void *buf,
					 size_t len)
{
	struct wcn36xx_hal_missed_beacon_ind_msg *rsp = buf;
	struct ieee80211_vif *vif = NULL;
	struct wcn36xx_vif *tmp;

	/* Old FW does not have bss index */
	if (wcn36xx_is_fw_version(wcn, 1, 2, 2, 24)) {
		list_for_each_entry(tmp, &wcn->vif_list, list) {
			wcn36xx_dbg(WCN36XX_DBG_HAL, "beacon missed bss_index %d\n",
				    tmp->bss_index);
			vif = wcn36xx_priv_to_vif(tmp);
			ieee80211_connection_loss(vif);
		}
		return 0;
	}

	if (len != sizeof(*rsp)) {
		wcn36xx_warn("Corrupted missed beacon indication\n");
		return -EIO;
	}

	list_for_each_entry(tmp, &wcn->vif_list, list) {
		if (tmp->bss_index == rsp->bss_index) {
			wcn36xx_dbg(WCN36XX_DBG_HAL, "beacon missed bss_index %d\n",
				    rsp->bss_index);
			vif = wcn36xx_priv_to_vif(tmp);
			ieee80211_connection_loss(vif);
			return 0;
		}
	}

	wcn36xx_warn("BSS index %d not found\n", rsp->bss_index);
	return -ENOENT;
}

static int wcn36xx_smd_delete_sta_context_ind(struct wcn36xx *wcn,
					      void *buf,
					      size_t len)
{
	struct wcn36xx_hal_delete_sta_context_ind_msg *rsp = buf;
	struct wcn36xx_vif *tmp;
	struct ieee80211_sta *sta;

	if (len != sizeof(*rsp)) {
		wcn36xx_warn("Corrupted delete sta indication\n");
		return -EIO;
	}

	wcn36xx_dbg(WCN36XX_DBG_HAL, "delete station indication %pM index %d\n",
		    rsp->addr2, rsp->sta_id);

	list_for_each_entry(tmp, &wcn->vif_list, list) {
		rcu_read_lock();
		sta = ieee80211_find_sta(wcn36xx_priv_to_vif(tmp), rsp->addr2);
		if (sta)
			ieee80211_report_low_ack(sta, 0);
		rcu_read_unlock();
		if (sta)
			return 0;
	}

	wcn36xx_warn("STA with addr %pM and index %d not found\n",
		     rsp->addr2,
		     rsp->sta_id);
	return -ENOENT;
}

static int wcn36xx_smd_print_reg_info_ind(struct wcn36xx *wcn,
					  void *buf,
					  size_t len)
{
	struct wcn36xx_hal_print_reg_info_ind *rsp = buf;
	int i;

	if (len < sizeof(*rsp)) {
		wcn36xx_warn("Corrupted print reg info indication\n");
		return -EIO;
	}

	wcn36xx_dbg(WCN36XX_DBG_HAL,
		    "reginfo indication, scenario: 0x%x reason: 0x%x\n",
		    rsp->scenario, rsp->reason);

	for (i = 0; i < rsp->count; i++) {
		wcn36xx_dbg(WCN36XX_DBG_HAL, "\t0x%x: 0x%x\n",
			    rsp->regs[i].addr, rsp->regs[i].value);
	}

	return 0;
}

int wcn36xx_smd_update_cfg(struct wcn36xx *wcn, u32 cfg_id, u32 value)
{
	struct wcn36xx_hal_update_cfg_req_msg msg_body, *body;
	size_t len;
	int ret = 0;

	mutex_lock(&wcn->hal_mutex);
	INIT_HAL_MSG(msg_body, WCN36XX_HAL_UPDATE_CFG_REQ);

	PREPARE_HAL_BUF(wcn->hal_buf, msg_body);

	body = (struct wcn36xx_hal_update_cfg_req_msg *) wcn->hal_buf;
	len = msg_body.header.len;

	put_cfg_tlv_u32(wcn, &len, cfg_id, value);
	body->header.len = len;
	body->len = len - sizeof(*body);

	ret = wcn36xx_smd_send_and_wait(wcn, body->header.len);
	if (ret) {
		wcn36xx_err("Sending hal_update_cfg failed\n");
		goto out;
	}
	ret = wcn36xx_smd_rsp_status_check(wcn->hal_buf, wcn->hal_rsp_len);
	if (ret) {
		wcn36xx_err("hal_update_cfg response failed err=%d\n", ret);
		goto out;
	}
out:
	mutex_unlock(&wcn->hal_mutex);
	return ret;
}

int wcn36xx_smd_set_mc_list(struct wcn36xx *wcn,
			    struct ieee80211_vif *vif,
			    struct wcn36xx_hal_rcv_flt_mc_addr_list_type *fp)
{
	struct wcn36xx_vif *vif_priv = wcn36xx_vif_to_priv(vif);
	struct wcn36xx_hal_rcv_flt_pkt_set_mc_list_req_msg *msg_body = NULL;
	int ret = 0;

	mutex_lock(&wcn->hal_mutex);

	msg_body = (struct wcn36xx_hal_rcv_flt_pkt_set_mc_list_req_msg *)
		   wcn->hal_buf;
	init_hal_msg(&msg_body->header, WCN36XX_HAL_8023_MULTICAST_LIST_REQ,
		     sizeof(msg_body->mc_addr_list));

	/* An empty list means all mc traffic will be received */
	if (fp)
		memcpy(&msg_body->mc_addr_list, fp,
		       sizeof(msg_body->mc_addr_list));
	else
		msg_body->mc_addr_list.mc_addr_count = 0;

	msg_body->mc_addr_list.bss_index = vif_priv->bss_index;

	ret = wcn36xx_smd_send_and_wait(wcn, msg_body->header.len);
	if (ret) {
		wcn36xx_err("Sending HAL_8023_MULTICAST_LIST failed\n");
		goto out;
	}
	ret = wcn36xx_smd_rsp_status_check(wcn->hal_buf, wcn->hal_rsp_len);
	if (ret) {
		wcn36xx_err("HAL_8023_MULTICAST_LIST rsp failed err=%d\n", ret);
		goto out;
	}
out:
	mutex_unlock(&wcn->hal_mutex);
	return ret;
}

<<<<<<< HEAD
int wcn36xx_smd_rsp_process(struct qcom_smd_channel *channel,
			    const void *buf, size_t len)
{
	const struct wcn36xx_hal_msg_header *msg_header = buf;
	struct ieee80211_hw *hw = qcom_smd_get_drvdata(channel);
=======
int wcn36xx_smd_rsp_process(struct rpmsg_device *rpdev,
			    void *buf, int len, void *priv, u32 addr)
{
	const struct wcn36xx_hal_msg_header *msg_header = buf;
	struct ieee80211_hw *hw = priv;
>>>>>>> 2ac97f0f
	struct wcn36xx *wcn = hw->priv;
	struct wcn36xx_hal_ind_msg *msg_ind;
	wcn36xx_dbg_dump(WCN36XX_DBG_SMD_DUMP, "SMD <<< ", buf, len);

	switch (msg_header->msg_type) {
	case WCN36XX_HAL_START_RSP:
	case WCN36XX_HAL_CONFIG_STA_RSP:
	case WCN36XX_HAL_CONFIG_BSS_RSP:
	case WCN36XX_HAL_ADD_STA_SELF_RSP:
	case WCN36XX_HAL_STOP_RSP:
	case WCN36XX_HAL_DEL_STA_SELF_RSP:
	case WCN36XX_HAL_DELETE_STA_RSP:
	case WCN36XX_HAL_INIT_SCAN_RSP:
	case WCN36XX_HAL_START_SCAN_RSP:
	case WCN36XX_HAL_END_SCAN_RSP:
	case WCN36XX_HAL_FINISH_SCAN_RSP:
	case WCN36XX_HAL_DOWNLOAD_NV_RSP:
	case WCN36XX_HAL_DELETE_BSS_RSP:
	case WCN36XX_HAL_SEND_BEACON_RSP:
	case WCN36XX_HAL_SET_LINK_ST_RSP:
	case WCN36XX_HAL_UPDATE_PROBE_RSP_TEMPLATE_RSP:
	case WCN36XX_HAL_SET_BSSKEY_RSP:
	case WCN36XX_HAL_SET_STAKEY_RSP:
	case WCN36XX_HAL_RMV_STAKEY_RSP:
	case WCN36XX_HAL_RMV_BSSKEY_RSP:
	case WCN36XX_HAL_ENTER_BMPS_RSP:
	case WCN36XX_HAL_SET_POWER_PARAMS_RSP:
	case WCN36XX_HAL_EXIT_BMPS_RSP:
	case WCN36XX_HAL_KEEP_ALIVE_RSP:
	case WCN36XX_HAL_DUMP_COMMAND_RSP:
	case WCN36XX_HAL_ADD_BA_SESSION_RSP:
	case WCN36XX_HAL_ADD_BA_RSP:
	case WCN36XX_HAL_DEL_BA_RSP:
	case WCN36XX_HAL_TRIGGER_BA_RSP:
	case WCN36XX_HAL_UPDATE_CFG_RSP:
	case WCN36XX_HAL_JOIN_RSP:
	case WCN36XX_HAL_UPDATE_SCAN_PARAM_RSP:
	case WCN36XX_HAL_CH_SWITCH_RSP:
	case WCN36XX_HAL_FEATURE_CAPS_EXCHANGE_RSP:
	case WCN36XX_HAL_8023_MULTICAST_LIST_RSP:
		memcpy(wcn->hal_buf, buf, len);
		wcn->hal_rsp_len = len;
		complete(&wcn->hal_rsp_compl);
		break;

	case WCN36XX_HAL_COEX_IND:
	case WCN36XX_HAL_AVOID_FREQ_RANGE_IND:
	case WCN36XX_HAL_DEL_BA_IND:
	case WCN36XX_HAL_OTA_TX_COMPL_IND:
	case WCN36XX_HAL_MISSED_BEACON_IND:
	case WCN36XX_HAL_DELETE_STA_CONTEXT_IND:
	case WCN36XX_HAL_PRINT_REG_INFO_IND:
		msg_ind = kmalloc(sizeof(*msg_ind) + len, GFP_ATOMIC);
		if (!msg_ind) {
			wcn36xx_err("Run out of memory while handling SMD_EVENT (%d)\n",
				    msg_header->msg_type);
			return -ENOMEM;
		}

		msg_ind->msg_len = len;
		memcpy(msg_ind->msg, buf, len);

		spin_lock(&wcn->hal_ind_lock);
		list_add_tail(&msg_ind->list, &wcn->hal_ind_queue);
		queue_work(wcn->hal_ind_wq, &wcn->hal_ind_work);
		spin_unlock(&wcn->hal_ind_lock);
		wcn36xx_dbg(WCN36XX_DBG_HAL, "indication arrived\n");
		break;
	default:
		wcn36xx_err("SMD_EVENT (%d) not supported\n",
			      msg_header->msg_type);
	}

	return 0;
}
static void wcn36xx_ind_smd_work(struct work_struct *work)
{
	struct wcn36xx *wcn =
		container_of(work, struct wcn36xx, hal_ind_work);
	struct wcn36xx_hal_msg_header *msg_header;
	struct wcn36xx_hal_ind_msg *hal_ind_msg;
	unsigned long flags;

	spin_lock_irqsave(&wcn->hal_ind_lock, flags);

	hal_ind_msg = list_first_entry(&wcn->hal_ind_queue,
				       struct wcn36xx_hal_ind_msg,
				       list);

	msg_header = (struct wcn36xx_hal_msg_header *)hal_ind_msg->msg;

	switch (msg_header->msg_type) {
	case WCN36XX_HAL_COEX_IND:
	case WCN36XX_HAL_DEL_BA_IND:
	case WCN36XX_HAL_AVOID_FREQ_RANGE_IND:
		break;
	case WCN36XX_HAL_OTA_TX_COMPL_IND:
		wcn36xx_smd_tx_compl_ind(wcn,
					 hal_ind_msg->msg,
					 hal_ind_msg->msg_len);
		break;
	case WCN36XX_HAL_MISSED_BEACON_IND:
		wcn36xx_smd_missed_beacon_ind(wcn,
					      hal_ind_msg->msg,
					      hal_ind_msg->msg_len);
		break;
	case WCN36XX_HAL_DELETE_STA_CONTEXT_IND:
		wcn36xx_smd_delete_sta_context_ind(wcn,
						   hal_ind_msg->msg,
						   hal_ind_msg->msg_len);
		break;
	case WCN36XX_HAL_PRINT_REG_INFO_IND:
		wcn36xx_smd_print_reg_info_ind(wcn,
					       hal_ind_msg->msg,
					       hal_ind_msg->msg_len);
		break;
	default:
		wcn36xx_err("SMD_EVENT (%d) not supported\n",
			      msg_header->msg_type);
	}
	list_del(wcn->hal_ind_queue.next);
	spin_unlock_irqrestore(&wcn->hal_ind_lock, flags);
	kfree(hal_ind_msg);
}
int wcn36xx_smd_open(struct wcn36xx *wcn)
{
	int ret = 0;
	wcn->hal_ind_wq = create_freezable_workqueue("wcn36xx_smd_ind");
	if (!wcn->hal_ind_wq) {
		wcn36xx_err("failed to allocate wq\n");
		ret = -ENOMEM;
		goto out;
	}
	INIT_WORK(&wcn->hal_ind_work, wcn36xx_ind_smd_work);
	INIT_LIST_HEAD(&wcn->hal_ind_queue);
	spin_lock_init(&wcn->hal_ind_lock);

	return 0;

out:
	return ret;
}

void wcn36xx_smd_close(struct wcn36xx *wcn)
{
	destroy_workqueue(wcn->hal_ind_wq);
}<|MERGE_RESOLUTION|>--- conflicted
+++ resolved
@@ -19,11 +19,7 @@
 #include <linux/etherdevice.h>
 #include <linux/firmware.h>
 #include <linux/bitops.h>
-<<<<<<< HEAD
-#include <linux/soc/qcom/smd.h>
-=======
 #include <linux/rpmsg.h>
->>>>>>> 2ac97f0f
 #include "smd.h"
 
 struct wcn36xx_cfg_val {
@@ -258,11 +254,7 @@
 
 	init_completion(&wcn->hal_rsp_compl);
 	start = jiffies;
-<<<<<<< HEAD
-	ret = qcom_smd_send(wcn->smd_channel, wcn->hal_buf, len);
-=======
 	ret = rpmsg_send(wcn->smd_channel, wcn->hal_buf, len);
->>>>>>> 2ac97f0f
 	if (ret) {
 		wcn36xx_err("HAL TX failed\n");
 		goto out;
@@ -2213,19 +2205,11 @@
 	return ret;
 }
 
-<<<<<<< HEAD
-int wcn36xx_smd_rsp_process(struct qcom_smd_channel *channel,
-			    const void *buf, size_t len)
-{
-	const struct wcn36xx_hal_msg_header *msg_header = buf;
-	struct ieee80211_hw *hw = qcom_smd_get_drvdata(channel);
-=======
 int wcn36xx_smd_rsp_process(struct rpmsg_device *rpdev,
 			    void *buf, int len, void *priv, u32 addr)
 {
 	const struct wcn36xx_hal_msg_header *msg_header = buf;
 	struct ieee80211_hw *hw = priv;
->>>>>>> 2ac97f0f
 	struct wcn36xx *wcn = hw->priv;
 	struct wcn36xx_hal_ind_msg *msg_ind;
 	wcn36xx_dbg_dump(WCN36XX_DBG_SMD_DUMP, "SMD <<< ", buf, len);
