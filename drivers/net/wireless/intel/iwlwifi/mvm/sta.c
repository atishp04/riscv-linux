--- conflicted
+++ resolved
@@ -490,12 +490,9 @@
 
 	lockdep_assert_held(&mvm->mutex);
 
-<<<<<<< HEAD
-=======
 	if (WARN_ON(iwl_mvm_has_new_tx_api(mvm)))
 		return -EINVAL;
 
->>>>>>> 2ac97f0f
 	spin_lock_bh(&mvm->queue_info_lock);
 	txq_curr_ac = mvm->queue_info[queue].mac80211_ac;
 	sta_id = mvm->queue_info[queue].ra_sta_id;
@@ -503,11 +500,8 @@
 	spin_unlock_bh(&mvm->queue_info_lock);
 
 	mvmsta = iwl_mvm_sta_from_staid_protected(mvm, sta_id);
-<<<<<<< HEAD
-=======
 	if (WARN_ON(!mvmsta))
 		return -EINVAL;
->>>>>>> 2ac97f0f
 
 	disable_agg_tids = iwl_mvm_remove_sta_queue_marking(mvm, queue);
 	/* Disable the queue */
@@ -1199,13 +1193,10 @@
 	struct iwl_mvm_sta *mvmsta = iwl_mvm_sta_from_mac80211(sta);
 	int queue;
 	bool using_inactive_queue = false, same_sta = false;
-<<<<<<< HEAD
-=======
 
 	/* queue reserving is disabled on new TX path */
 	if (WARN_ON(iwl_mvm_has_new_tx_api(mvm)))
 		return 0;
->>>>>>> 2ac97f0f
 
 	/*
 	 * Check for inactive queues, so we don't reach a situation where we
@@ -1678,11 +1669,7 @@
 
 			/* clear d0i3_ap_sta_id if no longer relevant */
 			if (mvm->d0i3_ap_sta_id == sta_id)
-<<<<<<< HEAD
-				mvm->d0i3_ap_sta_id = IWL_MVM_STATION_COUNT;
-=======
 				mvm->d0i3_ap_sta_id = IWL_MVM_INVALID_STA;
->>>>>>> 2ac97f0f
 		}
 	}
 
@@ -1691,11 +1678,7 @@
 	 * before the STA is removed.
 	 */
 	if (WARN_ON_ONCE(mvm->tdls_cs.peer.sta_id == sta_id)) {
-<<<<<<< HEAD
-		mvm->tdls_cs.peer.sta_id = IWL_MVM_STATION_COUNT;
-=======
 		mvm->tdls_cs.peer.sta_id = IWL_MVM_INVALID_STA;
->>>>>>> 2ac97f0f
 		cancel_delayed_work(&mvm->tdls_cs.dwork);
 	}
 
@@ -1927,34 +1910,6 @@
 	struct iwl_mvm_int_sta *bsta = &mvmvif->bcast_sta;
 	static const u8 _baddr[] = {0xFF, 0xFF, 0xFF, 0xFF, 0xFF, 0xFF};
 	const u8 *baddr = _baddr;
-<<<<<<< HEAD
-	int ret;
-
-	lockdep_assert_held(&mvm->mutex);
-
-	if (iwl_mvm_is_dqa_supported(mvm)) {
-		struct iwl_trans_txq_scd_cfg cfg = {
-			.fifo = IWL_MVM_TX_FIFO_VO,
-			.sta_id = mvmvif->bcast_sta.sta_id,
-			.tid = IWL_MAX_TID_COUNT,
-			.aggregate = false,
-			.frame_limit = IWL_FRAME_LIMIT,
-		};
-		unsigned int wdg_timeout =
-			iwl_mvm_get_wd_timeout(mvm, vif, false, false);
-		int queue;
-
-		if (vif->type == NL80211_IFTYPE_AP)
-			queue = IWL_MVM_DQA_AP_PROBE_RESP_QUEUE;
-		else if (vif->type == NL80211_IFTYPE_P2P_DEVICE)
-			queue = IWL_MVM_DQA_P2P_DEVICE_QUEUE;
-		else if (WARN(1, "Missing required TXQ for adding bcast STA\n"))
-			return -EINVAL;
-
-		iwl_mvm_enable_txq(mvm, queue, vif->hw_queue[0], 0, &cfg,
-				   wdg_timeout);
-		bsta->tfd_queue_msk |= BIT(queue);
-=======
 	int queue;
 	int ret;
 	unsigned int wdg_timeout =
@@ -1982,7 +1937,6 @@
 
 		iwl_mvm_enable_txq(mvm, queue, vif->hw_queue[0], 0,
 				   &cfg, wdg_timeout);
->>>>>>> 2ac97f0f
 	}
 
 	if (vif->type == NL80211_IFTYPE_ADHOC)
@@ -1997,28 +1951,6 @@
 		return ret;
 
 	/*
-<<<<<<< HEAD
-	 * In AP vif type, we also need to enable the cab_queue. However, we
-	 * have to enable it after the ADD_STA command is sent, otherwise the
-	 * FW will throw an assert once we send the ADD_STA command (it'll
-	 * detect a mismatch in the tfd_queue_msk, as we can't add the
-	 * enabled-cab_queue to the mask)
-	 */
-	if (iwl_mvm_is_dqa_supported(mvm) &&
-	    vif->type == NL80211_IFTYPE_AP) {
-		struct iwl_trans_txq_scd_cfg cfg = {
-			.fifo = IWL_MVM_TX_FIFO_MCAST,
-			.sta_id = mvmvif->bcast_sta.sta_id,
-			.tid = IWL_MAX_TID_COUNT,
-			.aggregate = false,
-			.frame_limit = IWL_FRAME_LIMIT,
-		};
-		unsigned int wdg_timeout =
-			iwl_mvm_get_wd_timeout(mvm, vif, false, false);
-
-		iwl_mvm_enable_txq(mvm, vif->cab_queue, vif->cab_queue,
-				   0, &cfg, wdg_timeout);
-=======
 	 * For a000 firmware and on we cannot add queue to a station unknown
 	 * to firmware so enable queue here - after the station was added
 	 */
@@ -2034,7 +1966,6 @@
 			mvm->p2p_dev_queue = queue;
 
 		bsta->tfd_queue_msk |= BIT(queue);
->>>>>>> 2ac97f0f
 	}
 
 	return 0;
@@ -2047,30 +1978,6 @@
 
 	lockdep_assert_held(&mvm->mutex);
 
-<<<<<<< HEAD
-	if (vif->type == NL80211_IFTYPE_AP)
-		iwl_mvm_disable_txq(mvm, vif->cab_queue, vif->cab_queue,
-				    IWL_MAX_TID_COUNT, 0);
-
-	if (mvmvif->bcast_sta.tfd_queue_msk &
-	    BIT(IWL_MVM_DQA_AP_PROBE_RESP_QUEUE)) {
-		iwl_mvm_disable_txq(mvm,
-				    IWL_MVM_DQA_AP_PROBE_RESP_QUEUE,
-				    vif->hw_queue[0], IWL_MAX_TID_COUNT,
-				    0);
-		mvmvif->bcast_sta.tfd_queue_msk &=
-			~BIT(IWL_MVM_DQA_AP_PROBE_RESP_QUEUE);
-	}
-
-	if (mvmvif->bcast_sta.tfd_queue_msk &
-	    BIT(IWL_MVM_DQA_P2P_DEVICE_QUEUE)) {
-		iwl_mvm_disable_txq(mvm,
-				    IWL_MVM_DQA_P2P_DEVICE_QUEUE,
-				    vif->hw_queue[0], IWL_MAX_TID_COUNT,
-				    0);
-		mvmvif->bcast_sta.tfd_queue_msk &=
-			~BIT(IWL_MVM_DQA_P2P_DEVICE_QUEUE);
-=======
 	if (vif->type == NL80211_IFTYPE_AP ||
 	    vif->type == NL80211_IFTYPE_ADHOC)
 		iwl_mvm_disable_txq(mvm, vif->cab_queue, vif->cab_queue,
@@ -2088,7 +1995,6 @@
 				    vif->hw_queue[0], IWL_MAX_TID_COUNT,
 				    0);
 		mvmvif->bcast_sta.tfd_queue_msk &= ~BIT(mvm->p2p_dev_queue);
->>>>>>> 2ac97f0f
 	}
 }
 
