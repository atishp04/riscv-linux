/******************************************************************************
 *
 * Copyright(c) 2008 - 2011 Intel Corporation. All rights reserved.
 *
 * This program is free software; you can redistribute it and/or modify it
 * under the terms of version 2 of the GNU General Public License as
 * published by the Free Software Foundation.
 *
 * This program is distributed in the hope that it will be useful, but WITHOUT
 * ANY WARRANTY; without even the implied warranty of MERCHANTABILITY or
 * FITNESS FOR A PARTICULAR PURPOSE.  See the GNU General Public License for
 * more details.
 *
 * You should have received a copy of the GNU General Public License along with
 * this program; if not, write to the Free Software Foundation, Inc.,
 * 51 Franklin Street, Fifth Floor, Boston, MA 02110, USA
 *
 * The full GNU General Public License is included in this distribution in the
 * file called LICENSE.
 *
 * Contact Information:
 *  Intel Linux Wireless <ilw@linux.intel.com>
 * Intel Corporation, 5200 N.E. Elam Young Parkway, Hillsboro, OR 97124-6497
 *
 *****************************************************************************/

#include <linux/kernel.h>
#include <linux/module.h>
#include <linux/init.h>
#include <linux/pci.h>
#include <linux/dma-mapping.h>
#include <linux/delay.h>
#include <linux/skbuff.h>
#include <linux/netdevice.h>
#include <linux/wireless.h>
#include <net/mac80211.h>
#include <linux/etherdevice.h>
#include <asm/unaligned.h>

#include "iwl-eeprom.h"
#include "iwl-dev.h"
#include "iwl-core.h"
#include "iwl-io.h"
#include "iwl-sta.h"
#include "iwl-agn.h"
#include "iwl-helpers.h"
#include "iwl-agn-hw.h"

/* Highest firmware API version supported */
#define IWL1000_UCODE_API_MAX 5
#define IWL100_UCODE_API_MAX 5

/* Lowest firmware API version supported */
#define IWL1000_UCODE_API_MIN 1
#define IWL100_UCODE_API_MIN 5

#define IWL1000_FW_PRE "iwlwifi-1000-"
#define IWL1000_MODULE_FIRMWARE(api) IWL1000_FW_PRE #api ".ucode"

#define IWL100_FW_PRE "iwlwifi-100-"
#define IWL100_MODULE_FIRMWARE(api) IWL100_FW_PRE #api ".ucode"


/*
 * For 1000, use advance thermal throttling critical temperature threshold,
 * but legacy thermal management implementation for now.
 * This is for the reason of 1000 uCode using advance thermal throttling API
 * but not implement ct_kill_exit based on ct_kill exit temperature
 * so the thermal throttling will still based on legacy thermal throttling
 * management.
 * The code here need to be modified once 1000 uCode has the advanced thermal
 * throttling algorithm in place
 */
static void iwl1000_set_ct_threshold(struct iwl_priv *priv)
{
	/* want Celsius */
	priv->hw_params.ct_kill_threshold = CT_KILL_THRESHOLD_LEGACY;
	priv->hw_params.ct_kill_exit_threshold = CT_KILL_EXIT_THRESHOLD;
}

/* NIC configuration for 1000 series */
static void iwl1000_nic_config(struct iwl_priv *priv)
{
	/* set CSR_HW_CONFIG_REG for uCode use */
	iwl_set_bit(priv, CSR_HW_IF_CONFIG_REG,
		    CSR_HW_IF_CONFIG_REG_BIT_RADIO_SI |
		    CSR_HW_IF_CONFIG_REG_BIT_MAC_SI);

	/* Setting digital SVR for 1000 card to 1.32V */
	/* locking is acquired in iwl_set_bits_mask_prph() function */
	iwl_set_bits_mask_prph(priv, APMG_DIGITAL_SVR_REG,
				APMG_SVR_DIGITAL_VOLTAGE_1_32,
				~APMG_SVR_VOLTAGE_CONFIG_BIT_MSK);
}

static struct iwl_sensitivity_ranges iwl1000_sensitivity = {
	.min_nrg_cck = 95,
	.max_nrg_cck = 0, /* not used, set to 0 */
	.auto_corr_min_ofdm = 90,
	.auto_corr_min_ofdm_mrc = 170,
	.auto_corr_min_ofdm_x1 = 120,
	.auto_corr_min_ofdm_mrc_x1 = 240,

	.auto_corr_max_ofdm = 120,
	.auto_corr_max_ofdm_mrc = 210,
	.auto_corr_max_ofdm_x1 = 155,
	.auto_corr_max_ofdm_mrc_x1 = 290,

	.auto_corr_min_cck = 125,
	.auto_corr_max_cck = 200,
	.auto_corr_min_cck_mrc = 170,
	.auto_corr_max_cck_mrc = 400,
	.nrg_th_cck = 95,
	.nrg_th_ofdm = 95,

	.barker_corr_th_min = 190,
	.barker_corr_th_min_mrc = 390,
	.nrg_th_cca = 62,
};

static int iwl1000_hw_set_hw_params(struct iwl_priv *priv)
{
	if (iwlagn_mod_params.num_of_queues >= IWL_MIN_NUM_QUEUES &&
	    iwlagn_mod_params.num_of_queues <= IWLAGN_NUM_QUEUES)
		priv->cfg->base_params->num_of_queues =
			iwlagn_mod_params.num_of_queues;

	priv->hw_params.max_txq_num = priv->cfg->base_params->num_of_queues;
	priv->hw_params.dma_chnl_num = FH50_TCSR_CHNL_NUM;
	priv->hw_params.scd_bc_tbls_size =
			priv->cfg->base_params->num_of_queues *
			sizeof(struct iwlagn_scd_bc_tbl);
	priv->hw_params.tfd_size = sizeof(struct iwl_tfd);
	priv->hw_params.max_stations = IWLAGN_STATION_COUNT;
	priv->contexts[IWL_RXON_CTX_BSS].bcast_sta_id = IWLAGN_BROADCAST_ID;

	priv->hw_params.max_data_size = IWLAGN_RTC_DATA_SIZE;
	priv->hw_params.max_inst_size = IWLAGN_RTC_INST_SIZE;

	priv->hw_params.ht40_channel =  BIT(IEEE80211_BAND_2GHZ) |
					BIT(IEEE80211_BAND_5GHZ);
	priv->hw_params.rx_wrt_ptr_reg = FH_RSCSR_CHNL0_WPTR;

	priv->hw_params.tx_chains_num = num_of_ant(priv->cfg->valid_tx_ant);
	if (priv->cfg->rx_with_siso_diversity)
		priv->hw_params.rx_chains_num = 1;
	else
		priv->hw_params.rx_chains_num =
			num_of_ant(priv->cfg->valid_rx_ant);
	priv->hw_params.valid_tx_ant = priv->cfg->valid_tx_ant;
	priv->hw_params.valid_rx_ant = priv->cfg->valid_rx_ant;

	iwl1000_set_ct_threshold(priv);

	/* Set initial sensitivity parameters */
	/* Set initial calibration set */
	priv->hw_params.sens = &iwl1000_sensitivity;
	priv->hw_params.calib_init_cfg =
			BIT(IWL_CALIB_XTAL)		|
			BIT(IWL_CALIB_LO)		|
			BIT(IWL_CALIB_TX_IQ) 		|
			BIT(IWL_CALIB_TX_IQ_PERD)	|
			BIT(IWL_CALIB_BASE_BAND);
	if (priv->cfg->need_dc_calib)
		priv->hw_params.calib_init_cfg |= BIT(IWL_CALIB_DC);

	priv->hw_params.beacon_time_tsf_bits = IWLAGN_EXT_BEACON_TIME_POS;

	return 0;
}

static struct iwl_lib_ops iwl1000_lib = {
	.set_hw_params = iwl1000_hw_set_hw_params,
	.txq_set_sched = iwlagn_txq_set_sched,
	.txq_attach_buf_to_tfd = iwl_hw_txq_attach_buf_to_tfd,
	.txq_free_tfd = iwl_hw_txq_free_tfd,
	.txq_init = iwl_hw_tx_queue_init,
	.rx_handler_setup = iwlagn_rx_handler_setup,
	.setup_deferred_work = iwlagn_setup_deferred_work,
	.is_valid_rtc_data_addr = iwlagn_hw_valid_rtc_data_addr,
	.send_tx_power = iwlagn_send_tx_power,
	.update_chain_flags = iwl_update_chain_flags,
	.apm_ops = {
		.init = iwl_apm_init,
		.config = iwl1000_nic_config,
	},
	.eeprom_ops = {
		.regulatory_bands = {
			EEPROM_REG_BAND_1_CHANNELS,
			EEPROM_REG_BAND_2_CHANNELS,
			EEPROM_REG_BAND_3_CHANNELS,
			EEPROM_REG_BAND_4_CHANNELS,
			EEPROM_REG_BAND_5_CHANNELS,
			EEPROM_REG_BAND_24_HT40_CHANNELS,
			EEPROM_REGULATORY_BAND_NO_HT40,
		},
		.query_addr = iwlagn_eeprom_query_addr,
	},
	.temp_ops = {
		.temperature = iwlagn_temperature,
	 },
<<<<<<< HEAD
	.debugfs_ops = {
		.rx_stats_read = iwl_ucode_rx_stats_read,
		.tx_stats_read = iwl_ucode_tx_stats_read,
		.general_stats_read = iwl_ucode_general_stats_read,
		.bt_stats_read = iwl_ucode_bt_stats_read,
		.reply_tx_error = iwl_reply_tx_error_read,
	},
=======
>>>>>>> d762f438
	.txfifo_flush = iwlagn_txfifo_flush,
	.dev_txfifo_flush = iwlagn_dev_txfifo_flush,
};

static const struct iwl_ops iwl1000_ops = {
	.lib = &iwl1000_lib,
	.hcmd = &iwlagn_hcmd,
	.utils = &iwlagn_hcmd_utils,
};

static struct iwl_base_params iwl1000_base_params = {
	.num_of_queues = IWLAGN_NUM_QUEUES,
	.num_of_ampdu_queues = IWLAGN_NUM_AMPDU_QUEUES,
	.eeprom_size = OTP_LOW_IMAGE_SIZE,
	.pll_cfg_val = CSR50_ANA_PLL_CFG_VAL,
	.max_ll_items = OTP_MAX_LL_ITEMS_1000,
	.shadow_ram_support = false,
	.led_compensation = 51,
	.chain_noise_num_beacons = IWL_CAL_NUM_BEACONS,
	.support_ct_kill_exit = true,
	.plcp_delta_threshold = IWL_MAX_PLCP_ERR_EXT_LONG_THRESHOLD_DEF,
	.chain_noise_scale = 1000,
	.wd_timeout = IWL_DEF_WD_TIMEOUT,
	.max_event_log_size = 128,
};
static struct iwl_ht_params iwl1000_ht_params = {
	.ht_greenfield_support = true,
	.use_rts_for_aggregation = true, /* use rts/cts protection */
};

#define IWL_DEVICE_1000						\
	.fw_name_pre = IWL1000_FW_PRE,				\
	.ucode_api_max = IWL1000_UCODE_API_MAX,			\
	.ucode_api_min = IWL1000_UCODE_API_MIN,			\
	.eeprom_ver = EEPROM_1000_EEPROM_VERSION,		\
	.eeprom_calib_ver = EEPROM_1000_TX_POWER_VERSION,	\
	.ops = &iwl1000_ops,					\
	.base_params = &iwl1000_base_params,			\
	.led_mode = IWL_LED_BLINK

struct iwl_cfg iwl1000_bgn_cfg = {
	.name = "Intel(R) Centrino(R) Wireless-N 1000 BGN",
	IWL_DEVICE_1000,
	.ht_params = &iwl1000_ht_params,
};

struct iwl_cfg iwl1000_bg_cfg = {
	.name = "Intel(R) Centrino(R) Wireless-N 1000 BG",
	IWL_DEVICE_1000,
};

#define IWL_DEVICE_100						\
	.fw_name_pre = IWL100_FW_PRE,				\
	.ucode_api_max = IWL100_UCODE_API_MAX,			\
	.ucode_api_min = IWL100_UCODE_API_MIN,			\
	.eeprom_ver = EEPROM_1000_EEPROM_VERSION,		\
	.eeprom_calib_ver = EEPROM_1000_TX_POWER_VERSION,	\
	.ops = &iwl1000_ops,					\
	.base_params = &iwl1000_base_params,			\
	.led_mode = IWL_LED_RF_STATE,				\
	.rx_with_siso_diversity = true

struct iwl_cfg iwl100_bgn_cfg = {
	.name = "Intel(R) Centrino(R) Wireless-N 100 BGN",
	IWL_DEVICE_100,
	.ht_params = &iwl1000_ht_params,
};

struct iwl_cfg iwl100_bg_cfg = {
	.name = "Intel(R) Centrino(R) Wireless-N 100 BG",
	IWL_DEVICE_100,
};

MODULE_FIRMWARE(IWL1000_MODULE_FIRMWARE(IWL1000_UCODE_API_MAX));
MODULE_FIRMWARE(IWL100_MODULE_FIRMWARE(IWL100_UCODE_API_MAX));<|MERGE_RESOLUTION|>--- conflicted
+++ resolved
@@ -199,16 +199,6 @@
 	.temp_ops = {
 		.temperature = iwlagn_temperature,
 	 },
-<<<<<<< HEAD
-	.debugfs_ops = {
-		.rx_stats_read = iwl_ucode_rx_stats_read,
-		.tx_stats_read = iwl_ucode_tx_stats_read,
-		.general_stats_read = iwl_ucode_general_stats_read,
-		.bt_stats_read = iwl_ucode_bt_stats_read,
-		.reply_tx_error = iwl_reply_tx_error_read,
-	},
-=======
->>>>>>> d762f438
 	.txfifo_flush = iwlagn_txfifo_flush,
 	.dev_txfifo_flush = iwlagn_dev_txfifo_flush,
 };
