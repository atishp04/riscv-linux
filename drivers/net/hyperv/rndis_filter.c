/*
 * Copyright (c) 2009, Microsoft Corporation.
 *
 * This program is free software; you can redistribute it and/or modify it
 * under the terms and conditions of the GNU General Public License,
 * version 2, as published by the Free Software Foundation.
 *
 * This program is distributed in the hope it will be useful, but WITHOUT
 * ANY WARRANTY; without even the implied warranty of MERCHANTABILITY or
 * FITNESS FOR A PARTICULAR PURPOSE.  See the GNU General Public License for
 * more details.
 *
 * You should have received a copy of the GNU General Public License along with
 * this program; if not, see <http://www.gnu.org/licenses/>.
 *
 * Authors:
 *   Haiyang Zhang <haiyangz@microsoft.com>
 *   Hank Janssen  <hjanssen@microsoft.com>
 */
#include <linux/kernel.h>
#include <linux/sched.h>
#include <linux/wait.h>
#include <linux/highmem.h>
#include <linux/slab.h>
#include <linux/io.h>
#include <linux/if_ether.h>
#include <linux/netdevice.h>
#include <linux/if_vlan.h>
#include <linux/nls.h>
#include <linux/vmalloc.h>

#include "hyperv_net.h"


#define RNDIS_EXT_LEN PAGE_SIZE
struct rndis_request {
	struct list_head list_ent;
	struct completion  wait_event;

	struct rndis_message response_msg;
	/*
	 * The buffer for extended info after the RNDIS response message. It's
	 * referenced based on the data offset in the RNDIS message. Its size
	 * is enough for current needs, and should be sufficient for the near
	 * future.
	 */
	u8 response_ext[RNDIS_EXT_LEN];

	/* Simplify allocation by having a netvsc packet inline */
	struct hv_netvsc_packet	pkt;

	struct rndis_message request_msg;
	/*
	 * The buffer for the extended info after the RNDIS request message.
	 * It is referenced and sized in a similar way as response_ext.
	 */
	u8 request_ext[RNDIS_EXT_LEN];
};

static const u8 netvsc_hash_key[NETVSC_HASH_KEYLEN] = {
	0x6d, 0x5a, 0x56, 0xda, 0x25, 0x5b, 0x0e, 0xc2,
	0x41, 0x67, 0x25, 0x3d, 0x43, 0xa3, 0x8f, 0xb0,
	0xd0, 0xca, 0x2b, 0xcb, 0xae, 0x7b, 0x30, 0xb4,
	0x77, 0xcb, 0x2d, 0xa3, 0x80, 0x30, 0xf2, 0x0c,
	0x6a, 0x42, 0xb7, 0x3b, 0xbe, 0xac, 0x01, 0xfa
};

static struct rndis_device *get_rndis_device(void)
{
	struct rndis_device *device;

	device = kzalloc(sizeof(struct rndis_device), GFP_KERNEL);
	if (!device)
		return NULL;

	spin_lock_init(&device->request_lock);

	INIT_LIST_HEAD(&device->req_list);

	device->state = RNDIS_DEV_UNINITIALIZED;

	return device;
}

static struct rndis_request *get_rndis_request(struct rndis_device *dev,
					     u32 msg_type,
					     u32 msg_len)
{
	struct rndis_request *request;
	struct rndis_message *rndis_msg;
	struct rndis_set_request *set;
	unsigned long flags;

	request = kzalloc(sizeof(struct rndis_request), GFP_KERNEL);
	if (!request)
		return NULL;

	init_completion(&request->wait_event);

	rndis_msg = &request->request_msg;
	rndis_msg->ndis_msg_type = msg_type;
	rndis_msg->msg_len = msg_len;

	request->pkt.q_idx = 0;

	/*
	 * Set the request id. This field is always after the rndis header for
	 * request/response packet types so we just used the SetRequest as a
	 * template
	 */
	set = &rndis_msg->msg.set_req;
	set->req_id = atomic_inc_return(&dev->new_req_id);

	/* Add to the request list */
	spin_lock_irqsave(&dev->request_lock, flags);
	list_add_tail(&request->list_ent, &dev->req_list);
	spin_unlock_irqrestore(&dev->request_lock, flags);

	return request;
}

static void put_rndis_request(struct rndis_device *dev,
			    struct rndis_request *req)
{
	unsigned long flags;

	spin_lock_irqsave(&dev->request_lock, flags);
	list_del(&req->list_ent);
	spin_unlock_irqrestore(&dev->request_lock, flags);

	kfree(req);
}

static void dump_rndis_message(struct hv_device *hv_dev,
			       const struct rndis_message *rndis_msg)
{
	struct net_device *netdev = hv_get_drvdata(hv_dev);

	switch (rndis_msg->ndis_msg_type) {
	case RNDIS_MSG_PACKET:
		netdev_dbg(netdev, "RNDIS_MSG_PACKET (len %u, "
			   "data offset %u data len %u, # oob %u, "
			   "oob offset %u, oob len %u, pkt offset %u, "
			   "pkt len %u\n",
			   rndis_msg->msg_len,
			   rndis_msg->msg.pkt.data_offset,
			   rndis_msg->msg.pkt.data_len,
			   rndis_msg->msg.pkt.num_oob_data_elements,
			   rndis_msg->msg.pkt.oob_data_offset,
			   rndis_msg->msg.pkt.oob_data_len,
			   rndis_msg->msg.pkt.per_pkt_info_offset,
			   rndis_msg->msg.pkt.per_pkt_info_len);
		break;

	case RNDIS_MSG_INIT_C:
		netdev_dbg(netdev, "RNDIS_MSG_INIT_C "
			"(len %u, id 0x%x, status 0x%x, major %d, minor %d, "
			"device flags %d, max xfer size 0x%x, max pkts %u, "
			"pkt aligned %u)\n",
			rndis_msg->msg_len,
			rndis_msg->msg.init_complete.req_id,
			rndis_msg->msg.init_complete.status,
			rndis_msg->msg.init_complete.major_ver,
			rndis_msg->msg.init_complete.minor_ver,
			rndis_msg->msg.init_complete.dev_flags,
			rndis_msg->msg.init_complete.max_xfer_size,
			rndis_msg->msg.init_complete.
			   max_pkt_per_msg,
			rndis_msg->msg.init_complete.
			   pkt_alignment_factor);
		break;

	case RNDIS_MSG_QUERY_C:
		netdev_dbg(netdev, "RNDIS_MSG_QUERY_C "
			"(len %u, id 0x%x, status 0x%x, buf len %u, "
			"buf offset %u)\n",
			rndis_msg->msg_len,
			rndis_msg->msg.query_complete.req_id,
			rndis_msg->msg.query_complete.status,
			rndis_msg->msg.query_complete.
			   info_buflen,
			rndis_msg->msg.query_complete.
			   info_buf_offset);
		break;

	case RNDIS_MSG_SET_C:
		netdev_dbg(netdev,
			"RNDIS_MSG_SET_C (len %u, id 0x%x, status 0x%x)\n",
			rndis_msg->msg_len,
			rndis_msg->msg.set_complete.req_id,
			rndis_msg->msg.set_complete.status);
		break;

	case RNDIS_MSG_INDICATE:
		netdev_dbg(netdev, "RNDIS_MSG_INDICATE "
			"(len %u, status 0x%x, buf len %u, buf offset %u)\n",
			rndis_msg->msg_len,
			rndis_msg->msg.indicate_status.status,
			rndis_msg->msg.indicate_status.status_buflen,
			rndis_msg->msg.indicate_status.status_buf_offset);
		break;

	default:
		netdev_dbg(netdev, "0x%x (len %u)\n",
			rndis_msg->ndis_msg_type,
			rndis_msg->msg_len);
		break;
	}
}

static int rndis_filter_send_request(struct rndis_device *dev,
				  struct rndis_request *req)
{
	int ret;
	struct hv_netvsc_packet *packet;
	struct hv_page_buffer page_buf[2];
	struct hv_page_buffer *pb = page_buf;
	struct net_device_context *net_device_ctx = netdev_priv(dev->ndev);

	/* Setup the packet to send it */
	packet = &req->pkt;

	packet->total_data_buflen = req->request_msg.msg_len;
	packet->page_buf_cnt = 1;

	pb[0].pfn = virt_to_phys(&req->request_msg) >>
					PAGE_SHIFT;
	pb[0].len = req->request_msg.msg_len;
	pb[0].offset =
		(unsigned long)&req->request_msg & (PAGE_SIZE - 1);

	/* Add one page_buf when request_msg crossing page boundary */
	if (pb[0].offset + pb[0].len > PAGE_SIZE) {
		packet->page_buf_cnt++;
		pb[0].len = PAGE_SIZE -
			pb[0].offset;
		pb[1].pfn = virt_to_phys((void *)&req->request_msg
			+ pb[0].len) >> PAGE_SHIFT;
		pb[1].offset = 0;
		pb[1].len = req->request_msg.msg_len -
			pb[0].len;
	}

	ret = netvsc_send(net_device_ctx->device_ctx, packet, NULL, &pb, NULL);
	return ret;
}

static void rndis_set_link_state(struct rndis_device *rdev,
				 struct rndis_request *request)
{
	u32 link_status;
	struct rndis_query_complete *query_complete;

	query_complete = &request->response_msg.msg.query_complete;

	if (query_complete->status == RNDIS_STATUS_SUCCESS &&
	    query_complete->info_buflen == sizeof(u32)) {
		memcpy(&link_status, (void *)((unsigned long)query_complete +
		       query_complete->info_buf_offset), sizeof(u32));
		rdev->link_state = link_status != 0;
	}
}

static void rndis_filter_receive_response(struct rndis_device *dev,
				       struct rndis_message *resp)
{
	struct rndis_request *request = NULL;
	bool found = false;
	unsigned long flags;
	struct net_device *ndev = dev->ndev;

	spin_lock_irqsave(&dev->request_lock, flags);
	list_for_each_entry(request, &dev->req_list, list_ent) {
		/*
		 * All request/response message contains RequestId as the 1st
		 * field
		 */
		if (request->request_msg.msg.init_req.req_id
		    == resp->msg.init_complete.req_id) {
			found = true;
			break;
		}
	}
	spin_unlock_irqrestore(&dev->request_lock, flags);

	if (found) {
		if (resp->msg_len <=
		    sizeof(struct rndis_message) + RNDIS_EXT_LEN) {
			memcpy(&request->response_msg, resp,
			       resp->msg_len);
			if (request->request_msg.ndis_msg_type ==
			    RNDIS_MSG_QUERY && request->request_msg.msg.
			    query_req.oid == RNDIS_OID_GEN_MEDIA_CONNECT_STATUS)
				rndis_set_link_state(dev, request);
		} else {
			netdev_err(ndev,
				"rndis response buffer overflow "
				"detected (size %u max %zu)\n",
				resp->msg_len,
				sizeof(struct rndis_message));

			if (resp->ndis_msg_type ==
			    RNDIS_MSG_RESET_C) {
				/* does not have a request id field */
				request->response_msg.msg.reset_complete.
					status = RNDIS_STATUS_BUFFER_OVERFLOW;
			} else {
				request->response_msg.msg.
				init_complete.status =
					RNDIS_STATUS_BUFFER_OVERFLOW;
			}
		}

		complete(&request->wait_event);
	} else {
		netdev_err(ndev,
			"no rndis request found for this response "
			"(id 0x%x res type 0x%x)\n",
			resp->msg.init_complete.req_id,
			resp->ndis_msg_type);
	}
}

/*
 * Get the Per-Packet-Info with the specified type
 * return NULL if not found.
 */
static inline void *rndis_get_ppi(struct rndis_packet *rpkt, u32 type)
{
	struct rndis_per_packet_info *ppi;
	int len;

	if (rpkt->per_pkt_info_offset == 0)
		return NULL;

	ppi = (struct rndis_per_packet_info *)((ulong)rpkt +
		rpkt->per_pkt_info_offset);
	len = rpkt->per_pkt_info_len;

	while (len > 0) {
		if (ppi->type == type)
			return (void *)((ulong)ppi + ppi->ppi_offset);
		len -= ppi->size;
		ppi = (struct rndis_per_packet_info *)((ulong)ppi + ppi->size);
	}

	return NULL;
}

static int rndis_filter_receive_data(struct net_device *ndev,
				     struct rndis_device *dev,
				     struct rndis_message *msg,
				     struct vmbus_channel *channel,
				     void *data, u32 data_buflen)
{
	struct rndis_packet *rndis_pkt = &msg->msg.pkt;
	const struct ndis_tcp_ip_checksum_info *csum_info;
	const struct ndis_pkt_8021q_info *vlan;
	u32 data_offset;

	/* Remove the rndis header and pass it back up the stack */
	data_offset = RNDIS_HEADER_SIZE + rndis_pkt->data_offset;

	data_buflen -= data_offset;

	/*
	 * Make sure we got a valid RNDIS message, now total_data_buflen
	 * should be the data packet size plus the trailer padding size
	 */
	if (unlikely(data_buflen < rndis_pkt->data_len)) {
		netdev_err(dev->ndev, "rndis message buffer "
			   "overflow detected (got %u, min %u)"
			   "...dropping this message!\n",
			   data_buflen, rndis_pkt->data_len);
		return NVSP_STAT_FAIL;
	}

	vlan = rndis_get_ppi(rndis_pkt, IEEE_8021Q_INFO);

	/*
	 * Remove the rndis trailer padding from rndis packet message
	 * rndis_pkt->data_len tell us the real data length, we only copy
	 * the data packet to the stack, without the rndis trailer padding
	 */
	data = (void *)((unsigned long)data + data_offset);
	csum_info = rndis_get_ppi(rndis_pkt, TCPIP_CHKSUM_PKTINFO);
	return netvsc_recv_callback(ndev, channel,
				    data, rndis_pkt->data_len,
				    csum_info, vlan);
}

int rndis_filter_receive(struct net_device *ndev,
			 struct netvsc_device *net_dev,
			 struct hv_device *dev,
			 struct vmbus_channel *channel,
			 void *data, u32 buflen)
{
	struct net_device_context *net_device_ctx = netdev_priv(ndev);
	struct rndis_device *rndis_dev = net_dev->extension;
	struct rndis_message *rndis_msg = data;

	/* Make sure the rndis device state is initialized */
	if (unlikely(!rndis_dev)) {
		netif_err(net_device_ctx, rx_err, ndev,
			  "got rndis message but no rndis device!\n");
		return NVSP_STAT_FAIL;
	}

	if (unlikely(rndis_dev->state == RNDIS_DEV_UNINITIALIZED)) {
		netif_err(net_device_ctx, rx_err, ndev,
			  "got rndis message uninitialized\n");
		return NVSP_STAT_FAIL;
	}

	if (netif_msg_rx_status(net_device_ctx))
		dump_rndis_message(dev, rndis_msg);

	switch (rndis_msg->ndis_msg_type) {
	case RNDIS_MSG_PACKET:
		return rndis_filter_receive_data(ndev, rndis_dev, rndis_msg,
						 channel, data, buflen);
	case RNDIS_MSG_INIT_C:
	case RNDIS_MSG_QUERY_C:
	case RNDIS_MSG_SET_C:
		/* completion msgs */
		rndis_filter_receive_response(rndis_dev, rndis_msg);
		break;

	case RNDIS_MSG_INDICATE:
		/* notification msgs */
		netvsc_linkstatus_callback(dev, rndis_msg);
		break;
	default:
		netdev_err(ndev,
			"unhandled rndis message (type %u len %u)\n",
			   rndis_msg->ndis_msg_type,
			   rndis_msg->msg_len);
		break;
	}

	return 0;
}

static int rndis_filter_query_device(struct rndis_device *dev, u32 oid,
				  void *result, u32 *result_size)
{
	struct rndis_request *request;
	u32 inresult_size = *result_size;
	struct rndis_query_request *query;
	struct rndis_query_complete *query_complete;
	int ret = 0;

	if (!result)
		return -EINVAL;

	*result_size = 0;
	request = get_rndis_request(dev, RNDIS_MSG_QUERY,
			RNDIS_MESSAGE_SIZE(struct rndis_query_request));
	if (!request) {
		ret = -ENOMEM;
		goto cleanup;
	}

	/* Setup the rndis query */
	query = &request->request_msg.msg.query_req;
	query->oid = oid;
	query->info_buf_offset = sizeof(struct rndis_query_request);
	query->info_buflen = 0;
	query->dev_vc_handle = 0;

	if (oid == OID_TCP_OFFLOAD_HARDWARE_CAPABILITIES) {
		struct net_device_context *ndevctx = netdev_priv(dev->ndev);
		struct netvsc_device *nvdev = ndevctx->nvdev;
		struct ndis_offload *hwcaps;
		u32 nvsp_version = nvdev->nvsp_version;
		u8 ndis_rev;
		size_t size;

		if (nvsp_version >= NVSP_PROTOCOL_VERSION_5) {
			ndis_rev = NDIS_OFFLOAD_PARAMETERS_REVISION_3;
			size = NDIS_OFFLOAD_SIZE;
		} else if (nvsp_version >= NVSP_PROTOCOL_VERSION_4) {
			ndis_rev = NDIS_OFFLOAD_PARAMETERS_REVISION_2;
			size = NDIS_OFFLOAD_SIZE_6_1;
		} else {
			ndis_rev = NDIS_OFFLOAD_PARAMETERS_REVISION_1;
			size = NDIS_OFFLOAD_SIZE_6_0;
		}

		request->request_msg.msg_len += size;
		query->info_buflen = size;
		hwcaps = (struct ndis_offload *)
			((unsigned long)query + query->info_buf_offset);

		hwcaps->header.type = NDIS_OBJECT_TYPE_OFFLOAD;
		hwcaps->header.revision = ndis_rev;
		hwcaps->header.size = size;

	} else if (oid == OID_GEN_RECEIVE_SCALE_CAPABILITIES) {
		struct ndis_recv_scale_cap *cap;

		request->request_msg.msg_len +=
			sizeof(struct ndis_recv_scale_cap);
		query->info_buflen = sizeof(struct ndis_recv_scale_cap);
		cap = (struct ndis_recv_scale_cap *)((unsigned long)query +
						     query->info_buf_offset);
		cap->hdr.type = NDIS_OBJECT_TYPE_RSS_CAPABILITIES;
		cap->hdr.rev = NDIS_RECEIVE_SCALE_CAPABILITIES_REVISION_2;
		cap->hdr.size = sizeof(struct ndis_recv_scale_cap);
	}

	ret = rndis_filter_send_request(dev, request);
	if (ret != 0)
		goto cleanup;

	wait_for_completion(&request->wait_event);

	/* Copy the response back */
	query_complete = &request->response_msg.msg.query_complete;

	if (query_complete->info_buflen > inresult_size) {
		ret = -1;
		goto cleanup;
	}

	memcpy(result,
	       (void *)((unsigned long)query_complete +
			 query_complete->info_buf_offset),
	       query_complete->info_buflen);

	*result_size = query_complete->info_buflen;

cleanup:
	if (request)
		put_rndis_request(dev, request);

	return ret;
}

/* Get the hardware offload capabilities */
static int
rndis_query_hwcaps(struct rndis_device *dev, struct ndis_offload *caps)
{
	u32 caps_len = sizeof(*caps);
	int ret;

	memset(caps, 0, sizeof(*caps));

	ret = rndis_filter_query_device(dev,
					OID_TCP_OFFLOAD_HARDWARE_CAPABILITIES,
					caps, &caps_len);
	if (ret)
		return ret;

	if (caps->header.type != NDIS_OBJECT_TYPE_OFFLOAD) {
		netdev_warn(dev->ndev, "invalid NDIS objtype %#x\n",
			    caps->header.type);
		return -EINVAL;
	}

	if (caps->header.revision < NDIS_OFFLOAD_PARAMETERS_REVISION_1) {
		netdev_warn(dev->ndev, "invalid NDIS objrev %x\n",
			    caps->header.revision);
		return -EINVAL;
	}

	if (caps->header.size > caps_len ||
	    caps->header.size < NDIS_OFFLOAD_SIZE_6_0) {
		netdev_warn(dev->ndev,
			    "invalid NDIS objsize %u, data size %u\n",
			    caps->header.size, caps_len);
		return -EINVAL;
	}

	return 0;
}

static int rndis_filter_query_device_mac(struct rndis_device *dev)
{
	u32 size = ETH_ALEN;

	return rndis_filter_query_device(dev,
				      RNDIS_OID_802_3_PERMANENT_ADDRESS,
				      dev->hw_mac_adr, &size);
}

#define NWADR_STR "NetworkAddress"
#define NWADR_STRLEN 14

int rndis_filter_set_device_mac(struct net_device *ndev, char *mac)
{
	struct netvsc_device *nvdev = net_device_to_netvsc_device(ndev);
	struct rndis_device *rdev = nvdev->extension;
	struct rndis_request *request;
	struct rndis_set_request *set;
	struct rndis_config_parameter_info *cpi;
	wchar_t *cfg_nwadr, *cfg_mac;
	struct rndis_set_complete *set_complete;
	char macstr[2*ETH_ALEN+1];
	u32 extlen = sizeof(struct rndis_config_parameter_info) +
		2*NWADR_STRLEN + 4*ETH_ALEN;
	int ret;

	request = get_rndis_request(rdev, RNDIS_MSG_SET,
		RNDIS_MESSAGE_SIZE(struct rndis_set_request) + extlen);
	if (!request)
		return -ENOMEM;

	set = &request->request_msg.msg.set_req;
	set->oid = RNDIS_OID_GEN_RNDIS_CONFIG_PARAMETER;
	set->info_buflen = extlen;
	set->info_buf_offset = sizeof(struct rndis_set_request);
	set->dev_vc_handle = 0;

	cpi = (struct rndis_config_parameter_info *)((ulong)set +
		set->info_buf_offset);
	cpi->parameter_name_offset =
		sizeof(struct rndis_config_parameter_info);
	/* Multiply by 2 because host needs 2 bytes (utf16) for each char */
	cpi->parameter_name_length = 2*NWADR_STRLEN;
	cpi->parameter_type = RNDIS_CONFIG_PARAM_TYPE_STRING;
	cpi->parameter_value_offset =
		cpi->parameter_name_offset + cpi->parameter_name_length;
	/* Multiply by 4 because each MAC byte displayed as 2 utf16 chars */
	cpi->parameter_value_length = 4*ETH_ALEN;

	cfg_nwadr = (wchar_t *)((ulong)cpi + cpi->parameter_name_offset);
	cfg_mac = (wchar_t *)((ulong)cpi + cpi->parameter_value_offset);
	ret = utf8s_to_utf16s(NWADR_STR, NWADR_STRLEN, UTF16_HOST_ENDIAN,
			      cfg_nwadr, NWADR_STRLEN);
	if (ret < 0)
		goto cleanup;
	snprintf(macstr, 2*ETH_ALEN+1, "%pm", mac);
	ret = utf8s_to_utf16s(macstr, 2*ETH_ALEN, UTF16_HOST_ENDIAN,
			      cfg_mac, 2*ETH_ALEN);
	if (ret < 0)
		goto cleanup;

	ret = rndis_filter_send_request(rdev, request);
	if (ret != 0)
		goto cleanup;

	wait_for_completion(&request->wait_event);

	set_complete = &request->response_msg.msg.set_complete;
	if (set_complete->status != RNDIS_STATUS_SUCCESS) {
		netdev_err(ndev, "Fail to set MAC on host side:0x%x\n",
			   set_complete->status);
		ret = -EINVAL;
	}

cleanup:
	put_rndis_request(rdev, request);
	return ret;
}

static int
rndis_filter_set_offload_params(struct net_device *ndev,
				struct ndis_offload_params *req_offloads)
{
	struct netvsc_device *nvdev = net_device_to_netvsc_device(ndev);
	struct rndis_device *rdev = nvdev->extension;
	struct rndis_request *request;
	struct rndis_set_request *set;
	struct ndis_offload_params *offload_params;
	struct rndis_set_complete *set_complete;
	u32 extlen = sizeof(struct ndis_offload_params);
	int ret;
	u32 vsp_version = nvdev->nvsp_version;

	if (vsp_version <= NVSP_PROTOCOL_VERSION_4) {
		extlen = VERSION_4_OFFLOAD_SIZE;
		/* On NVSP_PROTOCOL_VERSION_4 and below, we do not support
		 * UDP checksum offload.
		 */
		req_offloads->udp_ip_v4_csum = 0;
		req_offloads->udp_ip_v6_csum = 0;
	}

	request = get_rndis_request(rdev, RNDIS_MSG_SET,
		RNDIS_MESSAGE_SIZE(struct rndis_set_request) + extlen);
	if (!request)
		return -ENOMEM;

	set = &request->request_msg.msg.set_req;
	set->oid = OID_TCP_OFFLOAD_PARAMETERS;
	set->info_buflen = extlen;
	set->info_buf_offset = sizeof(struct rndis_set_request);
	set->dev_vc_handle = 0;

	offload_params = (struct ndis_offload_params *)((ulong)set +
				set->info_buf_offset);
	*offload_params = *req_offloads;
	offload_params->header.type = NDIS_OBJECT_TYPE_DEFAULT;
	offload_params->header.revision = NDIS_OFFLOAD_PARAMETERS_REVISION_3;
	offload_params->header.size = extlen;

	ret = rndis_filter_send_request(rdev, request);
	if (ret != 0)
		goto cleanup;

	wait_for_completion(&request->wait_event);
	set_complete = &request->response_msg.msg.set_complete;
	if (set_complete->status != RNDIS_STATUS_SUCCESS) {
		netdev_err(ndev, "Fail to set offload on host side:0x%x\n",
			   set_complete->status);
		ret = -EINVAL;
	}

cleanup:
	put_rndis_request(rdev, request);
	return ret;
}

int rndis_filter_set_rss_param(struct rndis_device *rdev,
			       const u8 *rss_key, int num_queue)
{
	struct net_device *ndev = rdev->ndev;
	struct rndis_request *request;
	struct rndis_set_request *set;
	struct rndis_set_complete *set_complete;
	u32 extlen = sizeof(struct ndis_recv_scale_param) +
		     4 * ITAB_NUM + NETVSC_HASH_KEYLEN;
	struct ndis_recv_scale_param *rssp;
	u32 *itab;
	u8 *keyp;
	int i, ret;

	request = get_rndis_request(
			rdev, RNDIS_MSG_SET,
			RNDIS_MESSAGE_SIZE(struct rndis_set_request) + extlen);
	if (!request)
		return -ENOMEM;

	set = &request->request_msg.msg.set_req;
	set->oid = OID_GEN_RECEIVE_SCALE_PARAMETERS;
	set->info_buflen = extlen;
	set->info_buf_offset = sizeof(struct rndis_set_request);
	set->dev_vc_handle = 0;

	rssp = (struct ndis_recv_scale_param *)(set + 1);
	rssp->hdr.type = NDIS_OBJECT_TYPE_RSS_PARAMETERS;
	rssp->hdr.rev = NDIS_RECEIVE_SCALE_PARAMETERS_REVISION_2;
	rssp->hdr.size = sizeof(struct ndis_recv_scale_param);
	rssp->flag = 0;
	rssp->hashinfo = NDIS_HASH_FUNC_TOEPLITZ | NDIS_HASH_IPV4 |
			 NDIS_HASH_TCP_IPV4 | NDIS_HASH_IPV6 |
			 NDIS_HASH_TCP_IPV6;
	rssp->indirect_tabsize = 4*ITAB_NUM;
	rssp->indirect_taboffset = sizeof(struct ndis_recv_scale_param);
	rssp->hashkey_size = NETVSC_HASH_KEYLEN;
	rssp->kashkey_offset = rssp->indirect_taboffset +
			       rssp->indirect_tabsize;

	/* Set indirection table entries */
	itab = (u32 *)(rssp + 1);
	for (i = 0; i < ITAB_NUM; i++)
		itab[i] = rdev->ind_table[i];

	/* Set hask key values */
	keyp = (u8 *)((unsigned long)rssp + rssp->kashkey_offset);
	memcpy(keyp, rss_key, NETVSC_HASH_KEYLEN);

	ret = rndis_filter_send_request(rdev, request);
	if (ret != 0)
		goto cleanup;

	wait_for_completion(&request->wait_event);
	set_complete = &request->response_msg.msg.set_complete;
	if (set_complete->status == RNDIS_STATUS_SUCCESS)
		memcpy(rdev->rss_key, rss_key, NETVSC_HASH_KEYLEN);
	else {
		netdev_err(ndev, "Fail to set RSS parameters:0x%x\n",
			   set_complete->status);
		ret = -EINVAL;
	}

cleanup:
	put_rndis_request(rdev, request);
	return ret;
}

static int rndis_filter_query_device_link_status(struct rndis_device *dev)
{
	u32 size = sizeof(u32);
	u32 link_status;
	int ret;

	ret = rndis_filter_query_device(dev,
				      RNDIS_OID_GEN_MEDIA_CONNECT_STATUS,
				      &link_status, &size);

	return ret;
}

static int rndis_filter_query_link_speed(struct rndis_device *dev)
{
	u32 size = sizeof(u32);
	u32 link_speed;
	struct net_device_context *ndc;
	int ret;

	ret = rndis_filter_query_device(dev, RNDIS_OID_GEN_LINK_SPEED,
					&link_speed, &size);

	if (!ret) {
		ndc = netdev_priv(dev->ndev);

		/* The link speed reported from host is in 100bps unit, so
		 * we convert it to Mbps here.
		 */
		ndc->speed = link_speed / 10000;
	}

	return ret;
}

int rndis_filter_set_packet_filter(struct rndis_device *dev, u32 new_filter)
{
	struct rndis_request *request;
	struct rndis_set_request *set;
<<<<<<< HEAD
	struct rndis_set_complete *set_complete;
=======
>>>>>>> 2ac97f0f
	int ret;

	request = get_rndis_request(dev, RNDIS_MSG_SET,
			RNDIS_MESSAGE_SIZE(struct rndis_set_request) +
			sizeof(u32));
	if (!request)
		return -ENOMEM;


	/* Setup the rndis set */
	set = &request->request_msg.msg.set_req;
	set->oid = RNDIS_OID_GEN_CURRENT_PACKET_FILTER;
	set->info_buflen = sizeof(u32);
	set->info_buf_offset = sizeof(struct rndis_set_request);

	memcpy((void *)(unsigned long)set + sizeof(struct rndis_set_request),
	       &new_filter, sizeof(u32));

	ret = rndis_filter_send_request(dev, request);
	if (ret == 0)
		wait_for_completion(&request->wait_event);

<<<<<<< HEAD
	set_complete = &request->response_msg.msg.set_complete;
cleanup:
	if (request)
		put_rndis_request(dev, request);
=======
	put_rndis_request(dev, request);

>>>>>>> 2ac97f0f
	return ret;
}

static int rndis_filter_init_device(struct rndis_device *dev)
{
	struct rndis_request *request;
	struct rndis_initialize_request *init;
	struct rndis_initialize_complete *init_complete;
	u32 status;
	int ret;
	struct netvsc_device *nvdev = net_device_to_netvsc_device(dev->ndev);

	request = get_rndis_request(dev, RNDIS_MSG_INIT,
			RNDIS_MESSAGE_SIZE(struct rndis_initialize_request));
	if (!request) {
		ret = -ENOMEM;
		goto cleanup;
	}

	/* Setup the rndis set */
	init = &request->request_msg.msg.init_req;
	init->major_ver = RNDIS_MAJOR_VERSION;
	init->minor_ver = RNDIS_MINOR_VERSION;
	init->max_xfer_size = 0x4000;

	dev->state = RNDIS_DEV_INITIALIZING;

	ret = rndis_filter_send_request(dev, request);
	if (ret != 0) {
		dev->state = RNDIS_DEV_UNINITIALIZED;
		goto cleanup;
	}

	wait_for_completion(&request->wait_event);

	init_complete = &request->response_msg.msg.init_complete;
	status = init_complete->status;
	if (status == RNDIS_STATUS_SUCCESS) {
		dev->state = RNDIS_DEV_INITIALIZED;
		nvdev->max_pkt = init_complete->max_pkt_per_msg;
		nvdev->pkt_align = 1 << init_complete->pkt_alignment_factor;
		ret = 0;
	} else {
		dev->state = RNDIS_DEV_UNINITIALIZED;
		ret = -EINVAL;
	}

cleanup:
	if (request)
		put_rndis_request(dev, request);

	return ret;
}

static bool netvsc_device_idle(const struct netvsc_device *nvdev)
{
	int i;

	if (atomic_read(&nvdev->num_outstanding_recvs) > 0)
		return false;

	for (i = 0; i < nvdev->num_chn; i++) {
		const struct netvsc_channel *nvchan = &nvdev->chan_table[i];

		if (atomic_read(&nvchan->queue_sends) > 0)
			return false;
	}

	return true;
}

static void rndis_filter_halt_device(struct rndis_device *dev)
{
	struct rndis_request *request;
	struct rndis_halt_request *halt;
	struct net_device_context *net_device_ctx = netdev_priv(dev->ndev);
	struct netvsc_device *nvdev = net_device_ctx->nvdev;

	/* Attempt to do a rndis device halt */
	request = get_rndis_request(dev, RNDIS_MSG_HALT,
				RNDIS_MESSAGE_SIZE(struct rndis_halt_request));
	if (!request)
		goto cleanup;

	/* Setup the rndis set */
	halt = &request->request_msg.msg.halt_req;
	halt->req_id = atomic_inc_return(&dev->new_req_id);

	/* Ignore return since this msg is optional. */
	rndis_filter_send_request(dev, request);

	dev->state = RNDIS_DEV_UNINITIALIZED;

cleanup:
	nvdev->destroy = true;

	/* Force flag to be ordered before waiting */
	wmb();

	/* Wait for all send completions */
	wait_event(nvdev->wait_drain, netvsc_device_idle(nvdev));

	if (request)
		put_rndis_request(dev, request);
}

static int rndis_filter_open_device(struct rndis_device *dev)
{
	int ret;

	if (dev->state != RNDIS_DEV_INITIALIZED)
		return 0;

	ret = rndis_filter_set_packet_filter(dev,
					 NDIS_PACKET_TYPE_BROADCAST |
					 NDIS_PACKET_TYPE_ALL_MULTICAST |
					 NDIS_PACKET_TYPE_DIRECTED);
	if (ret == 0)
		dev->state = RNDIS_DEV_DATAINITIALIZED;

	return ret;
}

static int rndis_filter_close_device(struct rndis_device *dev)
{
	int ret;

	if (dev->state != RNDIS_DEV_DATAINITIALIZED)
		return 0;

	ret = rndis_filter_set_packet_filter(dev, 0);
	if (ret == -ENODEV)
		ret = 0;

	if (ret == 0)
		dev->state = RNDIS_DEV_INITIALIZED;

	return ret;
}

static void netvsc_sc_open(struct vmbus_channel *new_sc)
{
	struct net_device *ndev =
		hv_get_drvdata(new_sc->primary_channel->device_obj);
	struct netvsc_device *nvscdev = net_device_to_netvsc_device(ndev);
	u16 chn_index = new_sc->offermsg.offer.sub_channel_index;
	struct netvsc_channel *nvchan;
	int ret;

	if (chn_index >= nvscdev->num_chn)
		return;

<<<<<<< HEAD
	nvscdev->chan_table[chn_index].mrc.buf
		= vzalloc(NETVSC_RECVSLOT_MAX * sizeof(struct recv_comp_data));
=======
	nvchan = nvscdev->chan_table + chn_index;
	nvchan->mrc.buf
		= vzalloc(NETVSC_RECVSLOT_MAX * sizeof(struct recv_comp_data));

	if (!nvchan->mrc.buf)
		return;

	/* Because the device uses NAPI, all the interrupt batching and
	 * control is done via Net softirq, not the channel handling
	 */
	set_channel_read_mode(new_sc, HV_CALL_ISR);

	/* Set the channel before opening.*/
	nvchan->channel = new_sc;
	netif_napi_add(ndev, &nvchan->napi,
		       netvsc_poll, NAPI_POLL_WEIGHT);
>>>>>>> 2ac97f0f

	ret = vmbus_open(new_sc, nvscdev->ring_size * PAGE_SIZE,
			 nvscdev->ring_size * PAGE_SIZE, NULL, 0,
			 netvsc_channel_cb, nvchan);
	if (ret == 0)
<<<<<<< HEAD
		nvscdev->chan_table[chn_index].channel = new_sc;
=======
		napi_enable(&nvchan->napi);
	else
		netdev_err(ndev, "sub channel open failed (%d)\n", ret);
>>>>>>> 2ac97f0f

	if (refcount_dec_and_test(&nvscdev->sc_offered))
		complete(&nvscdev->channel_init_wait);
}

int rndis_filter_device_add(struct hv_device *dev,
			    struct netvsc_device_info *device_info)
{
	struct net_device *net = hv_get_drvdata(dev);
	struct net_device_context *net_device_ctx = netdev_priv(net);
	struct netvsc_device *net_device;
	struct rndis_device *rndis_device;
	struct ndis_offload hwcaps;
	struct ndis_offload_params offloads;
	struct nvsp_message *init_packet;
	struct ndis_recv_scale_cap rsscap;
	u32 rsscap_size = sizeof(struct ndis_recv_scale_cap);
	unsigned int gso_max_size = GSO_MAX_SIZE;
<<<<<<< HEAD
	u32 mtu, size;
	u32 num_rss_qs;
	u32 sc_delta;
	const struct cpumask *node_cpu_mask;
	u32 num_possible_rss_qs;
	unsigned long flags;
=======
	u32 mtu, size, num_rss_qs;
	const struct cpumask *node_cpu_mask;
	u32 num_possible_rss_qs;
>>>>>>> 2ac97f0f
	int i, ret;

	rndis_device = get_rndis_device();
	if (!rndis_device)
		return -ENODEV;

	/*
	 * Let the inner driver handle this first to create the netvsc channel
	 * NOTE! Once the channel is created, we may get a receive callback
	 * (RndisFilterOnReceive()) before this call is completed
	 */
	ret = netvsc_device_add(dev, device_info);
	if (ret != 0) {
		kfree(rndis_device);
		return ret;
	}

	/* Initialize the rndis device */
	net_device = net_device_ctx->nvdev;
	net_device->max_chn = 1;
	net_device->num_chn = 1;

	refcount_set(&net_device->sc_offered, 0);

	net_device->extension = rndis_device;
	rndis_device->ndev = net;

	/* Send the rndis initialization message */
	ret = rndis_filter_init_device(rndis_device);
	if (ret != 0) {
		rndis_filter_device_remove(dev, net_device);
		return ret;
	}

	/* Get the MTU from the host */
	size = sizeof(u32);
	ret = rndis_filter_query_device(rndis_device,
					RNDIS_OID_GEN_MAXIMUM_FRAME_SIZE,
					&mtu, &size);
	if (ret == 0 && size == sizeof(u32) && mtu < net->mtu)
		net->mtu = mtu;

	/* Get the mac address */
	ret = rndis_filter_query_device_mac(rndis_device);
	if (ret != 0) {
		rndis_filter_device_remove(dev, net_device);
		return ret;
	}

	memcpy(device_info->mac_adr, rndis_device->hw_mac_adr, ETH_ALEN);

	/* Find HW offload capabilities */
	ret = rndis_query_hwcaps(rndis_device, &hwcaps);
	if (ret != 0) {
		rndis_filter_device_remove(dev, net_device);
		return ret;
	}

	/* A value of zero means "no change"; now turn on what we want. */
	memset(&offloads, 0, sizeof(struct ndis_offload_params));

	/* Linux does not care about IP checksum, always does in kernel */
	offloads.ip_v4_csum = NDIS_OFFLOAD_PARAMETERS_TX_RX_DISABLED;

	/* Compute tx offload settings based on hw capabilities */
	net->hw_features = NETIF_F_RXCSUM;

	if ((hwcaps.csum.ip4_txcsum & NDIS_TXCSUM_ALL_TCP4) == NDIS_TXCSUM_ALL_TCP4) {
		/* Can checksum TCP */
		net->hw_features |= NETIF_F_IP_CSUM;
		net_device_ctx->tx_checksum_mask |= TRANSPORT_INFO_IPV4_TCP;

		offloads.tcp_ip_v4_csum = NDIS_OFFLOAD_PARAMETERS_TX_RX_ENABLED;

		if (hwcaps.lsov2.ip4_encap & NDIS_OFFLOAD_ENCAP_8023) {
			offloads.lso_v2_ipv4 = NDIS_OFFLOAD_PARAMETERS_LSOV2_ENABLED;
			net->hw_features |= NETIF_F_TSO;

			if (hwcaps.lsov2.ip4_maxsz < gso_max_size)
				gso_max_size = hwcaps.lsov2.ip4_maxsz;
		}

		if (hwcaps.csum.ip4_txcsum & NDIS_TXCSUM_CAP_UDP4) {
			offloads.udp_ip_v4_csum = NDIS_OFFLOAD_PARAMETERS_TX_RX_ENABLED;
			net_device_ctx->tx_checksum_mask |= TRANSPORT_INFO_IPV4_UDP;
		}
	}

	if ((hwcaps.csum.ip6_txcsum & NDIS_TXCSUM_ALL_TCP6) == NDIS_TXCSUM_ALL_TCP6) {
		net->hw_features |= NETIF_F_IPV6_CSUM;

		offloads.tcp_ip_v6_csum = NDIS_OFFLOAD_PARAMETERS_TX_RX_ENABLED;
		net_device_ctx->tx_checksum_mask |= TRANSPORT_INFO_IPV6_TCP;

		if ((hwcaps.lsov2.ip6_encap & NDIS_OFFLOAD_ENCAP_8023) &&
		    (hwcaps.lsov2.ip6_opts & NDIS_LSOV2_CAP_IP6) == NDIS_LSOV2_CAP_IP6) {
			offloads.lso_v2_ipv6 = NDIS_OFFLOAD_PARAMETERS_LSOV2_ENABLED;
			net->hw_features |= NETIF_F_TSO6;

			if (hwcaps.lsov2.ip6_maxsz < gso_max_size)
				gso_max_size = hwcaps.lsov2.ip6_maxsz;
		}

		if (hwcaps.csum.ip6_txcsum & NDIS_TXCSUM_CAP_UDP6) {
			offloads.udp_ip_v6_csum = NDIS_OFFLOAD_PARAMETERS_TX_RX_ENABLED;
			net_device_ctx->tx_checksum_mask |= TRANSPORT_INFO_IPV6_UDP;
		}
	}

	netif_set_gso_max_size(net, gso_max_size);

	ret = rndis_filter_set_offload_params(net, &offloads);
	if (ret)
		goto err_dev_remv;

	rndis_filter_query_device_link_status(rndis_device);

	device_info->link_state = rndis_device->link_state;

	netdev_dbg(net, "Device MAC %pM link state %s\n",
		   rndis_device->hw_mac_adr,
		   device_info->link_state ? "down" : "up");

	if (net_device->nvsp_version < NVSP_PROTOCOL_VERSION_5)
		return 0;

	rndis_filter_query_link_speed(rndis_device);

	/* vRSS setup */
	memset(&rsscap, 0, rsscap_size);
	ret = rndis_filter_query_device(rndis_device,
					OID_GEN_RECEIVE_SCALE_CAPABILITIES,
					&rsscap, &rsscap_size);
	if (ret || rsscap.num_recv_que < 2)
		goto out;

	/*
	 * We will limit the VRSS channels to the number CPUs in the NUMA node
	 * the primary channel is currently bound to.
	 *
	 * This also guarantees that num_possible_rss_qs <= num_online_cpus
	 */
	node_cpu_mask = cpumask_of_node(cpu_to_node(dev->channel->target_cpu));
	num_possible_rss_qs = min_t(u32, cpumask_weight(node_cpu_mask),
				    rsscap.num_recv_que);

	net_device->max_chn = min_t(u32, VRSS_CHANNEL_MAX, num_possible_rss_qs);

<<<<<<< HEAD
	num_rss_qs = net_device->num_chn - 1;

	for (i = 0; i < ITAB_NUM; i++)
		rndis_device->ind_table[i] = ethtool_rxfh_indir_default(i,
							net_device->num_chn);

	net_device->num_sc_offered = num_rss_qs;
=======
	/* We will use the given number of channels if available. */
	net_device->num_chn = min(net_device->max_chn, device_info->num_chn);
>>>>>>> 2ac97f0f

	for (i = 0; i < ITAB_NUM; i++)
		rndis_device->ind_table[i] = ethtool_rxfh_indir_default(i,
							net_device->num_chn);

<<<<<<< HEAD
=======
	num_rss_qs = net_device->num_chn - 1;
	if (num_rss_qs == 0)
		return 0;

	refcount_set(&net_device->sc_offered, num_rss_qs);
>>>>>>> 2ac97f0f
	vmbus_set_sc_create_callback(dev->channel, netvsc_sc_open);

	init_packet = &net_device->channel_init_pkt;
	memset(init_packet, 0, sizeof(struct nvsp_message));
	init_packet->hdr.msg_type = NVSP_MSG5_TYPE_SUBCHANNEL;
	init_packet->msg.v5_msg.subchn_req.op = NVSP_SUBCHANNEL_ALLOCATE;
	init_packet->msg.v5_msg.subchn_req.num_subchannels =
						net_device->num_chn - 1;
	ret = vmbus_sendpacket(dev->channel, init_packet,
			       sizeof(struct nvsp_message),
			       (unsigned long)init_packet,
			       VM_PKT_DATA_INBAND,
			       VMBUS_DATA_PACKET_FLAG_COMPLETION_REQUESTED);
	if (ret)
		goto out;

	if (init_packet->msg.v5_msg.subchn_comp.status != NVSP_STAT_SUCCESS) {
		ret = -ENODEV;
		goto out;
	}
	wait_for_completion(&net_device->channel_init_wait);

	net_device->num_chn = 1 +
		init_packet->msg.v5_msg.subchn_comp.num_subchannels;

<<<<<<< HEAD
	ret = rndis_filter_set_rss_param(rndis_device, netvsc_hash_key,
					 net_device->num_chn);

	/*
	 * Set the number of sub-channels to be received.
	 */
	spin_lock_irqsave(&net_device->sc_lock, flags);
	sc_delta = num_rss_qs - (net_device->num_chn - 1);
	net_device->num_sc_offered -= sc_delta;
	spin_unlock_irqrestore(&net_device->sc_lock, flags);

=======
	/* ignore failues from setting rss parameters, still have channels */
	rndis_filter_set_rss_param(rndis_device, netvsc_hash_key,
				   net_device->num_chn);
>>>>>>> 2ac97f0f
out:
	if (ret) {
		net_device->max_chn = 1;
		net_device->num_chn = 1;
	}

	return 0; /* return 0 because primary channel can be used alone */

err_dev_remv:
	rndis_filter_device_remove(dev, net_device);
	return ret;
}

void rndis_filter_device_remove(struct hv_device *dev,
				struct netvsc_device *net_dev)
{
	struct rndis_device *rndis_dev = net_dev->extension;

	/* Halt and release the rndis device */
	rndis_filter_halt_device(rndis_dev);

	kfree(rndis_dev);
	net_dev->extension = NULL;

	netvsc_device_remove(dev);
}

int rndis_filter_open(struct netvsc_device *nvdev)
{
	if (!nvdev)
		return -EINVAL;

	if (atomic_inc_return(&nvdev->open_cnt) != 1)
		return 0;

	return rndis_filter_open_device(nvdev->extension);
}

int rndis_filter_close(struct netvsc_device *nvdev)
{
	if (!nvdev)
		return -EINVAL;

	if (atomic_dec_return(&nvdev->open_cnt) != 0)
		return 0;

	return rndis_filter_close_device(nvdev->extension);
}<|MERGE_RESOLUTION|>--- conflicted
+++ resolved
@@ -819,10 +819,6 @@
 {
 	struct rndis_request *request;
 	struct rndis_set_request *set;
-<<<<<<< HEAD
-	struct rndis_set_complete *set_complete;
-=======
->>>>>>> 2ac97f0f
 	int ret;
 
 	request = get_rndis_request(dev, RNDIS_MSG_SET,
@@ -845,15 +841,8 @@
 	if (ret == 0)
 		wait_for_completion(&request->wait_event);
 
-<<<<<<< HEAD
-	set_complete = &request->response_msg.msg.set_complete;
-cleanup:
-	if (request)
-		put_rndis_request(dev, request);
-=======
 	put_rndis_request(dev, request);
 
->>>>>>> 2ac97f0f
 	return ret;
 }
 
@@ -1006,10 +995,6 @@
 	if (chn_index >= nvscdev->num_chn)
 		return;
 
-<<<<<<< HEAD
-	nvscdev->chan_table[chn_index].mrc.buf
-		= vzalloc(NETVSC_RECVSLOT_MAX * sizeof(struct recv_comp_data));
-=======
 	nvchan = nvscdev->chan_table + chn_index;
 	nvchan->mrc.buf
 		= vzalloc(NETVSC_RECVSLOT_MAX * sizeof(struct recv_comp_data));
@@ -1026,19 +1011,14 @@
 	nvchan->channel = new_sc;
 	netif_napi_add(ndev, &nvchan->napi,
 		       netvsc_poll, NAPI_POLL_WEIGHT);
->>>>>>> 2ac97f0f
 
 	ret = vmbus_open(new_sc, nvscdev->ring_size * PAGE_SIZE,
 			 nvscdev->ring_size * PAGE_SIZE, NULL, 0,
 			 netvsc_channel_cb, nvchan);
 	if (ret == 0)
-<<<<<<< HEAD
-		nvscdev->chan_table[chn_index].channel = new_sc;
-=======
 		napi_enable(&nvchan->napi);
 	else
 		netdev_err(ndev, "sub channel open failed (%d)\n", ret);
->>>>>>> 2ac97f0f
 
 	if (refcount_dec_and_test(&nvscdev->sc_offered))
 		complete(&nvscdev->channel_init_wait);
@@ -1057,18 +1037,9 @@
 	struct ndis_recv_scale_cap rsscap;
 	u32 rsscap_size = sizeof(struct ndis_recv_scale_cap);
 	unsigned int gso_max_size = GSO_MAX_SIZE;
-<<<<<<< HEAD
-	u32 mtu, size;
-	u32 num_rss_qs;
-	u32 sc_delta;
-	const struct cpumask *node_cpu_mask;
-	u32 num_possible_rss_qs;
-	unsigned long flags;
-=======
 	u32 mtu, size, num_rss_qs;
 	const struct cpumask *node_cpu_mask;
 	u32 num_possible_rss_qs;
->>>>>>> 2ac97f0f
 	int i, ret;
 
 	rndis_device = get_rndis_device();
@@ -1217,31 +1188,18 @@
 
 	net_device->max_chn = min_t(u32, VRSS_CHANNEL_MAX, num_possible_rss_qs);
 
-<<<<<<< HEAD
-	num_rss_qs = net_device->num_chn - 1;
+	/* We will use the given number of channels if available. */
+	net_device->num_chn = min(net_device->max_chn, device_info->num_chn);
 
 	for (i = 0; i < ITAB_NUM; i++)
 		rndis_device->ind_table[i] = ethtool_rxfh_indir_default(i,
 							net_device->num_chn);
 
-	net_device->num_sc_offered = num_rss_qs;
-=======
-	/* We will use the given number of channels if available. */
-	net_device->num_chn = min(net_device->max_chn, device_info->num_chn);
->>>>>>> 2ac97f0f
-
-	for (i = 0; i < ITAB_NUM; i++)
-		rndis_device->ind_table[i] = ethtool_rxfh_indir_default(i,
-							net_device->num_chn);
-
-<<<<<<< HEAD
-=======
 	num_rss_qs = net_device->num_chn - 1;
 	if (num_rss_qs == 0)
 		return 0;
 
 	refcount_set(&net_device->sc_offered, num_rss_qs);
->>>>>>> 2ac97f0f
 	vmbus_set_sc_create_callback(dev->channel, netvsc_sc_open);
 
 	init_packet = &net_device->channel_init_pkt;
@@ -1267,23 +1225,9 @@
 	net_device->num_chn = 1 +
 		init_packet->msg.v5_msg.subchn_comp.num_subchannels;
 
-<<<<<<< HEAD
-	ret = rndis_filter_set_rss_param(rndis_device, netvsc_hash_key,
-					 net_device->num_chn);
-
-	/*
-	 * Set the number of sub-channels to be received.
-	 */
-	spin_lock_irqsave(&net_device->sc_lock, flags);
-	sc_delta = num_rss_qs - (net_device->num_chn - 1);
-	net_device->num_sc_offered -= sc_delta;
-	spin_unlock_irqrestore(&net_device->sc_lock, flags);
-
-=======
 	/* ignore failues from setting rss parameters, still have channels */
 	rndis_filter_set_rss_param(rndis_device, netvsc_hash_key,
 				   net_device->num_chn);
->>>>>>> 2ac97f0f
 out:
 	if (ret) {
 		net_device->max_chn = 1;
