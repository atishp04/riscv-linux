/*
 * R8A7795 ES2.0+ processor support - PFC hardware block.
 *
 * Copyright (C) 2015-2016 Renesas Electronics Corporation
 *
 * This program is free software; you can redistribute it and/or modify
 * it under the terms of the GNU General Public License as published by
 * the Free Software Foundation; version 2 of the License.
 */

#include <linux/kernel.h>
#include <linux/sys_soc.h>

#include "core.h"
#include "sh_pfc.h"

#define CFG_FLAGS (SH_PFC_PIN_CFG_DRIVE_STRENGTH | \
		   SH_PFC_PIN_CFG_PULL_UP | \
		   SH_PFC_PIN_CFG_PULL_DOWN)

#define CPU_ALL_PORT(fn, sfx)						\
	PORT_GP_CFG_16(0, fn, sfx, CFG_FLAGS),	\
	PORT_GP_CFG_28(1, fn, sfx, CFG_FLAGS),	\
	PORT_GP_CFG_15(2, fn, sfx, CFG_FLAGS),	\
	PORT_GP_CFG_12(3, fn, sfx, CFG_FLAGS | SH_PFC_PIN_CFG_IO_VOLTAGE),	\
	PORT_GP_CFG_1(3, 12, fn, sfx, CFG_FLAGS),	\
	PORT_GP_CFG_1(3, 13, fn, sfx, CFG_FLAGS),	\
	PORT_GP_CFG_1(3, 14, fn, sfx, CFG_FLAGS),	\
	PORT_GP_CFG_1(3, 15, fn, sfx, CFG_FLAGS),	\
	PORT_GP_CFG_18(4, fn, sfx, CFG_FLAGS | SH_PFC_PIN_CFG_IO_VOLTAGE),	\
	PORT_GP_CFG_26(5, fn, sfx, CFG_FLAGS),	\
	PORT_GP_CFG_32(6, fn, sfx, CFG_FLAGS),	\
	PORT_GP_CFG_4(7, fn, sfx, CFG_FLAGS)
/*
 * F_() : just information
 * FM() : macro for FN_xxx / xxx_MARK
 */

/* GPSR0 */
#define GPSR0_15	F_(D15,			IP7_11_8)
#define GPSR0_14	F_(D14,			IP7_7_4)
#define GPSR0_13	F_(D13,			IP7_3_0)
#define GPSR0_12	F_(D12,			IP6_31_28)
#define GPSR0_11	F_(D11,			IP6_27_24)
#define GPSR0_10	F_(D10,			IP6_23_20)
#define GPSR0_9		F_(D9,			IP6_19_16)
#define GPSR0_8		F_(D8,			IP6_15_12)
#define GPSR0_7		F_(D7,			IP6_11_8)
#define GPSR0_6		F_(D6,			IP6_7_4)
#define GPSR0_5		F_(D5,			IP6_3_0)
#define GPSR0_4		F_(D4,			IP5_31_28)
#define GPSR0_3		F_(D3,			IP5_27_24)
#define GPSR0_2		F_(D2,			IP5_23_20)
#define GPSR0_1		F_(D1,			IP5_19_16)
#define GPSR0_0		F_(D0,			IP5_15_12)

/* GPSR1 */
#define GPSR1_27	F_(EX_WAIT0_A,		IP5_11_8)
#define GPSR1_26	F_(WE1_N,		IP5_7_4)
#define GPSR1_25	F_(WE0_N,		IP5_3_0)
#define GPSR1_24	F_(RD_WR_N,		IP4_31_28)
#define GPSR1_23	F_(RD_N,		IP4_27_24)
#define GPSR1_22	F_(BS_N,		IP4_23_20)
#define GPSR1_21	F_(CS1_N_A26,		IP4_19_16)
#define GPSR1_20	F_(CS0_N,		IP4_15_12)
#define GPSR1_19	F_(A19,			IP4_11_8)
#define GPSR1_18	F_(A18,			IP4_7_4)
#define GPSR1_17	F_(A17,			IP4_3_0)
#define GPSR1_16	F_(A16,			IP3_31_28)
#define GPSR1_15	F_(A15,			IP3_27_24)
#define GPSR1_14	F_(A14,			IP3_23_20)
#define GPSR1_13	F_(A13,			IP3_19_16)
#define GPSR1_12	F_(A12,			IP3_15_12)
#define GPSR1_11	F_(A11,			IP3_11_8)
#define GPSR1_10	F_(A10,			IP3_7_4)
#define GPSR1_9		F_(A9,			IP3_3_0)
#define GPSR1_8		F_(A8,			IP2_31_28)
#define GPSR1_7		F_(A7,			IP2_27_24)
#define GPSR1_6		F_(A6,			IP2_23_20)
#define GPSR1_5		F_(A5,			IP2_19_16)
#define GPSR1_4		F_(A4,			IP2_15_12)
#define GPSR1_3		F_(A3,			IP2_11_8)
#define GPSR1_2		F_(A2,			IP2_7_4)
#define GPSR1_1		F_(A1,			IP2_3_0)
#define GPSR1_0		F_(A0,			IP1_31_28)

/* GPSR2 */
#define GPSR2_14	F_(AVB_AVTP_CAPTURE_A,	IP0_23_20)
#define GPSR2_13	F_(AVB_AVTP_MATCH_A,	IP0_19_16)
#define GPSR2_12	F_(AVB_LINK,		IP0_15_12)
#define GPSR2_11	F_(AVB_PHY_INT,		IP0_11_8)
#define GPSR2_10	F_(AVB_MAGIC,		IP0_7_4)
#define GPSR2_9		F_(AVB_MDC,		IP0_3_0)
#define GPSR2_8		F_(PWM2_A,		IP1_27_24)
#define GPSR2_7		F_(PWM1_A,		IP1_23_20)
#define GPSR2_6		F_(PWM0,		IP1_19_16)
#define GPSR2_5		F_(IRQ5,		IP1_15_12)
#define GPSR2_4		F_(IRQ4,		IP1_11_8)
#define GPSR2_3		F_(IRQ3,		IP1_7_4)
#define GPSR2_2		F_(IRQ2,		IP1_3_0)
#define GPSR2_1		F_(IRQ1,		IP0_31_28)
#define GPSR2_0		F_(IRQ0,		IP0_27_24)

/* GPSR3 */
#define GPSR3_15	F_(SD1_WP,		IP11_23_20)
#define GPSR3_14	F_(SD1_CD,		IP11_19_16)
#define GPSR3_13	F_(SD0_WP,		IP11_15_12)
#define GPSR3_12	F_(SD0_CD,		IP11_11_8)
#define GPSR3_11	F_(SD1_DAT3,		IP8_31_28)
#define GPSR3_10	F_(SD1_DAT2,		IP8_27_24)
#define GPSR3_9		F_(SD1_DAT1,		IP8_23_20)
#define GPSR3_8		F_(SD1_DAT0,		IP8_19_16)
#define GPSR3_7		F_(SD1_CMD,		IP8_15_12)
#define GPSR3_6		F_(SD1_CLK,		IP8_11_8)
#define GPSR3_5		F_(SD0_DAT3,		IP8_7_4)
#define GPSR3_4		F_(SD0_DAT2,		IP8_3_0)
#define GPSR3_3		F_(SD0_DAT1,		IP7_31_28)
#define GPSR3_2		F_(SD0_DAT0,		IP7_27_24)
#define GPSR3_1		F_(SD0_CMD,		IP7_23_20)
#define GPSR3_0		F_(SD0_CLK,		IP7_19_16)

/* GPSR4 */
#define GPSR4_17	F_(SD3_DS,		IP11_7_4)
#define GPSR4_16	F_(SD3_DAT7,		IP11_3_0)
#define GPSR4_15	F_(SD3_DAT6,		IP10_31_28)
#define GPSR4_14	F_(SD3_DAT5,		IP10_27_24)
#define GPSR4_13	F_(SD3_DAT4,		IP10_23_20)
#define GPSR4_12	F_(SD3_DAT3,		IP10_19_16)
#define GPSR4_11	F_(SD3_DAT2,		IP10_15_12)
#define GPSR4_10	F_(SD3_DAT1,		IP10_11_8)
#define GPSR4_9		F_(SD3_DAT0,		IP10_7_4)
#define GPSR4_8		F_(SD3_CMD,		IP10_3_0)
#define GPSR4_7		F_(SD3_CLK,		IP9_31_28)
#define GPSR4_6		F_(SD2_DS,		IP9_27_24)
#define GPSR4_5		F_(SD2_DAT3,		IP9_23_20)
#define GPSR4_4		F_(SD2_DAT2,		IP9_19_16)
#define GPSR4_3		F_(SD2_DAT1,		IP9_15_12)
#define GPSR4_2		F_(SD2_DAT0,		IP9_11_8)
#define GPSR4_1		F_(SD2_CMD,		IP9_7_4)
#define GPSR4_0		F_(SD2_CLK,		IP9_3_0)

/* GPSR5 */
#define GPSR5_25	F_(MLB_DAT,		IP14_19_16)
#define GPSR5_24	F_(MLB_SIG,		IP14_15_12)
#define GPSR5_23	F_(MLB_CLK,		IP14_11_8)
#define GPSR5_22	FM(MSIOF0_RXD)
#define GPSR5_21	F_(MSIOF0_SS2,		IP14_7_4)
#define GPSR5_20	FM(MSIOF0_TXD)
#define GPSR5_19	F_(MSIOF0_SS1,		IP14_3_0)
#define GPSR5_18	F_(MSIOF0_SYNC,		IP13_31_28)
#define GPSR5_17	FM(MSIOF0_SCK)
#define GPSR5_16	F_(HRTS0_N,		IP13_27_24)
#define GPSR5_15	F_(HCTS0_N,		IP13_23_20)
#define GPSR5_14	F_(HTX0,		IP13_19_16)
#define GPSR5_13	F_(HRX0,		IP13_15_12)
#define GPSR5_12	F_(HSCK0,		IP13_11_8)
#define GPSR5_11	F_(RX2_A,		IP13_7_4)
#define GPSR5_10	F_(TX2_A,		IP13_3_0)
#define GPSR5_9		F_(SCK2,		IP12_31_28)
#define GPSR5_8		F_(RTS1_N_TANS,		IP12_27_24)
#define GPSR5_7		F_(CTS1_N,		IP12_23_20)
#define GPSR5_6		F_(TX1_A,		IP12_19_16)
#define GPSR5_5		F_(RX1_A,		IP12_15_12)
#define GPSR5_4		F_(RTS0_N_TANS,		IP12_11_8)
#define GPSR5_3		F_(CTS0_N,		IP12_7_4)
#define GPSR5_2		F_(TX0,			IP12_3_0)
#define GPSR5_1		F_(RX0,			IP11_31_28)
#define GPSR5_0		F_(SCK0,		IP11_27_24)

/* GPSR6 */
#define GPSR6_31	F_(USB3_OVC,		IP18_7_4)
#define GPSR6_30	F_(USB3_PWEN,		IP18_3_0)
#define GPSR6_29	F_(USB30_OVC,		IP17_31_28)
#define GPSR6_28	F_(USB30_PWEN,		IP17_27_24)
#define GPSR6_27	F_(USB1_OVC,		IP17_23_20)
#define GPSR6_26	F_(USB1_PWEN,		IP17_19_16)
#define GPSR6_25	F_(USB0_OVC,		IP17_15_12)
#define GPSR6_24	F_(USB0_PWEN,		IP17_11_8)
#define GPSR6_23	F_(AUDIO_CLKB_B,	IP17_7_4)
#define GPSR6_22	F_(AUDIO_CLKA_A,	IP17_3_0)
#define GPSR6_21	F_(SSI_SDATA9_A,	IP16_31_28)
#define GPSR6_20	F_(SSI_SDATA8,		IP16_27_24)
#define GPSR6_19	F_(SSI_SDATA7,		IP16_23_20)
#define GPSR6_18	F_(SSI_WS78,		IP16_19_16)
#define GPSR6_17	F_(SSI_SCK78,		IP16_15_12)
#define GPSR6_16	F_(SSI_SDATA6,		IP16_11_8)
#define GPSR6_15	F_(SSI_WS6,		IP16_7_4)
#define GPSR6_14	F_(SSI_SCK6,		IP16_3_0)
#define GPSR6_13	FM(SSI_SDATA5)
#define GPSR6_12	FM(SSI_WS5)
#define GPSR6_11	FM(SSI_SCK5)
#define GPSR6_10	F_(SSI_SDATA4,		IP15_31_28)
#define GPSR6_9		F_(SSI_WS4,		IP15_27_24)
#define GPSR6_8		F_(SSI_SCK4,		IP15_23_20)
#define GPSR6_7		F_(SSI_SDATA3,		IP15_19_16)
#define GPSR6_6		F_(SSI_WS34,		IP15_15_12)
#define GPSR6_5		F_(SSI_SCK34,		IP15_11_8)
#define GPSR6_4		F_(SSI_SDATA2_A,	IP15_7_4)
#define GPSR6_3		F_(SSI_SDATA1_A,	IP15_3_0)
#define GPSR6_2		F_(SSI_SDATA0,		IP14_31_28)
#define GPSR6_1		F_(SSI_WS01239,		IP14_27_24)
#define GPSR6_0		F_(SSI_SCK01239,		IP14_23_20)

/* GPSR7 */
#define GPSR7_3		FM(HDMI1_CEC)
#define GPSR7_2		FM(HDMI0_CEC)
#define GPSR7_1		FM(AVS2)
#define GPSR7_0		FM(AVS1)


/* IPSRx */		/* 0 */			/* 1 */		/* 2 */			/* 3 */				/* 4 */		/* 5 */		/* 6 */			/* 7 */		/* 8 */			/* 9 */		/* A */		/* B */		/* C - F */
#define IP0_3_0		FM(AVB_MDC)		F_(0, 0)	FM(MSIOF2_SS2_C)	F_(0, 0)			F_(0, 0)	F_(0, 0)	F_(0, 0)		F_(0, 0)	F_(0, 0)		F_(0, 0)	F_(0, 0)	F_(0, 0)	F_(0, 0) F_(0, 0) F_(0, 0) F_(0, 0)
#define IP0_7_4		FM(AVB_MAGIC)		F_(0, 0)	FM(MSIOF2_SS1_C)	FM(SCK4_A)			F_(0, 0)	F_(0, 0)	F_(0, 0)		F_(0, 0)	F_(0, 0)		F_(0, 0)	F_(0, 0)	F_(0, 0)	F_(0, 0) F_(0, 0) F_(0, 0) F_(0, 0)
#define IP0_11_8	FM(AVB_PHY_INT)		F_(0, 0)	FM(MSIOF2_SYNC_C)	FM(RX4_A)			F_(0, 0)	F_(0, 0)	F_(0, 0)		F_(0, 0)	F_(0, 0)		F_(0, 0)	F_(0, 0)	F_(0, 0)	F_(0, 0) F_(0, 0) F_(0, 0) F_(0, 0)
#define IP0_15_12	FM(AVB_LINK)		F_(0, 0)	FM(MSIOF2_SCK_C)	FM(TX4_A)			F_(0, 0)	F_(0, 0)	F_(0, 0)		F_(0, 0)	F_(0, 0)		F_(0, 0)	F_(0, 0)	F_(0, 0)	F_(0, 0) F_(0, 0) F_(0, 0) F_(0, 0)
#define IP0_19_16	FM(AVB_AVTP_MATCH_A)	F_(0, 0)	FM(MSIOF2_RXD_C)	FM(CTS4_N_A)			F_(0, 0)	FM(FSCLKST2_N_A) F_(0, 0)		F_(0, 0)	F_(0, 0)		F_(0, 0)	F_(0, 0)	F_(0, 0)	F_(0, 0) F_(0, 0) F_(0, 0) F_(0, 0)
#define IP0_23_20	FM(AVB_AVTP_CAPTURE_A)	F_(0, 0)	FM(MSIOF2_TXD_C)	FM(RTS4_N_TANS_A)		F_(0, 0)	F_(0, 0)	F_(0, 0)		F_(0, 0)	F_(0, 0)		F_(0, 0)	F_(0, 0)	F_(0, 0)	F_(0, 0) F_(0, 0) F_(0, 0) F_(0, 0)
#define IP0_27_24	FM(IRQ0)		FM(QPOLB)	F_(0, 0)		FM(DU_CDE)			FM(VI4_DATA0_B) FM(CAN0_TX_B)	FM(CANFD0_TX_B)		FM(MSIOF3_SS1_E) F_(0, 0)		F_(0, 0)	F_(0, 0)	F_(0, 0)	F_(0, 0) F_(0, 0) F_(0, 0) F_(0, 0)
#define IP0_31_28	FM(IRQ1)		FM(QPOLA)	F_(0, 0)		FM(DU_DISP)			FM(VI4_DATA1_B) FM(CAN0_RX_B)	FM(CANFD0_RX_B)		FM(MSIOF3_SS2_E) F_(0, 0)		F_(0, 0)	F_(0, 0)	F_(0, 0)	F_(0, 0) F_(0, 0) F_(0, 0) F_(0, 0)
#define IP1_3_0		FM(IRQ2)		FM(QCPV_QDE)	F_(0, 0)		FM(DU_EXODDF_DU_ODDF_DISP_CDE)	FM(VI4_DATA2_B) F_(0, 0)	F_(0, 0)		FM(MSIOF3_SYNC_E) F_(0, 0)		FM(PWM3_B)	F_(0, 0)	F_(0, 0)	F_(0, 0) F_(0, 0) F_(0, 0) F_(0, 0)
#define IP1_7_4		FM(IRQ3)		FM(QSTVB_QVE)	FM(A25)			FM(DU_DOTCLKOUT1)		FM(VI4_DATA3_B) F_(0, 0)	F_(0, 0)		FM(MSIOF3_SCK_E) F_(0, 0)		FM(PWM4_B)	F_(0, 0)	F_(0, 0)	F_(0, 0) F_(0, 0) F_(0, 0) F_(0, 0)
#define IP1_11_8	FM(IRQ4)		FM(QSTH_QHS)	FM(A24)			FM(DU_EXHSYNC_DU_HSYNC)		FM(VI4_DATA4_B) F_(0, 0)	F_(0, 0)		FM(MSIOF3_RXD_E) F_(0, 0)		FM(PWM5_B)	F_(0, 0)	F_(0, 0)	F_(0, 0) F_(0, 0) F_(0, 0) F_(0, 0)
#define IP1_15_12	FM(IRQ5)		FM(QSTB_QHE)	FM(A23)			FM(DU_EXVSYNC_DU_VSYNC)		FM(VI4_DATA5_B) FM(FSCLKST2_N_B) F_(0, 0)		FM(MSIOF3_TXD_E) F_(0, 0)		FM(PWM6_B)	F_(0, 0)	F_(0, 0)	F_(0, 0) F_(0, 0) F_(0, 0) F_(0, 0)
#define IP1_19_16	FM(PWM0)		FM(AVB_AVTP_PPS)FM(A22)			F_(0, 0)			FM(VI4_DATA6_B)	F_(0, 0)	F_(0, 0)		F_(0, 0)	F_(0, 0)		FM(IECLK_B)	F_(0, 0)	F_(0, 0)	F_(0, 0) F_(0, 0) F_(0, 0) F_(0, 0)
#define IP1_23_20	FM(PWM1_A)		F_(0, 0)	FM(A21)			FM(HRX3_D)			FM(VI4_DATA7_B)	F_(0, 0)	F_(0, 0)		F_(0, 0)	F_(0, 0)		FM(IERX_B)	F_(0, 0)	F_(0, 0)	F_(0, 0) F_(0, 0) F_(0, 0) F_(0, 0)
#define IP1_27_24	FM(PWM2_A)		F_(0, 0)	FM(A20)			FM(HTX3_D)			F_(0, 0)	F_(0, 0)	F_(0, 0)		F_(0, 0)	F_(0, 0)		FM(IETX_B)	F_(0, 0)	F_(0, 0)	F_(0, 0) F_(0, 0) F_(0, 0) F_(0, 0)
#define IP1_31_28	FM(A0)			FM(LCDOUT16)	FM(MSIOF3_SYNC_B)	F_(0, 0)			FM(VI4_DATA8)	F_(0, 0)	FM(DU_DB0)		F_(0, 0)	F_(0, 0)		FM(PWM3_A)	F_(0, 0)	F_(0, 0)	F_(0, 0) F_(0, 0) F_(0, 0) F_(0, 0)
#define IP2_3_0		FM(A1)			FM(LCDOUT17)	FM(MSIOF3_TXD_B)	F_(0, 0)			FM(VI4_DATA9)	F_(0, 0)	FM(DU_DB1)		F_(0, 0)	F_(0, 0)		FM(PWM4_A)	F_(0, 0)	F_(0, 0)	F_(0, 0) F_(0, 0) F_(0, 0) F_(0, 0)
#define IP2_7_4		FM(A2)			FM(LCDOUT18)	FM(MSIOF3_SCK_B)	F_(0, 0)			FM(VI4_DATA10)	F_(0, 0)	FM(DU_DB2)		F_(0, 0)	F_(0, 0)		FM(PWM5_A)	F_(0, 0)	F_(0, 0)	F_(0, 0) F_(0, 0) F_(0, 0) F_(0, 0)
#define IP2_11_8	FM(A3)			FM(LCDOUT19)	FM(MSIOF3_RXD_B)	F_(0, 0)			FM(VI4_DATA11)	F_(0, 0)	FM(DU_DB3)		F_(0, 0)	F_(0, 0)		FM(PWM6_A)	F_(0, 0)	F_(0, 0)	F_(0, 0) F_(0, 0) F_(0, 0) F_(0, 0)

/* IPSRx */		/* 0 */			/* 1 */		/* 2 */			/* 3 */				/* 4 */		/* 5 */		/* 6 */			/* 7 */		/* 8 */			/* 9 */		/* A */		/* B */		/* C - F */
#define IP2_15_12	FM(A4)			FM(LCDOUT20)	FM(MSIOF3_SS1_B)	F_(0, 0)			FM(VI4_DATA12)	FM(VI5_DATA12)	FM(DU_DB4)		F_(0, 0)	F_(0, 0)		F_(0, 0)	F_(0, 0)	F_(0, 0)	F_(0, 0) F_(0, 0) F_(0, 0) F_(0, 0)
#define IP2_19_16	FM(A5)			FM(LCDOUT21)	FM(MSIOF3_SS2_B)	FM(SCK4_B)			FM(VI4_DATA13)	FM(VI5_DATA13)	FM(DU_DB5)		F_(0, 0)	F_(0, 0)		F_(0, 0)	F_(0, 0)	F_(0, 0)	F_(0, 0) F_(0, 0) F_(0, 0) F_(0, 0)
#define IP2_23_20	FM(A6)			FM(LCDOUT22)	FM(MSIOF2_SS1_A)	FM(RX4_B)			FM(VI4_DATA14)	FM(VI5_DATA14)	FM(DU_DB6)		F_(0, 0)	F_(0, 0)		F_(0, 0)	F_(0, 0)	F_(0, 0)	F_(0, 0) F_(0, 0) F_(0, 0) F_(0, 0)
#define IP2_27_24	FM(A7)			FM(LCDOUT23)	FM(MSIOF2_SS2_A)	FM(TX4_B)			FM(VI4_DATA15)	FM(VI5_DATA15)	FM(DU_DB7)		F_(0, 0)	F_(0, 0)		F_(0, 0)	F_(0, 0)	F_(0, 0)	F_(0, 0) F_(0, 0) F_(0, 0) F_(0, 0)
#define IP2_31_28	FM(A8)			FM(RX3_B)	FM(MSIOF2_SYNC_A)	FM(HRX4_B)			F_(0, 0)	F_(0, 0)	F_(0, 0)		FM(SDA6_A)	FM(AVB_AVTP_MATCH_B)	FM(PWM1_B)	F_(0, 0)	F_(0, 0)	F_(0, 0) F_(0, 0) F_(0, 0) F_(0, 0)
#define IP3_3_0		FM(A9)			F_(0, 0)	FM(MSIOF2_SCK_A)	FM(CTS4_N_B)			F_(0, 0)	FM(VI5_VSYNC_N)	F_(0, 0)		F_(0, 0)	F_(0, 0)		F_(0, 0)	F_(0, 0)	F_(0, 0)	F_(0, 0) F_(0, 0) F_(0, 0) F_(0, 0)
#define IP3_7_4		FM(A10)			F_(0, 0)	FM(MSIOF2_RXD_A)	FM(RTS4_N_TANS_B)		F_(0, 0)	FM(VI5_HSYNC_N)	F_(0, 0)		F_(0, 0)	F_(0, 0)		F_(0, 0)	F_(0, 0)	F_(0, 0)	F_(0, 0) F_(0, 0) F_(0, 0) F_(0, 0)
#define IP3_11_8	FM(A11)			FM(TX3_B)	FM(MSIOF2_TXD_A)	FM(HTX4_B)			FM(HSCK4)	FM(VI5_FIELD)	F_(0, 0)		FM(SCL6_A)	FM(AVB_AVTP_CAPTURE_B)	FM(PWM2_B)	F_(0, 0)	F_(0, 0)	F_(0, 0) F_(0, 0) F_(0, 0) F_(0, 0)
#define IP3_15_12	FM(A12)			FM(LCDOUT12)	FM(MSIOF3_SCK_C)	F_(0, 0)			FM(HRX4_A)	FM(VI5_DATA8)	FM(DU_DG4)		F_(0, 0)	F_(0, 0)		F_(0, 0)	F_(0, 0)	F_(0, 0)	F_(0, 0) F_(0, 0) F_(0, 0) F_(0, 0)
#define IP3_19_16	FM(A13)			FM(LCDOUT13)	FM(MSIOF3_SYNC_C)	F_(0, 0)			FM(HTX4_A)	FM(VI5_DATA9)	FM(DU_DG5)		F_(0, 0)	F_(0, 0)		F_(0, 0)	F_(0, 0)	F_(0, 0)	F_(0, 0) F_(0, 0) F_(0, 0) F_(0, 0)
#define IP3_23_20	FM(A14)			FM(LCDOUT14)	FM(MSIOF3_RXD_C)	F_(0, 0)			FM(HCTS4_N)	FM(VI5_DATA10)	FM(DU_DG6)		F_(0, 0)	F_(0, 0)		F_(0, 0)	F_(0, 0)	F_(0, 0)	F_(0, 0) F_(0, 0) F_(0, 0) F_(0, 0)
#define IP3_27_24	FM(A15)			FM(LCDOUT15)	FM(MSIOF3_TXD_C)	F_(0, 0)			FM(HRTS4_N)	FM(VI5_DATA11)	FM(DU_DG7)		F_(0, 0)	F_(0, 0)		F_(0, 0)	F_(0, 0)	F_(0, 0)	F_(0, 0) F_(0, 0) F_(0, 0) F_(0, 0)
#define IP3_31_28	FM(A16)			FM(LCDOUT8)	F_(0, 0)		F_(0, 0)			FM(VI4_FIELD)	F_(0, 0)	FM(DU_DG0)		F_(0, 0)	F_(0, 0)		F_(0, 0)	F_(0, 0)	F_(0, 0)	F_(0, 0) F_(0, 0) F_(0, 0) F_(0, 0)
#define IP4_3_0		FM(A17)			FM(LCDOUT9)	F_(0, 0)		F_(0, 0)			FM(VI4_VSYNC_N)	F_(0, 0)	FM(DU_DG1)		F_(0, 0)	F_(0, 0)		F_(0, 0)	F_(0, 0)	F_(0, 0)	F_(0, 0) F_(0, 0) F_(0, 0) F_(0, 0)
#define IP4_7_4		FM(A18)			FM(LCDOUT10)	F_(0, 0)		F_(0, 0)			FM(VI4_HSYNC_N)	F_(0, 0)	FM(DU_DG2)		F_(0, 0)	F_(0, 0)		F_(0, 0)	F_(0, 0)	F_(0, 0)	F_(0, 0) F_(0, 0) F_(0, 0) F_(0, 0)
#define IP4_11_8	FM(A19)			FM(LCDOUT11)	F_(0, 0)		F_(0, 0)			FM(VI4_CLKENB)	F_(0, 0)	FM(DU_DG3)		F_(0, 0)	F_(0, 0)		F_(0, 0)	F_(0, 0)	F_(0, 0)	F_(0, 0) F_(0, 0) F_(0, 0) F_(0, 0)
#define IP4_15_12	FM(CS0_N)		F_(0, 0)	F_(0, 0)		F_(0, 0)			F_(0, 0)	FM(VI5_CLKENB)	F_(0, 0)		F_(0, 0)	F_(0, 0)		F_(0, 0)	F_(0, 0)	F_(0, 0)	F_(0, 0) F_(0, 0) F_(0, 0) F_(0, 0)
#define IP4_19_16	FM(CS1_N_A26)		F_(0, 0)	F_(0, 0)		F_(0, 0)			F_(0, 0)	FM(VI5_CLK)	F_(0, 0)		FM(EX_WAIT0_B)	F_(0, 0)		F_(0, 0)	F_(0, 0)	F_(0, 0)	F_(0, 0) F_(0, 0) F_(0, 0) F_(0, 0)
#define IP4_23_20	FM(BS_N)		FM(QSTVA_QVS)	FM(MSIOF3_SCK_D)	FM(SCK3)			FM(HSCK3)	F_(0, 0)	F_(0, 0)		F_(0, 0)	FM(CAN1_TX)		FM(CANFD1_TX)	FM(IETX_A)	F_(0, 0)	F_(0, 0) F_(0, 0) F_(0, 0) F_(0, 0)
#define IP4_27_24	FM(RD_N)		F_(0, 0)	FM(MSIOF3_SYNC_D)	FM(RX3_A)			FM(HRX3_A)	F_(0, 0)	F_(0, 0)		F_(0, 0)	FM(CAN0_TX_A)		FM(CANFD0_TX_A)	F_(0, 0)	F_(0, 0)	F_(0, 0) F_(0, 0) F_(0, 0) F_(0, 0)
#define IP4_31_28	FM(RD_WR_N)		F_(0, 0)	FM(MSIOF3_RXD_D)	FM(TX3_A)			FM(HTX3_A)	F_(0, 0)	F_(0, 0)		F_(0, 0)	FM(CAN0_RX_A)		FM(CANFD0_RX_A)	F_(0, 0)	F_(0, 0)	F_(0, 0) F_(0, 0) F_(0, 0) F_(0, 0)
#define IP5_3_0		FM(WE0_N)		F_(0, 0)	FM(MSIOF3_TXD_D)	FM(CTS3_N)			FM(HCTS3_N)	F_(0, 0)	F_(0, 0)		FM(SCL6_B)	FM(CAN_CLK)		F_(0, 0)	FM(IECLK_A)	F_(0, 0)	F_(0, 0) F_(0, 0) F_(0, 0) F_(0, 0)
#define IP5_7_4		FM(WE1_N)		F_(0, 0)	FM(MSIOF3_SS1_D)	FM(RTS3_N_TANS)			FM(HRTS3_N)	F_(0, 0)	F_(0, 0)		FM(SDA6_B)	FM(CAN1_RX)		FM(CANFD1_RX)	FM(IERX_A)	F_(0, 0)	F_(0, 0) F_(0, 0) F_(0, 0) F_(0, 0)
#define IP5_11_8	FM(EX_WAIT0_A)		FM(QCLK)	F_(0, 0)		F_(0, 0)			FM(VI4_CLK)	F_(0, 0)	FM(DU_DOTCLKOUT0)	F_(0, 0)	F_(0, 0)		F_(0, 0)	F_(0, 0)	F_(0, 0)	F_(0, 0) F_(0, 0) F_(0, 0) F_(0, 0)
#define IP5_15_12	FM(D0)			FM(MSIOF2_SS1_B)FM(MSIOF3_SCK_A)	F_(0, 0)			FM(VI4_DATA16)	FM(VI5_DATA0)	F_(0, 0)		F_(0, 0)	F_(0, 0)		F_(0, 0)	F_(0, 0)	F_(0, 0)	F_(0, 0) F_(0, 0) F_(0, 0) F_(0, 0)
#define IP5_19_16	FM(D1)			FM(MSIOF2_SS2_B)FM(MSIOF3_SYNC_A)	F_(0, 0)			FM(VI4_DATA17)	FM(VI5_DATA1)	F_(0, 0)		F_(0, 0)	F_(0, 0)		F_(0, 0)	F_(0, 0)	F_(0, 0)	F_(0, 0) F_(0, 0) F_(0, 0) F_(0, 0)
#define IP5_23_20	FM(D2)			F_(0, 0)	FM(MSIOF3_RXD_A)	F_(0, 0)			FM(VI4_DATA18)	FM(VI5_DATA2)	F_(0, 0)		F_(0, 0)	F_(0, 0)		F_(0, 0)	F_(0, 0)	F_(0, 0)	F_(0, 0) F_(0, 0) F_(0, 0) F_(0, 0)
#define IP5_27_24	FM(D3)			F_(0, 0)	FM(MSIOF3_TXD_A)	F_(0, 0)			FM(VI4_DATA19)	FM(VI5_DATA3)	F_(0, 0)		F_(0, 0)	F_(0, 0)		F_(0, 0)	F_(0, 0)	F_(0, 0)	F_(0, 0) F_(0, 0) F_(0, 0) F_(0, 0)
#define IP5_31_28	FM(D4)			FM(MSIOF2_SCK_B)F_(0, 0)		F_(0, 0)			FM(VI4_DATA20)	FM(VI5_DATA4)	F_(0, 0)		F_(0, 0)	F_(0, 0)		F_(0, 0)	F_(0, 0)	F_(0, 0)	F_(0, 0) F_(0, 0) F_(0, 0) F_(0, 0)
#define IP6_3_0		FM(D5)			FM(MSIOF2_SYNC_B)F_(0, 0)		F_(0, 0)			FM(VI4_DATA21)	FM(VI5_DATA5)	F_(0, 0)		F_(0, 0)	F_(0, 0)		F_(0, 0)	F_(0, 0)	F_(0, 0)	F_(0, 0) F_(0, 0) F_(0, 0) F_(0, 0)
#define IP6_7_4		FM(D6)			FM(MSIOF2_RXD_B)F_(0, 0)		F_(0, 0)			FM(VI4_DATA22)	FM(VI5_DATA6)	F_(0, 0)		F_(0, 0)	F_(0, 0)		F_(0, 0)	F_(0, 0)	F_(0, 0)	F_(0, 0) F_(0, 0) F_(0, 0) F_(0, 0)
#define IP6_11_8	FM(D7)			FM(MSIOF2_TXD_B)F_(0, 0)		F_(0, 0)			FM(VI4_DATA23)	FM(VI5_DATA7)	F_(0, 0)		F_(0, 0)	F_(0, 0)		F_(0, 0)	F_(0, 0)	F_(0, 0)	F_(0, 0) F_(0, 0) F_(0, 0) F_(0, 0)
#define IP6_15_12	FM(D8)			FM(LCDOUT0)	FM(MSIOF2_SCK_D)	FM(SCK4_C)			FM(VI4_DATA0_A)	F_(0, 0)	FM(DU_DR0)		F_(0, 0)	F_(0, 0)		F_(0, 0)	F_(0, 0)	F_(0, 0)	F_(0, 0) F_(0, 0) F_(0, 0) F_(0, 0)
#define IP6_19_16	FM(D9)			FM(LCDOUT1)	FM(MSIOF2_SYNC_D)	F_(0, 0)			FM(VI4_DATA1_A)	F_(0, 0)	FM(DU_DR1)		F_(0, 0)	F_(0, 0)		F_(0, 0)	F_(0, 0)	F_(0, 0)	F_(0, 0) F_(0, 0) F_(0, 0) F_(0, 0)
#define IP6_23_20	FM(D10)			FM(LCDOUT2)	FM(MSIOF2_RXD_D)	FM(HRX3_B)			FM(VI4_DATA2_A)	FM(CTS4_N_C)	FM(DU_DR2)		F_(0, 0)	F_(0, 0)		F_(0, 0)	F_(0, 0)	F_(0, 0)	F_(0, 0) F_(0, 0) F_(0, 0) F_(0, 0)
#define IP6_27_24	FM(D11)			FM(LCDOUT3)	FM(MSIOF2_TXD_D)	FM(HTX3_B)			FM(VI4_DATA3_A)	FM(RTS4_N_TANS_C)FM(DU_DR3)		F_(0, 0)	F_(0, 0)		F_(0, 0)	F_(0, 0)	F_(0, 0)	F_(0, 0) F_(0, 0) F_(0, 0) F_(0, 0)
#define IP6_31_28	FM(D12)			FM(LCDOUT4)	FM(MSIOF2_SS1_D)	FM(RX4_C)			FM(VI4_DATA4_A)	F_(0, 0)	FM(DU_DR4)		F_(0, 0)	F_(0, 0)		F_(0, 0)	F_(0, 0)	F_(0, 0)	F_(0, 0) F_(0, 0) F_(0, 0) F_(0, 0)
#define IP7_3_0		FM(D13)			FM(LCDOUT5)	FM(MSIOF2_SS2_D)	FM(TX4_C)			FM(VI4_DATA5_A)	F_(0, 0)	FM(DU_DR5)		F_(0, 0)	F_(0, 0)		F_(0, 0)	F_(0, 0)	F_(0, 0)	F_(0, 0) F_(0, 0) F_(0, 0) F_(0, 0)
#define IP7_7_4		FM(D14)			FM(LCDOUT6)	FM(MSIOF3_SS1_A)	FM(HRX3_C)			FM(VI4_DATA6_A)	F_(0, 0)	FM(DU_DR6)		FM(SCL6_C)	F_(0, 0)		F_(0, 0)	F_(0, 0)	F_(0, 0)	F_(0, 0) F_(0, 0) F_(0, 0) F_(0, 0)
#define IP7_11_8	FM(D15)			FM(LCDOUT7)	FM(MSIOF3_SS2_A)	FM(HTX3_C)			FM(VI4_DATA7_A)	F_(0, 0)	FM(DU_DR7)		FM(SDA6_C)	F_(0, 0)		F_(0, 0)	F_(0, 0)	F_(0, 0)	F_(0, 0) F_(0, 0) F_(0, 0) F_(0, 0)
#define IP7_15_12	FM(FSCLKST)		F_(0, 0)	F_(0, 0)		F_(0, 0)			F_(0, 0)	F_(0, 0)	F_(0, 0)		F_(0, 0)	F_(0, 0)		F_(0, 0)	F_(0, 0)	F_(0, 0)	F_(0, 0) F_(0, 0) F_(0, 0) F_(0, 0)
#define IP7_19_16	FM(SD0_CLK)		F_(0, 0)	FM(MSIOF1_SCK_E)	F_(0, 0)			F_(0, 0)	F_(0, 0)	FM(STP_OPWM_0_B)	F_(0, 0)	F_(0, 0)		F_(0, 0)	F_(0, 0)	F_(0, 0)	F_(0, 0) F_(0, 0) F_(0, 0) F_(0, 0)

/* IPSRx */		/* 0 */			/* 1 */		/* 2 */			/* 3 */				/* 4 */		/* 5 */		/* 6 */			/* 7 */		/* 8 */			/* 9 */		/* A */		/* B */		/* C - F */
#define IP7_23_20	FM(SD0_CMD)		F_(0, 0)	FM(MSIOF1_SYNC_E)	F_(0, 0)			F_(0, 0)	F_(0, 0)	FM(STP_IVCXO27_0_B)	F_(0, 0)	F_(0, 0)		F_(0, 0)	F_(0, 0)	F_(0, 0)	F_(0, 0) F_(0, 0) F_(0, 0) F_(0, 0)
#define IP7_27_24	FM(SD0_DAT0)		F_(0, 0)	FM(MSIOF1_RXD_E)	F_(0, 0)			F_(0, 0)	FM(TS_SCK0_B)	FM(STP_ISCLK_0_B)	F_(0, 0)	F_(0, 0)		F_(0, 0)	F_(0, 0)	F_(0, 0)	F_(0, 0) F_(0, 0) F_(0, 0) F_(0, 0)
#define IP7_31_28	FM(SD0_DAT1)		F_(0, 0)	FM(MSIOF1_TXD_E)	F_(0, 0)			F_(0, 0)	FM(TS_SPSYNC0_B)FM(STP_ISSYNC_0_B)	F_(0, 0)	F_(0, 0)		F_(0, 0)	F_(0, 0)	F_(0, 0)	F_(0, 0) F_(0, 0) F_(0, 0) F_(0, 0)
#define IP8_3_0		FM(SD0_DAT2)		F_(0, 0)	FM(MSIOF1_SS1_E)	F_(0, 0)			F_(0, 0)	FM(TS_SDAT0_B)	FM(STP_ISD_0_B)		F_(0, 0)	F_(0, 0)		F_(0, 0)	F_(0, 0)	F_(0, 0)	F_(0, 0) F_(0, 0) F_(0, 0) F_(0, 0)
#define IP8_7_4		FM(SD0_DAT3)		F_(0, 0)	FM(MSIOF1_SS2_E)	F_(0, 0)			F_(0, 0)	FM(TS_SDEN0_B)	FM(STP_ISEN_0_B)	F_(0, 0)	F_(0, 0)		F_(0, 0)	F_(0, 0)	F_(0, 0)	F_(0, 0) F_(0, 0) F_(0, 0) F_(0, 0)
#define IP8_11_8	FM(SD1_CLK)		F_(0, 0)	FM(MSIOF1_SCK_G)	F_(0, 0)			F_(0, 0)	FM(SIM0_CLK_A)	F_(0, 0)		F_(0, 0)	F_(0, 0)		F_(0, 0)	F_(0, 0)	F_(0, 0)	F_(0, 0) F_(0, 0) F_(0, 0) F_(0, 0)
#define IP8_15_12	FM(SD1_CMD)		F_(0, 0)	FM(MSIOF1_SYNC_G)	FM(NFCE_N_B)			F_(0, 0)	FM(SIM0_D_A)	FM(STP_IVCXO27_1_B)	F_(0, 0)	F_(0, 0)		F_(0, 0)	F_(0, 0)	F_(0, 0)	F_(0, 0) F_(0, 0) F_(0, 0) F_(0, 0)
#define IP8_19_16	FM(SD1_DAT0)		FM(SD2_DAT4)	FM(MSIOF1_RXD_G)	FM(NFWP_N_B)			F_(0, 0)	FM(TS_SCK1_B)	FM(STP_ISCLK_1_B)	F_(0, 0)	F_(0, 0)		F_(0, 0)	F_(0, 0)	F_(0, 0)	F_(0, 0) F_(0, 0) F_(0, 0) F_(0, 0)
#define IP8_23_20	FM(SD1_DAT1)		FM(SD2_DAT5)	FM(MSIOF1_TXD_G)	FM(NFDATA14_B)			F_(0, 0)	FM(TS_SPSYNC1_B)FM(STP_ISSYNC_1_B)	F_(0, 0)	F_(0, 0)		F_(0, 0)	F_(0, 0)	F_(0, 0)	F_(0, 0) F_(0, 0) F_(0, 0) F_(0, 0)
#define IP8_27_24	FM(SD1_DAT2)		FM(SD2_DAT6)	FM(MSIOF1_SS1_G)	FM(NFDATA15_B)			F_(0, 0)	FM(TS_SDAT1_B)	FM(STP_ISD_1_B)		F_(0, 0)	F_(0, 0)		F_(0, 0)	F_(0, 0)	F_(0, 0)	F_(0, 0) F_(0, 0) F_(0, 0) F_(0, 0)
#define IP8_31_28	FM(SD1_DAT3)		FM(SD2_DAT7)	FM(MSIOF1_SS2_G)	FM(NFRB_N_B)			F_(0, 0)	FM(TS_SDEN1_B)	FM(STP_ISEN_1_B)	F_(0, 0)	F_(0, 0)		F_(0, 0)	F_(0, 0)	F_(0, 0)	F_(0, 0) F_(0, 0) F_(0, 0) F_(0, 0)
#define IP9_3_0		FM(SD2_CLK)		F_(0, 0)	F_(0, 0)		FM(NFDATA8)			F_(0, 0)	F_(0, 0)	F_(0, 0)		F_(0, 0)	F_(0, 0)		F_(0, 0)	F_(0, 0)	F_(0, 0)	F_(0, 0) F_(0, 0) F_(0, 0) F_(0, 0)
#define IP9_7_4		FM(SD2_CMD)		F_(0, 0)	F_(0, 0)		FM(NFDATA9)			F_(0, 0)	F_(0, 0)	F_(0, 0)		F_(0, 0)	F_(0, 0)		F_(0, 0)	F_(0, 0)	F_(0, 0)	F_(0, 0) F_(0, 0) F_(0, 0) F_(0, 0)
#define IP9_11_8	FM(SD2_DAT0)		F_(0, 0)	F_(0, 0)		FM(NFDATA10)			F_(0, 0)	F_(0, 0)	F_(0, 0)		F_(0, 0)	F_(0, 0)		F_(0, 0)	F_(0, 0)	F_(0, 0)	F_(0, 0) F_(0, 0) F_(0, 0) F_(0, 0)
#define IP9_15_12	FM(SD2_DAT1)		F_(0, 0)	F_(0, 0)		FM(NFDATA11)			F_(0, 0)	F_(0, 0)	F_(0, 0)		F_(0, 0)	F_(0, 0)		F_(0, 0)	F_(0, 0)	F_(0, 0)	F_(0, 0) F_(0, 0) F_(0, 0) F_(0, 0)
#define IP9_19_16	FM(SD2_DAT2)		F_(0, 0)	F_(0, 0)		FM(NFDATA12)			F_(0, 0)	F_(0, 0)	F_(0, 0)		F_(0, 0)	F_(0, 0)		F_(0, 0)	F_(0, 0)	F_(0, 0)	F_(0, 0) F_(0, 0) F_(0, 0) F_(0, 0)
#define IP9_23_20	FM(SD2_DAT3)		F_(0, 0)	F_(0, 0)		FM(NFDATA13)			F_(0, 0)	F_(0, 0)	F_(0, 0)		F_(0, 0)	F_(0, 0)		F_(0, 0)	F_(0, 0)	F_(0, 0)	F_(0, 0) F_(0, 0) F_(0, 0) F_(0, 0)
#define IP9_27_24	FM(SD2_DS)		F_(0, 0)	F_(0, 0)		FM(NFALE)			F_(0, 0)	F_(0, 0)	F_(0, 0)		F_(0, 0)	FM(SATA_DEVSLP_B)	F_(0, 0)	F_(0, 0)	F_(0, 0)	F_(0, 0) F_(0, 0) F_(0, 0) F_(0, 0)
#define IP9_31_28	FM(SD3_CLK)		F_(0, 0)	F_(0, 0)		FM(NFWE_N)			F_(0, 0)	F_(0, 0)	F_(0, 0)		F_(0, 0)	F_(0, 0)		F_(0, 0)	F_(0, 0)	F_(0, 0)	F_(0, 0) F_(0, 0) F_(0, 0) F_(0, 0)
#define IP10_3_0	FM(SD3_CMD)		F_(0, 0)	F_(0, 0)		FM(NFRE_N)			F_(0, 0)	F_(0, 0)	F_(0, 0)		F_(0, 0)	F_(0, 0)		F_(0, 0)	F_(0, 0)	F_(0, 0)	F_(0, 0) F_(0, 0) F_(0, 0) F_(0, 0)
#define IP10_7_4	FM(SD3_DAT0)		F_(0, 0)	F_(0, 0)		FM(NFDATA0)			F_(0, 0)	F_(0, 0)	F_(0, 0)		F_(0, 0)	F_(0, 0)		F_(0, 0)	F_(0, 0)	F_(0, 0)	F_(0, 0) F_(0, 0) F_(0, 0) F_(0, 0)
#define IP10_11_8	FM(SD3_DAT1)		F_(0, 0)	F_(0, 0)		FM(NFDATA1)			F_(0, 0)	F_(0, 0)	F_(0, 0)		F_(0, 0)	F_(0, 0)		F_(0, 0)	F_(0, 0)	F_(0, 0)	F_(0, 0) F_(0, 0) F_(0, 0) F_(0, 0)
#define IP10_15_12	FM(SD3_DAT2)		F_(0, 0)	F_(0, 0)		FM(NFDATA2)			F_(0, 0)	F_(0, 0)	F_(0, 0)		F_(0, 0)	F_(0, 0)		F_(0, 0)	F_(0, 0)	F_(0, 0)	F_(0, 0) F_(0, 0) F_(0, 0) F_(0, 0)
#define IP10_19_16	FM(SD3_DAT3)		F_(0, 0)	F_(0, 0)		FM(NFDATA3)			F_(0, 0)	F_(0, 0)	F_(0, 0)		F_(0, 0)	F_(0, 0)		F_(0, 0)	F_(0, 0)	F_(0, 0)	F_(0, 0) F_(0, 0) F_(0, 0) F_(0, 0)
#define IP10_23_20	FM(SD3_DAT4)		FM(SD2_CD_A)	F_(0, 0)		FM(NFDATA4)			F_(0, 0)	F_(0, 0)	F_(0, 0)		F_(0, 0)	F_(0, 0)		F_(0, 0)	F_(0, 0)	F_(0, 0)	F_(0, 0) F_(0, 0) F_(0, 0) F_(0, 0)
#define IP10_27_24	FM(SD3_DAT5)		FM(SD2_WP_A)	F_(0, 0)		FM(NFDATA5)			F_(0, 0)	F_(0, 0)	F_(0, 0)		F_(0, 0)	F_(0, 0)		F_(0, 0)	F_(0, 0)	F_(0, 0)	F_(0, 0) F_(0, 0) F_(0, 0) F_(0, 0)
#define IP10_31_28	FM(SD3_DAT6)		FM(SD3_CD)	F_(0, 0)		FM(NFDATA6)			F_(0, 0)	F_(0, 0)	F_(0, 0)		F_(0, 0)	F_(0, 0)		F_(0, 0)	F_(0, 0)	F_(0, 0)	F_(0, 0) F_(0, 0) F_(0, 0) F_(0, 0)
#define IP11_3_0	FM(SD3_DAT7)		FM(SD3_WP)	F_(0, 0)		FM(NFDATA7)			F_(0, 0)	F_(0, 0)	F_(0, 0)		F_(0, 0)	F_(0, 0)		F_(0, 0)	F_(0, 0)	F_(0, 0)	F_(0, 0) F_(0, 0) F_(0, 0) F_(0, 0)
#define IP11_7_4	FM(SD3_DS)		F_(0, 0)	F_(0, 0)		FM(NFCLE)			F_(0, 0)	F_(0, 0)	F_(0, 0)		F_(0, 0)	F_(0, 0)		F_(0, 0)	F_(0, 0)	F_(0, 0)	F_(0, 0) F_(0, 0) F_(0, 0) F_(0, 0)
#define IP11_11_8	FM(SD0_CD)		F_(0, 0)	FM(NFDATA14_A)		F_(0, 0)			FM(SCL2_B)	FM(SIM0_RST_A)	F_(0, 0)		F_(0, 0)	F_(0, 0)		F_(0, 0)	F_(0, 0)	F_(0, 0)	F_(0, 0) F_(0, 0) F_(0, 0) F_(0, 0)

/* IPSRx */		/* 0 */			/* 1 */		/* 2 */			/* 3 */				/* 4 */		/* 5 */		/* 6 */			/* 7 */		/* 8 */			/* 9 */		/* A */		/* B */		/* C - F */
#define IP11_15_12	FM(SD0_WP)		F_(0, 0)	FM(NFDATA15_A)		F_(0, 0)			FM(SDA2_B)	F_(0, 0)	F_(0, 0)		F_(0, 0)	F_(0, 0)		F_(0, 0)	F_(0, 0)	F_(0, 0)	F_(0, 0) F_(0, 0) F_(0, 0) F_(0, 0)
#define IP11_19_16	FM(SD1_CD)		F_(0, 0)	FM(NFRB_N_A)		F_(0, 0)			F_(0, 0)	FM(SIM0_CLK_B)	F_(0, 0)		F_(0, 0)	F_(0, 0)		F_(0, 0)	F_(0, 0)	F_(0, 0)	F_(0, 0) F_(0, 0) F_(0, 0) F_(0, 0)
#define IP11_23_20	FM(SD1_WP)		F_(0, 0)	FM(NFCE_N_A)		F_(0, 0)			F_(0, 0)	FM(SIM0_D_B)	F_(0, 0)		F_(0, 0)	F_(0, 0)		F_(0, 0)	F_(0, 0)	F_(0, 0)	F_(0, 0) F_(0, 0) F_(0, 0) F_(0, 0)
#define IP11_27_24	FM(SCK0)		FM(HSCK1_B)	FM(MSIOF1_SS2_B)	FM(AUDIO_CLKC_B)		FM(SDA2_A)	FM(SIM0_RST_B)	FM(STP_OPWM_0_C)	FM(RIF0_CLK_B)	F_(0, 0)		FM(ADICHS2)	FM(SCK5_B)	F_(0, 0)	F_(0, 0) F_(0, 0) F_(0, 0) F_(0, 0)
#define IP11_31_28	FM(RX0)			FM(HRX1_B)	F_(0, 0)		F_(0, 0)			F_(0, 0)	FM(TS_SCK0_C)	FM(STP_ISCLK_0_C)	FM(RIF0_D0_B)	F_(0, 0)		F_(0, 0)	F_(0, 0)	F_(0, 0)	F_(0, 0) F_(0, 0) F_(0, 0) F_(0, 0)
#define IP12_3_0	FM(TX0)			FM(HTX1_B)	F_(0, 0)		F_(0, 0)			F_(0, 0)	FM(TS_SPSYNC0_C)FM(STP_ISSYNC_0_C)	FM(RIF0_D1_B)	F_(0, 0)		F_(0, 0)	F_(0, 0)	F_(0, 0)	F_(0, 0) F_(0, 0) F_(0, 0) F_(0, 0)
#define IP12_7_4	FM(CTS0_N)		FM(HCTS1_N_B)	FM(MSIOF1_SYNC_B)	F_(0, 0)			F_(0, 0)	FM(TS_SPSYNC1_C)FM(STP_ISSYNC_1_C)	FM(RIF1_SYNC_B)	FM(AUDIO_CLKOUT_C)	FM(ADICS_SAMP)	F_(0, 0)	F_(0, 0)	F_(0, 0) F_(0, 0) F_(0, 0) F_(0, 0)
#define IP12_11_8	FM(RTS0_N_TANS)		FM(HRTS1_N_B)	FM(MSIOF1_SS1_B)	FM(AUDIO_CLKA_B)		FM(SCL2_A)	F_(0, 0)	FM(STP_IVCXO27_1_C)	FM(RIF0_SYNC_B)	F_(0, 0)		FM(ADICHS1)	F_(0, 0)	F_(0, 0)	F_(0, 0) F_(0, 0) F_(0, 0) F_(0, 0)
#define IP12_15_12	FM(RX1_A)		FM(HRX1_A)	F_(0, 0)		F_(0, 0)			F_(0, 0)	FM(TS_SDAT0_C)	FM(STP_ISD_0_C)		FM(RIF1_CLK_C)	F_(0, 0)		F_(0, 0)	F_(0, 0)	F_(0, 0)	F_(0, 0) F_(0, 0) F_(0, 0) F_(0, 0)
#define IP12_19_16	FM(TX1_A)		FM(HTX1_A)	F_(0, 0)		F_(0, 0)			F_(0, 0)	FM(TS_SDEN0_C)	FM(STP_ISEN_0_C)	FM(RIF1_D0_C)	F_(0, 0)		F_(0, 0)	F_(0, 0)	F_(0, 0)	F_(0, 0) F_(0, 0) F_(0, 0) F_(0, 0)
#define IP12_23_20	FM(CTS1_N)		FM(HCTS1_N_A)	FM(MSIOF1_RXD_B)	F_(0, 0)			F_(0, 0)	FM(TS_SDEN1_C)	FM(STP_ISEN_1_C)	FM(RIF1_D0_B)	F_(0, 0)		FM(ADIDATA)	F_(0, 0)	F_(0, 0)	F_(0, 0) F_(0, 0) F_(0, 0) F_(0, 0)
#define IP12_27_24	FM(RTS1_N_TANS)		FM(HRTS1_N_A)	FM(MSIOF1_TXD_B)	F_(0, 0)			F_(0, 0)	FM(TS_SDAT1_C)	FM(STP_ISD_1_C)		FM(RIF1_D1_B)	F_(0, 0)		FM(ADICHS0)	F_(0, 0)	F_(0, 0)	F_(0, 0) F_(0, 0) F_(0, 0) F_(0, 0)
#define IP12_31_28	FM(SCK2)		FM(SCIF_CLK_B)	FM(MSIOF1_SCK_B)	F_(0, 0)			F_(0, 0)	FM(TS_SCK1_C)	FM(STP_ISCLK_1_C)	FM(RIF1_CLK_B)	F_(0, 0)		FM(ADICLK)	F_(0, 0)	F_(0, 0)	F_(0, 0) F_(0, 0) F_(0, 0) F_(0, 0)
#define IP13_3_0	FM(TX2_A)		F_(0, 0)	F_(0, 0)		FM(SD2_CD_B)			FM(SCL1_A)	F_(0, 0)	FM(FMCLK_A)		FM(RIF1_D1_C)	F_(0, 0)		FM(FSO_CFE_0_N)	F_(0, 0)	F_(0, 0)	F_(0, 0) F_(0, 0) F_(0, 0) F_(0, 0)
#define IP13_7_4	FM(RX2_A)		F_(0, 0)	F_(0, 0)		FM(SD2_WP_B)			FM(SDA1_A)	F_(0, 0)	FM(FMIN_A)		FM(RIF1_SYNC_C)	F_(0, 0)		FM(FSO_CFE_1_N)	F_(0, 0)	F_(0, 0)	F_(0, 0) F_(0, 0) F_(0, 0) F_(0, 0)
#define IP13_11_8	FM(HSCK0)		F_(0, 0)	FM(MSIOF1_SCK_D)	FM(AUDIO_CLKB_A)		FM(SSI_SDATA1_B)FM(TS_SCK0_D)	FM(STP_ISCLK_0_D)	FM(RIF0_CLK_C)	F_(0, 0)		F_(0, 0)	FM(RX5_B)	F_(0, 0)	F_(0, 0) F_(0, 0) F_(0, 0) F_(0, 0)
#define IP13_15_12	FM(HRX0)		F_(0, 0)	FM(MSIOF1_RXD_D)	F_(0, 0)			FM(SSI_SDATA2_B)FM(TS_SDEN0_D)	FM(STP_ISEN_0_D)	FM(RIF0_D0_C)	F_(0, 0)		F_(0, 0)	F_(0, 0)	F_(0, 0)	F_(0, 0) F_(0, 0) F_(0, 0) F_(0, 0)
#define IP13_19_16	FM(HTX0)		F_(0, 0)	FM(MSIOF1_TXD_D)	F_(0, 0)			FM(SSI_SDATA9_B)FM(TS_SDAT0_D)	FM(STP_ISD_0_D)		FM(RIF0_D1_C)	F_(0, 0)		F_(0, 0)	F_(0, 0)	F_(0, 0)	F_(0, 0) F_(0, 0) F_(0, 0) F_(0, 0)
#define IP13_23_20	FM(HCTS0_N)		FM(RX2_B)	FM(MSIOF1_SYNC_D)	F_(0, 0)			FM(SSI_SCK9_A)	FM(TS_SPSYNC0_D)FM(STP_ISSYNC_0_D)	FM(RIF0_SYNC_C)	FM(AUDIO_CLKOUT1_A)	F_(0, 0)	F_(0, 0)	F_(0, 0)	F_(0, 0) F_(0, 0) F_(0, 0) F_(0, 0)
#define IP13_27_24	FM(HRTS0_N)		FM(TX2_B)	FM(MSIOF1_SS1_D)	F_(0, 0)			FM(SSI_WS9_A)	F_(0, 0)	FM(STP_IVCXO27_0_D)	FM(BPFCLK_A)	FM(AUDIO_CLKOUT2_A)	F_(0, 0)	F_(0, 0)	F_(0, 0)	F_(0, 0) F_(0, 0) F_(0, 0) F_(0, 0)
#define IP13_31_28	FM(MSIOF0_SYNC)		F_(0, 0)	F_(0, 0)		F_(0, 0)			F_(0, 0)	F_(0, 0)	F_(0, 0)		F_(0, 0)	FM(AUDIO_CLKOUT_A)	F_(0, 0)	FM(TX5_B)	F_(0, 0)	F_(0, 0) FM(BPFCLK_D) F_(0, 0) F_(0, 0)
#define IP14_3_0	FM(MSIOF0_SS1)		FM(RX5_A)	FM(NFWP_N_A)		FM(AUDIO_CLKA_C)		FM(SSI_SCK2_A)	F_(0, 0)	FM(STP_IVCXO27_0_C)	F_(0, 0)	FM(AUDIO_CLKOUT3_A)	F_(0, 0)	FM(TCLK1_B)	F_(0, 0)	F_(0, 0) F_(0, 0) F_(0, 0) F_(0, 0)
#define IP14_7_4	FM(MSIOF0_SS2)		FM(TX5_A)	FM(MSIOF1_SS2_D)	FM(AUDIO_CLKC_A)		FM(SSI_WS2_A)	F_(0, 0)	FM(STP_OPWM_0_D)	F_(0, 0)	FM(AUDIO_CLKOUT_D)	F_(0, 0)	FM(SPEEDIN_B)	F_(0, 0)	F_(0, 0) F_(0, 0) F_(0, 0) F_(0, 0)
#define IP14_11_8	FM(MLB_CLK)		F_(0, 0)	FM(MSIOF1_SCK_F)	F_(0, 0)			FM(SCL1_B)	F_(0, 0)	F_(0, 0)		F_(0, 0)	F_(0, 0)		F_(0, 0)	F_(0, 0)	F_(0, 0)	F_(0, 0) F_(0, 0) F_(0, 0) F_(0, 0)
#define IP14_15_12	FM(MLB_SIG)		FM(RX1_B)	FM(MSIOF1_SYNC_F)	F_(0, 0)			FM(SDA1_B)	F_(0, 0)	F_(0, 0)		F_(0, 0)	F_(0, 0)		F_(0, 0)	F_(0, 0)	F_(0, 0)	F_(0, 0) F_(0, 0) F_(0, 0) F_(0, 0)
#define IP14_19_16	FM(MLB_DAT)		FM(TX1_B)	FM(MSIOF1_RXD_F)	F_(0, 0)			F_(0, 0)	F_(0, 0)	F_(0, 0)		F_(0, 0)	F_(0, 0)		F_(0, 0)	F_(0, 0)	F_(0, 0)	F_(0, 0) F_(0, 0) F_(0, 0) F_(0, 0)
#define IP14_23_20	FM(SSI_SCK01239)	F_(0, 0)	FM(MSIOF1_TXD_F)	F_(0, 0)			F_(0, 0)	F_(0, 0)	F_(0, 0)		F_(0, 0)	F_(0, 0)		F_(0, 0)	F_(0, 0)	F_(0, 0)	F_(0, 0) F_(0, 0) F_(0, 0) F_(0, 0)
#define IP14_27_24	FM(SSI_WS01239)		F_(0, 0)	FM(MSIOF1_SS1_F)	F_(0, 0)			F_(0, 0)	F_(0, 0)	F_(0, 0)		F_(0, 0)	F_(0, 0)		F_(0, 0)	F_(0, 0)	F_(0, 0)	F_(0, 0) F_(0, 0) F_(0, 0) F_(0, 0)

/* IPSRx */		/* 0 */			/* 1 */		/* 2 */			/* 3 */				/* 4 */		/* 5 */		/* 6 */			/* 7 */		/* 8 */			/* 9 */		/* A */		/* B */		/* C - F */
#define IP14_31_28	FM(SSI_SDATA0)		F_(0, 0)	FM(MSIOF1_SS2_F)	F_(0, 0)			F_(0, 0)	F_(0, 0)	F_(0, 0)		F_(0, 0)	F_(0, 0)		F_(0, 0)	F_(0, 0)	F_(0, 0)	F_(0, 0) F_(0, 0) F_(0, 0) F_(0, 0)
#define IP15_3_0	FM(SSI_SDATA1_A)	F_(0, 0)	F_(0, 0)		F_(0, 0)			F_(0, 0)	F_(0, 0)	F_(0, 0)		F_(0, 0)	F_(0, 0)		F_(0, 0)	F_(0, 0)	F_(0, 0)	F_(0, 0) F_(0, 0) F_(0, 0) F_(0, 0)
#define IP15_7_4	FM(SSI_SDATA2_A)	F_(0, 0)	F_(0, 0)		F_(0, 0)			FM(SSI_SCK1_B)	F_(0, 0)	F_(0, 0)		F_(0, 0)	F_(0, 0)		F_(0, 0)	F_(0, 0)	F_(0, 0)	F_(0, 0) F_(0, 0) F_(0, 0) F_(0, 0)
#define IP15_11_8	FM(SSI_SCK34)		F_(0, 0)	FM(MSIOF1_SS1_A)	F_(0, 0)			F_(0, 0)	F_(0, 0)	FM(STP_OPWM_0_A)	F_(0, 0)	F_(0, 0)		F_(0, 0)	F_(0, 0)	F_(0, 0)	F_(0, 0) F_(0, 0) F_(0, 0) F_(0, 0)
#define IP15_15_12	FM(SSI_WS34)		FM(HCTS2_N_A)	FM(MSIOF1_SS2_A)	F_(0, 0)			F_(0, 0)	F_(0, 0)	FM(STP_IVCXO27_0_A)	F_(0, 0)	F_(0, 0)		F_(0, 0)	F_(0, 0)	F_(0, 0)	F_(0, 0) F_(0, 0) F_(0, 0) F_(0, 0)
#define IP15_19_16	FM(SSI_SDATA3)		FM(HRTS2_N_A)	FM(MSIOF1_TXD_A)	F_(0, 0)			F_(0, 0)	FM(TS_SCK0_A)	FM(STP_ISCLK_0_A)	FM(RIF0_D1_A)	FM(RIF2_D0_A)		F_(0, 0)	F_(0, 0)	F_(0, 0)	F_(0, 0) F_(0, 0) F_(0, 0) F_(0, 0)
#define IP15_23_20	FM(SSI_SCK4)		FM(HRX2_A)	FM(MSIOF1_SCK_A)	F_(0, 0)			F_(0, 0)	FM(TS_SDAT0_A)	FM(STP_ISD_0_A)		FM(RIF0_CLK_A)	FM(RIF2_CLK_A)		F_(0, 0)	F_(0, 0)	F_(0, 0)	F_(0, 0) F_(0, 0) F_(0, 0) F_(0, 0)
#define IP15_27_24	FM(SSI_WS4)		FM(HTX2_A)	FM(MSIOF1_SYNC_A)	F_(0, 0)			F_(0, 0)	FM(TS_SDEN0_A)	FM(STP_ISEN_0_A)	FM(RIF0_SYNC_A)	FM(RIF2_SYNC_A)		F_(0, 0)	F_(0, 0)	F_(0, 0)	F_(0, 0) F_(0, 0) F_(0, 0) F_(0, 0)
#define IP15_31_28	FM(SSI_SDATA4)		FM(HSCK2_A)	FM(MSIOF1_RXD_A)	F_(0, 0)			F_(0, 0)	FM(TS_SPSYNC0_A)FM(STP_ISSYNC_0_A)	FM(RIF0_D0_A)	FM(RIF2_D1_A)		F_(0, 0)	F_(0, 0)	F_(0, 0)	F_(0, 0) F_(0, 0) F_(0, 0) F_(0, 0)
#define IP16_3_0	FM(SSI_SCK6)		FM(USB2_PWEN)	F_(0, 0)		FM(SIM0_RST_D)			F_(0, 0)	F_(0, 0)	F_(0, 0)		F_(0, 0)	F_(0, 0)		F_(0, 0)	F_(0, 0)	F_(0, 0)	F_(0, 0) F_(0, 0) F_(0, 0) F_(0, 0)
#define IP16_7_4	FM(SSI_WS6)		FM(USB2_OVC)	F_(0, 0)		FM(SIM0_D_D)			F_(0, 0)	F_(0, 0)	F_(0, 0)		F_(0, 0)	F_(0, 0)		F_(0, 0)	F_(0, 0)	F_(0, 0)	F_(0, 0) F_(0, 0) F_(0, 0) F_(0, 0)
#define IP16_11_8	FM(SSI_SDATA6)		F_(0, 0)	F_(0, 0)		FM(SIM0_CLK_D)			F_(0, 0)	F_(0, 0)	F_(0, 0)		F_(0, 0)	FM(SATA_DEVSLP_A)	F_(0, 0)	F_(0, 0)	F_(0, 0)	F_(0, 0) F_(0, 0) F_(0, 0) F_(0, 0)
#define IP16_15_12	FM(SSI_SCK78)		FM(HRX2_B)	FM(MSIOF1_SCK_C)	F_(0, 0)			F_(0, 0)	FM(TS_SCK1_A)	FM(STP_ISCLK_1_A)	FM(RIF1_CLK_A)	FM(RIF3_CLK_A)		F_(0, 0)	F_(0, 0)	F_(0, 0)	F_(0, 0) F_(0, 0) F_(0, 0) F_(0, 0)
#define IP16_19_16	FM(SSI_WS78)		FM(HTX2_B)	FM(MSIOF1_SYNC_C)	F_(0, 0)			F_(0, 0)	FM(TS_SDAT1_A)	FM(STP_ISD_1_A)		FM(RIF1_SYNC_A)	FM(RIF3_SYNC_A)		F_(0, 0)	F_(0, 0)	F_(0, 0)	F_(0, 0) F_(0, 0) F_(0, 0) F_(0, 0)
#define IP16_23_20	FM(SSI_SDATA7)		FM(HCTS2_N_B)	FM(MSIOF1_RXD_C)	F_(0, 0)			F_(0, 0)	FM(TS_SDEN1_A)	FM(STP_ISEN_1_A)	FM(RIF1_D0_A)	FM(RIF3_D0_A)		F_(0, 0)	FM(TCLK2_A)	F_(0, 0)	F_(0, 0) F_(0, 0) F_(0, 0) F_(0, 0)
#define IP16_27_24	FM(SSI_SDATA8)		FM(HRTS2_N_B)	FM(MSIOF1_TXD_C)	F_(0, 0)			F_(0, 0)	FM(TS_SPSYNC1_A)FM(STP_ISSYNC_1_A)	FM(RIF1_D1_A)	FM(RIF3_D1_A)		F_(0, 0)	F_(0, 0)	F_(0, 0)	F_(0, 0) F_(0, 0) F_(0, 0) F_(0, 0)
#define IP16_31_28	FM(SSI_SDATA9_A)	FM(HSCK2_B)	FM(MSIOF1_SS1_C)	FM(HSCK1_A)			FM(SSI_WS1_B)	FM(SCK1)	FM(STP_IVCXO27_1_A)	FM(SCK5_A)	F_(0, 0)		F_(0, 0)	F_(0, 0)	F_(0, 0)	F_(0, 0) F_(0, 0) F_(0, 0) F_(0, 0)
#define IP17_3_0	FM(AUDIO_CLKA_A)	F_(0, 0)	F_(0, 0)		F_(0, 0)			F_(0, 0)	F_(0, 0)	F_(0, 0)		F_(0, 0)	F_(0, 0)		F_(0, 0)	F_(0, 0)	FM(CC5_OSCOUT)	F_(0, 0) F_(0, 0) F_(0, 0) F_(0, 0)
#define IP17_7_4	FM(AUDIO_CLKB_B)	FM(SCIF_CLK_A)	F_(0, 0)		F_(0, 0)			F_(0, 0)	F_(0, 0)	FM(STP_IVCXO27_1_D)	FM(REMOCON_A)	F_(0, 0)		F_(0, 0)	FM(TCLK1_A)	F_(0, 0)	F_(0, 0) F_(0, 0) F_(0, 0) F_(0, 0)
#define IP17_11_8	FM(USB0_PWEN)		F_(0, 0)	F_(0, 0)		FM(SIM0_RST_C)			F_(0, 0)	FM(TS_SCK1_D)	FM(STP_ISCLK_1_D)	FM(BPFCLK_B)	FM(RIF3_CLK_B)		F_(0, 0)	F_(0, 0)	F_(0, 0)	F_(0, 0) FM(HSCK2_C) F_(0, 0) F_(0, 0)
#define IP17_15_12	FM(USB0_OVC)		F_(0, 0)	F_(0, 0)		FM(SIM0_D_C)			F_(0, 0)	FM(TS_SDAT1_D)	FM(STP_ISD_1_D)		F_(0, 0)	FM(RIF3_SYNC_B)		F_(0, 0)	F_(0, 0)	F_(0, 0)	F_(0, 0) FM(HRX2_C) F_(0, 0) F_(0, 0)
#define IP17_19_16	FM(USB1_PWEN)		F_(0, 0)	F_(0, 0)		FM(SIM0_CLK_C)			FM(SSI_SCK1_A)	FM(TS_SCK0_E)	FM(STP_ISCLK_0_E)	FM(FMCLK_B)	FM(RIF2_CLK_B)		F_(0, 0)	FM(SPEEDIN_A)	F_(0, 0)	F_(0, 0) FM(HTX2_C) F_(0, 0) F_(0, 0)
#define IP17_23_20	FM(USB1_OVC)		F_(0, 0)	FM(MSIOF1_SS2_C)	F_(0, 0)			FM(SSI_WS1_A)	FM(TS_SDAT0_E)	FM(STP_ISD_0_E)		FM(FMIN_B)	FM(RIF2_SYNC_B)		F_(0, 0)	FM(REMOCON_B)	F_(0, 0)	F_(0, 0) FM(HCTS2_N_C) F_(0, 0) F_(0, 0)
#define IP17_27_24	FM(USB30_PWEN)		F_(0, 0)	F_(0, 0)		FM(AUDIO_CLKOUT_B)		FM(SSI_SCK2_B)	FM(TS_SDEN1_D)	FM(STP_ISEN_1_D)	FM(STP_OPWM_0_E)FM(RIF3_D0_B)		F_(0, 0)	FM(TCLK2_B)	FM(TPU0TO0)	FM(BPFCLK_C) FM(HRTS2_N_C) F_(0, 0) F_(0, 0)
#define IP17_31_28	FM(USB30_OVC)		F_(0, 0)	F_(0, 0)		FM(AUDIO_CLKOUT1_B)		FM(SSI_WS2_B)	FM(TS_SPSYNC1_D)FM(STP_ISSYNC_1_D)	FM(STP_IVCXO27_0_E)FM(RIF3_D1_B)	F_(0, 0)	FM(FSO_TOE_N)	FM(TPU0TO1)	F_(0, 0) F_(0, 0) F_(0, 0) F_(0, 0)
#define IP18_3_0	FM(USB3_PWEN)		F_(0, 0)	F_(0, 0)		FM(AUDIO_CLKOUT2_B)		FM(SSI_SCK9_B)	FM(TS_SDEN0_E)	FM(STP_ISEN_0_E)	F_(0, 0)	FM(RIF2_D0_B)		F_(0, 0)	F_(0, 0)	FM(TPU0TO2)	F_(0, 0) FM(FMCLK_C) FM(FMCLK_D) F_(0, 0)
#define IP18_7_4	FM(USB3_OVC)		F_(0, 0)	F_(0, 0)		FM(AUDIO_CLKOUT3_B)		FM(SSI_WS9_B)	FM(TS_SPSYNC0_E)FM(STP_ISSYNC_0_E)	F_(0, 0)	FM(RIF2_D1_B)		F_(0, 0)	F_(0, 0)	FM(TPU0TO3)	F_(0, 0) FM(FMIN_C) FM(FMIN_D) F_(0, 0)

#define PINMUX_GPSR	\
\
												GPSR6_31 \
												GPSR6_30 \
												GPSR6_29 \
												GPSR6_28 \
		GPSR1_27									GPSR6_27 \
		GPSR1_26									GPSR6_26 \
		GPSR1_25							GPSR5_25	GPSR6_25 \
		GPSR1_24							GPSR5_24	GPSR6_24 \
		GPSR1_23							GPSR5_23	GPSR6_23 \
		GPSR1_22							GPSR5_22	GPSR6_22 \
		GPSR1_21							GPSR5_21	GPSR6_21 \
		GPSR1_20							GPSR5_20	GPSR6_20 \
		GPSR1_19							GPSR5_19	GPSR6_19 \
		GPSR1_18							GPSR5_18	GPSR6_18 \
		GPSR1_17					GPSR4_17	GPSR5_17	GPSR6_17 \
		GPSR1_16					GPSR4_16	GPSR5_16	GPSR6_16 \
GPSR0_15	GPSR1_15			GPSR3_15	GPSR4_15	GPSR5_15	GPSR6_15 \
GPSR0_14	GPSR1_14	GPSR2_14	GPSR3_14	GPSR4_14	GPSR5_14	GPSR6_14 \
GPSR0_13	GPSR1_13	GPSR2_13	GPSR3_13	GPSR4_13	GPSR5_13	GPSR6_13 \
GPSR0_12	GPSR1_12	GPSR2_12	GPSR3_12	GPSR4_12	GPSR5_12	GPSR6_12 \
GPSR0_11	GPSR1_11	GPSR2_11	GPSR3_11	GPSR4_11	GPSR5_11	GPSR6_11 \
GPSR0_10	GPSR1_10	GPSR2_10	GPSR3_10	GPSR4_10	GPSR5_10	GPSR6_10 \
GPSR0_9		GPSR1_9		GPSR2_9		GPSR3_9		GPSR4_9		GPSR5_9		GPSR6_9 \
GPSR0_8		GPSR1_8		GPSR2_8		GPSR3_8		GPSR4_8		GPSR5_8		GPSR6_8 \
GPSR0_7		GPSR1_7		GPSR2_7		GPSR3_7		GPSR4_7		GPSR5_7		GPSR6_7 \
GPSR0_6		GPSR1_6		GPSR2_6		GPSR3_6		GPSR4_6		GPSR5_6		GPSR6_6 \
GPSR0_5		GPSR1_5		GPSR2_5		GPSR3_5		GPSR4_5		GPSR5_5		GPSR6_5 \
GPSR0_4		GPSR1_4		GPSR2_4		GPSR3_4		GPSR4_4		GPSR5_4		GPSR6_4 \
GPSR0_3		GPSR1_3		GPSR2_3		GPSR3_3		GPSR4_3		GPSR5_3		GPSR6_3		GPSR7_3 \
GPSR0_2		GPSR1_2		GPSR2_2		GPSR3_2		GPSR4_2		GPSR5_2		GPSR6_2		GPSR7_2 \
GPSR0_1		GPSR1_1		GPSR2_1		GPSR3_1		GPSR4_1		GPSR5_1		GPSR6_1		GPSR7_1 \
GPSR0_0		GPSR1_0		GPSR2_0		GPSR3_0		GPSR4_0		GPSR5_0		GPSR6_0		GPSR7_0

#define PINMUX_IPSR				\
\
FM(IP0_3_0)	IP0_3_0		FM(IP1_3_0)	IP1_3_0		FM(IP2_3_0)	IP2_3_0		FM(IP3_3_0)	IP3_3_0 \
FM(IP0_7_4)	IP0_7_4		FM(IP1_7_4)	IP1_7_4		FM(IP2_7_4)	IP2_7_4		FM(IP3_7_4)	IP3_7_4 \
FM(IP0_11_8)	IP0_11_8	FM(IP1_11_8)	IP1_11_8	FM(IP2_11_8)	IP2_11_8	FM(IP3_11_8)	IP3_11_8 \
FM(IP0_15_12)	IP0_15_12	FM(IP1_15_12)	IP1_15_12	FM(IP2_15_12)	IP2_15_12	FM(IP3_15_12)	IP3_15_12 \
FM(IP0_19_16)	IP0_19_16	FM(IP1_19_16)	IP1_19_16	FM(IP2_19_16)	IP2_19_16	FM(IP3_19_16)	IP3_19_16 \
FM(IP0_23_20)	IP0_23_20	FM(IP1_23_20)	IP1_23_20	FM(IP2_23_20)	IP2_23_20	FM(IP3_23_20)	IP3_23_20 \
FM(IP0_27_24)	IP0_27_24	FM(IP1_27_24)	IP1_27_24	FM(IP2_27_24)	IP2_27_24	FM(IP3_27_24)	IP3_27_24 \
FM(IP0_31_28)	IP0_31_28	FM(IP1_31_28)	IP1_31_28	FM(IP2_31_28)	IP2_31_28	FM(IP3_31_28)	IP3_31_28 \
\
FM(IP4_3_0)	IP4_3_0		FM(IP5_3_0)	IP5_3_0		FM(IP6_3_0)	IP6_3_0		FM(IP7_3_0)	IP7_3_0 \
FM(IP4_7_4)	IP4_7_4		FM(IP5_7_4)	IP5_7_4		FM(IP6_7_4)	IP6_7_4		FM(IP7_7_4)	IP7_7_4 \
FM(IP4_11_8)	IP4_11_8	FM(IP5_11_8)	IP5_11_8	FM(IP6_11_8)	IP6_11_8	FM(IP7_11_8)	IP7_11_8 \
FM(IP4_15_12)	IP4_15_12	FM(IP5_15_12)	IP5_15_12	FM(IP6_15_12)	IP6_15_12	FM(IP7_15_12)	IP7_15_12 \
FM(IP4_19_16)	IP4_19_16	FM(IP5_19_16)	IP5_19_16	FM(IP6_19_16)	IP6_19_16	FM(IP7_19_16)	IP7_19_16 \
FM(IP4_23_20)	IP4_23_20	FM(IP5_23_20)	IP5_23_20	FM(IP6_23_20)	IP6_23_20	FM(IP7_23_20)	IP7_23_20 \
FM(IP4_27_24)	IP4_27_24	FM(IP5_27_24)	IP5_27_24	FM(IP6_27_24)	IP6_27_24	FM(IP7_27_24)	IP7_27_24 \
FM(IP4_31_28)	IP4_31_28	FM(IP5_31_28)	IP5_31_28	FM(IP6_31_28)	IP6_31_28	FM(IP7_31_28)	IP7_31_28 \
\
FM(IP8_3_0)	IP8_3_0		FM(IP9_3_0)	IP9_3_0		FM(IP10_3_0)	IP10_3_0	FM(IP11_3_0)	IP11_3_0 \
FM(IP8_7_4)	IP8_7_4		FM(IP9_7_4)	IP9_7_4		FM(IP10_7_4)	IP10_7_4	FM(IP11_7_4)	IP11_7_4 \
FM(IP8_11_8)	IP8_11_8	FM(IP9_11_8)	IP9_11_8	FM(IP10_11_8)	IP10_11_8	FM(IP11_11_8)	IP11_11_8 \
FM(IP8_15_12)	IP8_15_12	FM(IP9_15_12)	IP9_15_12	FM(IP10_15_12)	IP10_15_12	FM(IP11_15_12)	IP11_15_12 \
FM(IP8_19_16)	IP8_19_16	FM(IP9_19_16)	IP9_19_16	FM(IP10_19_16)	IP10_19_16	FM(IP11_19_16)	IP11_19_16 \
FM(IP8_23_20)	IP8_23_20	FM(IP9_23_20)	IP9_23_20	FM(IP10_23_20)	IP10_23_20	FM(IP11_23_20)	IP11_23_20 \
FM(IP8_27_24)	IP8_27_24	FM(IP9_27_24)	IP9_27_24	FM(IP10_27_24)	IP10_27_24	FM(IP11_27_24)	IP11_27_24 \
FM(IP8_31_28)	IP8_31_28	FM(IP9_31_28)	IP9_31_28	FM(IP10_31_28)	IP10_31_28	FM(IP11_31_28)	IP11_31_28 \
\
FM(IP12_3_0)	IP12_3_0	FM(IP13_3_0)	IP13_3_0	FM(IP14_3_0)	IP14_3_0	FM(IP15_3_0)	IP15_3_0 \
FM(IP12_7_4)	IP12_7_4	FM(IP13_7_4)	IP13_7_4	FM(IP14_7_4)	IP14_7_4	FM(IP15_7_4)	IP15_7_4 \
FM(IP12_11_8)	IP12_11_8	FM(IP13_11_8)	IP13_11_8	FM(IP14_11_8)	IP14_11_8	FM(IP15_11_8)	IP15_11_8 \
FM(IP12_15_12)	IP12_15_12	FM(IP13_15_12)	IP13_15_12	FM(IP14_15_12)	IP14_15_12	FM(IP15_15_12)	IP15_15_12 \
FM(IP12_19_16)	IP12_19_16	FM(IP13_19_16)	IP13_19_16	FM(IP14_19_16)	IP14_19_16	FM(IP15_19_16)	IP15_19_16 \
FM(IP12_23_20)	IP12_23_20	FM(IP13_23_20)	IP13_23_20	FM(IP14_23_20)	IP14_23_20	FM(IP15_23_20)	IP15_23_20 \
FM(IP12_27_24)	IP12_27_24	FM(IP13_27_24)	IP13_27_24	FM(IP14_27_24)	IP14_27_24	FM(IP15_27_24)	IP15_27_24 \
FM(IP12_31_28)	IP12_31_28	FM(IP13_31_28)	IP13_31_28	FM(IP14_31_28)	IP14_31_28	FM(IP15_31_28)	IP15_31_28 \
\
FM(IP16_3_0)	IP16_3_0	FM(IP17_3_0)	IP17_3_0	FM(IP18_3_0)	IP18_3_0 \
FM(IP16_7_4)	IP16_7_4	FM(IP17_7_4)	IP17_7_4	FM(IP18_7_4)	IP18_7_4 \
FM(IP16_11_8)	IP16_11_8	FM(IP17_11_8)	IP17_11_8 \
FM(IP16_15_12)	IP16_15_12	FM(IP17_15_12)	IP17_15_12 \
FM(IP16_19_16)	IP16_19_16	FM(IP17_19_16)	IP17_19_16 \
FM(IP16_23_20)	IP16_23_20	FM(IP17_23_20)	IP17_23_20 \
FM(IP16_27_24)	IP16_27_24	FM(IP17_27_24)	IP17_27_24 \
FM(IP16_31_28)	IP16_31_28	FM(IP17_31_28)	IP17_31_28

/* MOD_SEL0 */			/* 0 */			/* 1 */			/* 2 */			/* 3 */			/* 4 */			/* 5 */			/* 6 */			/* 7 */
#define MOD_SEL0_31_30_29	FM(SEL_MSIOF3_0)	FM(SEL_MSIOF3_1)	FM(SEL_MSIOF3_2)	FM(SEL_MSIOF3_3)	FM(SEL_MSIOF3_4)	F_(0, 0)		F_(0, 0)		F_(0, 0)
#define MOD_SEL0_28_27		FM(SEL_MSIOF2_0)	FM(SEL_MSIOF2_1)	FM(SEL_MSIOF2_2)	FM(SEL_MSIOF2_3)
#define MOD_SEL0_26_25_24	FM(SEL_MSIOF1_0)	FM(SEL_MSIOF1_1)	FM(SEL_MSIOF1_2)	FM(SEL_MSIOF1_3)	FM(SEL_MSIOF1_4)	FM(SEL_MSIOF1_5)	FM(SEL_MSIOF1_6)	F_(0, 0)
#define MOD_SEL0_23		FM(SEL_LBSC_0)		FM(SEL_LBSC_1)
#define MOD_SEL0_22		FM(SEL_IEBUS_0)		FM(SEL_IEBUS_1)
#define MOD_SEL0_21		FM(SEL_I2C2_0)		FM(SEL_I2C2_1)
#define MOD_SEL0_20		FM(SEL_I2C1_0)		FM(SEL_I2C1_1)
#define MOD_SEL0_19		FM(SEL_HSCIF4_0)	FM(SEL_HSCIF4_1)
#define MOD_SEL0_18_17		FM(SEL_HSCIF3_0)	FM(SEL_HSCIF3_1)	FM(SEL_HSCIF3_2)	FM(SEL_HSCIF3_3)
#define MOD_SEL0_16		FM(SEL_HSCIF1_0)	FM(SEL_HSCIF1_1)
#define MOD_SEL0_14_13		FM(SEL_HSCIF2_0)	FM(SEL_HSCIF2_1)	FM(SEL_HSCIF2_2)	F_(0, 0)
#define MOD_SEL0_12		FM(SEL_ETHERAVB_0)	FM(SEL_ETHERAVB_1)
#define MOD_SEL0_11		FM(SEL_DRIF3_0)		FM(SEL_DRIF3_1)
#define MOD_SEL0_10		FM(SEL_DRIF2_0)		FM(SEL_DRIF2_1)
#define MOD_SEL0_9_8		FM(SEL_DRIF1_0)		FM(SEL_DRIF1_1)		FM(SEL_DRIF1_2)		F_(0, 0)
#define MOD_SEL0_7_6		FM(SEL_DRIF0_0)		FM(SEL_DRIF0_1)		FM(SEL_DRIF0_2)		F_(0, 0)
#define MOD_SEL0_5		FM(SEL_CANFD0_0)	FM(SEL_CANFD0_1)
#define MOD_SEL0_4_3		FM(SEL_ADG_A_0)		FM(SEL_ADG_A_1)		FM(SEL_ADG_A_2)		FM(SEL_ADG_A_3)

/* MOD_SEL1 */			/* 0 */			/* 1 */			/* 2 */			/* 3 */			/* 4 */			/* 5 */			/* 6 */			/* 7 */
#define MOD_SEL1_31_30		FM(SEL_TSIF1_0)		FM(SEL_TSIF1_1)		FM(SEL_TSIF1_2)		FM(SEL_TSIF1_3)
#define MOD_SEL1_29_28_27	FM(SEL_TSIF0_0)		FM(SEL_TSIF0_1)		FM(SEL_TSIF0_2)		FM(SEL_TSIF0_3)		FM(SEL_TSIF0_4)		F_(0, 0)		F_(0, 0)		F_(0, 0)
#define MOD_SEL1_26		FM(SEL_TIMER_TMU_0)	FM(SEL_TIMER_TMU_1)
#define MOD_SEL1_25_24		FM(SEL_SSP1_1_0)	FM(SEL_SSP1_1_1)	FM(SEL_SSP1_1_2)	FM(SEL_SSP1_1_3)
#define MOD_SEL1_23_22_21	FM(SEL_SSP1_0_0)	FM(SEL_SSP1_0_1)	FM(SEL_SSP1_0_2)	FM(SEL_SSP1_0_3)	FM(SEL_SSP1_0_4)	F_(0, 0)		F_(0, 0)		F_(0, 0)
#define MOD_SEL1_20		FM(SEL_SSI_0)		FM(SEL_SSI_1)
#define MOD_SEL1_19		FM(SEL_SPEED_PULSE_0)	FM(SEL_SPEED_PULSE_1)
#define MOD_SEL1_18_17		FM(SEL_SIMCARD_0)	FM(SEL_SIMCARD_1)	FM(SEL_SIMCARD_2)	FM(SEL_SIMCARD_3)
#define MOD_SEL1_16		FM(SEL_SDHI2_0)		FM(SEL_SDHI2_1)
#define MOD_SEL1_15_14		FM(SEL_SCIF4_0)		FM(SEL_SCIF4_1)		FM(SEL_SCIF4_2)		F_(0, 0)
#define MOD_SEL1_13		FM(SEL_SCIF3_0)		FM(SEL_SCIF3_1)
#define MOD_SEL1_12		FM(SEL_SCIF2_0)		FM(SEL_SCIF2_1)
#define MOD_SEL1_11		FM(SEL_SCIF1_0)		FM(SEL_SCIF1_1)
#define MOD_SEL1_10		FM(SEL_SATA_0)		FM(SEL_SATA_1)
#define MOD_SEL1_9		FM(SEL_REMOCON_0)	FM(SEL_REMOCON_1)
#define MOD_SEL1_6		FM(SEL_RCAN0_0)		FM(SEL_RCAN0_1)
#define MOD_SEL1_5		FM(SEL_PWM6_0)		FM(SEL_PWM6_1)
#define MOD_SEL1_4		FM(SEL_PWM5_0)		FM(SEL_PWM5_1)
#define MOD_SEL1_3		FM(SEL_PWM4_0)		FM(SEL_PWM4_1)
#define MOD_SEL1_2		FM(SEL_PWM3_0)		FM(SEL_PWM3_1)
#define MOD_SEL1_1		FM(SEL_PWM2_0)		FM(SEL_PWM2_1)
#define MOD_SEL1_0		FM(SEL_PWM1_0)		FM(SEL_PWM1_1)

/* MOD_SEL2 */			/* 0 */			/* 1 */			/* 2 */			/* 3 */
#define MOD_SEL2_31		FM(I2C_SEL_5_0)		FM(I2C_SEL_5_1)
#define MOD_SEL2_30		FM(I2C_SEL_3_0)		FM(I2C_SEL_3_1)
#define MOD_SEL2_29		FM(I2C_SEL_0_0)		FM(I2C_SEL_0_1)
#define MOD_SEL2_28_27		FM(SEL_FM_0)		FM(SEL_FM_1)		FM(SEL_FM_2)		FM(SEL_FM_3)
#define MOD_SEL2_26		FM(SEL_SCIF5_0)		FM(SEL_SCIF5_1)
#define MOD_SEL2_25_24_23	FM(SEL_I2C6_0)		FM(SEL_I2C6_1)		FM(SEL_I2C6_2)		F_(0, 0)		F_(0, 0)		F_(0, 0)		F_(0, 0)		F_(0, 0)
#define MOD_SEL2_22		FM(SEL_NDF_0)		FM(SEL_NDF_1)
#define MOD_SEL2_21		FM(SEL_SSI2_0)		FM(SEL_SSI2_1)
#define MOD_SEL2_20		FM(SEL_SSI9_0)		FM(SEL_SSI9_1)
#define MOD_SEL2_19		FM(SEL_TIMER_TMU2_0)	FM(SEL_TIMER_TMU2_1)
#define MOD_SEL2_18		FM(SEL_ADG_B_0)		FM(SEL_ADG_B_1)
#define MOD_SEL2_17		FM(SEL_ADG_C_0)		FM(SEL_ADG_C_1)
#define MOD_SEL2_0		FM(SEL_VIN4_0)		FM(SEL_VIN4_1)

#define PINMUX_MOD_SELS	\
\
MOD_SEL0_31_30_29	MOD_SEL1_31_30		MOD_SEL2_31 \
						MOD_SEL2_30 \
			MOD_SEL1_29_28_27	MOD_SEL2_29 \
MOD_SEL0_28_27					MOD_SEL2_28_27 \
MOD_SEL0_26_25_24	MOD_SEL1_26		MOD_SEL2_26 \
			MOD_SEL1_25_24		MOD_SEL2_25_24_23 \
MOD_SEL0_23		MOD_SEL1_23_22_21 \
MOD_SEL0_22					MOD_SEL2_22 \
MOD_SEL0_21					MOD_SEL2_21 \
MOD_SEL0_20		MOD_SEL1_20		MOD_SEL2_20 \
MOD_SEL0_19		MOD_SEL1_19		MOD_SEL2_19 \
MOD_SEL0_18_17		MOD_SEL1_18_17		MOD_SEL2_18 \
						MOD_SEL2_17 \
MOD_SEL0_16		MOD_SEL1_16 \
			MOD_SEL1_15_14 \
MOD_SEL0_14_13 \
			MOD_SEL1_13 \
MOD_SEL0_12		MOD_SEL1_12 \
MOD_SEL0_11		MOD_SEL1_11 \
MOD_SEL0_10		MOD_SEL1_10 \
MOD_SEL0_9_8		MOD_SEL1_9 \
MOD_SEL0_7_6 \
			MOD_SEL1_6 \
MOD_SEL0_5		MOD_SEL1_5 \
MOD_SEL0_4_3		MOD_SEL1_4 \
			MOD_SEL1_3 \
			MOD_SEL1_2 \
			MOD_SEL1_1 \
			MOD_SEL1_0		MOD_SEL2_0

/*
 * These pins are not able to be muxed but have other properties
 * that can be set, such as drive-strength or pull-up/pull-down enable.
 */
#define PINMUX_STATIC \
	FM(QSPI0_SPCLK) FM(QSPI0_SSL) FM(QSPI0_MOSI_IO0) FM(QSPI0_MISO_IO1) \
	FM(QSPI0_IO2) FM(QSPI0_IO3) \
	FM(QSPI1_SPCLK) FM(QSPI1_SSL) FM(QSPI1_MOSI_IO0) FM(QSPI1_MISO_IO1) \
	FM(QSPI1_IO2) FM(QSPI1_IO3) \
	FM(RPC_INT) FM(RPC_WP) FM(RPC_RESET) \
	FM(AVB_TX_CTL) FM(AVB_TXC) FM(AVB_TD0) FM(AVB_TD1) FM(AVB_TD2) FM(AVB_TD3) \
	FM(AVB_RX_CTL) FM(AVB_RXC) FM(AVB_RD0) FM(AVB_RD1) FM(AVB_RD2) FM(AVB_RD3) \
	FM(AVB_TXCREFCLK) FM(AVB_MDIO) \
	FM(CLKOUT) FM(PRESETOUT) \
	FM(DU_DOTCLKIN0) FM(DU_DOTCLKIN1) FM(DU_DOTCLKIN2) FM(DU_DOTCLKIN3) \
	FM(TMS) FM(TDO) FM(ASEBRK) FM(MLB_REF) FM(TDI) FM(TCK) FM(TRST) FM(EXTALR)

enum {
	PINMUX_RESERVED = 0,

	PINMUX_DATA_BEGIN,
	GP_ALL(DATA),
	PINMUX_DATA_END,

#define F_(x, y)
#define FM(x)	FN_##x,
	PINMUX_FUNCTION_BEGIN,
	GP_ALL(FN),
	PINMUX_GPSR
	PINMUX_IPSR
	PINMUX_MOD_SELS
	PINMUX_FUNCTION_END,
#undef F_
#undef FM

#define F_(x, y)
#define FM(x)	x##_MARK,
	PINMUX_MARK_BEGIN,
	PINMUX_GPSR
	PINMUX_IPSR
	PINMUX_MOD_SELS
	PINMUX_STATIC
	PINMUX_MARK_END,
#undef F_
#undef FM
};

static const u16 pinmux_data[] = {
	PINMUX_DATA_GP_ALL(),

	PINMUX_SINGLE(AVS1),
	PINMUX_SINGLE(AVS2),
	PINMUX_SINGLE(HDMI0_CEC),
	PINMUX_SINGLE(HDMI1_CEC),
	PINMUX_SINGLE(I2C_SEL_0_1),
	PINMUX_SINGLE(I2C_SEL_3_1),
	PINMUX_SINGLE(I2C_SEL_5_1),
	PINMUX_SINGLE(MSIOF0_RXD),
	PINMUX_SINGLE(MSIOF0_SCK),
	PINMUX_SINGLE(MSIOF0_TXD),
	PINMUX_SINGLE(SSI_SCK5),
	PINMUX_SINGLE(SSI_SDATA5),
	PINMUX_SINGLE(SSI_WS5),

	/* IPSR0 */
	PINMUX_IPSR_GPSR(IP0_3_0,	AVB_MDC),
	PINMUX_IPSR_MSEL(IP0_3_0,	MSIOF2_SS2_C,		SEL_MSIOF2_2),

	PINMUX_IPSR_GPSR(IP0_7_4,	AVB_MAGIC),
	PINMUX_IPSR_MSEL(IP0_7_4,	MSIOF2_SS1_C,		SEL_MSIOF2_2),
	PINMUX_IPSR_MSEL(IP0_7_4,	SCK4_A,			SEL_SCIF4_0),

	PINMUX_IPSR_GPSR(IP0_11_8,	AVB_PHY_INT),
	PINMUX_IPSR_MSEL(IP0_11_8,	MSIOF2_SYNC_C,		SEL_MSIOF2_2),
	PINMUX_IPSR_MSEL(IP0_11_8,	RX4_A,			SEL_SCIF4_0),

	PINMUX_IPSR_GPSR(IP0_15_12,	AVB_LINK),
	PINMUX_IPSR_MSEL(IP0_15_12,	MSIOF2_SCK_C,		SEL_MSIOF2_2),
	PINMUX_IPSR_MSEL(IP0_15_12,	TX4_A,			SEL_SCIF4_0),

	PINMUX_IPSR_MSEL(IP0_19_16,	AVB_AVTP_MATCH_A,	SEL_ETHERAVB_0),
	PINMUX_IPSR_MSEL(IP0_19_16,	MSIOF2_RXD_C,		SEL_MSIOF2_2),
	PINMUX_IPSR_MSEL(IP0_19_16,	CTS4_N_A,		SEL_SCIF4_0),
	PINMUX_IPSR_GPSR(IP0_19_16,	FSCLKST2_N_A),

	PINMUX_IPSR_MSEL(IP0_23_20,	AVB_AVTP_CAPTURE_A,	SEL_ETHERAVB_0),
	PINMUX_IPSR_MSEL(IP0_23_20,	MSIOF2_TXD_C,		SEL_MSIOF2_2),
	PINMUX_IPSR_MSEL(IP0_23_20,	RTS4_N_TANS_A,		SEL_SCIF4_0),

	PINMUX_IPSR_GPSR(IP0_27_24,	IRQ0),
	PINMUX_IPSR_GPSR(IP0_27_24,	QPOLB),
	PINMUX_IPSR_GPSR(IP0_27_24,	DU_CDE),
	PINMUX_IPSR_MSEL(IP0_27_24,	VI4_DATA0_B,		SEL_VIN4_1),
	PINMUX_IPSR_MSEL(IP0_27_24,	CAN0_TX_B,		SEL_RCAN0_1),
	PINMUX_IPSR_MSEL(IP0_27_24,	CANFD0_TX_B,		SEL_CANFD0_1),
	PINMUX_IPSR_MSEL(IP0_27_24,	MSIOF3_SS2_E,		SEL_MSIOF3_4),

	PINMUX_IPSR_GPSR(IP0_31_28,	IRQ1),
	PINMUX_IPSR_GPSR(IP0_31_28,	QPOLA),
	PINMUX_IPSR_GPSR(IP0_31_28,	DU_DISP),
	PINMUX_IPSR_MSEL(IP0_31_28,	VI4_DATA1_B,		SEL_VIN4_1),
	PINMUX_IPSR_MSEL(IP0_31_28,	CAN0_RX_B,		SEL_RCAN0_1),
	PINMUX_IPSR_MSEL(IP0_31_28,	CANFD0_RX_B,		SEL_CANFD0_1),
	PINMUX_IPSR_MSEL(IP0_31_28,	MSIOF3_SS1_E,		SEL_MSIOF3_4),

	/* IPSR1 */
	PINMUX_IPSR_GPSR(IP1_3_0,	IRQ2),
	PINMUX_IPSR_GPSR(IP1_3_0,	QCPV_QDE),
	PINMUX_IPSR_GPSR(IP1_3_0,	DU_EXODDF_DU_ODDF_DISP_CDE),
	PINMUX_IPSR_MSEL(IP1_3_0,	VI4_DATA2_B,		SEL_VIN4_1),
	PINMUX_IPSR_MSEL(IP1_3_0,	PWM3_B,			SEL_PWM3_1),
	PINMUX_IPSR_MSEL(IP1_3_0,	MSIOF3_SYNC_E,		SEL_MSIOF3_4),

	PINMUX_IPSR_GPSR(IP1_7_4,	IRQ3),
	PINMUX_IPSR_GPSR(IP1_7_4,	QSTVB_QVE),
	PINMUX_IPSR_GPSR(IP1_7_4,	A25),
	PINMUX_IPSR_GPSR(IP1_7_4,	DU_DOTCLKOUT1),
	PINMUX_IPSR_MSEL(IP1_7_4,	VI4_DATA3_B,		SEL_VIN4_1),
	PINMUX_IPSR_MSEL(IP1_7_4,	PWM4_B,			SEL_PWM4_1),
	PINMUX_IPSR_MSEL(IP1_7_4,	MSIOF3_SCK_E,		SEL_MSIOF3_4),

	PINMUX_IPSR_GPSR(IP1_11_8,	IRQ4),
	PINMUX_IPSR_GPSR(IP1_11_8,	QSTH_QHS),
	PINMUX_IPSR_GPSR(IP1_11_8,	A24),
	PINMUX_IPSR_GPSR(IP1_11_8,	DU_EXHSYNC_DU_HSYNC),
	PINMUX_IPSR_MSEL(IP1_11_8,	VI4_DATA4_B,		SEL_VIN4_1),
	PINMUX_IPSR_MSEL(IP1_11_8,	PWM5_B,			SEL_PWM5_1),
	PINMUX_IPSR_MSEL(IP1_11_8,	MSIOF3_RXD_E,		SEL_MSIOF3_4),

	PINMUX_IPSR_GPSR(IP1_15_12,	IRQ5),
	PINMUX_IPSR_GPSR(IP1_15_12,	QSTB_QHE),
	PINMUX_IPSR_GPSR(IP1_15_12,	A23),
	PINMUX_IPSR_GPSR(IP1_15_12,	DU_EXVSYNC_DU_VSYNC),
	PINMUX_IPSR_MSEL(IP1_15_12,	VI4_DATA5_B,		SEL_VIN4_1),
	PINMUX_IPSR_MSEL(IP1_15_12,	PWM6_B,			SEL_PWM6_1),
	PINMUX_IPSR_GPSR(IP1_15_12,	FSCLKST2_N_B),
	PINMUX_IPSR_MSEL(IP1_15_12,	MSIOF3_TXD_E,		SEL_MSIOF3_4),

	PINMUX_IPSR_GPSR(IP1_19_16,	PWM0),
	PINMUX_IPSR_GPSR(IP1_19_16,	AVB_AVTP_PPS),
	PINMUX_IPSR_GPSR(IP1_19_16,	A22),
	PINMUX_IPSR_MSEL(IP1_19_16,	VI4_DATA6_B,		SEL_VIN4_1),
	PINMUX_IPSR_MSEL(IP1_19_16,	IECLK_B,		SEL_IEBUS_1),

	PINMUX_IPSR_MSEL(IP1_23_20,	PWM1_A,			SEL_PWM1_0),
	PINMUX_IPSR_GPSR(IP1_23_20,	A21),
	PINMUX_IPSR_MSEL(IP1_23_20,	HRX3_D,			SEL_HSCIF3_3),
	PINMUX_IPSR_MSEL(IP1_23_20,	VI4_DATA7_B,		SEL_VIN4_1),
	PINMUX_IPSR_MSEL(IP1_23_20,	IERX_B,			SEL_IEBUS_1),

	PINMUX_IPSR_MSEL(IP1_27_24,	PWM2_A,			SEL_PWM2_0),
	PINMUX_IPSR_GPSR(IP1_27_24,	A20),
	PINMUX_IPSR_MSEL(IP1_27_24,	HTX3_D,			SEL_HSCIF3_3),
	PINMUX_IPSR_MSEL(IP1_27_24,	IETX_B,			SEL_IEBUS_1),

	PINMUX_IPSR_GPSR(IP1_31_28,	A0),
	PINMUX_IPSR_GPSR(IP1_31_28,	LCDOUT16),
	PINMUX_IPSR_MSEL(IP1_31_28,	MSIOF3_SYNC_B,		SEL_MSIOF3_1),
	PINMUX_IPSR_GPSR(IP1_31_28,	VI4_DATA8),
	PINMUX_IPSR_GPSR(IP1_31_28,	DU_DB0),
	PINMUX_IPSR_MSEL(IP1_31_28,	PWM3_A,			SEL_PWM3_0),

	/* IPSR2 */
	PINMUX_IPSR_GPSR(IP2_3_0,	A1),
	PINMUX_IPSR_GPSR(IP2_3_0,	LCDOUT17),
	PINMUX_IPSR_MSEL(IP2_3_0,	MSIOF3_TXD_B,		SEL_MSIOF3_1),
	PINMUX_IPSR_GPSR(IP2_3_0,	VI4_DATA9),
	PINMUX_IPSR_GPSR(IP2_3_0,	DU_DB1),
	PINMUX_IPSR_MSEL(IP2_3_0,	PWM4_A,			SEL_PWM4_0),

	PINMUX_IPSR_GPSR(IP2_7_4,	A2),
	PINMUX_IPSR_GPSR(IP2_7_4,	LCDOUT18),
	PINMUX_IPSR_MSEL(IP2_7_4,	MSIOF3_SCK_B,		SEL_MSIOF3_1),
	PINMUX_IPSR_GPSR(IP2_7_4,	VI4_DATA10),
	PINMUX_IPSR_GPSR(IP2_7_4,	DU_DB2),
	PINMUX_IPSR_MSEL(IP2_7_4,	PWM5_A,			SEL_PWM5_0),

	PINMUX_IPSR_GPSR(IP2_11_8,	A3),
	PINMUX_IPSR_GPSR(IP2_11_8,	LCDOUT19),
	PINMUX_IPSR_MSEL(IP2_11_8,	MSIOF3_RXD_B,		SEL_MSIOF3_1),
	PINMUX_IPSR_GPSR(IP2_11_8,	VI4_DATA11),
	PINMUX_IPSR_GPSR(IP2_11_8,	DU_DB3),
	PINMUX_IPSR_MSEL(IP2_11_8,	PWM6_A,			SEL_PWM6_0),

	PINMUX_IPSR_GPSR(IP2_15_12,	A4),
	PINMUX_IPSR_GPSR(IP2_15_12,	LCDOUT20),
	PINMUX_IPSR_MSEL(IP2_15_12,	MSIOF3_SS1_B,		SEL_MSIOF3_1),
	PINMUX_IPSR_GPSR(IP2_15_12,	VI4_DATA12),
	PINMUX_IPSR_GPSR(IP2_15_12,	VI5_DATA12),
	PINMUX_IPSR_GPSR(IP2_15_12,	DU_DB4),

	PINMUX_IPSR_GPSR(IP2_19_16,	A5),
	PINMUX_IPSR_GPSR(IP2_19_16,	LCDOUT21),
	PINMUX_IPSR_MSEL(IP2_19_16,	MSIOF3_SS2_B,		SEL_MSIOF3_1),
	PINMUX_IPSR_MSEL(IP2_19_16,	SCK4_B,			SEL_SCIF4_1),
	PINMUX_IPSR_GPSR(IP2_19_16,	VI4_DATA13),
	PINMUX_IPSR_GPSR(IP2_19_16,	VI5_DATA13),
	PINMUX_IPSR_GPSR(IP2_19_16,	DU_DB5),

	PINMUX_IPSR_GPSR(IP2_23_20,	A6),
	PINMUX_IPSR_GPSR(IP2_23_20,	LCDOUT22),
	PINMUX_IPSR_MSEL(IP2_23_20,	MSIOF2_SS1_A,		SEL_MSIOF2_0),
	PINMUX_IPSR_MSEL(IP2_23_20,	RX4_B,			SEL_SCIF4_1),
	PINMUX_IPSR_GPSR(IP2_23_20,	VI4_DATA14),
	PINMUX_IPSR_GPSR(IP2_23_20,	VI5_DATA14),
	PINMUX_IPSR_GPSR(IP2_23_20,	DU_DB6),

	PINMUX_IPSR_GPSR(IP2_27_24,	A7),
	PINMUX_IPSR_GPSR(IP2_27_24,	LCDOUT23),
	PINMUX_IPSR_MSEL(IP2_27_24,	MSIOF2_SS2_A,		SEL_MSIOF2_0),
	PINMUX_IPSR_MSEL(IP2_27_24,	TX4_B,			SEL_SCIF4_1),
	PINMUX_IPSR_GPSR(IP2_27_24,	VI4_DATA15),
	PINMUX_IPSR_GPSR(IP2_27_24,	VI5_DATA15),
	PINMUX_IPSR_GPSR(IP2_27_24,	DU_DB7),

	PINMUX_IPSR_GPSR(IP2_31_28,	A8),
	PINMUX_IPSR_MSEL(IP2_31_28,	RX3_B,			SEL_SCIF3_1),
	PINMUX_IPSR_MSEL(IP2_31_28,	MSIOF2_SYNC_A,		SEL_MSIOF2_0),
	PINMUX_IPSR_MSEL(IP2_31_28,	HRX4_B,			SEL_HSCIF4_1),
	PINMUX_IPSR_MSEL(IP2_31_28,	SDA6_A,			SEL_I2C6_0),
	PINMUX_IPSR_MSEL(IP2_31_28,	AVB_AVTP_MATCH_B,	SEL_ETHERAVB_1),
	PINMUX_IPSR_MSEL(IP2_31_28,	PWM1_B,			SEL_PWM1_1),

	/* IPSR3 */
	PINMUX_IPSR_GPSR(IP3_3_0,	A9),
	PINMUX_IPSR_MSEL(IP3_3_0,	MSIOF2_SCK_A,		SEL_MSIOF2_0),
	PINMUX_IPSR_MSEL(IP3_3_0,	CTS4_N_B,		SEL_SCIF4_1),
	PINMUX_IPSR_GPSR(IP3_3_0,	VI5_VSYNC_N),

	PINMUX_IPSR_GPSR(IP3_7_4,	A10),
	PINMUX_IPSR_MSEL(IP3_7_4,	MSIOF2_RXD_A,		SEL_MSIOF2_0),
	PINMUX_IPSR_MSEL(IP3_7_4,	RTS4_N_TANS_B,		SEL_SCIF4_1),
	PINMUX_IPSR_GPSR(IP3_7_4,	VI5_HSYNC_N),

	PINMUX_IPSR_GPSR(IP3_11_8,	A11),
	PINMUX_IPSR_MSEL(IP3_11_8,	TX3_B,			SEL_SCIF3_1),
	PINMUX_IPSR_MSEL(IP3_11_8,	MSIOF2_TXD_A,		SEL_MSIOF2_0),
	PINMUX_IPSR_MSEL(IP3_11_8,	HTX4_B,			SEL_HSCIF4_1),
	PINMUX_IPSR_GPSR(IP3_11_8,	HSCK4),
	PINMUX_IPSR_GPSR(IP3_11_8,	VI5_FIELD),
	PINMUX_IPSR_MSEL(IP3_11_8,	SCL6_A,			SEL_I2C6_0),
	PINMUX_IPSR_MSEL(IP3_11_8,	AVB_AVTP_CAPTURE_B,	SEL_ETHERAVB_1),
	PINMUX_IPSR_MSEL(IP3_11_8,	PWM2_B,			SEL_PWM2_1),

	PINMUX_IPSR_GPSR(IP3_15_12,	A12),
	PINMUX_IPSR_GPSR(IP3_15_12,	LCDOUT12),
	PINMUX_IPSR_MSEL(IP3_15_12,	MSIOF3_SCK_C,		SEL_MSIOF3_2),
	PINMUX_IPSR_MSEL(IP3_15_12,	HRX4_A,			SEL_HSCIF4_0),
	PINMUX_IPSR_GPSR(IP3_15_12,	VI5_DATA8),
	PINMUX_IPSR_GPSR(IP3_15_12,	DU_DG4),

	PINMUX_IPSR_GPSR(IP3_19_16,	A13),
	PINMUX_IPSR_GPSR(IP3_19_16,	LCDOUT13),
	PINMUX_IPSR_MSEL(IP3_19_16,	MSIOF3_SYNC_C,		SEL_MSIOF3_2),
	PINMUX_IPSR_MSEL(IP3_19_16,	HTX4_A,			SEL_HSCIF4_0),
	PINMUX_IPSR_GPSR(IP3_19_16,	VI5_DATA9),
	PINMUX_IPSR_GPSR(IP3_19_16,	DU_DG5),

	PINMUX_IPSR_GPSR(IP3_23_20,	A14),
	PINMUX_IPSR_GPSR(IP3_23_20,	LCDOUT14),
	PINMUX_IPSR_MSEL(IP3_23_20,	MSIOF3_RXD_C,		SEL_MSIOF3_2),
	PINMUX_IPSR_GPSR(IP3_23_20,	HCTS4_N),
	PINMUX_IPSR_GPSR(IP3_23_20,	VI5_DATA10),
	PINMUX_IPSR_GPSR(IP3_23_20,	DU_DG6),

	PINMUX_IPSR_GPSR(IP3_27_24,	A15),
	PINMUX_IPSR_GPSR(IP3_27_24,	LCDOUT15),
	PINMUX_IPSR_MSEL(IP3_27_24,	MSIOF3_TXD_C,		SEL_MSIOF3_2),
	PINMUX_IPSR_GPSR(IP3_27_24,	HRTS4_N),
	PINMUX_IPSR_GPSR(IP3_27_24,	VI5_DATA11),
	PINMUX_IPSR_GPSR(IP3_27_24,	DU_DG7),

	PINMUX_IPSR_GPSR(IP3_31_28,	A16),
	PINMUX_IPSR_GPSR(IP3_31_28,	LCDOUT8),
	PINMUX_IPSR_GPSR(IP3_31_28,	VI4_FIELD),
	PINMUX_IPSR_GPSR(IP3_31_28,	DU_DG0),

	/* IPSR4 */
	PINMUX_IPSR_GPSR(IP4_3_0,	A17),
	PINMUX_IPSR_GPSR(IP4_3_0,	LCDOUT9),
	PINMUX_IPSR_GPSR(IP4_3_0,	VI4_VSYNC_N),
	PINMUX_IPSR_GPSR(IP4_3_0,	DU_DG1),

	PINMUX_IPSR_GPSR(IP4_7_4,	A18),
	PINMUX_IPSR_GPSR(IP4_7_4,	LCDOUT10),
	PINMUX_IPSR_GPSR(IP4_7_4,	VI4_HSYNC_N),
	PINMUX_IPSR_GPSR(IP4_7_4,	DU_DG2),

	PINMUX_IPSR_GPSR(IP4_11_8,	A19),
	PINMUX_IPSR_GPSR(IP4_11_8,	LCDOUT11),
	PINMUX_IPSR_GPSR(IP4_11_8,	VI4_CLKENB),
	PINMUX_IPSR_GPSR(IP4_11_8,	DU_DG3),

	PINMUX_IPSR_GPSR(IP4_15_12,	CS0_N),
	PINMUX_IPSR_GPSR(IP4_15_12,	VI5_CLKENB),

	PINMUX_IPSR_GPSR(IP4_19_16,	CS1_N_A26),
	PINMUX_IPSR_GPSR(IP4_19_16,	VI5_CLK),
	PINMUX_IPSR_MSEL(IP4_19_16,	EX_WAIT0_B,		SEL_LBSC_1),

	PINMUX_IPSR_GPSR(IP4_23_20,	BS_N),
	PINMUX_IPSR_GPSR(IP4_23_20,	QSTVA_QVS),
	PINMUX_IPSR_MSEL(IP4_23_20,	MSIOF3_SCK_D,		SEL_MSIOF3_3),
	PINMUX_IPSR_GPSR(IP4_23_20,	SCK3),
	PINMUX_IPSR_GPSR(IP4_23_20,	HSCK3),
	PINMUX_IPSR_GPSR(IP4_23_20,	CAN1_TX),
	PINMUX_IPSR_GPSR(IP4_23_20,	CANFD1_TX),
	PINMUX_IPSR_MSEL(IP4_23_20,	IETX_A,			SEL_IEBUS_0),

	PINMUX_IPSR_GPSR(IP4_27_24,	RD_N),
	PINMUX_IPSR_MSEL(IP4_27_24,	MSIOF3_SYNC_D,		SEL_MSIOF3_3),
	PINMUX_IPSR_MSEL(IP4_27_24,	RX3_A,			SEL_SCIF3_0),
	PINMUX_IPSR_MSEL(IP4_27_24,	HRX3_A,			SEL_HSCIF3_0),
	PINMUX_IPSR_MSEL(IP4_27_24,	CAN0_TX_A,		SEL_RCAN0_0),
	PINMUX_IPSR_MSEL(IP4_27_24,	CANFD0_TX_A,		SEL_CANFD0_0),

	PINMUX_IPSR_GPSR(IP4_31_28,	RD_WR_N),
	PINMUX_IPSR_MSEL(IP4_31_28,	MSIOF3_RXD_D,		SEL_MSIOF3_3),
	PINMUX_IPSR_MSEL(IP4_31_28,	TX3_A,			SEL_SCIF3_0),
	PINMUX_IPSR_MSEL(IP4_31_28,	HTX3_A,			SEL_HSCIF3_0),
	PINMUX_IPSR_MSEL(IP4_31_28,	CAN0_RX_A,		SEL_RCAN0_0),
	PINMUX_IPSR_MSEL(IP4_31_28,	CANFD0_RX_A,		SEL_CANFD0_0),

	/* IPSR5 */
	PINMUX_IPSR_GPSR(IP5_3_0,	WE0_N),
	PINMUX_IPSR_MSEL(IP5_3_0,	MSIOF3_TXD_D,		SEL_MSIOF3_3),
	PINMUX_IPSR_GPSR(IP5_3_0,	CTS3_N),
	PINMUX_IPSR_GPSR(IP5_3_0,	HCTS3_N),
	PINMUX_IPSR_MSEL(IP5_3_0,	SCL6_B,			SEL_I2C6_1),
	PINMUX_IPSR_GPSR(IP5_3_0,	CAN_CLK),
	PINMUX_IPSR_MSEL(IP5_3_0,	IECLK_A,		SEL_IEBUS_0),

	PINMUX_IPSR_GPSR(IP5_7_4,	WE1_N),
	PINMUX_IPSR_MSEL(IP5_7_4,	MSIOF3_SS1_D,		SEL_MSIOF3_3),
	PINMUX_IPSR_GPSR(IP5_7_4,	RTS3_N_TANS),
	PINMUX_IPSR_GPSR(IP5_7_4,	HRTS3_N),
	PINMUX_IPSR_MSEL(IP5_7_4,	SDA6_B,			SEL_I2C6_1),
	PINMUX_IPSR_GPSR(IP5_7_4,	CAN1_RX),
	PINMUX_IPSR_GPSR(IP5_7_4,	CANFD1_RX),
	PINMUX_IPSR_MSEL(IP5_7_4,	IERX_A,			SEL_IEBUS_0),

	PINMUX_IPSR_MSEL(IP5_11_8,	EX_WAIT0_A,		SEL_LBSC_0),
	PINMUX_IPSR_GPSR(IP5_11_8,	QCLK),
	PINMUX_IPSR_GPSR(IP5_11_8,	VI4_CLK),
	PINMUX_IPSR_GPSR(IP5_11_8,	DU_DOTCLKOUT0),

	PINMUX_IPSR_GPSR(IP5_15_12,	D0),
	PINMUX_IPSR_MSEL(IP5_15_12,	MSIOF2_SS1_B,		SEL_MSIOF2_1),
	PINMUX_IPSR_MSEL(IP5_15_12,	MSIOF3_SCK_A,		SEL_MSIOF3_0),
	PINMUX_IPSR_GPSR(IP5_15_12,	VI4_DATA16),
	PINMUX_IPSR_GPSR(IP5_15_12,	VI5_DATA0),

	PINMUX_IPSR_GPSR(IP5_19_16,	D1),
	PINMUX_IPSR_MSEL(IP5_19_16,	MSIOF2_SS2_B,		SEL_MSIOF2_1),
	PINMUX_IPSR_MSEL(IP5_19_16,	MSIOF3_SYNC_A,		SEL_MSIOF3_0),
	PINMUX_IPSR_GPSR(IP5_19_16,	VI4_DATA17),
	PINMUX_IPSR_GPSR(IP5_19_16,	VI5_DATA1),

	PINMUX_IPSR_GPSR(IP5_23_20,	D2),
	PINMUX_IPSR_MSEL(IP5_23_20,	MSIOF3_RXD_A,		SEL_MSIOF3_0),
	PINMUX_IPSR_GPSR(IP5_23_20,	VI4_DATA18),
	PINMUX_IPSR_GPSR(IP5_23_20,	VI5_DATA2),

	PINMUX_IPSR_GPSR(IP5_27_24,	D3),
	PINMUX_IPSR_MSEL(IP5_27_24,	MSIOF3_TXD_A,		SEL_MSIOF3_0),
	PINMUX_IPSR_GPSR(IP5_27_24,	VI4_DATA19),
	PINMUX_IPSR_GPSR(IP5_27_24,	VI5_DATA3),

	PINMUX_IPSR_GPSR(IP5_31_28,	D4),
	PINMUX_IPSR_MSEL(IP5_31_28,	MSIOF2_SCK_B,		SEL_MSIOF2_1),
	PINMUX_IPSR_GPSR(IP5_31_28,	VI4_DATA20),
	PINMUX_IPSR_GPSR(IP5_31_28,	VI5_DATA4),

	/* IPSR6 */
	PINMUX_IPSR_GPSR(IP6_3_0,	D5),
	PINMUX_IPSR_MSEL(IP6_3_0,	MSIOF2_SYNC_B,		SEL_MSIOF2_1),
	PINMUX_IPSR_GPSR(IP6_3_0,	VI4_DATA21),
	PINMUX_IPSR_GPSR(IP6_3_0,	VI5_DATA5),

	PINMUX_IPSR_GPSR(IP6_7_4,	D6),
	PINMUX_IPSR_MSEL(IP6_7_4,	MSIOF2_RXD_B,		SEL_MSIOF2_1),
	PINMUX_IPSR_GPSR(IP6_7_4,	VI4_DATA22),
	PINMUX_IPSR_GPSR(IP6_7_4,	VI5_DATA6),

	PINMUX_IPSR_GPSR(IP6_11_8,	D7),
	PINMUX_IPSR_MSEL(IP6_11_8,	MSIOF2_TXD_B,		SEL_MSIOF2_1),
	PINMUX_IPSR_GPSR(IP6_11_8,	VI4_DATA23),
	PINMUX_IPSR_GPSR(IP6_11_8,	VI5_DATA7),

	PINMUX_IPSR_GPSR(IP6_15_12,	D8),
	PINMUX_IPSR_GPSR(IP6_15_12,	LCDOUT0),
	PINMUX_IPSR_MSEL(IP6_15_12,	MSIOF2_SCK_D,		SEL_MSIOF2_3),
	PINMUX_IPSR_MSEL(IP6_15_12,	SCK4_C,			SEL_SCIF4_2),
	PINMUX_IPSR_MSEL(IP6_15_12,	VI4_DATA0_A,		SEL_VIN4_0),
	PINMUX_IPSR_GPSR(IP6_15_12,	DU_DR0),

	PINMUX_IPSR_GPSR(IP6_19_16,	D9),
	PINMUX_IPSR_GPSR(IP6_19_16,	LCDOUT1),
	PINMUX_IPSR_MSEL(IP6_19_16,	MSIOF2_SYNC_D,		SEL_MSIOF2_3),
	PINMUX_IPSR_MSEL(IP6_19_16,	VI4_DATA1_A,		SEL_VIN4_0),
	PINMUX_IPSR_GPSR(IP6_19_16,	DU_DR1),

	PINMUX_IPSR_GPSR(IP6_23_20,	D10),
	PINMUX_IPSR_GPSR(IP6_23_20,	LCDOUT2),
	PINMUX_IPSR_MSEL(IP6_23_20,	MSIOF2_RXD_D,		SEL_MSIOF2_3),
	PINMUX_IPSR_MSEL(IP6_23_20,	HRX3_B,			SEL_HSCIF3_1),
	PINMUX_IPSR_MSEL(IP6_23_20,	VI4_DATA2_A,		SEL_VIN4_0),
	PINMUX_IPSR_MSEL(IP6_23_20,	CTS4_N_C,		SEL_SCIF4_2),
	PINMUX_IPSR_GPSR(IP6_23_20,	DU_DR2),

	PINMUX_IPSR_GPSR(IP6_27_24,	D11),
	PINMUX_IPSR_GPSR(IP6_27_24,	LCDOUT3),
	PINMUX_IPSR_MSEL(IP6_27_24,	MSIOF2_TXD_D,		SEL_MSIOF2_3),
	PINMUX_IPSR_MSEL(IP6_27_24,	HTX3_B,			SEL_HSCIF3_1),
	PINMUX_IPSR_MSEL(IP6_27_24,	VI4_DATA3_A,		SEL_VIN4_0),
	PINMUX_IPSR_MSEL(IP6_27_24,	RTS4_N_TANS_C,		SEL_SCIF4_2),
	PINMUX_IPSR_GPSR(IP6_27_24,	DU_DR3),

	PINMUX_IPSR_GPSR(IP6_31_28,	D12),
	PINMUX_IPSR_GPSR(IP6_31_28,	LCDOUT4),
	PINMUX_IPSR_MSEL(IP6_31_28,	MSIOF2_SS1_D,		SEL_MSIOF2_3),
	PINMUX_IPSR_MSEL(IP6_31_28,	RX4_C,			SEL_SCIF4_2),
	PINMUX_IPSR_MSEL(IP6_31_28,	VI4_DATA4_A,		SEL_VIN4_0),
	PINMUX_IPSR_GPSR(IP6_31_28,	DU_DR4),

	/* IPSR7 */
	PINMUX_IPSR_GPSR(IP7_3_0,	D13),
	PINMUX_IPSR_GPSR(IP7_3_0,	LCDOUT5),
	PINMUX_IPSR_MSEL(IP7_3_0,	MSIOF2_SS2_D,		SEL_MSIOF2_3),
	PINMUX_IPSR_MSEL(IP7_3_0,	TX4_C,			SEL_SCIF4_2),
	PINMUX_IPSR_MSEL(IP7_3_0,	VI4_DATA5_A,		SEL_VIN4_0),
	PINMUX_IPSR_GPSR(IP7_3_0,	DU_DR5),

	PINMUX_IPSR_GPSR(IP7_7_4,	D14),
	PINMUX_IPSR_GPSR(IP7_7_4,	LCDOUT6),
	PINMUX_IPSR_MSEL(IP7_7_4,	MSIOF3_SS1_A,		SEL_MSIOF3_0),
	PINMUX_IPSR_MSEL(IP7_7_4,	HRX3_C,			SEL_HSCIF3_2),
	PINMUX_IPSR_MSEL(IP7_7_4,	VI4_DATA6_A,		SEL_VIN4_0),
	PINMUX_IPSR_GPSR(IP7_7_4,	DU_DR6),
	PINMUX_IPSR_MSEL(IP7_7_4,	SCL6_C,			SEL_I2C6_2),

	PINMUX_IPSR_GPSR(IP7_11_8,	D15),
	PINMUX_IPSR_GPSR(IP7_11_8,	LCDOUT7),
	PINMUX_IPSR_MSEL(IP7_11_8,	MSIOF3_SS2_A,		SEL_MSIOF3_0),
	PINMUX_IPSR_MSEL(IP7_11_8,	HTX3_C,			SEL_HSCIF3_2),
	PINMUX_IPSR_MSEL(IP7_11_8,	VI4_DATA7_A,		SEL_VIN4_0),
	PINMUX_IPSR_GPSR(IP7_11_8,	DU_DR7),
	PINMUX_IPSR_MSEL(IP7_11_8,	SDA6_C,			SEL_I2C6_2),

	PINMUX_IPSR_GPSR(IP7_15_12,	FSCLKST),

	PINMUX_IPSR_GPSR(IP7_19_16,	SD0_CLK),
	PINMUX_IPSR_MSEL(IP7_19_16,	MSIOF1_SCK_E,		SEL_MSIOF1_4),
	PINMUX_IPSR_MSEL(IP7_19_16,	STP_OPWM_0_B,		SEL_SSP1_0_1),

	PINMUX_IPSR_GPSR(IP7_23_20,	SD0_CMD),
	PINMUX_IPSR_MSEL(IP7_23_20,	MSIOF1_SYNC_E,		SEL_MSIOF1_4),
	PINMUX_IPSR_MSEL(IP7_23_20,	STP_IVCXO27_0_B,	SEL_SSP1_0_1),

	PINMUX_IPSR_GPSR(IP7_27_24,	SD0_DAT0),
	PINMUX_IPSR_MSEL(IP7_27_24,	MSIOF1_RXD_E,		SEL_MSIOF1_4),
	PINMUX_IPSR_MSEL(IP7_27_24,	TS_SCK0_B,		SEL_TSIF0_1),
	PINMUX_IPSR_MSEL(IP7_27_24,	STP_ISCLK_0_B,		SEL_SSP1_0_1),

	PINMUX_IPSR_GPSR(IP7_31_28,	SD0_DAT1),
	PINMUX_IPSR_MSEL(IP7_31_28,	MSIOF1_TXD_E,		SEL_MSIOF1_4),
	PINMUX_IPSR_MSEL(IP7_31_28,	TS_SPSYNC0_B,		SEL_TSIF0_1),
	PINMUX_IPSR_MSEL(IP7_31_28,	STP_ISSYNC_0_B,		SEL_SSP1_0_1),

	/* IPSR8 */
	PINMUX_IPSR_GPSR(IP8_3_0,	SD0_DAT2),
	PINMUX_IPSR_MSEL(IP8_3_0,	MSIOF1_SS1_E,		SEL_MSIOF1_4),
	PINMUX_IPSR_MSEL(IP8_3_0,	TS_SDAT0_B,		SEL_TSIF0_1),
	PINMUX_IPSR_MSEL(IP8_3_0,	STP_ISD_0_B,		SEL_SSP1_0_1),

	PINMUX_IPSR_GPSR(IP8_7_4,	SD0_DAT3),
	PINMUX_IPSR_MSEL(IP8_7_4,	MSIOF1_SS2_E,		SEL_MSIOF1_4),
	PINMUX_IPSR_MSEL(IP8_7_4,	TS_SDEN0_B,		SEL_TSIF0_1),
	PINMUX_IPSR_MSEL(IP8_7_4,	STP_ISEN_0_B,		SEL_SSP1_0_1),

	PINMUX_IPSR_GPSR(IP8_11_8,	SD1_CLK),
	PINMUX_IPSR_MSEL(IP8_11_8,	MSIOF1_SCK_G,		SEL_MSIOF1_6),
	PINMUX_IPSR_MSEL(IP8_11_8,	SIM0_CLK_A,		SEL_SIMCARD_0),

	PINMUX_IPSR_GPSR(IP8_15_12,	SD1_CMD),
	PINMUX_IPSR_MSEL(IP8_15_12,	MSIOF1_SYNC_G,		SEL_MSIOF1_6),
	PINMUX_IPSR_MSEL(IP8_15_12,	NFCE_N_B,		SEL_NDF_1),
	PINMUX_IPSR_MSEL(IP8_15_12,	SIM0_D_A,		SEL_SIMCARD_0),
	PINMUX_IPSR_MSEL(IP8_15_12,	STP_IVCXO27_1_B,	SEL_SSP1_1_1),

	PINMUX_IPSR_GPSR(IP8_19_16,	SD1_DAT0),
	PINMUX_IPSR_GPSR(IP8_19_16,	SD2_DAT4),
	PINMUX_IPSR_MSEL(IP8_19_16,	MSIOF1_RXD_G,		SEL_MSIOF1_6),
	PINMUX_IPSR_MSEL(IP8_19_16,	NFWP_N_B,		SEL_NDF_1),
	PINMUX_IPSR_MSEL(IP8_19_16,	TS_SCK1_B,		SEL_TSIF1_1),
	PINMUX_IPSR_MSEL(IP8_19_16,	STP_ISCLK_1_B,		SEL_SSP1_1_1),

	PINMUX_IPSR_GPSR(IP8_23_20,	SD1_DAT1),
	PINMUX_IPSR_GPSR(IP8_23_20,	SD2_DAT5),
	PINMUX_IPSR_MSEL(IP8_23_20,	MSIOF1_TXD_G,		SEL_MSIOF1_6),
	PINMUX_IPSR_MSEL(IP8_23_20,	NFDATA14_B,		SEL_NDF_1),
	PINMUX_IPSR_MSEL(IP8_23_20,	TS_SPSYNC1_B,		SEL_TSIF1_1),
	PINMUX_IPSR_MSEL(IP8_23_20,	STP_ISSYNC_1_B,		SEL_SSP1_1_1),

	PINMUX_IPSR_GPSR(IP8_27_24,	SD1_DAT2),
	PINMUX_IPSR_GPSR(IP8_27_24,	SD2_DAT6),
	PINMUX_IPSR_MSEL(IP8_27_24,	MSIOF1_SS1_G,		SEL_MSIOF1_6),
	PINMUX_IPSR_MSEL(IP8_27_24,	NFDATA15_B,		SEL_NDF_1),
	PINMUX_IPSR_MSEL(IP8_27_24,	TS_SDAT1_B,		SEL_TSIF1_1),
	PINMUX_IPSR_MSEL(IP8_27_24,	STP_ISD_1_B,		SEL_SSP1_1_1),

	PINMUX_IPSR_GPSR(IP8_31_28,	SD1_DAT3),
	PINMUX_IPSR_GPSR(IP8_31_28,	SD2_DAT7),
	PINMUX_IPSR_MSEL(IP8_31_28,	MSIOF1_SS2_G,		SEL_MSIOF1_6),
	PINMUX_IPSR_MSEL(IP8_31_28,	NFRB_N_B,		SEL_NDF_1),
	PINMUX_IPSR_MSEL(IP8_31_28,	TS_SDEN1_B,		SEL_TSIF1_1),
	PINMUX_IPSR_MSEL(IP8_31_28,	STP_ISEN_1_B,		SEL_SSP1_1_1),

	/* IPSR9 */
	PINMUX_IPSR_GPSR(IP9_3_0,	SD2_CLK),
	PINMUX_IPSR_GPSR(IP9_3_0,	NFDATA8),

	PINMUX_IPSR_GPSR(IP9_7_4,	SD2_CMD),
	PINMUX_IPSR_GPSR(IP9_7_4,	NFDATA9),

	PINMUX_IPSR_GPSR(IP9_11_8,	SD2_DAT0),
	PINMUX_IPSR_GPSR(IP9_11_8,	NFDATA10),

	PINMUX_IPSR_GPSR(IP9_15_12,	SD2_DAT1),
	PINMUX_IPSR_GPSR(IP9_15_12,	NFDATA11),

	PINMUX_IPSR_GPSR(IP9_19_16,	SD2_DAT2),
	PINMUX_IPSR_GPSR(IP9_19_16,	NFDATA12),

	PINMUX_IPSR_GPSR(IP9_23_20,	SD2_DAT3),
	PINMUX_IPSR_GPSR(IP9_23_20,	NFDATA13),

	PINMUX_IPSR_GPSR(IP9_27_24,	SD2_DS),
	PINMUX_IPSR_GPSR(IP9_27_24,	NFALE),
	PINMUX_IPSR_GPSR(IP9_27_24,	SATA_DEVSLP_B),

	PINMUX_IPSR_GPSR(IP9_31_28,	SD3_CLK),
	PINMUX_IPSR_GPSR(IP9_31_28,	NFWE_N),

	/* IPSR10 */
	PINMUX_IPSR_GPSR(IP10_3_0,	SD3_CMD),
	PINMUX_IPSR_GPSR(IP10_3_0,	NFRE_N),

	PINMUX_IPSR_GPSR(IP10_7_4,	SD3_DAT0),
	PINMUX_IPSR_GPSR(IP10_7_4,	NFDATA0),

	PINMUX_IPSR_GPSR(IP10_11_8,	SD3_DAT1),
	PINMUX_IPSR_GPSR(IP10_11_8,	NFDATA1),

	PINMUX_IPSR_GPSR(IP10_15_12,	SD3_DAT2),
	PINMUX_IPSR_GPSR(IP10_15_12,	NFDATA2),

	PINMUX_IPSR_GPSR(IP10_19_16,	SD3_DAT3),
	PINMUX_IPSR_GPSR(IP10_19_16,	NFDATA3),

	PINMUX_IPSR_GPSR(IP10_23_20,	SD3_DAT4),
	PINMUX_IPSR_MSEL(IP10_23_20,	SD2_CD_A,		SEL_SDHI2_0),
	PINMUX_IPSR_GPSR(IP10_23_20,	NFDATA4),

	PINMUX_IPSR_GPSR(IP10_27_24,	SD3_DAT5),
	PINMUX_IPSR_MSEL(IP10_27_24,	SD2_WP_A,		SEL_SDHI2_0),
	PINMUX_IPSR_GPSR(IP10_27_24,	NFDATA5),

	PINMUX_IPSR_GPSR(IP10_31_28,	SD3_DAT6),
	PINMUX_IPSR_GPSR(IP10_31_28,	SD3_CD),
	PINMUX_IPSR_GPSR(IP10_31_28,	NFDATA6),

	/* IPSR11 */
	PINMUX_IPSR_GPSR(IP11_3_0,	SD3_DAT7),
	PINMUX_IPSR_GPSR(IP11_3_0,	SD3_WP),
	PINMUX_IPSR_GPSR(IP11_3_0,	NFDATA7),

	PINMUX_IPSR_GPSR(IP11_7_4,	SD3_DS),
	PINMUX_IPSR_GPSR(IP11_7_4,	NFCLE),

	PINMUX_IPSR_GPSR(IP11_11_8,	SD0_CD),
	PINMUX_IPSR_MSEL(IP11_11_8,	SCL2_B,			SEL_I2C2_1),
	PINMUX_IPSR_MSEL(IP11_11_8,	SIM0_RST_A,		SEL_SIMCARD_0),

	PINMUX_IPSR_GPSR(IP11_15_12,	SD0_WP),
	PINMUX_IPSR_MSEL(IP11_15_12,	SDA2_B,			SEL_I2C2_1),

	PINMUX_IPSR_GPSR(IP11_19_16,	SD1_CD),
	PINMUX_IPSR_MSEL(IP11_19_16,	SIM0_CLK_B,		SEL_SIMCARD_1),

	PINMUX_IPSR_GPSR(IP11_23_20,	SD1_WP),
	PINMUX_IPSR_MSEL(IP11_23_20,	SIM0_D_B,		SEL_SIMCARD_1),

	PINMUX_IPSR_GPSR(IP11_27_24,	SCK0),
	PINMUX_IPSR_MSEL(IP11_27_24,	HSCK1_B,		SEL_HSCIF1_1),
	PINMUX_IPSR_MSEL(IP11_27_24,	MSIOF1_SS2_B,		SEL_MSIOF1_1),
	PINMUX_IPSR_MSEL(IP11_27_24,	AUDIO_CLKC_B,		SEL_ADG_C_1),
	PINMUX_IPSR_MSEL(IP11_27_24,	SDA2_A,			SEL_I2C2_0),
	PINMUX_IPSR_MSEL(IP11_27_24,	SIM0_RST_B,		SEL_SIMCARD_1),
	PINMUX_IPSR_MSEL(IP11_27_24,	STP_OPWM_0_C,		SEL_SSP1_0_2),
	PINMUX_IPSR_MSEL(IP11_27_24,	RIF0_CLK_B,		SEL_DRIF0_1),
	PINMUX_IPSR_GPSR(IP11_27_24,	ADICHS2),
	PINMUX_IPSR_MSEL(IP11_27_24,	SCK5_B,			SEL_SCIF5_1),

	PINMUX_IPSR_GPSR(IP11_31_28,	RX0),
	PINMUX_IPSR_MSEL(IP11_31_28,	HRX1_B,			SEL_HSCIF1_1),
	PINMUX_IPSR_MSEL(IP11_31_28,	TS_SCK0_C,		SEL_TSIF0_2),
	PINMUX_IPSR_MSEL(IP11_31_28,	STP_ISCLK_0_C,		SEL_SSP1_0_2),
	PINMUX_IPSR_MSEL(IP11_31_28,	RIF0_D0_B,		SEL_DRIF0_1),

	/* IPSR12 */
	PINMUX_IPSR_GPSR(IP12_3_0,	TX0),
	PINMUX_IPSR_MSEL(IP12_3_0,	HTX1_B,			SEL_HSCIF1_1),
	PINMUX_IPSR_MSEL(IP12_3_0,	TS_SPSYNC0_C,		SEL_TSIF0_2),
	PINMUX_IPSR_MSEL(IP12_3_0,	STP_ISSYNC_0_C,		SEL_SSP1_0_2),
	PINMUX_IPSR_MSEL(IP12_3_0,	RIF0_D1_B,		SEL_DRIF0_1),

	PINMUX_IPSR_GPSR(IP12_7_4,	CTS0_N),
	PINMUX_IPSR_MSEL(IP12_7_4,	HCTS1_N_B,		SEL_HSCIF1_1),
	PINMUX_IPSR_MSEL(IP12_7_4,	MSIOF1_SYNC_B,		SEL_MSIOF1_1),
	PINMUX_IPSR_MSEL(IP12_7_4,	TS_SPSYNC1_C,		SEL_TSIF1_2),
	PINMUX_IPSR_MSEL(IP12_7_4,	STP_ISSYNC_1_C,		SEL_SSP1_1_2),
	PINMUX_IPSR_MSEL(IP12_7_4,	RIF1_SYNC_B,		SEL_DRIF1_1),
	PINMUX_IPSR_GPSR(IP12_7_4,	AUDIO_CLKOUT_C),
	PINMUX_IPSR_GPSR(IP12_7_4,	ADICS_SAMP),

	PINMUX_IPSR_GPSR(IP12_11_8,	RTS0_N_TANS),
	PINMUX_IPSR_MSEL(IP12_11_8,	HRTS1_N_B,		SEL_HSCIF1_1),
	PINMUX_IPSR_MSEL(IP12_11_8,	MSIOF1_SS1_B,		SEL_MSIOF1_1),
	PINMUX_IPSR_MSEL(IP12_11_8,	AUDIO_CLKA_B,		SEL_ADG_A_1),
	PINMUX_IPSR_MSEL(IP12_11_8,	SCL2_A,			SEL_I2C2_0),
	PINMUX_IPSR_MSEL(IP12_11_8,	STP_IVCXO27_1_C,	SEL_SSP1_1_2),
	PINMUX_IPSR_MSEL(IP12_11_8,	RIF0_SYNC_B,		SEL_DRIF0_1),
	PINMUX_IPSR_GPSR(IP12_11_8,	ADICHS1),

	PINMUX_IPSR_MSEL(IP12_15_12,	RX1_A,			SEL_SCIF1_0),
	PINMUX_IPSR_MSEL(IP12_15_12,	HRX1_A,			SEL_HSCIF1_0),
	PINMUX_IPSR_MSEL(IP12_15_12,	TS_SDAT0_C,		SEL_TSIF0_2),
	PINMUX_IPSR_MSEL(IP12_15_12,	STP_ISD_0_C,		SEL_SSP1_0_2),
	PINMUX_IPSR_MSEL(IP12_15_12,	RIF1_CLK_C,		SEL_DRIF1_2),

	PINMUX_IPSR_MSEL(IP12_19_16,	TX1_A,			SEL_SCIF1_0),
	PINMUX_IPSR_MSEL(IP12_19_16,	HTX1_A,			SEL_HSCIF1_0),
	PINMUX_IPSR_MSEL(IP12_19_16,	TS_SDEN0_C,		SEL_TSIF0_2),
	PINMUX_IPSR_MSEL(IP12_19_16,	STP_ISEN_0_C,		SEL_SSP1_0_2),
	PINMUX_IPSR_MSEL(IP12_19_16,	RIF1_D0_C,		SEL_DRIF1_2),

	PINMUX_IPSR_GPSR(IP12_23_20,	CTS1_N),
	PINMUX_IPSR_MSEL(IP12_23_20,	HCTS1_N_A,		SEL_HSCIF1_0),
	PINMUX_IPSR_MSEL(IP12_23_20,	MSIOF1_RXD_B,		SEL_MSIOF1_1),
	PINMUX_IPSR_MSEL(IP12_23_20,	TS_SDEN1_C,		SEL_TSIF1_2),
	PINMUX_IPSR_MSEL(IP12_23_20,	STP_ISEN_1_C,		SEL_SSP1_1_2),
	PINMUX_IPSR_MSEL(IP12_23_20,	RIF1_D0_B,		SEL_DRIF1_1),
	PINMUX_IPSR_GPSR(IP12_23_20,	ADIDATA),

	PINMUX_IPSR_GPSR(IP12_27_24,	RTS1_N_TANS),
	PINMUX_IPSR_MSEL(IP12_27_24,	HRTS1_N_A,		SEL_HSCIF1_0),
	PINMUX_IPSR_MSEL(IP12_27_24,	MSIOF1_TXD_B,		SEL_MSIOF1_1),
	PINMUX_IPSR_MSEL(IP12_27_24,	TS_SDAT1_C,		SEL_TSIF1_2),
	PINMUX_IPSR_MSEL(IP12_27_24,	STP_ISD_1_C,		SEL_SSP1_1_2),
	PINMUX_IPSR_MSEL(IP12_27_24,	RIF1_D1_B,		SEL_DRIF1_1),
	PINMUX_IPSR_GPSR(IP12_27_24,	ADICHS0),

	PINMUX_IPSR_GPSR(IP12_31_28,	SCK2),
	PINMUX_IPSR_MSEL(IP12_31_28,	SCIF_CLK_B,		SEL_SCIF1_1),
	PINMUX_IPSR_MSEL(IP12_31_28,	MSIOF1_SCK_B,		SEL_MSIOF1_1),
	PINMUX_IPSR_MSEL(IP12_31_28,	TS_SCK1_C,		SEL_TSIF1_2),
	PINMUX_IPSR_MSEL(IP12_31_28,	STP_ISCLK_1_C,		SEL_SSP1_1_2),
	PINMUX_IPSR_MSEL(IP12_31_28,	RIF1_CLK_B,		SEL_DRIF1_1),
	PINMUX_IPSR_GPSR(IP12_31_28,	ADICLK),

	/* IPSR13 */
	PINMUX_IPSR_MSEL(IP13_3_0,	TX2_A,			SEL_SCIF2_0),
	PINMUX_IPSR_MSEL(IP13_3_0,	SD2_CD_B,		SEL_SDHI2_1),
	PINMUX_IPSR_MSEL(IP13_3_0,	SCL1_A,			SEL_I2C1_0),
	PINMUX_IPSR_MSEL(IP13_3_0,	FMCLK_A,		SEL_FM_0),
	PINMUX_IPSR_MSEL(IP13_3_0,	RIF1_D1_C,		SEL_DRIF1_2),
	PINMUX_IPSR_GPSR(IP13_3_0,	FSO_CFE_0_N),

	PINMUX_IPSR_MSEL(IP13_7_4,	RX2_A,			SEL_SCIF2_0),
	PINMUX_IPSR_MSEL(IP13_7_4,	SD2_WP_B,		SEL_SDHI2_1),
	PINMUX_IPSR_MSEL(IP13_7_4,	SDA1_A,			SEL_I2C1_0),
	PINMUX_IPSR_MSEL(IP13_7_4,	FMIN_A,			SEL_FM_0),
	PINMUX_IPSR_MSEL(IP13_7_4,	RIF1_SYNC_C,		SEL_DRIF1_2),
	PINMUX_IPSR_GPSR(IP13_7_4,	FSO_CFE_1_N),

	PINMUX_IPSR_GPSR(IP13_11_8,	HSCK0),
	PINMUX_IPSR_MSEL(IP13_11_8,	MSIOF1_SCK_D,		SEL_MSIOF1_3),
	PINMUX_IPSR_MSEL(IP13_11_8,	AUDIO_CLKB_A,		SEL_ADG_B_0),
	PINMUX_IPSR_MSEL(IP13_11_8,	SSI_SDATA1_B,		SEL_SSI_1),
	PINMUX_IPSR_MSEL(IP13_11_8,	TS_SCK0_D,		SEL_TSIF0_3),
	PINMUX_IPSR_MSEL(IP13_11_8,	STP_ISCLK_0_D,		SEL_SSP1_0_3),
	PINMUX_IPSR_MSEL(IP13_11_8,	RIF0_CLK_C,		SEL_DRIF0_2),
	PINMUX_IPSR_MSEL(IP13_11_8,	RX5_B,			SEL_SCIF5_1),

	PINMUX_IPSR_GPSR(IP13_15_12,	HRX0),
	PINMUX_IPSR_MSEL(IP13_15_12,	MSIOF1_RXD_D,		SEL_MSIOF1_3),
	PINMUX_IPSR_MSEL(IP13_15_12,	SSI_SDATA2_B,		SEL_SSI_1),
	PINMUX_IPSR_MSEL(IP13_15_12,	TS_SDEN0_D,		SEL_TSIF0_3),
	PINMUX_IPSR_MSEL(IP13_15_12,	STP_ISEN_0_D,		SEL_SSP1_0_3),
	PINMUX_IPSR_MSEL(IP13_15_12,	RIF0_D0_C,		SEL_DRIF0_2),

	PINMUX_IPSR_GPSR(IP13_19_16,	HTX0),
	PINMUX_IPSR_MSEL(IP13_19_16,	MSIOF1_TXD_D,		SEL_MSIOF1_3),
	PINMUX_IPSR_MSEL(IP13_19_16,	SSI_SDATA9_B,		SEL_SSI_1),
	PINMUX_IPSR_MSEL(IP13_19_16,	TS_SDAT0_D,		SEL_TSIF0_3),
	PINMUX_IPSR_MSEL(IP13_19_16,	STP_ISD_0_D,		SEL_SSP1_0_3),
	PINMUX_IPSR_MSEL(IP13_19_16,	RIF0_D1_C,		SEL_DRIF0_2),

	PINMUX_IPSR_GPSR(IP13_23_20,	HCTS0_N),
	PINMUX_IPSR_MSEL(IP13_23_20,	RX2_B,			SEL_SCIF2_1),
	PINMUX_IPSR_MSEL(IP13_23_20,	MSIOF1_SYNC_D,		SEL_MSIOF1_3),
	PINMUX_IPSR_MSEL(IP13_23_20,	SSI_SCK9_A,		SEL_SSI_0),
	PINMUX_IPSR_MSEL(IP13_23_20,	TS_SPSYNC0_D,		SEL_TSIF0_3),
	PINMUX_IPSR_MSEL(IP13_23_20,	STP_ISSYNC_0_D,		SEL_SSP1_0_3),
	PINMUX_IPSR_MSEL(IP13_23_20,	RIF0_SYNC_C,		SEL_DRIF0_2),
	PINMUX_IPSR_GPSR(IP13_23_20,	AUDIO_CLKOUT1_A),

	PINMUX_IPSR_GPSR(IP13_27_24,	HRTS0_N),
	PINMUX_IPSR_MSEL(IP13_27_24,	TX2_B,			SEL_SCIF2_1),
	PINMUX_IPSR_MSEL(IP13_27_24,	MSIOF1_SS1_D,		SEL_MSIOF1_3),
	PINMUX_IPSR_MSEL(IP13_27_24,	SSI_WS9_A,		SEL_SSI_0),
	PINMUX_IPSR_MSEL(IP13_27_24,	STP_IVCXO27_0_D,	SEL_SSP1_0_3),
	PINMUX_IPSR_MSEL(IP13_27_24,	BPFCLK_A,		SEL_FM_0),
	PINMUX_IPSR_GPSR(IP13_27_24,	AUDIO_CLKOUT2_A),

	PINMUX_IPSR_GPSR(IP13_31_28,	MSIOF0_SYNC),
	PINMUX_IPSR_GPSR(IP13_31_28,	AUDIO_CLKOUT_A),
	PINMUX_IPSR_MSEL(IP13_31_28,	TX5_B,			SEL_SCIF5_1),
	PINMUX_IPSR_MSEL(IP13_31_28,	BPFCLK_D,		SEL_FM_3),

	/* IPSR14 */
	PINMUX_IPSR_GPSR(IP14_3_0,	MSIOF0_SS1),
	PINMUX_IPSR_MSEL(IP14_3_0,	RX5_A,			SEL_SCIF5_0),
	PINMUX_IPSR_MSEL(IP14_3_0,	NFWP_N_A,		SEL_NDF_0),
	PINMUX_IPSR_MSEL(IP14_3_0,	AUDIO_CLKA_C,		SEL_ADG_A_2),
	PINMUX_IPSR_MSEL(IP14_3_0,	SSI_SCK2_A,		SEL_SSI_0),
	PINMUX_IPSR_MSEL(IP14_3_0,	STP_IVCXO27_0_C,	SEL_SSP1_0_2),
	PINMUX_IPSR_GPSR(IP14_3_0,	AUDIO_CLKOUT3_A),
	PINMUX_IPSR_MSEL(IP14_3_0,	TCLK1_B,		SEL_TIMER_TMU_1),

	PINMUX_IPSR_GPSR(IP14_7_4,	MSIOF0_SS2),
	PINMUX_IPSR_MSEL(IP14_7_4,	TX5_A,			SEL_SCIF5_0),
	PINMUX_IPSR_MSEL(IP14_7_4,	MSIOF1_SS2_D,		SEL_MSIOF1_3),
	PINMUX_IPSR_MSEL(IP14_7_4,	AUDIO_CLKC_A,		SEL_ADG_C_0),
	PINMUX_IPSR_MSEL(IP14_7_4,	SSI_WS2_A,		SEL_SSI_0),
	PINMUX_IPSR_MSEL(IP14_7_4,	STP_OPWM_0_D,		SEL_SSP1_0_3),
	PINMUX_IPSR_GPSR(IP14_7_4,	AUDIO_CLKOUT_D),
	PINMUX_IPSR_MSEL(IP14_7_4,	SPEEDIN_B,		SEL_SPEED_PULSE_1),

	PINMUX_IPSR_GPSR(IP14_11_8,	MLB_CLK),
	PINMUX_IPSR_MSEL(IP14_11_8,	MSIOF1_SCK_F,		SEL_MSIOF1_5),
	PINMUX_IPSR_MSEL(IP14_11_8,	SCL1_B,			SEL_I2C1_1),

	PINMUX_IPSR_GPSR(IP14_15_12,	MLB_SIG),
	PINMUX_IPSR_MSEL(IP14_15_12,	RX1_B,			SEL_SCIF1_1),
	PINMUX_IPSR_MSEL(IP14_15_12,	MSIOF1_SYNC_F,		SEL_MSIOF1_5),
	PINMUX_IPSR_MSEL(IP14_15_12,	SDA1_B,			SEL_I2C1_1),

	PINMUX_IPSR_GPSR(IP14_19_16,	MLB_DAT),
	PINMUX_IPSR_MSEL(IP14_19_16,	TX1_B,			SEL_SCIF1_1),
	PINMUX_IPSR_MSEL(IP14_19_16,	MSIOF1_RXD_F,		SEL_MSIOF1_5),

	PINMUX_IPSR_GPSR(IP14_23_20,	SSI_SCK01239),
	PINMUX_IPSR_MSEL(IP14_23_20,	MSIOF1_TXD_F,		SEL_MSIOF1_5),

	PINMUX_IPSR_GPSR(IP14_27_24,	SSI_WS01239),
	PINMUX_IPSR_MSEL(IP14_27_24,	MSIOF1_SS1_F,		SEL_MSIOF1_5),

	PINMUX_IPSR_GPSR(IP14_31_28,	SSI_SDATA0),
	PINMUX_IPSR_MSEL(IP14_31_28,	MSIOF1_SS2_F,		SEL_MSIOF1_5),

	/* IPSR15 */
	PINMUX_IPSR_MSEL(IP15_3_0,	SSI_SDATA1_A,		SEL_SSI_0),

	PINMUX_IPSR_MSEL(IP15_7_4,	SSI_SDATA2_A,		SEL_SSI_0),
	PINMUX_IPSR_MSEL(IP15_7_4,	SSI_SCK1_B,		SEL_SSI_1),

	PINMUX_IPSR_GPSR(IP15_11_8,	SSI_SCK34),
	PINMUX_IPSR_MSEL(IP15_11_8,	MSIOF1_SS1_A,		SEL_MSIOF1_0),
	PINMUX_IPSR_MSEL(IP15_11_8,	STP_OPWM_0_A,		SEL_SSP1_0_0),

	PINMUX_IPSR_GPSR(IP15_15_12,	SSI_WS34),
	PINMUX_IPSR_MSEL(IP15_15_12,	HCTS2_N_A,		SEL_HSCIF2_0),
	PINMUX_IPSR_MSEL(IP15_15_12,	MSIOF1_SS2_A,		SEL_MSIOF1_0),
	PINMUX_IPSR_MSEL(IP15_15_12,	STP_IVCXO27_0_A,	SEL_SSP1_0_0),

	PINMUX_IPSR_GPSR(IP15_19_16,	SSI_SDATA3),
	PINMUX_IPSR_MSEL(IP15_19_16,	HRTS2_N_A,		SEL_HSCIF2_0),
	PINMUX_IPSR_MSEL(IP15_19_16,	MSIOF1_TXD_A,		SEL_MSIOF1_0),
	PINMUX_IPSR_MSEL(IP15_19_16,	TS_SCK0_A,		SEL_TSIF0_0),
	PINMUX_IPSR_MSEL(IP15_19_16,	STP_ISCLK_0_A,		SEL_SSP1_0_0),
	PINMUX_IPSR_MSEL(IP15_19_16,	RIF0_D1_A,		SEL_DRIF0_0),
	PINMUX_IPSR_MSEL(IP15_19_16,	RIF2_D0_A,		SEL_DRIF2_0),

	PINMUX_IPSR_GPSR(IP15_23_20,	SSI_SCK4),
	PINMUX_IPSR_MSEL(IP15_23_20,	HRX2_A,			SEL_HSCIF2_0),
	PINMUX_IPSR_MSEL(IP15_23_20,	MSIOF1_SCK_A,		SEL_MSIOF1_0),
	PINMUX_IPSR_MSEL(IP15_23_20,	TS_SDAT0_A,		SEL_TSIF0_0),
	PINMUX_IPSR_MSEL(IP15_23_20,	STP_ISD_0_A,		SEL_SSP1_0_0),
	PINMUX_IPSR_MSEL(IP15_23_20,	RIF0_CLK_A,		SEL_DRIF0_0),
	PINMUX_IPSR_MSEL(IP15_23_20,	RIF2_CLK_A,		SEL_DRIF2_0),

	PINMUX_IPSR_GPSR(IP15_27_24,	SSI_WS4),
	PINMUX_IPSR_MSEL(IP15_27_24,	HTX2_A,			SEL_HSCIF2_0),
	PINMUX_IPSR_MSEL(IP15_27_24,	MSIOF1_SYNC_A,		SEL_MSIOF1_0),
	PINMUX_IPSR_MSEL(IP15_27_24,	TS_SDEN0_A,		SEL_TSIF0_0),
	PINMUX_IPSR_MSEL(IP15_27_24,	STP_ISEN_0_A,		SEL_SSP1_0_0),
	PINMUX_IPSR_MSEL(IP15_27_24,	RIF0_SYNC_A,		SEL_DRIF0_0),
	PINMUX_IPSR_MSEL(IP15_27_24,	RIF2_SYNC_A,		SEL_DRIF2_0),

	PINMUX_IPSR_GPSR(IP15_31_28,	SSI_SDATA4),
	PINMUX_IPSR_MSEL(IP15_31_28,	HSCK2_A,		SEL_HSCIF2_0),
	PINMUX_IPSR_MSEL(IP15_31_28,	MSIOF1_RXD_A,		SEL_MSIOF1_0),
	PINMUX_IPSR_MSEL(IP15_31_28,	TS_SPSYNC0_A,		SEL_TSIF0_0),
	PINMUX_IPSR_MSEL(IP15_31_28,	STP_ISSYNC_0_A,		SEL_SSP1_0_0),
	PINMUX_IPSR_MSEL(IP15_31_28,	RIF0_D0_A,		SEL_DRIF0_0),
	PINMUX_IPSR_MSEL(IP15_31_28,	RIF2_D1_A,		SEL_DRIF2_0),

	/* IPSR16 */
	PINMUX_IPSR_GPSR(IP16_3_0,	SSI_SCK6),
	PINMUX_IPSR_GPSR(IP16_3_0,	USB2_PWEN),
	PINMUX_IPSR_MSEL(IP16_3_0,	SIM0_RST_D,		SEL_SIMCARD_3),

	PINMUX_IPSR_GPSR(IP16_7_4,	SSI_WS6),
	PINMUX_IPSR_GPSR(IP16_7_4,	USB2_OVC),
	PINMUX_IPSR_MSEL(IP16_7_4,	SIM0_D_D,		SEL_SIMCARD_3),

	PINMUX_IPSR_GPSR(IP16_11_8,	SSI_SDATA6),
	PINMUX_IPSR_MSEL(IP16_11_8,	SIM0_CLK_D,		SEL_SIMCARD_3),
	PINMUX_IPSR_GPSR(IP16_11_8,	SATA_DEVSLP_A),

	PINMUX_IPSR_GPSR(IP16_15_12,	SSI_SCK78),
	PINMUX_IPSR_MSEL(IP16_15_12,	HRX2_B,			SEL_HSCIF2_1),
	PINMUX_IPSR_MSEL(IP16_15_12,	MSIOF1_SCK_C,		SEL_MSIOF1_2),
	PINMUX_IPSR_MSEL(IP16_15_12,	TS_SCK1_A,		SEL_TSIF1_0),
	PINMUX_IPSR_MSEL(IP16_15_12,	STP_ISCLK_1_A,		SEL_SSP1_1_0),
	PINMUX_IPSR_MSEL(IP16_15_12,	RIF1_CLK_A,		SEL_DRIF1_0),
	PINMUX_IPSR_MSEL(IP16_15_12,	RIF3_CLK_A,		SEL_DRIF3_0),

	PINMUX_IPSR_GPSR(IP16_19_16,	SSI_WS78),
	PINMUX_IPSR_MSEL(IP16_19_16,	HTX2_B,			SEL_HSCIF2_1),
	PINMUX_IPSR_MSEL(IP16_19_16,	MSIOF1_SYNC_C,		SEL_MSIOF1_2),
	PINMUX_IPSR_MSEL(IP16_19_16,	TS_SDAT1_A,		SEL_TSIF1_0),
	PINMUX_IPSR_MSEL(IP16_19_16,	STP_ISD_1_A,		SEL_SSP1_1_0),
	PINMUX_IPSR_MSEL(IP16_19_16,	RIF1_SYNC_A,		SEL_DRIF1_0),
	PINMUX_IPSR_MSEL(IP16_19_16,	RIF3_SYNC_A,		SEL_DRIF3_0),

	PINMUX_IPSR_GPSR(IP16_23_20,	SSI_SDATA7),
	PINMUX_IPSR_MSEL(IP16_23_20,	HCTS2_N_B,		SEL_HSCIF2_1),
	PINMUX_IPSR_MSEL(IP16_23_20,	MSIOF1_RXD_C,		SEL_MSIOF1_2),
	PINMUX_IPSR_MSEL(IP16_23_20,	TS_SDEN1_A,		SEL_TSIF1_0),
	PINMUX_IPSR_MSEL(IP16_23_20,	STP_ISEN_1_A,		SEL_SSP1_1_0),
	PINMUX_IPSR_MSEL(IP16_23_20,	RIF1_D0_A,		SEL_DRIF1_0),
	PINMUX_IPSR_MSEL(IP16_23_20,	RIF3_D0_A,		SEL_DRIF3_0),
	PINMUX_IPSR_MSEL(IP16_23_20,	TCLK2_A,		SEL_TIMER_TMU_0),

	PINMUX_IPSR_GPSR(IP16_27_24,	SSI_SDATA8),
	PINMUX_IPSR_MSEL(IP16_27_24,	HRTS2_N_B,		SEL_HSCIF2_1),
	PINMUX_IPSR_MSEL(IP16_27_24,	MSIOF1_TXD_C,		SEL_MSIOF1_2),
	PINMUX_IPSR_MSEL(IP16_27_24,	TS_SPSYNC1_A,		SEL_TSIF1_0),
	PINMUX_IPSR_MSEL(IP16_27_24,	STP_ISSYNC_1_A,		SEL_SSP1_1_0),
	PINMUX_IPSR_MSEL(IP16_27_24,	RIF1_D1_A,		SEL_DRIF1_0),
	PINMUX_IPSR_MSEL(IP16_27_24,	RIF3_D1_A,		SEL_DRIF3_0),

	PINMUX_IPSR_MSEL(IP16_31_28,	SSI_SDATA9_A,		SEL_SSI_0),
	PINMUX_IPSR_MSEL(IP16_31_28,	HSCK2_B,		SEL_HSCIF2_1),
	PINMUX_IPSR_MSEL(IP16_31_28,	MSIOF1_SS1_C,		SEL_MSIOF1_2),
	PINMUX_IPSR_MSEL(IP16_31_28,	HSCK1_A,		SEL_HSCIF1_0),
	PINMUX_IPSR_MSEL(IP16_31_28,	SSI_WS1_B,		SEL_SSI_1),
	PINMUX_IPSR_GPSR(IP16_31_28,	SCK1),
	PINMUX_IPSR_MSEL(IP16_31_28,	STP_IVCXO27_1_A,	SEL_SSP1_1_0),
	PINMUX_IPSR_GPSR(IP16_31_28,	SCK5_A),

	/* IPSR17 */
	PINMUX_IPSR_MSEL(IP17_3_0,	AUDIO_CLKA_A,		SEL_ADG_A_0),
	PINMUX_IPSR_GPSR(IP17_3_0,	CC5_OSCOUT),

	PINMUX_IPSR_MSEL(IP17_7_4,	AUDIO_CLKB_B,		SEL_ADG_B_1),
	PINMUX_IPSR_MSEL(IP17_7_4,	SCIF_CLK_A,		SEL_SCIF1_0),
	PINMUX_IPSR_MSEL(IP17_7_4,	STP_IVCXO27_1_D,	SEL_SSP1_1_3),
	PINMUX_IPSR_MSEL(IP17_7_4,	REMOCON_A,		SEL_REMOCON_0),
	PINMUX_IPSR_MSEL(IP17_7_4,	TCLK1_A,		SEL_TIMER_TMU_0),

	PINMUX_IPSR_GPSR(IP17_11_8,	USB0_PWEN),
	PINMUX_IPSR_MSEL(IP17_11_8,	SIM0_RST_C,		SEL_SIMCARD_2),
	PINMUX_IPSR_MSEL(IP17_11_8,	TS_SCK1_D,		SEL_TSIF1_3),
	PINMUX_IPSR_MSEL(IP17_11_8,	STP_ISCLK_1_D,		SEL_SSP1_1_3),
	PINMUX_IPSR_MSEL(IP17_11_8,	BPFCLK_B,		SEL_FM_1),
	PINMUX_IPSR_MSEL(IP17_11_8,	RIF3_CLK_B,		SEL_DRIF3_1),
	PINMUX_IPSR_MSEL(IP17_11_8,	HSCK2_C,		SEL_HSCIF2_2),

	PINMUX_IPSR_GPSR(IP17_15_12,	USB0_OVC),
	PINMUX_IPSR_MSEL(IP17_15_12,	SIM0_D_C,		SEL_SIMCARD_2),
	PINMUX_IPSR_MSEL(IP17_15_12,	TS_SDAT1_D,		SEL_TSIF1_3),
	PINMUX_IPSR_MSEL(IP17_15_12,	STP_ISD_1_D,		SEL_SSP1_1_3),
	PINMUX_IPSR_MSEL(IP17_15_12,	RIF3_SYNC_B,		SEL_DRIF3_1),
	PINMUX_IPSR_MSEL(IP17_15_12,	HRX2_C,			SEL_HSCIF2_2),

	PINMUX_IPSR_GPSR(IP17_19_16,	USB1_PWEN),
	PINMUX_IPSR_MSEL(IP17_19_16,	SIM0_CLK_C,		SEL_SIMCARD_2),
	PINMUX_IPSR_MSEL(IP17_19_16,	SSI_SCK1_A,		SEL_SSI_0),
	PINMUX_IPSR_MSEL(IP17_19_16,	TS_SCK0_E,		SEL_TSIF0_4),
	PINMUX_IPSR_MSEL(IP17_19_16,	STP_ISCLK_0_E,		SEL_SSP1_0_4),
	PINMUX_IPSR_MSEL(IP17_19_16,	FMCLK_B,		SEL_FM_1),
	PINMUX_IPSR_MSEL(IP17_19_16,	RIF2_CLK_B,		SEL_DRIF2_1),
	PINMUX_IPSR_MSEL(IP17_19_16,	SPEEDIN_A,		SEL_SPEED_PULSE_0),
	PINMUX_IPSR_MSEL(IP17_19_16,	HTX2_C,			SEL_HSCIF2_2),

	PINMUX_IPSR_GPSR(IP17_23_20,	USB1_OVC),
	PINMUX_IPSR_MSEL(IP17_23_20,	MSIOF1_SS2_C,		SEL_MSIOF1_2),
	PINMUX_IPSR_MSEL(IP17_23_20,	SSI_WS1_A,		SEL_SSI_0),
	PINMUX_IPSR_MSEL(IP17_23_20,	TS_SDAT0_E,		SEL_TSIF0_4),
	PINMUX_IPSR_MSEL(IP17_23_20,	STP_ISD_0_E,		SEL_SSP1_0_4),
	PINMUX_IPSR_MSEL(IP17_23_20,	FMIN_B,			SEL_FM_1),
	PINMUX_IPSR_MSEL(IP17_23_20,	RIF2_SYNC_B,		SEL_DRIF2_1),
	PINMUX_IPSR_MSEL(IP17_23_20,	REMOCON_B,		SEL_REMOCON_1),
	PINMUX_IPSR_MSEL(IP17_23_20,	HCTS2_N_C,		SEL_HSCIF2_2),

	PINMUX_IPSR_GPSR(IP17_27_24,	USB30_PWEN),
	PINMUX_IPSR_GPSR(IP17_27_24,	AUDIO_CLKOUT_B),
	PINMUX_IPSR_MSEL(IP17_27_24,	SSI_SCK2_B,		SEL_SSI_1),
	PINMUX_IPSR_MSEL(IP17_27_24,	TS_SDEN1_D,		SEL_TSIF1_3),
	PINMUX_IPSR_MSEL(IP17_27_24,	STP_ISEN_1_D,		SEL_SSP1_1_2),
	PINMUX_IPSR_MSEL(IP17_27_24,	STP_OPWM_0_E,		SEL_SSP1_0_4),
	PINMUX_IPSR_MSEL(IP17_27_24,	RIF3_D0_B,		SEL_DRIF3_1),
	PINMUX_IPSR_MSEL(IP17_27_24,	TCLK2_B,		SEL_TIMER_TMU_1),
	PINMUX_IPSR_GPSR(IP17_27_24,	TPU0TO0),
	PINMUX_IPSR_MSEL(IP17_27_24,	BPFCLK_C,		SEL_FM_2),
	PINMUX_IPSR_MSEL(IP17_27_24,	HRTS2_N_C,		SEL_HSCIF2_2),

	PINMUX_IPSR_GPSR(IP17_31_28,	USB30_OVC),
	PINMUX_IPSR_GPSR(IP17_31_28,	AUDIO_CLKOUT1_B),
	PINMUX_IPSR_MSEL(IP17_31_28,	SSI_WS2_B,		SEL_SSI_1),
	PINMUX_IPSR_MSEL(IP17_31_28,	TS_SPSYNC1_D,		SEL_TSIF1_3),
	PINMUX_IPSR_MSEL(IP17_31_28,	STP_ISSYNC_1_D,		SEL_SSP1_1_3),
	PINMUX_IPSR_MSEL(IP17_31_28,	STP_IVCXO27_0_E,	SEL_SSP1_0_4),
	PINMUX_IPSR_MSEL(IP17_31_28,	RIF3_D1_B,		SEL_DRIF3_1),
	PINMUX_IPSR_GPSR(IP17_31_28,	FSO_TOE_N),
	PINMUX_IPSR_GPSR(IP17_31_28,	TPU0TO1),

	/* IPSR18 */
	PINMUX_IPSR_GPSR(IP18_3_0,	USB3_PWEN),
	PINMUX_IPSR_GPSR(IP18_3_0,	AUDIO_CLKOUT2_B),
	PINMUX_IPSR_MSEL(IP18_3_0,	SSI_SCK9_B,		SEL_SSI_1),
	PINMUX_IPSR_MSEL(IP18_3_0,	TS_SDEN0_E,		SEL_TSIF0_4),
	PINMUX_IPSR_MSEL(IP18_3_0,	STP_ISEN_0_E,		SEL_SSP1_0_4),
	PINMUX_IPSR_MSEL(IP18_3_0,	RIF2_D0_B,		SEL_DRIF2_1),
	PINMUX_IPSR_GPSR(IP18_3_0,	TPU0TO2),
	PINMUX_IPSR_MSEL(IP18_3_0,	FMCLK_C,		SEL_FM_2),
	PINMUX_IPSR_MSEL(IP18_3_0,	FMCLK_D,		SEL_FM_3),

	PINMUX_IPSR_GPSR(IP18_7_4,	USB3_OVC),
	PINMUX_IPSR_GPSR(IP18_7_4,	AUDIO_CLKOUT3_B),
	PINMUX_IPSR_MSEL(IP18_7_4,	SSI_WS9_B,		SEL_SSI_1),
	PINMUX_IPSR_MSEL(IP18_7_4,	TS_SPSYNC0_E,		SEL_TSIF0_4),
	PINMUX_IPSR_MSEL(IP18_7_4,	STP_ISSYNC_0_E,		SEL_SSP1_0_4),
	PINMUX_IPSR_MSEL(IP18_7_4,	RIF2_D1_B,		SEL_DRIF2_1),
	PINMUX_IPSR_GPSR(IP18_7_4,	TPU0TO3),
	PINMUX_IPSR_MSEL(IP18_7_4,	FMIN_C,			SEL_FM_2),
	PINMUX_IPSR_MSEL(IP18_7_4,	FMIN_D,			SEL_FM_3),

/*
 * Static pins can not be muxed between different functions but
 * still needs a mark entry in the pinmux list. Add each static
 * pin to the list without an associated function. The sh-pfc
 * core will do the right thing and skip trying to mux then pin
 * while still applying configuration to it
 */
#define FM(x)	PINMUX_DATA(x##_MARK, 0),
	PINMUX_STATIC
#undef FM
<<<<<<< HEAD
};

/*
 * R8A7795 has 8 banks with 32 PGIOS in each => 256 GPIOs.
 * Physical layout rows: A - AW, cols: 1 - 39.
 */
#define ROW_GROUP_A(r) ('Z' - 'A' + 1 + (r))
#define PIN_NUMBER(r, c) (((r) - 'A') * 39 + (c) + 300)
#define PIN_A_NUMBER(r, c) PIN_NUMBER(ROW_GROUP_A(r), c)

static const struct sh_pfc_pin pinmux_pins[] = {
	PINMUX_GPIO_GP_ALL(),

	/*
	 * Pins not associated with a GPIO port.
	 *
	 * The pin positions are different between different r8a7795
	 * packages, all that is needed for the pfc driver is a unique
	 * number for each pin. To this end use the pin layout from
	 * R-Car H3SiP to calculate a unique number for each pin.
	 */
	SH_PFC_PIN_NAMED_CFG('A',  8, AVB_TX_CTL, CFG_FLAGS),
	SH_PFC_PIN_NAMED_CFG('A',  9, AVB_MDIO, CFG_FLAGS),
	SH_PFC_PIN_NAMED_CFG('A', 12, AVB_TXCREFCLK, CFG_FLAGS),
	SH_PFC_PIN_NAMED_CFG('A', 13, AVB_RD0, CFG_FLAGS),
	SH_PFC_PIN_NAMED_CFG('A', 14, AVB_RD2, CFG_FLAGS),
	SH_PFC_PIN_NAMED_CFG('A', 16, AVB_RX_CTL, CFG_FLAGS),
	SH_PFC_PIN_NAMED_CFG('A', 17, AVB_TD2, CFG_FLAGS),
	SH_PFC_PIN_NAMED_CFG('A', 18, AVB_TD0, CFG_FLAGS),
	SH_PFC_PIN_NAMED_CFG('A', 19, AVB_TXC, CFG_FLAGS),
	SH_PFC_PIN_NAMED_CFG('B', 13, AVB_RD1, CFG_FLAGS),
	SH_PFC_PIN_NAMED_CFG('B', 14, AVB_RD3, CFG_FLAGS),
	SH_PFC_PIN_NAMED_CFG('B', 17, AVB_TD3, CFG_FLAGS),
	SH_PFC_PIN_NAMED_CFG('B', 18, AVB_TD1, CFG_FLAGS),
	SH_PFC_PIN_NAMED_CFG('B', 19, AVB_RXC, CFG_FLAGS),
	SH_PFC_PIN_NAMED_CFG('C',  1, PRESETOUT#, CFG_FLAGS),
	SH_PFC_PIN_NAMED_CFG('F',  1, CLKOUT, CFG_FLAGS),
	SH_PFC_PIN_NAMED_CFG('H', 37, MLB_REF, CFG_FLAGS),
	SH_PFC_PIN_NAMED_CFG('V',  3, QSPI1_SPCLK, CFG_FLAGS),
	SH_PFC_PIN_NAMED_CFG('V',  5, QSPI1_SSL, CFG_FLAGS),
	SH_PFC_PIN_NAMED_CFG('V',  6, RPC_WP#, CFG_FLAGS),
	SH_PFC_PIN_NAMED_CFG('V',  7, RPC_RESET#, CFG_FLAGS),
	SH_PFC_PIN_NAMED_CFG('W',  3, QSPI0_SPCLK, CFG_FLAGS),
	SH_PFC_PIN_NAMED_CFG('Y',  3, QSPI0_SSL, CFG_FLAGS),
	SH_PFC_PIN_NAMED_CFG('Y',  6, QSPI0_IO2, CFG_FLAGS),
	SH_PFC_PIN_NAMED_CFG('Y',  7, RPC_INT#, CFG_FLAGS),
	SH_PFC_PIN_NAMED_CFG(ROW_GROUP_A('B'),  4, QSPI0_MISO_IO1, CFG_FLAGS),
	SH_PFC_PIN_NAMED_CFG(ROW_GROUP_A('B'),  6, QSPI0_IO3, CFG_FLAGS),
	SH_PFC_PIN_NAMED_CFG(ROW_GROUP_A('C'),  3, QSPI1_IO3, CFG_FLAGS),
	SH_PFC_PIN_NAMED_CFG(ROW_GROUP_A('C'),  5, QSPI0_MOSI_IO0, CFG_FLAGS),
	SH_PFC_PIN_NAMED_CFG(ROW_GROUP_A('C'),  7, QSPI1_MOSI_IO0, CFG_FLAGS),
	SH_PFC_PIN_NAMED_CFG(ROW_GROUP_A('D'), 38, FSCLKST#, CFG_FLAGS),
	SH_PFC_PIN_NAMED_CFG(ROW_GROUP_A('D'), 39, EXTALR, SH_PFC_PIN_CFG_PULL_UP | SH_PFC_PIN_CFG_PULL_DOWN),
	SH_PFC_PIN_NAMED_CFG(ROW_GROUP_A('E'),  4, QSPI1_IO2, CFG_FLAGS),
	SH_PFC_PIN_NAMED_CFG(ROW_GROUP_A('E'),  5, QSPI1_MISO_IO1, CFG_FLAGS),
	SH_PFC_PIN_NAMED_CFG(ROW_GROUP_A('P'),  7, DU_DOTCLKIN0, CFG_FLAGS),
	SH_PFC_PIN_NAMED_CFG(ROW_GROUP_A('P'),  8, DU_DOTCLKIN1, CFG_FLAGS),
	SH_PFC_PIN_NAMED_CFG(ROW_GROUP_A('R'),  7, DU_DOTCLKIN2, CFG_FLAGS),
	SH_PFC_PIN_NAMED_CFG(ROW_GROUP_A('R'),  8, DU_DOTCLKIN3, CFG_FLAGS),
	SH_PFC_PIN_NAMED_CFG(ROW_GROUP_A('R'), 26, TRST#, SH_PFC_PIN_CFG_PULL_UP | SH_PFC_PIN_CFG_PULL_DOWN),
	SH_PFC_PIN_NAMED_CFG(ROW_GROUP_A('R'), 29, TDI, SH_PFC_PIN_CFG_PULL_UP | SH_PFC_PIN_CFG_PULL_DOWN),
	SH_PFC_PIN_NAMED_CFG(ROW_GROUP_A('R'), 30, TMS, CFG_FLAGS),
	SH_PFC_PIN_NAMED_CFG(ROW_GROUP_A('T'), 27, TCK, SH_PFC_PIN_CFG_PULL_UP | SH_PFC_PIN_CFG_PULL_DOWN),
	SH_PFC_PIN_NAMED_CFG(ROW_GROUP_A('T'), 28, TDO, SH_PFC_PIN_CFG_DRIVE_STRENGTH),
	SH_PFC_PIN_NAMED_CFG(ROW_GROUP_A('T'), 30, ASEBRK, CFG_FLAGS),
};

/* - AUDIO CLOCK ------------------------------------------------------------ */
static const unsigned int audio_clk_a_a_pins[] = {
	/* CLK A */
	RCAR_GP_PIN(6, 22),
};
static const unsigned int audio_clk_a_a_mux[] = {
	AUDIO_CLKA_A_MARK,
};
static const unsigned int audio_clk_a_b_pins[] = {
	/* CLK A */
	RCAR_GP_PIN(5, 4),
};
static const unsigned int audio_clk_a_b_mux[] = {
	AUDIO_CLKA_B_MARK,
};
static const unsigned int audio_clk_a_c_pins[] = {
	/* CLK A */
	RCAR_GP_PIN(5, 19),
};
static const unsigned int audio_clk_a_c_mux[] = {
	AUDIO_CLKA_C_MARK,
};
static const unsigned int audio_clk_b_a_pins[] = {
	/* CLK B */
	RCAR_GP_PIN(5, 12),
};
static const unsigned int audio_clk_b_a_mux[] = {
	AUDIO_CLKB_A_MARK,
};
static const unsigned int audio_clk_b_b_pins[] = {
	/* CLK B */
	RCAR_GP_PIN(6, 23),
};
static const unsigned int audio_clk_b_b_mux[] = {
	AUDIO_CLKB_B_MARK,
};
static const unsigned int audio_clk_c_a_pins[] = {
	/* CLK C */
	RCAR_GP_PIN(5, 21),
};
static const unsigned int audio_clk_c_a_mux[] = {
	AUDIO_CLKC_A_MARK,
};
static const unsigned int audio_clk_c_b_pins[] = {
	/* CLK C */
	RCAR_GP_PIN(5, 0),
};
static const unsigned int audio_clk_c_b_mux[] = {
	AUDIO_CLKC_B_MARK,
};
static const unsigned int audio_clkout_a_pins[] = {
	/* CLKOUT */
	RCAR_GP_PIN(5, 18),
};
static const unsigned int audio_clkout_a_mux[] = {
	AUDIO_CLKOUT_A_MARK,
};
static const unsigned int audio_clkout_b_pins[] = {
	/* CLKOUT */
	RCAR_GP_PIN(6, 28),
};
static const unsigned int audio_clkout_b_mux[] = {
	AUDIO_CLKOUT_B_MARK,
};
static const unsigned int audio_clkout_c_pins[] = {
	/* CLKOUT */
	RCAR_GP_PIN(5, 3),
};
static const unsigned int audio_clkout_c_mux[] = {
	AUDIO_CLKOUT_C_MARK,
};
static const unsigned int audio_clkout_d_pins[] = {
	/* CLKOUT */
	RCAR_GP_PIN(5, 21),
};
static const unsigned int audio_clkout_d_mux[] = {
	AUDIO_CLKOUT_D_MARK,
};
static const unsigned int audio_clkout1_a_pins[] = {
	/* CLKOUT1 */
	RCAR_GP_PIN(5, 15),
};
static const unsigned int audio_clkout1_a_mux[] = {
	AUDIO_CLKOUT1_A_MARK,
};
static const unsigned int audio_clkout1_b_pins[] = {
	/* CLKOUT1 */
	RCAR_GP_PIN(6, 29),
};
static const unsigned int audio_clkout1_b_mux[] = {
	AUDIO_CLKOUT1_B_MARK,
};
static const unsigned int audio_clkout2_a_pins[] = {
	/* CLKOUT2 */
	RCAR_GP_PIN(5, 16),
};
static const unsigned int audio_clkout2_a_mux[] = {
	AUDIO_CLKOUT2_A_MARK,
};
static const unsigned int audio_clkout2_b_pins[] = {
	/* CLKOUT2 */
	RCAR_GP_PIN(6, 30),
};
static const unsigned int audio_clkout2_b_mux[] = {
	AUDIO_CLKOUT2_B_MARK,
};

static const unsigned int audio_clkout3_a_pins[] = {
	/* CLKOUT3 */
	RCAR_GP_PIN(5, 19),
};
static const unsigned int audio_clkout3_a_mux[] = {
	AUDIO_CLKOUT3_A_MARK,
};
static const unsigned int audio_clkout3_b_pins[] = {
	/* CLKOUT3 */
	RCAR_GP_PIN(6, 31),
};
static const unsigned int audio_clkout3_b_mux[] = {
	AUDIO_CLKOUT3_B_MARK,
};

/* - EtherAVB --------------------------------------------------------------- */
static const unsigned int avb_link_pins[] = {
	/* AVB_LINK */
	RCAR_GP_PIN(2, 12),
};
static const unsigned int avb_link_mux[] = {
	AVB_LINK_MARK,
};
static const unsigned int avb_magic_pins[] = {
	/* AVB_MAGIC_ */
	RCAR_GP_PIN(2, 10),
};
static const unsigned int avb_magic_mux[] = {
	AVB_MAGIC_MARK,
};
static const unsigned int avb_phy_int_pins[] = {
	/* AVB_PHY_INT */
	RCAR_GP_PIN(2, 11),
};
static const unsigned int avb_phy_int_mux[] = {
	AVB_PHY_INT_MARK,
};
static const unsigned int avb_mdc_pins[] = {
	/* AVB_MDC, AVB_MDIO */
	RCAR_GP_PIN(2, 9), PIN_NUMBER('A', 9),
};
static const unsigned int avb_mdc_mux[] = {
	AVB_MDC_MARK, AVB_MDIO_MARK,
};
static const unsigned int avb_mii_pins[] = {
	/*
	 * AVB_TX_CTL, AVB_TXC, AVB_TD0,
	 * AVB_TD1, AVB_TD2, AVB_TD3,
	 * AVB_RX_CTL, AVB_RXC, AVB_RD0,
	 * AVB_RD1, AVB_RD2, AVB_RD3,
	 * AVB_TXCREFCLK
	 */
	PIN_NUMBER('A', 8), PIN_NUMBER('A', 19), PIN_NUMBER('A', 18),
	PIN_NUMBER('B', 18), PIN_NUMBER('A', 17), PIN_NUMBER('B', 17),
	PIN_NUMBER('A', 16), PIN_NUMBER('B', 19), PIN_NUMBER('A', 13),
	PIN_NUMBER('B', 13), PIN_NUMBER('A', 14), PIN_NUMBER('B', 14),
	PIN_NUMBER('A', 12),

};
static const unsigned int avb_mii_mux[] = {
	AVB_TX_CTL_MARK, AVB_TXC_MARK, AVB_TD0_MARK,
	AVB_TD1_MARK, AVB_TD2_MARK, AVB_TD3_MARK,
	AVB_RX_CTL_MARK, AVB_RXC_MARK, AVB_RD0_MARK,
	AVB_RD1_MARK, AVB_RD2_MARK, AVB_RD3_MARK,
	AVB_TXCREFCLK_MARK,
};
static const unsigned int avb_avtp_pps_pins[] = {
	/* AVB_AVTP_PPS */
	RCAR_GP_PIN(2, 6),
};
static const unsigned int avb_avtp_pps_mux[] = {
	AVB_AVTP_PPS_MARK,
};
static const unsigned int avb_avtp_match_a_pins[] = {
	/* AVB_AVTP_MATCH_A */
	RCAR_GP_PIN(2, 13),
};
static const unsigned int avb_avtp_match_a_mux[] = {
	AVB_AVTP_MATCH_A_MARK,
};
static const unsigned int avb_avtp_capture_a_pins[] = {
	/* AVB_AVTP_CAPTURE_A */
	RCAR_GP_PIN(2, 14),
};
static const unsigned int avb_avtp_capture_a_mux[] = {
	AVB_AVTP_CAPTURE_A_MARK,
};
static const unsigned int avb_avtp_match_b_pins[] = {
	/*  AVB_AVTP_MATCH_B */
	RCAR_GP_PIN(1, 8),
};
static const unsigned int avb_avtp_match_b_mux[] = {
	AVB_AVTP_MATCH_B_MARK,
};
static const unsigned int avb_avtp_capture_b_pins[] = {
	/* AVB_AVTP_CAPTURE_B */
	RCAR_GP_PIN(1, 11),
};
static const unsigned int avb_avtp_capture_b_mux[] = {
	AVB_AVTP_CAPTURE_B_MARK,
};

/* - CAN ------------------------------------------------------------------ */
static const unsigned int can0_data_a_pins[] = {
	/* TX, RX */
	RCAR_GP_PIN(1, 23),	RCAR_GP_PIN(1, 24),
};
static const unsigned int can0_data_a_mux[] = {
	CAN0_TX_A_MARK,		CAN0_RX_A_MARK,
};
static const unsigned int can0_data_b_pins[] = {
	/* TX, RX */
	RCAR_GP_PIN(2, 0),	RCAR_GP_PIN(2, 1),
};
static const unsigned int can0_data_b_mux[] = {
	CAN0_TX_B_MARK,		CAN0_RX_B_MARK,
};
static const unsigned int can1_data_pins[] = {
	/* TX, RX */
	RCAR_GP_PIN(1, 22),	RCAR_GP_PIN(1, 26),
};
static const unsigned int can1_data_mux[] = {
	CAN1_TX_MARK,		CAN1_RX_MARK,
};

/* - CAN Clock -------------------------------------------------------------- */
static const unsigned int can_clk_pins[] = {
	/* CLK */
	RCAR_GP_PIN(1, 25),
};
static const unsigned int can_clk_mux[] = {
	CAN_CLK_MARK,
};

/* - CAN FD --------------------------------------------------------------- */
static const unsigned int canfd0_data_a_pins[] = {
	/* TX, RX */
	RCAR_GP_PIN(1, 23),     RCAR_GP_PIN(1, 24),
};
static const unsigned int canfd0_data_a_mux[] = {
	CANFD0_TX_A_MARK,       CANFD0_RX_A_MARK,
};
static const unsigned int canfd0_data_b_pins[] = {
	/* TX, RX */
	RCAR_GP_PIN(2, 0),      RCAR_GP_PIN(2, 1),
};
static const unsigned int canfd0_data_b_mux[] = {
	CANFD0_TX_B_MARK,       CANFD0_RX_B_MARK,
};
static const unsigned int canfd1_data_pins[] = {
	/* TX, RX */
	RCAR_GP_PIN(1, 22),     RCAR_GP_PIN(1, 26),
};
static const unsigned int canfd1_data_mux[] = {
	CANFD1_TX_MARK,         CANFD1_RX_MARK,
};

/* - DRIF0 --------------------------------------------------------------- */
static const unsigned int drif0_ctrl_a_pins[] = {
	/* CLK, SYNC */
	RCAR_GP_PIN(6, 8), RCAR_GP_PIN(6, 9),
};
static const unsigned int drif0_ctrl_a_mux[] = {
	RIF0_CLK_A_MARK, RIF0_SYNC_A_MARK,
};
static const unsigned int drif0_data0_a_pins[] = {
	/* D0 */
	RCAR_GP_PIN(6, 10),
};
static const unsigned int drif0_data0_a_mux[] = {
	RIF0_D0_A_MARK,
};
static const unsigned int drif0_data1_a_pins[] = {
	/* D1 */
	RCAR_GP_PIN(6, 7),
};
static const unsigned int drif0_data1_a_mux[] = {
	RIF0_D1_A_MARK,
};
static const unsigned int drif0_ctrl_b_pins[] = {
	/* CLK, SYNC */
	RCAR_GP_PIN(5, 0), RCAR_GP_PIN(5, 4),
};
static const unsigned int drif0_ctrl_b_mux[] = {
	RIF0_CLK_B_MARK, RIF0_SYNC_B_MARK,
};
static const unsigned int drif0_data0_b_pins[] = {
	/* D0 */
	RCAR_GP_PIN(5, 1),
};
static const unsigned int drif0_data0_b_mux[] = {
	RIF0_D0_B_MARK,
};
static const unsigned int drif0_data1_b_pins[] = {
	/* D1 */
	RCAR_GP_PIN(5, 2),
};
static const unsigned int drif0_data1_b_mux[] = {
	RIF0_D1_B_MARK,
};
static const unsigned int drif0_ctrl_c_pins[] = {
	/* CLK, SYNC */
	RCAR_GP_PIN(5, 12), RCAR_GP_PIN(5, 15),
};
static const unsigned int drif0_ctrl_c_mux[] = {
	RIF0_CLK_C_MARK, RIF0_SYNC_C_MARK,
};
static const unsigned int drif0_data0_c_pins[] = {
	/* D0 */
	RCAR_GP_PIN(5, 13),
};
static const unsigned int drif0_data0_c_mux[] = {
	RIF0_D0_C_MARK,
};
static const unsigned int drif0_data1_c_pins[] = {
	/* D1 */
	RCAR_GP_PIN(5, 14),
};
static const unsigned int drif0_data1_c_mux[] = {
	RIF0_D1_C_MARK,
};
/* - DRIF1 --------------------------------------------------------------- */
static const unsigned int drif1_ctrl_a_pins[] = {
	/* CLK, SYNC */
	RCAR_GP_PIN(6, 17), RCAR_GP_PIN(6, 18),
};
static const unsigned int drif1_ctrl_a_mux[] = {
	RIF1_CLK_A_MARK, RIF1_SYNC_A_MARK,
};
static const unsigned int drif1_data0_a_pins[] = {
	/* D0 */
	RCAR_GP_PIN(6, 19),
};
static const unsigned int drif1_data0_a_mux[] = {
	RIF1_D0_A_MARK,
};
static const unsigned int drif1_data1_a_pins[] = {
	/* D1 */
	RCAR_GP_PIN(6, 20),
};
static const unsigned int drif1_data1_a_mux[] = {
	RIF1_D1_A_MARK,
};
static const unsigned int drif1_ctrl_b_pins[] = {
	/* CLK, SYNC */
	RCAR_GP_PIN(5, 9), RCAR_GP_PIN(5, 3),
};
static const unsigned int drif1_ctrl_b_mux[] = {
	RIF1_CLK_B_MARK, RIF1_SYNC_B_MARK,
};
static const unsigned int drif1_data0_b_pins[] = {
	/* D0 */
	RCAR_GP_PIN(5, 7),
};
static const unsigned int drif1_data0_b_mux[] = {
	RIF1_D0_B_MARK,
};
static const unsigned int drif1_data1_b_pins[] = {
	/* D1 */
	RCAR_GP_PIN(5, 8),
};
static const unsigned int drif1_data1_b_mux[] = {
	RIF1_D1_B_MARK,
};
static const unsigned int drif1_ctrl_c_pins[] = {
	/* CLK, SYNC */
	RCAR_GP_PIN(5, 5), RCAR_GP_PIN(5, 11),
};
static const unsigned int drif1_ctrl_c_mux[] = {
	RIF1_CLK_C_MARK, RIF1_SYNC_C_MARK,
};
static const unsigned int drif1_data0_c_pins[] = {
	/* D0 */
	RCAR_GP_PIN(5, 6),
};
static const unsigned int drif1_data0_c_mux[] = {
	RIF1_D0_C_MARK,
};
static const unsigned int drif1_data1_c_pins[] = {
	/* D1 */
	RCAR_GP_PIN(5, 10),
};
static const unsigned int drif1_data1_c_mux[] = {
	RIF1_D1_C_MARK,
};
/* - DRIF2 --------------------------------------------------------------- */
static const unsigned int drif2_ctrl_a_pins[] = {
	/* CLK, SYNC */
	RCAR_GP_PIN(6, 8), RCAR_GP_PIN(6, 9),
};
static const unsigned int drif2_ctrl_a_mux[] = {
	RIF2_CLK_A_MARK, RIF2_SYNC_A_MARK,
};
static const unsigned int drif2_data0_a_pins[] = {
	/* D0 */
	RCAR_GP_PIN(6, 7),
};
static const unsigned int drif2_data0_a_mux[] = {
	RIF2_D0_A_MARK,
};
static const unsigned int drif2_data1_a_pins[] = {
	/* D1 */
	RCAR_GP_PIN(6, 10),
};
static const unsigned int drif2_data1_a_mux[] = {
	RIF2_D1_A_MARK,
};
static const unsigned int drif2_ctrl_b_pins[] = {
	/* CLK, SYNC */
	RCAR_GP_PIN(6, 26), RCAR_GP_PIN(6, 27),
};
static const unsigned int drif2_ctrl_b_mux[] = {
	RIF2_CLK_B_MARK, RIF2_SYNC_B_MARK,
};
static const unsigned int drif2_data0_b_pins[] = {
	/* D0 */
	RCAR_GP_PIN(6, 30),
};
static const unsigned int drif2_data0_b_mux[] = {
	RIF2_D0_B_MARK,
};
static const unsigned int drif2_data1_b_pins[] = {
	/* D1 */
	RCAR_GP_PIN(6, 31),
};
static const unsigned int drif2_data1_b_mux[] = {
	RIF2_D1_B_MARK,
};
/* - DRIF3 --------------------------------------------------------------- */
static const unsigned int drif3_ctrl_a_pins[] = {
	/* CLK, SYNC */
	RCAR_GP_PIN(6, 17), RCAR_GP_PIN(6, 18),
};
static const unsigned int drif3_ctrl_a_mux[] = {
	RIF3_CLK_A_MARK, RIF3_SYNC_A_MARK,
};
static const unsigned int drif3_data0_a_pins[] = {
	/* D0 */
	RCAR_GP_PIN(6, 19),
};
static const unsigned int drif3_data0_a_mux[] = {
	RIF3_D0_A_MARK,
};
static const unsigned int drif3_data1_a_pins[] = {
	/* D1 */
	RCAR_GP_PIN(6, 20),
};
static const unsigned int drif3_data1_a_mux[] = {
	RIF3_D1_A_MARK,
};
static const unsigned int drif3_ctrl_b_pins[] = {
	/* CLK, SYNC */
	RCAR_GP_PIN(6, 24), RCAR_GP_PIN(6, 25),
};
static const unsigned int drif3_ctrl_b_mux[] = {
	RIF3_CLK_B_MARK, RIF3_SYNC_B_MARK,
};
static const unsigned int drif3_data0_b_pins[] = {
	/* D0 */
	RCAR_GP_PIN(6, 28),
};
static const unsigned int drif3_data0_b_mux[] = {
	RIF3_D0_B_MARK,
};
static const unsigned int drif3_data1_b_pins[] = {
	/* D1 */
	RCAR_GP_PIN(6, 29),
};
static const unsigned int drif3_data1_b_mux[] = {
	RIF3_D1_B_MARK,
};

/* - DU --------------------------------------------------------------------- */
static const unsigned int du_rgb666_pins[] = {
	/* R[7:2], G[7:2], B[7:2] */
	RCAR_GP_PIN(0, 15), RCAR_GP_PIN(0, 14), RCAR_GP_PIN(0, 13),
	RCAR_GP_PIN(0, 12), RCAR_GP_PIN(0, 11), RCAR_GP_PIN(0, 10),
	RCAR_GP_PIN(1, 15), RCAR_GP_PIN(1, 14), RCAR_GP_PIN(1, 13),
	RCAR_GP_PIN(1, 12), RCAR_GP_PIN(1, 19), RCAR_GP_PIN(1, 18),
	RCAR_GP_PIN(1, 7),  RCAR_GP_PIN(1, 6),  RCAR_GP_PIN(1, 5),
	RCAR_GP_PIN(1, 4),  RCAR_GP_PIN(1, 3),  RCAR_GP_PIN(1, 2),
};
static const unsigned int du_rgb666_mux[] = {
	DU_DR7_MARK, DU_DR6_MARK, DU_DR5_MARK, DU_DR4_MARK,
	DU_DR3_MARK, DU_DR2_MARK,
	DU_DG7_MARK, DU_DG6_MARK, DU_DG5_MARK, DU_DG4_MARK,
	DU_DG3_MARK, DU_DG2_MARK,
	DU_DB7_MARK, DU_DB6_MARK, DU_DB5_MARK, DU_DB4_MARK,
	DU_DB3_MARK, DU_DB2_MARK,
};
static const unsigned int du_rgb888_pins[] = {
	/* R[7:0], G[7:0], B[7:0] */
	RCAR_GP_PIN(0, 15), RCAR_GP_PIN(0, 14), RCAR_GP_PIN(0, 13),
	RCAR_GP_PIN(0, 12), RCAR_GP_PIN(0, 11), RCAR_GP_PIN(0, 10),
	RCAR_GP_PIN(0, 9),  RCAR_GP_PIN(0, 8),
	RCAR_GP_PIN(1, 15), RCAR_GP_PIN(1, 14), RCAR_GP_PIN(1, 13),
	RCAR_GP_PIN(1, 12), RCAR_GP_PIN(1, 19), RCAR_GP_PIN(1, 18),
	RCAR_GP_PIN(1, 17), RCAR_GP_PIN(1, 16),
	RCAR_GP_PIN(1, 7),  RCAR_GP_PIN(1, 6),  RCAR_GP_PIN(1, 5),
	RCAR_GP_PIN(1, 4),  RCAR_GP_PIN(1, 3),  RCAR_GP_PIN(1, 2),
	RCAR_GP_PIN(1, 1),  RCAR_GP_PIN(1, 0),
};
static const unsigned int du_rgb888_mux[] = {
	DU_DR7_MARK, DU_DR6_MARK, DU_DR5_MARK, DU_DR4_MARK,
	DU_DR3_MARK, DU_DR2_MARK, DU_DR1_MARK, DU_DR0_MARK,
	DU_DG7_MARK, DU_DG6_MARK, DU_DG5_MARK, DU_DG4_MARK,
	DU_DG3_MARK, DU_DG2_MARK, DU_DG1_MARK, DU_DG0_MARK,
	DU_DB7_MARK, DU_DB6_MARK, DU_DB5_MARK, DU_DB4_MARK,
	DU_DB3_MARK, DU_DB2_MARK, DU_DB1_MARK, DU_DB0_MARK,
};
static const unsigned int du_clk_out_0_pins[] = {
	/* CLKOUT */
	RCAR_GP_PIN(1, 27),
};
static const unsigned int du_clk_out_0_mux[] = {
	DU_DOTCLKOUT0_MARK
};
static const unsigned int du_clk_out_1_pins[] = {
	/* CLKOUT */
	RCAR_GP_PIN(2, 3),
};
static const unsigned int du_clk_out_1_mux[] = {
	DU_DOTCLKOUT1_MARK
};
static const unsigned int du_sync_pins[] = {
	/* EXVSYNC/VSYNC, EXHSYNC/HSYNC */
	RCAR_GP_PIN(2, 5), RCAR_GP_PIN(2, 4),
};
static const unsigned int du_sync_mux[] = {
	DU_EXVSYNC_DU_VSYNC_MARK, DU_EXHSYNC_DU_HSYNC_MARK
};
static const unsigned int du_oddf_pins[] = {
	/* EXDISP/EXODDF/EXCDE */
	RCAR_GP_PIN(2, 2),
};
static const unsigned int du_oddf_mux[] = {
	DU_EXODDF_DU_ODDF_DISP_CDE_MARK,
};
static const unsigned int du_cde_pins[] = {
	/* CDE */
	RCAR_GP_PIN(2, 0),
};
static const unsigned int du_cde_mux[] = {
	DU_CDE_MARK,
};
static const unsigned int du_disp_pins[] = {
	/* DISP */
	RCAR_GP_PIN(2, 1),
};
static const unsigned int du_disp_mux[] = {
	DU_DISP_MARK,
};
/* - HSCIF0 ----------------------------------------------------------------- */
static const unsigned int hscif0_data_pins[] = {
	/* RX, TX */
	RCAR_GP_PIN(5, 13), RCAR_GP_PIN(5, 14),
};
static const unsigned int hscif0_data_mux[] = {
	HRX0_MARK, HTX0_MARK,
};
static const unsigned int hscif0_clk_pins[] = {
	/* SCK */
	RCAR_GP_PIN(5, 12),
};
static const unsigned int hscif0_clk_mux[] = {
	HSCK0_MARK,
};
static const unsigned int hscif0_ctrl_pins[] = {
	/* RTS, CTS */
	RCAR_GP_PIN(5, 16), RCAR_GP_PIN(5, 15),
};
static const unsigned int hscif0_ctrl_mux[] = {
	HRTS0_N_MARK, HCTS0_N_MARK,
};
/* - HSCIF1 ----------------------------------------------------------------- */
static const unsigned int hscif1_data_a_pins[] = {
	/* RX, TX */
	RCAR_GP_PIN(5, 5), RCAR_GP_PIN(5, 6),
};
static const unsigned int hscif1_data_a_mux[] = {
	HRX1_A_MARK, HTX1_A_MARK,
};
static const unsigned int hscif1_clk_a_pins[] = {
	/* SCK */
	RCAR_GP_PIN(6, 21),
};
static const unsigned int hscif1_clk_a_mux[] = {
	HSCK1_A_MARK,
};
static const unsigned int hscif1_ctrl_a_pins[] = {
	/* RTS, CTS */
	RCAR_GP_PIN(5, 8), RCAR_GP_PIN(5, 7),
};
static const unsigned int hscif1_ctrl_a_mux[] = {
	HRTS1_N_A_MARK, HCTS1_N_A_MARK,
};

static const unsigned int hscif1_data_b_pins[] = {
	/* RX, TX */
	RCAR_GP_PIN(5, 1), RCAR_GP_PIN(5, 2),
};
static const unsigned int hscif1_data_b_mux[] = {
	HRX1_B_MARK, HTX1_B_MARK,
};
static const unsigned int hscif1_clk_b_pins[] = {
	/* SCK */
	RCAR_GP_PIN(5, 0),
};
static const unsigned int hscif1_clk_b_mux[] = {
	HSCK1_B_MARK,
};
static const unsigned int hscif1_ctrl_b_pins[] = {
	/* RTS, CTS */
	RCAR_GP_PIN(5, 4), RCAR_GP_PIN(5, 3),
};
static const unsigned int hscif1_ctrl_b_mux[] = {
	HRTS1_N_B_MARK, HCTS1_N_B_MARK,
};
/* - HSCIF2 ----------------------------------------------------------------- */
static const unsigned int hscif2_data_a_pins[] = {
	/* RX, TX */
	RCAR_GP_PIN(6, 8), RCAR_GP_PIN(6, 9),
};
static const unsigned int hscif2_data_a_mux[] = {
	HRX2_A_MARK, HTX2_A_MARK,
};
static const unsigned int hscif2_clk_a_pins[] = {
	/* SCK */
	RCAR_GP_PIN(6, 10),
};
static const unsigned int hscif2_clk_a_mux[] = {
	HSCK2_A_MARK,
};
static const unsigned int hscif2_ctrl_a_pins[] = {
	/* RTS, CTS */
	RCAR_GP_PIN(6, 7), RCAR_GP_PIN(6, 6),
};
static const unsigned int hscif2_ctrl_a_mux[] = {
	HRTS2_N_A_MARK, HCTS2_N_A_MARK,
};

static const unsigned int hscif2_data_b_pins[] = {
	/* RX, TX */
	RCAR_GP_PIN(6, 17), RCAR_GP_PIN(6, 18),
};
static const unsigned int hscif2_data_b_mux[] = {
	HRX2_B_MARK, HTX2_B_MARK,
};
static const unsigned int hscif2_clk_b_pins[] = {
	/* SCK */
	RCAR_GP_PIN(6, 21),
};
static const unsigned int hscif2_clk_b_mux[] = {
	HSCK1_B_MARK,
};
static const unsigned int hscif2_ctrl_b_pins[] = {
	/* RTS, CTS */
	RCAR_GP_PIN(6, 20), RCAR_GP_PIN(6, 19),
};
static const unsigned int hscif2_ctrl_b_mux[] = {
	HRTS2_N_B_MARK, HCTS2_N_B_MARK,
};
/* - HSCIF3 ----------------------------------------------------------------- */
static const unsigned int hscif3_data_a_pins[] = {
	/* RX, TX */
	RCAR_GP_PIN(1, 23), RCAR_GP_PIN(1, 24),
};
static const unsigned int hscif3_data_a_mux[] = {
	HRX3_A_MARK, HTX3_A_MARK,
};
static const unsigned int hscif3_clk_pins[] = {
	/* SCK */
	RCAR_GP_PIN(1, 22),
};
static const unsigned int hscif3_clk_mux[] = {
	HSCK3_MARK,
};
static const unsigned int hscif3_ctrl_pins[] = {
	/* RTS, CTS */
	RCAR_GP_PIN(1, 26), RCAR_GP_PIN(1, 25),
};
static const unsigned int hscif3_ctrl_mux[] = {
	HRTS3_N_MARK, HCTS3_N_MARK,
};

static const unsigned int hscif3_data_b_pins[] = {
	/* RX, TX */
	RCAR_GP_PIN(0, 10), RCAR_GP_PIN(0, 11),
};
static const unsigned int hscif3_data_b_mux[] = {
	HRX3_B_MARK, HTX3_B_MARK,
};
static const unsigned int hscif3_data_c_pins[] = {
	/* RX, TX */
	RCAR_GP_PIN(0, 14), RCAR_GP_PIN(0, 15),
};
static const unsigned int hscif3_data_c_mux[] = {
	HRX3_C_MARK, HTX3_C_MARK,
};
static const unsigned int hscif3_data_d_pins[] = {
	/* RX, TX */
	RCAR_GP_PIN(2, 7), RCAR_GP_PIN(2, 8),
};
static const unsigned int hscif3_data_d_mux[] = {
	HRX3_D_MARK, HTX3_D_MARK,
};
/* - HSCIF4 ----------------------------------------------------------------- */
static const unsigned int hscif4_data_a_pins[] = {
	/* RX, TX */
	RCAR_GP_PIN(1, 12), RCAR_GP_PIN(1, 13),
};
static const unsigned int hscif4_data_a_mux[] = {
	HRX4_A_MARK, HTX4_A_MARK,
};
static const unsigned int hscif4_clk_pins[] = {
	/* SCK */
	RCAR_GP_PIN(1, 11),
};
static const unsigned int hscif4_clk_mux[] = {
	HSCK4_MARK,
};
static const unsigned int hscif4_ctrl_pins[] = {
	/* RTS, CTS */
	RCAR_GP_PIN(1, 15), RCAR_GP_PIN(1, 14),
};
static const unsigned int hscif4_ctrl_mux[] = {
	HRTS4_N_MARK, HCTS3_N_MARK,
};

static const unsigned int hscif4_data_b_pins[] = {
	/* RX, TX */
	RCAR_GP_PIN(1, 8), RCAR_GP_PIN(1, 11),
};
static const unsigned int hscif4_data_b_mux[] = {
	HRX4_B_MARK, HTX4_B_MARK,
};

/* - I2C -------------------------------------------------------------------- */
static const unsigned int i2c1_a_pins[] = {
	/* SDA, SCL */
	RCAR_GP_PIN(5, 11), RCAR_GP_PIN(5, 10),
};
static const unsigned int i2c1_a_mux[] = {
	SDA1_A_MARK, SCL1_A_MARK,
};
static const unsigned int i2c1_b_pins[] = {
	/* SDA, SCL */
	RCAR_GP_PIN(5, 24), RCAR_GP_PIN(5, 23),
};
static const unsigned int i2c1_b_mux[] = {
	SDA1_B_MARK, SCL1_B_MARK,
};
static const unsigned int i2c2_a_pins[] = {
	/* SDA, SCL */
	RCAR_GP_PIN(5, 0), RCAR_GP_PIN(5, 4),
};
static const unsigned int i2c2_a_mux[] = {
	SDA2_A_MARK, SCL2_A_MARK,
};
static const unsigned int i2c2_b_pins[] = {
	/* SDA, SCL */
	RCAR_GP_PIN(3, 13), RCAR_GP_PIN(3, 12),
};
static const unsigned int i2c2_b_mux[] = {
	SDA2_B_MARK, SCL2_B_MARK,
};
static const unsigned int i2c6_a_pins[] = {
	/* SDA, SCL */
	RCAR_GP_PIN(1, 8), RCAR_GP_PIN(1, 11),
};
static const unsigned int i2c6_a_mux[] = {
	SDA6_A_MARK, SCL6_A_MARK,
};
static const unsigned int i2c6_b_pins[] = {
	/* SDA, SCL */
	RCAR_GP_PIN(1, 26), RCAR_GP_PIN(1, 25),
};
static const unsigned int i2c6_b_mux[] = {
	SDA6_B_MARK, SCL6_B_MARK,
};
static const unsigned int i2c6_c_pins[] = {
	/* SDA, SCL */
	RCAR_GP_PIN(0, 15), RCAR_GP_PIN(0, 14),
};
static const unsigned int i2c6_c_mux[] = {
	SDA6_C_MARK, SCL6_C_MARK,
};

/* - INTC-EX ---------------------------------------------------------------- */
static const unsigned int intc_ex_irq0_pins[] = {
	/* IRQ0 */
	RCAR_GP_PIN(2, 0),
};
static const unsigned int intc_ex_irq0_mux[] = {
	IRQ0_MARK,
};
static const unsigned int intc_ex_irq1_pins[] = {
	/* IRQ1 */
	RCAR_GP_PIN(2, 1),
};
static const unsigned int intc_ex_irq1_mux[] = {
	IRQ1_MARK,
};
static const unsigned int intc_ex_irq2_pins[] = {
	/* IRQ2 */
	RCAR_GP_PIN(2, 2),
};
static const unsigned int intc_ex_irq2_mux[] = {
	IRQ2_MARK,
};
static const unsigned int intc_ex_irq3_pins[] = {
	/* IRQ3 */
	RCAR_GP_PIN(2, 3),
};
static const unsigned int intc_ex_irq3_mux[] = {
	IRQ3_MARK,
};
static const unsigned int intc_ex_irq4_pins[] = {
	/* IRQ4 */
	RCAR_GP_PIN(2, 4),
};
static const unsigned int intc_ex_irq4_mux[] = {
	IRQ4_MARK,
};
static const unsigned int intc_ex_irq5_pins[] = {
	/* IRQ5 */
	RCAR_GP_PIN(2, 5),
};
static const unsigned int intc_ex_irq5_mux[] = {
	IRQ5_MARK,
};

/* - MSIOF0 ----------------------------------------------------------------- */
static const unsigned int msiof0_clk_pins[] = {
	/* SCK */
	RCAR_GP_PIN(5, 17),
};
static const unsigned int msiof0_clk_mux[] = {
	MSIOF0_SCK_MARK,
};
static const unsigned int msiof0_sync_pins[] = {
	/* SYNC */
	RCAR_GP_PIN(5, 18),
};
static const unsigned int msiof0_sync_mux[] = {
	MSIOF0_SYNC_MARK,
};
static const unsigned int msiof0_ss1_pins[] = {
	/* SS1 */
	RCAR_GP_PIN(5, 19),
};
static const unsigned int msiof0_ss1_mux[] = {
	MSIOF0_SS1_MARK,
};
static const unsigned int msiof0_ss2_pins[] = {
	/* SS2 */
	RCAR_GP_PIN(5, 21),
};
static const unsigned int msiof0_ss2_mux[] = {
	MSIOF0_SS2_MARK,
};
static const unsigned int msiof0_txd_pins[] = {
	/* TXD */
	RCAR_GP_PIN(5, 20),
};
static const unsigned int msiof0_txd_mux[] = {
	MSIOF0_TXD_MARK,
};
static const unsigned int msiof0_rxd_pins[] = {
	/* RXD */
	RCAR_GP_PIN(5, 22),
};
static const unsigned int msiof0_rxd_mux[] = {
	MSIOF0_RXD_MARK,
};
/* - MSIOF1 ----------------------------------------------------------------- */
static const unsigned int msiof1_clk_a_pins[] = {
	/* SCK */
	RCAR_GP_PIN(6, 8),
};
static const unsigned int msiof1_clk_a_mux[] = {
	MSIOF1_SCK_A_MARK,
};
static const unsigned int msiof1_sync_a_pins[] = {
	/* SYNC */
	RCAR_GP_PIN(6, 9),
};
static const unsigned int msiof1_sync_a_mux[] = {
	MSIOF1_SYNC_A_MARK,
};
static const unsigned int msiof1_ss1_a_pins[] = {
	/* SS1 */
	RCAR_GP_PIN(6, 5),
};
static const unsigned int msiof1_ss1_a_mux[] = {
	MSIOF1_SS1_A_MARK,
};
static const unsigned int msiof1_ss2_a_pins[] = {
	/* SS2 */
	RCAR_GP_PIN(6, 6),
};
static const unsigned int msiof1_ss2_a_mux[] = {
	MSIOF1_SS2_A_MARK,
};
static const unsigned int msiof1_txd_a_pins[] = {
	/* TXD */
	RCAR_GP_PIN(6, 7),
};
static const unsigned int msiof1_txd_a_mux[] = {
	MSIOF1_TXD_A_MARK,
};
static const unsigned int msiof1_rxd_a_pins[] = {
	/* RXD */
	RCAR_GP_PIN(6, 10),
};
static const unsigned int msiof1_rxd_a_mux[] = {
	MSIOF1_RXD_A_MARK,
};
static const unsigned int msiof1_clk_b_pins[] = {
	/* SCK */
	RCAR_GP_PIN(5, 9),
};
static const unsigned int msiof1_clk_b_mux[] = {
	MSIOF1_SCK_B_MARK,
};
static const unsigned int msiof1_sync_b_pins[] = {
	/* SYNC */
	RCAR_GP_PIN(5, 3),
};
static const unsigned int msiof1_sync_b_mux[] = {
	MSIOF1_SYNC_B_MARK,
};
static const unsigned int msiof1_ss1_b_pins[] = {
	/* SS1 */
	RCAR_GP_PIN(5, 4),
};
static const unsigned int msiof1_ss1_b_mux[] = {
	MSIOF1_SS1_B_MARK,
};
static const unsigned int msiof1_ss2_b_pins[] = {
	/* SS2 */
	RCAR_GP_PIN(5, 0),
};
static const unsigned int msiof1_ss2_b_mux[] = {
	MSIOF1_SS2_B_MARK,
};
static const unsigned int msiof1_txd_b_pins[] = {
	/* TXD */
	RCAR_GP_PIN(5, 8),
};
static const unsigned int msiof1_txd_b_mux[] = {
	MSIOF1_TXD_B_MARK,
};
static const unsigned int msiof1_rxd_b_pins[] = {
	/* RXD */
	RCAR_GP_PIN(5, 7),
};
static const unsigned int msiof1_rxd_b_mux[] = {
	MSIOF1_RXD_B_MARK,
};
static const unsigned int msiof1_clk_c_pins[] = {
	/* SCK */
	RCAR_GP_PIN(6, 17),
};
static const unsigned int msiof1_clk_c_mux[] = {
	MSIOF1_SCK_C_MARK,
};
static const unsigned int msiof1_sync_c_pins[] = {
	/* SYNC */
	RCAR_GP_PIN(6, 18),
};
static const unsigned int msiof1_sync_c_mux[] = {
	MSIOF1_SYNC_C_MARK,
};
static const unsigned int msiof1_ss1_c_pins[] = {
	/* SS1 */
	RCAR_GP_PIN(6, 21),
};
static const unsigned int msiof1_ss1_c_mux[] = {
	MSIOF1_SS1_C_MARK,
};
static const unsigned int msiof1_ss2_c_pins[] = {
	/* SS2 */
	RCAR_GP_PIN(6, 27),
};
static const unsigned int msiof1_ss2_c_mux[] = {
	MSIOF1_SS2_C_MARK,
};
static const unsigned int msiof1_txd_c_pins[] = {
	/* TXD */
	RCAR_GP_PIN(6, 20),
};
static const unsigned int msiof1_txd_c_mux[] = {
	MSIOF1_TXD_C_MARK,
};
static const unsigned int msiof1_rxd_c_pins[] = {
	/* RXD */
	RCAR_GP_PIN(6, 19),
};
static const unsigned int msiof1_rxd_c_mux[] = {
	MSIOF1_RXD_C_MARK,
};
static const unsigned int msiof1_clk_d_pins[] = {
	/* SCK */
	RCAR_GP_PIN(5, 12),
};
static const unsigned int msiof1_clk_d_mux[] = {
	MSIOF1_SCK_D_MARK,
};
static const unsigned int msiof1_sync_d_pins[] = {
	/* SYNC */
	RCAR_GP_PIN(5, 15),
};
static const unsigned int msiof1_sync_d_mux[] = {
	MSIOF1_SYNC_D_MARK,
};
static const unsigned int msiof1_ss1_d_pins[] = {
	/* SS1 */
	RCAR_GP_PIN(5, 16),
};
static const unsigned int msiof1_ss1_d_mux[] = {
	MSIOF1_SS1_D_MARK,
};
static const unsigned int msiof1_ss2_d_pins[] = {
	/* SS2 */
	RCAR_GP_PIN(5, 21),
};
static const unsigned int msiof1_ss2_d_mux[] = {
	MSIOF1_SS2_D_MARK,
};
static const unsigned int msiof1_txd_d_pins[] = {
	/* TXD */
	RCAR_GP_PIN(5, 14),
};
static const unsigned int msiof1_txd_d_mux[] = {
	MSIOF1_TXD_D_MARK,
};
static const unsigned int msiof1_rxd_d_pins[] = {
	/* RXD */
	RCAR_GP_PIN(5, 13),
};
static const unsigned int msiof1_rxd_d_mux[] = {
	MSIOF1_RXD_D_MARK,
};
static const unsigned int msiof1_clk_e_pins[] = {
	/* SCK */
	RCAR_GP_PIN(3, 0),
};
static const unsigned int msiof1_clk_e_mux[] = {
	MSIOF1_SCK_E_MARK,
};
static const unsigned int msiof1_sync_e_pins[] = {
	/* SYNC */
	RCAR_GP_PIN(3, 1),
};
static const unsigned int msiof1_sync_e_mux[] = {
	MSIOF1_SYNC_E_MARK,
};
static const unsigned int msiof1_ss1_e_pins[] = {
	/* SS1 */
	RCAR_GP_PIN(3, 4),
};
static const unsigned int msiof1_ss1_e_mux[] = {
	MSIOF1_SS1_E_MARK,
};
static const unsigned int msiof1_ss2_e_pins[] = {
	/* SS2 */
	RCAR_GP_PIN(3, 5),
};
static const unsigned int msiof1_ss2_e_mux[] = {
	MSIOF1_SS2_E_MARK,
};
static const unsigned int msiof1_txd_e_pins[] = {
	/* TXD */
	RCAR_GP_PIN(3, 3),
};
static const unsigned int msiof1_txd_e_mux[] = {
	MSIOF1_TXD_E_MARK,
};
static const unsigned int msiof1_rxd_e_pins[] = {
	/* RXD */
	RCAR_GP_PIN(3, 2),
};
static const unsigned int msiof1_rxd_e_mux[] = {
	MSIOF1_RXD_E_MARK,
};
static const unsigned int msiof1_clk_f_pins[] = {
	/* SCK */
	RCAR_GP_PIN(5, 23),
};
static const unsigned int msiof1_clk_f_mux[] = {
	MSIOF1_SCK_F_MARK,
};
static const unsigned int msiof1_sync_f_pins[] = {
	/* SYNC */
	RCAR_GP_PIN(5, 24),
};
static const unsigned int msiof1_sync_f_mux[] = {
	MSIOF1_SYNC_F_MARK,
};
static const unsigned int msiof1_ss1_f_pins[] = {
	/* SS1 */
	RCAR_GP_PIN(6, 1),
};
static const unsigned int msiof1_ss1_f_mux[] = {
	MSIOF1_SS1_F_MARK,
};
static const unsigned int msiof1_ss2_f_pins[] = {
	/* SS2 */
	RCAR_GP_PIN(6, 2),
};
static const unsigned int msiof1_ss2_f_mux[] = {
	MSIOF1_SS2_F_MARK,
};
static const unsigned int msiof1_txd_f_pins[] = {
	/* TXD */
	RCAR_GP_PIN(6, 0),
};
static const unsigned int msiof1_txd_f_mux[] = {
	MSIOF1_TXD_F_MARK,
};
static const unsigned int msiof1_rxd_f_pins[] = {
	/* RXD */
	RCAR_GP_PIN(5, 25),
};
static const unsigned int msiof1_rxd_f_mux[] = {
	MSIOF1_RXD_F_MARK,
};
static const unsigned int msiof1_clk_g_pins[] = {
	/* SCK */
	RCAR_GP_PIN(3, 6),
};
static const unsigned int msiof1_clk_g_mux[] = {
	MSIOF1_SCK_G_MARK,
};
static const unsigned int msiof1_sync_g_pins[] = {
	/* SYNC */
	RCAR_GP_PIN(3, 7),
};
static const unsigned int msiof1_sync_g_mux[] = {
	MSIOF1_SYNC_G_MARK,
};
static const unsigned int msiof1_ss1_g_pins[] = {
	/* SS1 */
	RCAR_GP_PIN(3, 10),
};
static const unsigned int msiof1_ss1_g_mux[] = {
	MSIOF1_SS1_G_MARK,
};
static const unsigned int msiof1_ss2_g_pins[] = {
	/* SS2 */
	RCAR_GP_PIN(3, 11),
};
static const unsigned int msiof1_ss2_g_mux[] = {
	MSIOF1_SS2_G_MARK,
};
static const unsigned int msiof1_txd_g_pins[] = {
	/* TXD */
	RCAR_GP_PIN(3, 9),
};
static const unsigned int msiof1_txd_g_mux[] = {
	MSIOF1_TXD_G_MARK,
};
static const unsigned int msiof1_rxd_g_pins[] = {
	/* RXD */
	RCAR_GP_PIN(3, 8),
};
static const unsigned int msiof1_rxd_g_mux[] = {
	MSIOF1_RXD_G_MARK,
};
/* - MSIOF2 ----------------------------------------------------------------- */
static const unsigned int msiof2_clk_a_pins[] = {
	/* SCK */
	RCAR_GP_PIN(1, 9),
};
static const unsigned int msiof2_clk_a_mux[] = {
	MSIOF2_SCK_A_MARK,
};
static const unsigned int msiof2_sync_a_pins[] = {
	/* SYNC */
	RCAR_GP_PIN(1, 8),
};
static const unsigned int msiof2_sync_a_mux[] = {
	MSIOF2_SYNC_A_MARK,
};
static const unsigned int msiof2_ss1_a_pins[] = {
	/* SS1 */
	RCAR_GP_PIN(1, 6),
};
static const unsigned int msiof2_ss1_a_mux[] = {
	MSIOF2_SS1_A_MARK,
};
static const unsigned int msiof2_ss2_a_pins[] = {
	/* SS2 */
	RCAR_GP_PIN(1, 7),
};
static const unsigned int msiof2_ss2_a_mux[] = {
	MSIOF2_SS2_A_MARK,
};
static const unsigned int msiof2_txd_a_pins[] = {
	/* TXD */
	RCAR_GP_PIN(1, 11),
};
static const unsigned int msiof2_txd_a_mux[] = {
	MSIOF2_TXD_A_MARK,
};
static const unsigned int msiof2_rxd_a_pins[] = {
	/* RXD */
	RCAR_GP_PIN(1, 10),
};
static const unsigned int msiof2_rxd_a_mux[] = {
	MSIOF2_RXD_A_MARK,
};
static const unsigned int msiof2_clk_b_pins[] = {
	/* SCK */
	RCAR_GP_PIN(0, 4),
};
static const unsigned int msiof2_clk_b_mux[] = {
	MSIOF2_SCK_B_MARK,
};
static const unsigned int msiof2_sync_b_pins[] = {
	/* SYNC */
	RCAR_GP_PIN(0, 5),
};
static const unsigned int msiof2_sync_b_mux[] = {
	MSIOF2_SYNC_B_MARK,
};
static const unsigned int msiof2_ss1_b_pins[] = {
	/* SS1 */
	RCAR_GP_PIN(0, 0),
};
static const unsigned int msiof2_ss1_b_mux[] = {
	MSIOF2_SS1_B_MARK,
};
static const unsigned int msiof2_ss2_b_pins[] = {
	/* SS2 */
	RCAR_GP_PIN(0, 1),
};
static const unsigned int msiof2_ss2_b_mux[] = {
	MSIOF2_SS2_B_MARK,
};
static const unsigned int msiof2_txd_b_pins[] = {
	/* TXD */
	RCAR_GP_PIN(0, 7),
};
static const unsigned int msiof2_txd_b_mux[] = {
	MSIOF2_TXD_B_MARK,
};
static const unsigned int msiof2_rxd_b_pins[] = {
	/* RXD */
	RCAR_GP_PIN(0, 6),
};
static const unsigned int msiof2_rxd_b_mux[] = {
	MSIOF2_RXD_B_MARK,
};
static const unsigned int msiof2_clk_c_pins[] = {
	/* SCK */
	RCAR_GP_PIN(2, 12),
};
static const unsigned int msiof2_clk_c_mux[] = {
	MSIOF2_SCK_C_MARK,
};
static const unsigned int msiof2_sync_c_pins[] = {
	/* SYNC */
	RCAR_GP_PIN(2, 11),
};
static const unsigned int msiof2_sync_c_mux[] = {
	MSIOF2_SYNC_C_MARK,
};
static const unsigned int msiof2_ss1_c_pins[] = {
	/* SS1 */
	RCAR_GP_PIN(2, 10),
};
static const unsigned int msiof2_ss1_c_mux[] = {
	MSIOF2_SS1_C_MARK,
};
static const unsigned int msiof2_ss2_c_pins[] = {
	/* SS2 */
	RCAR_GP_PIN(2, 9),
};
static const unsigned int msiof2_ss2_c_mux[] = {
	MSIOF2_SS2_C_MARK,
};
static const unsigned int msiof2_txd_c_pins[] = {
	/* TXD */
	RCAR_GP_PIN(2, 14),
};
static const unsigned int msiof2_txd_c_mux[] = {
	MSIOF2_TXD_C_MARK,
};
static const unsigned int msiof2_rxd_c_pins[] = {
	/* RXD */
	RCAR_GP_PIN(2, 13),
};
static const unsigned int msiof2_rxd_c_mux[] = {
	MSIOF2_RXD_C_MARK,
};
static const unsigned int msiof2_clk_d_pins[] = {
	/* SCK */
	RCAR_GP_PIN(0, 8),
};
static const unsigned int msiof2_clk_d_mux[] = {
	MSIOF2_SCK_D_MARK,
};
static const unsigned int msiof2_sync_d_pins[] = {
	/* SYNC */
	RCAR_GP_PIN(0, 9),
};
static const unsigned int msiof2_sync_d_mux[] = {
	MSIOF2_SYNC_D_MARK,
};
static const unsigned int msiof2_ss1_d_pins[] = {
	/* SS1 */
	RCAR_GP_PIN(0, 12),
};
static const unsigned int msiof2_ss1_d_mux[] = {
	MSIOF2_SS1_D_MARK,
};
static const unsigned int msiof2_ss2_d_pins[] = {
	/* SS2 */
	RCAR_GP_PIN(0, 13),
};
static const unsigned int msiof2_ss2_d_mux[] = {
	MSIOF2_SS2_D_MARK,
};
static const unsigned int msiof2_txd_d_pins[] = {
	/* TXD */
	RCAR_GP_PIN(0, 11),
};
static const unsigned int msiof2_txd_d_mux[] = {
	MSIOF2_TXD_D_MARK,
};
static const unsigned int msiof2_rxd_d_pins[] = {
	/* RXD */
	RCAR_GP_PIN(0, 10),
};
static const unsigned int msiof2_rxd_d_mux[] = {
	MSIOF2_RXD_D_MARK,
};
/* - MSIOF3 ----------------------------------------------------------------- */
static const unsigned int msiof3_clk_a_pins[] = {
	/* SCK */
	RCAR_GP_PIN(0, 0),
};
static const unsigned int msiof3_clk_a_mux[] = {
	MSIOF3_SCK_A_MARK,
};
static const unsigned int msiof3_sync_a_pins[] = {
	/* SYNC */
	RCAR_GP_PIN(0, 1),
};
static const unsigned int msiof3_sync_a_mux[] = {
	MSIOF3_SYNC_A_MARK,
};
static const unsigned int msiof3_ss1_a_pins[] = {
	/* SS1 */
	RCAR_GP_PIN(0, 14),
};
static const unsigned int msiof3_ss1_a_mux[] = {
	MSIOF3_SS1_A_MARK,
};
static const unsigned int msiof3_ss2_a_pins[] = {
	/* SS2 */
	RCAR_GP_PIN(0, 15),
};
static const unsigned int msiof3_ss2_a_mux[] = {
	MSIOF3_SS2_A_MARK,
};
static const unsigned int msiof3_txd_a_pins[] = {
	/* TXD */
	RCAR_GP_PIN(0, 3),
};
static const unsigned int msiof3_txd_a_mux[] = {
	MSIOF3_TXD_A_MARK,
};
static const unsigned int msiof3_rxd_a_pins[] = {
	/* RXD */
	RCAR_GP_PIN(0, 2),
};
static const unsigned int msiof3_rxd_a_mux[] = {
	MSIOF3_RXD_A_MARK,
};
static const unsigned int msiof3_clk_b_pins[] = {
	/* SCK */
	RCAR_GP_PIN(1, 2),
};
static const unsigned int msiof3_clk_b_mux[] = {
	MSIOF3_SCK_B_MARK,
};
static const unsigned int msiof3_sync_b_pins[] = {
	/* SYNC */
	RCAR_GP_PIN(1, 0),
};
static const unsigned int msiof3_sync_b_mux[] = {
	MSIOF3_SYNC_B_MARK,
};
static const unsigned int msiof3_ss1_b_pins[] = {
	/* SS1 */
	RCAR_GP_PIN(1, 4),
};
static const unsigned int msiof3_ss1_b_mux[] = {
	MSIOF3_SS1_B_MARK,
};
static const unsigned int msiof3_ss2_b_pins[] = {
	/* SS2 */
	RCAR_GP_PIN(1, 5),
};
static const unsigned int msiof3_ss2_b_mux[] = {
	MSIOF3_SS2_B_MARK,
};
static const unsigned int msiof3_txd_b_pins[] = {
	/* TXD */
	RCAR_GP_PIN(1, 1),
};
static const unsigned int msiof3_txd_b_mux[] = {
	MSIOF3_TXD_B_MARK,
};
static const unsigned int msiof3_rxd_b_pins[] = {
	/* RXD */
	RCAR_GP_PIN(1, 3),
};
static const unsigned int msiof3_rxd_b_mux[] = {
	MSIOF3_RXD_B_MARK,
};
static const unsigned int msiof3_clk_c_pins[] = {
	/* SCK */
	RCAR_GP_PIN(1, 12),
};
static const unsigned int msiof3_clk_c_mux[] = {
	MSIOF3_SCK_C_MARK,
};
static const unsigned int msiof3_sync_c_pins[] = {
	/* SYNC */
	RCAR_GP_PIN(1, 13),
};
static const unsigned int msiof3_sync_c_mux[] = {
	MSIOF3_SYNC_C_MARK,
};
static const unsigned int msiof3_txd_c_pins[] = {
	/* TXD */
	RCAR_GP_PIN(1, 15),
};
static const unsigned int msiof3_txd_c_mux[] = {
	MSIOF3_TXD_C_MARK,
};
static const unsigned int msiof3_rxd_c_pins[] = {
	/* RXD */
	RCAR_GP_PIN(1, 14),
};
static const unsigned int msiof3_rxd_c_mux[] = {
	MSIOF3_RXD_C_MARK,
};
static const unsigned int msiof3_clk_d_pins[] = {
	/* SCK */
	RCAR_GP_PIN(1, 22),
};
static const unsigned int msiof3_clk_d_mux[] = {
	MSIOF3_SCK_D_MARK,
};
static const unsigned int msiof3_sync_d_pins[] = {
	/* SYNC */
	RCAR_GP_PIN(1, 23),
};
static const unsigned int msiof3_sync_d_mux[] = {
	MSIOF3_SYNC_D_MARK,
};
static const unsigned int msiof3_ss1_d_pins[] = {
	/* SS1 */
	RCAR_GP_PIN(1, 26),
};
static const unsigned int msiof3_ss1_d_mux[] = {
	MSIOF3_SS1_D_MARK,
};
static const unsigned int msiof3_txd_d_pins[] = {
	/* TXD */
	RCAR_GP_PIN(1, 25),
};
static const unsigned int msiof3_txd_d_mux[] = {
	MSIOF3_TXD_D_MARK,
};
static const unsigned int msiof3_rxd_d_pins[] = {
	/* RXD */
	RCAR_GP_PIN(1, 24),
};
static const unsigned int msiof3_rxd_d_mux[] = {
	MSIOF3_RXD_D_MARK,
};

/* - PWM0 --------------------------------------------------------------------*/
static const unsigned int pwm0_pins[] = {
	/* PWM */
	RCAR_GP_PIN(2, 6),
};
static const unsigned int pwm0_mux[] = {
	PWM0_MARK,
};
/* - PWM1 --------------------------------------------------------------------*/
static const unsigned int pwm1_a_pins[] = {
	/* PWM */
	RCAR_GP_PIN(2, 7),
};
static const unsigned int pwm1_a_mux[] = {
	PWM1_A_MARK,
};
static const unsigned int pwm1_b_pins[] = {
	/* PWM */
	RCAR_GP_PIN(1, 8),
};
static const unsigned int pwm1_b_mux[] = {
	PWM1_B_MARK,
};
/* - PWM2 --------------------------------------------------------------------*/
static const unsigned int pwm2_a_pins[] = {
	/* PWM */
	RCAR_GP_PIN(2, 8),
};
static const unsigned int pwm2_a_mux[] = {
	PWM2_A_MARK,
};
static const unsigned int pwm2_b_pins[] = {
	/* PWM */
	RCAR_GP_PIN(1, 11),
};
static const unsigned int pwm2_b_mux[] = {
	PWM2_B_MARK,
};
/* - PWM3 --------------------------------------------------------------------*/
static const unsigned int pwm3_a_pins[] = {
	/* PWM */
	RCAR_GP_PIN(1, 0),
};
static const unsigned int pwm3_a_mux[] = {
	PWM3_A_MARK,
};
static const unsigned int pwm3_b_pins[] = {
	/* PWM */
	RCAR_GP_PIN(2, 2),
};
static const unsigned int pwm3_b_mux[] = {
	PWM3_B_MARK,
};
/* - PWM4 --------------------------------------------------------------------*/
static const unsigned int pwm4_a_pins[] = {
	/* PWM */
	RCAR_GP_PIN(1, 1),
};
static const unsigned int pwm4_a_mux[] = {
	PWM4_A_MARK,
};
static const unsigned int pwm4_b_pins[] = {
	/* PWM */
	RCAR_GP_PIN(2, 3),
};
static const unsigned int pwm4_b_mux[] = {
	PWM4_B_MARK,
};
/* - PWM5 --------------------------------------------------------------------*/
static const unsigned int pwm5_a_pins[] = {
	/* PWM */
	RCAR_GP_PIN(1, 2),
};
static const unsigned int pwm5_a_mux[] = {
	PWM5_A_MARK,
};
static const unsigned int pwm5_b_pins[] = {
	/* PWM */
	RCAR_GP_PIN(2, 4),
};
static const unsigned int pwm5_b_mux[] = {
	PWM5_B_MARK,
};
/* - PWM6 --------------------------------------------------------------------*/
static const unsigned int pwm6_a_pins[] = {
	/* PWM */
	RCAR_GP_PIN(1, 3),
};
static const unsigned int pwm6_a_mux[] = {
	PWM6_A_MARK,
};
static const unsigned int pwm6_b_pins[] = {
	/* PWM */
	RCAR_GP_PIN(2, 5),
};
static const unsigned int pwm6_b_mux[] = {
	PWM6_B_MARK,
=======
>>>>>>> 2ac97f0f
};

/*
 * R8A7795 has 8 banks with 32 PGIOS in each => 256 GPIOs.
 * Physical layout rows: A - AW, cols: 1 - 39.
 */
#define ROW_GROUP_A(r) ('Z' - 'A' + 1 + (r))
#define PIN_NUMBER(r, c) (((r) - 'A') * 39 + (c) + 300)
#define PIN_A_NUMBER(r, c) PIN_NUMBER(ROW_GROUP_A(r), c)

static const struct sh_pfc_pin pinmux_pins[] = {
	PINMUX_GPIO_GP_ALL(),

	/*
	 * Pins not associated with a GPIO port.
	 *
	 * The pin positions are different between different r8a7795
	 * packages, all that is needed for the pfc driver is a unique
	 * number for each pin. To this end use the pin layout from
	 * R-Car H3SiP to calculate a unique number for each pin.
	 */
	SH_PFC_PIN_NAMED_CFG('A',  8, AVB_TX_CTL, CFG_FLAGS),
	SH_PFC_PIN_NAMED_CFG('A',  9, AVB_MDIO, CFG_FLAGS),
	SH_PFC_PIN_NAMED_CFG('A', 12, AVB_TXCREFCLK, CFG_FLAGS),
	SH_PFC_PIN_NAMED_CFG('A', 13, AVB_RD0, CFG_FLAGS),
	SH_PFC_PIN_NAMED_CFG('A', 14, AVB_RD2, CFG_FLAGS),
	SH_PFC_PIN_NAMED_CFG('A', 16, AVB_RX_CTL, CFG_FLAGS),
	SH_PFC_PIN_NAMED_CFG('A', 17, AVB_TD2, CFG_FLAGS),
	SH_PFC_PIN_NAMED_CFG('A', 18, AVB_TD0, CFG_FLAGS),
	SH_PFC_PIN_NAMED_CFG('A', 19, AVB_TXC, CFG_FLAGS),
	SH_PFC_PIN_NAMED_CFG('B', 13, AVB_RD1, CFG_FLAGS),
	SH_PFC_PIN_NAMED_CFG('B', 14, AVB_RD3, CFG_FLAGS),
	SH_PFC_PIN_NAMED_CFG('B', 17, AVB_TD3, CFG_FLAGS),
	SH_PFC_PIN_NAMED_CFG('B', 18, AVB_TD1, CFG_FLAGS),
	SH_PFC_PIN_NAMED_CFG('B', 19, AVB_RXC, CFG_FLAGS),
	SH_PFC_PIN_NAMED_CFG('C',  1, PRESETOUT#, CFG_FLAGS),
	SH_PFC_PIN_NAMED_CFG('F',  1, CLKOUT, CFG_FLAGS),
	SH_PFC_PIN_NAMED_CFG('H', 37, MLB_REF, CFG_FLAGS),
	SH_PFC_PIN_NAMED_CFG('V',  3, QSPI1_SPCLK, CFG_FLAGS),
	SH_PFC_PIN_NAMED_CFG('V',  5, QSPI1_SSL, CFG_FLAGS),
	SH_PFC_PIN_NAMED_CFG('V',  6, RPC_WP#, CFG_FLAGS),
	SH_PFC_PIN_NAMED_CFG('V',  7, RPC_RESET#, CFG_FLAGS),
	SH_PFC_PIN_NAMED_CFG('W',  3, QSPI0_SPCLK, CFG_FLAGS),
	SH_PFC_PIN_NAMED_CFG('Y',  3, QSPI0_SSL, CFG_FLAGS),
	SH_PFC_PIN_NAMED_CFG('Y',  6, QSPI0_IO2, CFG_FLAGS),
	SH_PFC_PIN_NAMED_CFG('Y',  7, RPC_INT#, CFG_FLAGS),
	SH_PFC_PIN_NAMED_CFG(ROW_GROUP_A('B'),  4, QSPI0_MISO_IO1, CFG_FLAGS),
	SH_PFC_PIN_NAMED_CFG(ROW_GROUP_A('B'),  6, QSPI0_IO3, CFG_FLAGS),
	SH_PFC_PIN_NAMED_CFG(ROW_GROUP_A('C'),  3, QSPI1_IO3, CFG_FLAGS),
	SH_PFC_PIN_NAMED_CFG(ROW_GROUP_A('C'),  5, QSPI0_MOSI_IO0, CFG_FLAGS),
	SH_PFC_PIN_NAMED_CFG(ROW_GROUP_A('C'),  7, QSPI1_MOSI_IO0, CFG_FLAGS),
	SH_PFC_PIN_NAMED_CFG(ROW_GROUP_A('D'), 38, FSCLKST#, CFG_FLAGS),
	SH_PFC_PIN_NAMED_CFG(ROW_GROUP_A('D'), 39, EXTALR, SH_PFC_PIN_CFG_PULL_UP | SH_PFC_PIN_CFG_PULL_DOWN),
	SH_PFC_PIN_NAMED_CFG(ROW_GROUP_A('E'),  4, QSPI1_IO2, CFG_FLAGS),
	SH_PFC_PIN_NAMED_CFG(ROW_GROUP_A('E'),  5, QSPI1_MISO_IO1, CFG_FLAGS),
	SH_PFC_PIN_NAMED_CFG(ROW_GROUP_A('P'),  7, DU_DOTCLKIN0, CFG_FLAGS),
	SH_PFC_PIN_NAMED_CFG(ROW_GROUP_A('P'),  8, DU_DOTCLKIN1, CFG_FLAGS),
	SH_PFC_PIN_NAMED_CFG(ROW_GROUP_A('R'),  7, DU_DOTCLKIN2, CFG_FLAGS),
	SH_PFC_PIN_NAMED_CFG(ROW_GROUP_A('R'),  8, DU_DOTCLKIN3, CFG_FLAGS),
	SH_PFC_PIN_NAMED_CFG(ROW_GROUP_A('R'), 26, TRST#, SH_PFC_PIN_CFG_PULL_UP | SH_PFC_PIN_CFG_PULL_DOWN),
	SH_PFC_PIN_NAMED_CFG(ROW_GROUP_A('R'), 29, TDI, SH_PFC_PIN_CFG_PULL_UP | SH_PFC_PIN_CFG_PULL_DOWN),
	SH_PFC_PIN_NAMED_CFG(ROW_GROUP_A('R'), 30, TMS, CFG_FLAGS),
	SH_PFC_PIN_NAMED_CFG(ROW_GROUP_A('T'), 27, TCK, SH_PFC_PIN_CFG_PULL_UP | SH_PFC_PIN_CFG_PULL_DOWN),
	SH_PFC_PIN_NAMED_CFG(ROW_GROUP_A('T'), 28, TDO, SH_PFC_PIN_CFG_DRIVE_STRENGTH),
	SH_PFC_PIN_NAMED_CFG(ROW_GROUP_A('T'), 30, ASEBRK, CFG_FLAGS),
};

/* - SCIF0 ------------------------------------------------------------------ */
static const unsigned int scif0_data_pins[] = {
	/* RX, TX */
	RCAR_GP_PIN(5, 1), RCAR_GP_PIN(5, 2),
};
static const unsigned int scif0_data_mux[] = {
	RX0_MARK, TX0_MARK,
};
static const unsigned int scif0_clk_pins[] = {
	/* SCK */
	RCAR_GP_PIN(5, 0),
};
static const unsigned int scif0_clk_mux[] = {
	SCK0_MARK,
};
static const unsigned int scif0_ctrl_pins[] = {
	/* RTS, CTS */
	RCAR_GP_PIN(5, 4), RCAR_GP_PIN(5, 3),
};
static const unsigned int scif0_ctrl_mux[] = {
	RTS0_N_TANS_MARK, CTS0_N_MARK,
};
/* - SCIF1 ------------------------------------------------------------------ */
static const unsigned int scif1_data_a_pins[] = {
	/* RX, TX */
	RCAR_GP_PIN(5, 5), RCAR_GP_PIN(5, 6),
};
static const unsigned int scif1_data_a_mux[] = {
	RX1_A_MARK, TX1_A_MARK,
};
static const unsigned int scif1_clk_pins[] = {
	/* SCK */
	RCAR_GP_PIN(6, 21),
};
static const unsigned int scif1_clk_mux[] = {
	SCK1_MARK,
};
static const unsigned int scif1_ctrl_pins[] = {
	/* RTS, CTS */
	RCAR_GP_PIN(5, 8), RCAR_GP_PIN(5, 7),
};
static const unsigned int scif1_ctrl_mux[] = {
	RTS1_N_TANS_MARK, CTS1_N_MARK,
};

static const unsigned int scif1_data_b_pins[] = {
	/* RX, TX */
	RCAR_GP_PIN(5, 24), RCAR_GP_PIN(5, 25),
};
static const unsigned int scif1_data_b_mux[] = {
	RX1_B_MARK, TX1_B_MARK,
};
/* - SCIF2 ------------------------------------------------------------------ */
static const unsigned int scif2_data_a_pins[] = {
	/* RX, TX */
	RCAR_GP_PIN(5, 11), RCAR_GP_PIN(5, 10),
};
static const unsigned int scif2_data_a_mux[] = {
	RX2_A_MARK, TX2_A_MARK,
};
static const unsigned int scif2_clk_pins[] = {
	/* SCK */
	RCAR_GP_PIN(5, 9),
};
static const unsigned int scif2_clk_mux[] = {
	SCK2_MARK,
};
static const unsigned int scif2_data_b_pins[] = {
	/* RX, TX */
	RCAR_GP_PIN(5, 15), RCAR_GP_PIN(5, 16),
};
static const unsigned int scif2_data_b_mux[] = {
	RX2_B_MARK, TX2_B_MARK,
};
/* - SCIF3 ------------------------------------------------------------------ */
static const unsigned int scif3_data_a_pins[] = {
	/* RX, TX */
	RCAR_GP_PIN(1, 23), RCAR_GP_PIN(1, 24),
};
static const unsigned int scif3_data_a_mux[] = {
	RX3_A_MARK, TX3_A_MARK,
};
static const unsigned int scif3_clk_pins[] = {
	/* SCK */
	RCAR_GP_PIN(1, 22),
};
static const unsigned int scif3_clk_mux[] = {
	SCK3_MARK,
};
static const unsigned int scif3_ctrl_pins[] = {
	/* RTS, CTS */
	RCAR_GP_PIN(1, 26), RCAR_GP_PIN(1, 25),
};
static const unsigned int scif3_ctrl_mux[] = {
	RTS3_N_TANS_MARK, CTS3_N_MARK,
};
static const unsigned int scif3_data_b_pins[] = {
	/* RX, TX */
	RCAR_GP_PIN(1, 8), RCAR_GP_PIN(1, 11),
};
static const unsigned int scif3_data_b_mux[] = {
	RX3_B_MARK, TX3_B_MARK,
};
/* - SCIF4 ------------------------------------------------------------------ */
static const unsigned int scif4_data_a_pins[] = {
	/* RX, TX */
	RCAR_GP_PIN(2, 11), RCAR_GP_PIN(2, 12),
};
static const unsigned int scif4_data_a_mux[] = {
	RX4_A_MARK, TX4_A_MARK,
};
static const unsigned int scif4_clk_a_pins[] = {
	/* SCK */
	RCAR_GP_PIN(2, 10),
};
static const unsigned int scif4_clk_a_mux[] = {
	SCK4_A_MARK,
};
static const unsigned int scif4_ctrl_a_pins[] = {
	/* RTS, CTS */
	RCAR_GP_PIN(2, 14), RCAR_GP_PIN(2, 13),
};
static const unsigned int scif4_ctrl_a_mux[] = {
	RTS4_N_TANS_A_MARK, CTS4_N_A_MARK,
};
static const unsigned int scif4_data_b_pins[] = {
	/* RX, TX */
	RCAR_GP_PIN(1, 6), RCAR_GP_PIN(1, 7),
};
static const unsigned int scif4_data_b_mux[] = {
	RX4_B_MARK, TX4_B_MARK,
};
static const unsigned int scif4_clk_b_pins[] = {
	/* SCK */
	RCAR_GP_PIN(1, 5),
};
static const unsigned int scif4_clk_b_mux[] = {
	SCK4_B_MARK,
};
static const unsigned int scif4_ctrl_b_pins[] = {
	/* RTS, CTS */
	RCAR_GP_PIN(1, 10), RCAR_GP_PIN(1, 9),
};
static const unsigned int scif4_ctrl_b_mux[] = {
	RTS4_N_TANS_B_MARK, CTS4_N_B_MARK,
};
static const unsigned int scif4_data_c_pins[] = {
	/* RX, TX */
	RCAR_GP_PIN(0, 12), RCAR_GP_PIN(0, 13),
};
static const unsigned int scif4_data_c_mux[] = {
	RX4_C_MARK, TX4_C_MARK,
};
static const unsigned int scif4_clk_c_pins[] = {
	/* SCK */
	RCAR_GP_PIN(0, 8),
};
static const unsigned int scif4_clk_c_mux[] = {
	SCK4_C_MARK,
};
static const unsigned int scif4_ctrl_c_pins[] = {
	/* RTS, CTS */
	RCAR_GP_PIN(0, 11), RCAR_GP_PIN(0, 10),
};
static const unsigned int scif4_ctrl_c_mux[] = {
	RTS4_N_TANS_C_MARK, CTS4_N_C_MARK,
};
/* - SCIF5 ------------------------------------------------------------------ */
static const unsigned int scif5_data_a_pins[] = {
	/* RX, TX */
	RCAR_GP_PIN(5, 19), RCAR_GP_PIN(5, 21),
};
static const unsigned int scif5_data_a_mux[] = {
	RX5_A_MARK, TX5_A_MARK,
};
static const unsigned int scif5_clk_a_pins[] = {
	/* SCK */
	RCAR_GP_PIN(6, 21),
};
static const unsigned int scif5_clk_a_mux[] = {
	SCK5_A_MARK,
};
static const unsigned int scif5_data_b_pins[] = {
	/* RX, TX */
	RCAR_GP_PIN(5, 12), RCAR_GP_PIN(5, 18),
};
static const unsigned int scif5_data_b_mux[] = {
	RX5_B_MARK, TX5_B_MARK,
};
static const unsigned int scif5_clk_b_pins[] = {
	/* SCK */
	RCAR_GP_PIN(5, 0),
};
static const unsigned int scif5_clk_b_mux[] = {
	SCK5_B_MARK,
};

/* - SCIF Clock ------------------------------------------------------------- */
static const unsigned int scif_clk_a_pins[] = {
	/* SCIF_CLK */
	RCAR_GP_PIN(6, 23),
};
static const unsigned int scif_clk_a_mux[] = {
	SCIF_CLK_A_MARK,
};
static const unsigned int scif_clk_b_pins[] = {
	/* SCIF_CLK */
	RCAR_GP_PIN(5, 9),
};
static const unsigned int scif_clk_b_mux[] = {
	SCIF_CLK_B_MARK,
};

static const struct sh_pfc_pin_group pinmux_groups[] = {
	SH_PFC_PIN_GROUP(scif0_data),
	SH_PFC_PIN_GROUP(scif0_clk),
	SH_PFC_PIN_GROUP(scif0_ctrl),
	SH_PFC_PIN_GROUP(scif1_data_a),
	SH_PFC_PIN_GROUP(scif1_clk),
	SH_PFC_PIN_GROUP(scif1_ctrl),
	SH_PFC_PIN_GROUP(scif1_data_b),
	SH_PFC_PIN_GROUP(scif2_data_a),
	SH_PFC_PIN_GROUP(scif2_clk),
	SH_PFC_PIN_GROUP(scif2_data_b),
	SH_PFC_PIN_GROUP(scif3_data_a),
	SH_PFC_PIN_GROUP(scif3_clk),
	SH_PFC_PIN_GROUP(scif3_ctrl),
	SH_PFC_PIN_GROUP(scif3_data_b),
	SH_PFC_PIN_GROUP(scif4_data_a),
	SH_PFC_PIN_GROUP(scif4_clk_a),
	SH_PFC_PIN_GROUP(scif4_ctrl_a),
	SH_PFC_PIN_GROUP(scif4_data_b),
	SH_PFC_PIN_GROUP(scif4_clk_b),
	SH_PFC_PIN_GROUP(scif4_ctrl_b),
	SH_PFC_PIN_GROUP(scif4_data_c),
	SH_PFC_PIN_GROUP(scif4_clk_c),
	SH_PFC_PIN_GROUP(scif4_ctrl_c),
	SH_PFC_PIN_GROUP(scif5_data_a),
	SH_PFC_PIN_GROUP(scif5_clk_a),
	SH_PFC_PIN_GROUP(scif5_data_b),
	SH_PFC_PIN_GROUP(scif5_clk_b),
	SH_PFC_PIN_GROUP(scif_clk_a),
	SH_PFC_PIN_GROUP(scif_clk_b),
};

static const char * const scif0_groups[] = {
	"scif0_data",
	"scif0_clk",
	"scif0_ctrl",
};

static const char * const scif1_groups[] = {
	"scif1_data_a",
	"scif1_clk",
	"scif1_ctrl",
	"scif1_data_b",
};

static const char * const scif2_groups[] = {
	"scif2_data_a",
	"scif2_clk",
	"scif2_data_b",
};

static const char * const scif3_groups[] = {
	"scif3_data_a",
	"scif3_clk",
	"scif3_ctrl",
	"scif3_data_b",
};

static const char * const scif4_groups[] = {
	"scif4_data_a",
	"scif4_clk_a",
	"scif4_ctrl_a",
	"scif4_data_b",
	"scif4_clk_b",
	"scif4_ctrl_b",
	"scif4_data_c",
	"scif4_clk_c",
	"scif4_ctrl_c",
};

static const char * const scif5_groups[] = {
	"scif5_data_a",
	"scif5_clk_a",
	"scif5_data_b",
	"scif5_clk_b",
};

static const char * const scif_clk_groups[] = {
	"scif_clk_a",
	"scif_clk_b",
};

static const struct sh_pfc_function pinmux_functions[] = {
	SH_PFC_FUNCTION(scif0),
	SH_PFC_FUNCTION(scif1),
	SH_PFC_FUNCTION(scif2),
	SH_PFC_FUNCTION(scif3),
	SH_PFC_FUNCTION(scif4),
	SH_PFC_FUNCTION(scif5),
	SH_PFC_FUNCTION(scif_clk),
};

static const struct pinmux_cfg_reg pinmux_config_regs[] = {
#define F_(x, y)	FN_##y
#define FM(x)		FN_##x
	{ PINMUX_CFG_REG("GPSR0", 0xe6060100, 32, 1) {
		0, 0,
		0, 0,
		0, 0,
		0, 0,
		0, 0,
		0, 0,
		0, 0,
		0, 0,
		0, 0,
		0, 0,
		0, 0,
		0, 0,
		0, 0,
		0, 0,
		0, 0,
		0, 0,
		GP_0_15_FN,	GPSR0_15,
		GP_0_14_FN,	GPSR0_14,
		GP_0_13_FN,	GPSR0_13,
		GP_0_12_FN,	GPSR0_12,
		GP_0_11_FN,	GPSR0_11,
		GP_0_10_FN,	GPSR0_10,
		GP_0_9_FN,	GPSR0_9,
		GP_0_8_FN,	GPSR0_8,
		GP_0_7_FN,	GPSR0_7,
		GP_0_6_FN,	GPSR0_6,
		GP_0_5_FN,	GPSR0_5,
		GP_0_4_FN,	GPSR0_4,
		GP_0_3_FN,	GPSR0_3,
		GP_0_2_FN,	GPSR0_2,
		GP_0_1_FN,	GPSR0_1,
		GP_0_0_FN,	GPSR0_0, }
	},
	{ PINMUX_CFG_REG("GPSR1", 0xe6060104, 32, 1) {
		0, 0,
		0, 0,
		0, 0,
		0, 0,
		GP_1_27_FN,	GPSR1_27,
		GP_1_26_FN,	GPSR1_26,
		GP_1_25_FN,	GPSR1_25,
		GP_1_24_FN,	GPSR1_24,
		GP_1_23_FN,	GPSR1_23,
		GP_1_22_FN,	GPSR1_22,
		GP_1_21_FN,	GPSR1_21,
		GP_1_20_FN,	GPSR1_20,
		GP_1_19_FN,	GPSR1_19,
		GP_1_18_FN,	GPSR1_18,
		GP_1_17_FN,	GPSR1_17,
		GP_1_16_FN,	GPSR1_16,
		GP_1_15_FN,	GPSR1_15,
		GP_1_14_FN,	GPSR1_14,
		GP_1_13_FN,	GPSR1_13,
		GP_1_12_FN,	GPSR1_12,
		GP_1_11_FN,	GPSR1_11,
		GP_1_10_FN,	GPSR1_10,
		GP_1_9_FN,	GPSR1_9,
		GP_1_8_FN,	GPSR1_8,
		GP_1_7_FN,	GPSR1_7,
		GP_1_6_FN,	GPSR1_6,
		GP_1_5_FN,	GPSR1_5,
		GP_1_4_FN,	GPSR1_4,
		GP_1_3_FN,	GPSR1_3,
		GP_1_2_FN,	GPSR1_2,
		GP_1_1_FN,	GPSR1_1,
		GP_1_0_FN,	GPSR1_0, }
	},
	{ PINMUX_CFG_REG("GPSR2", 0xe6060108, 32, 1) {
		0, 0,
		0, 0,
		0, 0,
		0, 0,
		0, 0,
		0, 0,
		0, 0,
		0, 0,
		0, 0,
		0, 0,
		0, 0,
		0, 0,
		0, 0,
		0, 0,
		0, 0,
		0, 0,
		0, 0,
		GP_2_14_FN,	GPSR2_14,
		GP_2_13_FN,	GPSR2_13,
		GP_2_12_FN,	GPSR2_12,
		GP_2_11_FN,	GPSR2_11,
		GP_2_10_FN,	GPSR2_10,
		GP_2_9_FN,	GPSR2_9,
		GP_2_8_FN,	GPSR2_8,
		GP_2_7_FN,	GPSR2_7,
		GP_2_6_FN,	GPSR2_6,
		GP_2_5_FN,	GPSR2_5,
		GP_2_4_FN,	GPSR2_4,
		GP_2_3_FN,	GPSR2_3,
		GP_2_2_FN,	GPSR2_2,
		GP_2_1_FN,	GPSR2_1,
		GP_2_0_FN,	GPSR2_0, }
	},
	{ PINMUX_CFG_REG("GPSR3", 0xe606010c, 32, 1) {
		0, 0,
		0, 0,
		0, 0,
		0, 0,
		0, 0,
		0, 0,
		0, 0,
		0, 0,
		0, 0,
		0, 0,
		0, 0,
		0, 0,
		0, 0,
		0, 0,
		0, 0,
		0, 0,
		GP_3_15_FN,	GPSR3_15,
		GP_3_14_FN,	GPSR3_14,
		GP_3_13_FN,	GPSR3_13,
		GP_3_12_FN,	GPSR3_12,
		GP_3_11_FN,	GPSR3_11,
		GP_3_10_FN,	GPSR3_10,
		GP_3_9_FN,	GPSR3_9,
		GP_3_8_FN,	GPSR3_8,
		GP_3_7_FN,	GPSR3_7,
		GP_3_6_FN,	GPSR3_6,
		GP_3_5_FN,	GPSR3_5,
		GP_3_4_FN,	GPSR3_4,
		GP_3_3_FN,	GPSR3_3,
		GP_3_2_FN,	GPSR3_2,
		GP_3_1_FN,	GPSR3_1,
		GP_3_0_FN,	GPSR3_0, }
	},
	{ PINMUX_CFG_REG("GPSR4", 0xe6060110, 32, 1) {
		0, 0,
		0, 0,
		0, 0,
		0, 0,
		0, 0,
		0, 0,
		0, 0,
		0, 0,
		0, 0,
		0, 0,
		0, 0,
		0, 0,
		0, 0,
		0, 0,
		GP_4_17_FN,	GPSR4_17,
		GP_4_16_FN,	GPSR4_16,
		GP_4_15_FN,	GPSR4_15,
		GP_4_14_FN,	GPSR4_14,
		GP_4_13_FN,	GPSR4_13,
		GP_4_12_FN,	GPSR4_12,
		GP_4_11_FN,	GPSR4_11,
		GP_4_10_FN,	GPSR4_10,
		GP_4_9_FN,	GPSR4_9,
		GP_4_8_FN,	GPSR4_8,
		GP_4_7_FN,	GPSR4_7,
		GP_4_6_FN,	GPSR4_6,
		GP_4_5_FN,	GPSR4_5,
		GP_4_4_FN,	GPSR4_4,
		GP_4_3_FN,	GPSR4_3,
		GP_4_2_FN,	GPSR4_2,
		GP_4_1_FN,	GPSR4_1,
		GP_4_0_FN,	GPSR4_0, }
	},
	{ PINMUX_CFG_REG("GPSR5", 0xe6060114, 32, 1) {
		0, 0,
		0, 0,
		0, 0,
		0, 0,
		0, 0,
		0, 0,
		GP_5_25_FN,	GPSR5_25,
		GP_5_24_FN,	GPSR5_24,
		GP_5_23_FN,	GPSR5_23,
		GP_5_22_FN,	GPSR5_22,
		GP_5_21_FN,	GPSR5_21,
		GP_5_20_FN,	GPSR5_20,
		GP_5_19_FN,	GPSR5_19,
		GP_5_18_FN,	GPSR5_18,
		GP_5_17_FN,	GPSR5_17,
		GP_5_16_FN,	GPSR5_16,
		GP_5_15_FN,	GPSR5_15,
		GP_5_14_FN,	GPSR5_14,
		GP_5_13_FN,	GPSR5_13,
		GP_5_12_FN,	GPSR5_12,
		GP_5_11_FN,	GPSR5_11,
		GP_5_10_FN,	GPSR5_10,
		GP_5_9_FN,	GPSR5_9,
		GP_5_8_FN,	GPSR5_8,
		GP_5_7_FN,	GPSR5_7,
		GP_5_6_FN,	GPSR5_6,
		GP_5_5_FN,	GPSR5_5,
		GP_5_4_FN,	GPSR5_4,
		GP_5_3_FN,	GPSR5_3,
		GP_5_2_FN,	GPSR5_2,
		GP_5_1_FN,	GPSR5_1,
		GP_5_0_FN,	GPSR5_0, }
	},
	{ PINMUX_CFG_REG("GPSR6", 0xe6060118, 32, 1) {
		GP_6_31_FN,	GPSR6_31,
		GP_6_30_FN,	GPSR6_30,
		GP_6_29_FN,	GPSR6_29,
		GP_6_28_FN,	GPSR6_28,
		GP_6_27_FN,	GPSR6_27,
		GP_6_26_FN,	GPSR6_26,
		GP_6_25_FN,	GPSR6_25,
		GP_6_24_FN,	GPSR6_24,
		GP_6_23_FN,	GPSR6_23,
		GP_6_22_FN,	GPSR6_22,
		GP_6_21_FN,	GPSR6_21,
		GP_6_20_FN,	GPSR6_20,
		GP_6_19_FN,	GPSR6_19,
		GP_6_18_FN,	GPSR6_18,
		GP_6_17_FN,	GPSR6_17,
		GP_6_16_FN,	GPSR6_16,
		GP_6_15_FN,	GPSR6_15,
		GP_6_14_FN,	GPSR6_14,
		GP_6_13_FN,	GPSR6_13,
		GP_6_12_FN,	GPSR6_12,
		GP_6_11_FN,	GPSR6_11,
		GP_6_10_FN,	GPSR6_10,
		GP_6_9_FN,	GPSR6_9,
		GP_6_8_FN,	GPSR6_8,
		GP_6_7_FN,	GPSR6_7,
		GP_6_6_FN,	GPSR6_6,
		GP_6_5_FN,	GPSR6_5,
		GP_6_4_FN,	GPSR6_4,
		GP_6_3_FN,	GPSR6_3,
		GP_6_2_FN,	GPSR6_2,
		GP_6_1_FN,	GPSR6_1,
		GP_6_0_FN,	GPSR6_0, }
	},
	{ PINMUX_CFG_REG("GPSR7", 0xe606011c, 32, 1) {
		0, 0,
		0, 0,
		0, 0,
		0, 0,
		0, 0,
		0, 0,
		0, 0,
		0, 0,
		0, 0,
		0, 0,
		0, 0,
		0, 0,
		0, 0,
		0, 0,
		0, 0,
		0, 0,
		0, 0,
		0, 0,
		0, 0,
		0, 0,
		0, 0,
		0, 0,
		0, 0,
		0, 0,
		0, 0,
		0, 0,
		0, 0,
		0, 0,
		GP_7_3_FN, GPSR7_3,
		GP_7_2_FN, GPSR7_2,
		GP_7_1_FN, GPSR7_1,
		GP_7_0_FN, GPSR7_0, }
	},
#undef F_
#undef FM

#define F_(x, y)	x,
#define FM(x)		FN_##x,
	{ PINMUX_CFG_REG("IPSR0", 0xe6060200, 32, 4) {
		IP0_31_28
		IP0_27_24
		IP0_23_20
		IP0_19_16
		IP0_15_12
		IP0_11_8
		IP0_7_4
		IP0_3_0 }
	},
	{ PINMUX_CFG_REG("IPSR1", 0xe6060204, 32, 4) {
		IP1_31_28
		IP1_27_24
		IP1_23_20
		IP1_19_16
		IP1_15_12
		IP1_11_8
		IP1_7_4
		IP1_3_0 }
	},
	{ PINMUX_CFG_REG("IPSR2", 0xe6060208, 32, 4) {
		IP2_31_28
		IP2_27_24
		IP2_23_20
		IP2_19_16
		IP2_15_12
		IP2_11_8
		IP2_7_4
		IP2_3_0 }
	},
	{ PINMUX_CFG_REG("IPSR3", 0xe606020c, 32, 4) {
		IP3_31_28
		IP3_27_24
		IP3_23_20
		IP3_19_16
		IP3_15_12
		IP3_11_8
		IP3_7_4
		IP3_3_0 }
	},
	{ PINMUX_CFG_REG("IPSR4", 0xe6060210, 32, 4) {
		IP4_31_28
		IP4_27_24
		IP4_23_20
		IP4_19_16
		IP4_15_12
		IP4_11_8
		IP4_7_4
		IP4_3_0 }
	},
	{ PINMUX_CFG_REG("IPSR5", 0xe6060214, 32, 4) {
		IP5_31_28
		IP5_27_24
		IP5_23_20
		IP5_19_16
		IP5_15_12
		IP5_11_8
		IP5_7_4
		IP5_3_0 }
	},
	{ PINMUX_CFG_REG("IPSR6", 0xe6060218, 32, 4) {
		IP6_31_28
		IP6_27_24
		IP6_23_20
		IP6_19_16
		IP6_15_12
		IP6_11_8
		IP6_7_4
		IP6_3_0 }
	},
	{ PINMUX_CFG_REG("IPSR7", 0xe606021c, 32, 4) {
		IP7_31_28
		IP7_27_24
		IP7_23_20
		IP7_19_16
		IP7_15_12
		IP7_11_8
		IP7_7_4
		IP7_3_0 }
	},
	{ PINMUX_CFG_REG("IPSR8", 0xe6060220, 32, 4) {
		IP8_31_28
		IP8_27_24
		IP8_23_20
		IP8_19_16
		IP8_15_12
		IP8_11_8
		IP8_7_4
		IP8_3_0 }
	},
	{ PINMUX_CFG_REG("IPSR9", 0xe6060224, 32, 4) {
		IP9_31_28
		IP9_27_24
		IP9_23_20
		IP9_19_16
		IP9_15_12
		IP9_11_8
		IP9_7_4
		IP9_3_0 }
	},
	{ PINMUX_CFG_REG("IPSR10", 0xe6060228, 32, 4) {
		IP10_31_28
		IP10_27_24
		IP10_23_20
		IP10_19_16
		IP10_15_12
		IP10_11_8
		IP10_7_4
		IP10_3_0 }
	},
	{ PINMUX_CFG_REG("IPSR11", 0xe606022c, 32, 4) {
		IP11_31_28
		IP11_27_24
		IP11_23_20
		IP11_19_16
		IP11_15_12
		IP11_11_8
		IP11_7_4
		IP11_3_0 }
	},
	{ PINMUX_CFG_REG("IPSR12", 0xe6060230, 32, 4) {
		IP12_31_28
		IP12_27_24
		IP12_23_20
		IP12_19_16
		IP12_15_12
		IP12_11_8
		IP12_7_4
		IP12_3_0 }
	},
	{ PINMUX_CFG_REG("IPSR13", 0xe6060234, 32, 4) {
		IP13_31_28
		IP13_27_24
		IP13_23_20
		IP13_19_16
		IP13_15_12
		IP13_11_8
		IP13_7_4
		IP13_3_0 }
	},
	{ PINMUX_CFG_REG("IPSR14", 0xe6060238, 32, 4) {
		IP14_31_28
		IP14_27_24
		IP14_23_20
		IP14_19_16
		IP14_15_12
		IP14_11_8
		IP14_7_4
		IP14_3_0 }
	},
	{ PINMUX_CFG_REG("IPSR15", 0xe606023c, 32, 4) {
		IP15_31_28
		IP15_27_24
		IP15_23_20
		IP15_19_16
		IP15_15_12
		IP15_11_8
		IP15_7_4
		IP15_3_0 }
	},
	{ PINMUX_CFG_REG("IPSR16", 0xe6060240, 32, 4) {
		IP16_31_28
		IP16_27_24
		IP16_23_20
		IP16_19_16
		IP16_15_12
		IP16_11_8
		IP16_7_4
		IP16_3_0 }
	},
	{ PINMUX_CFG_REG("IPSR17", 0xe6060244, 32, 4) {
		IP17_31_28
		IP17_27_24
		IP17_23_20
		IP17_19_16
		IP17_15_12
		IP17_11_8
		IP17_7_4
		IP17_3_0 }
	},
	{ PINMUX_CFG_REG("IPSR18", 0xe6060248, 32, 4) {
		/* IP18_31_28 */ 0, 0, 0, 0, 0, 0, 0, 0, 0, 0, 0, 0, 0, 0, 0, 0,
		/* IP18_27_24 */ 0, 0, 0, 0, 0, 0, 0, 0, 0, 0, 0, 0, 0, 0, 0, 0,
		/* IP18_23_20 */ 0, 0, 0, 0, 0, 0, 0, 0, 0, 0, 0, 0, 0, 0, 0, 0,
		/* IP18_19_16 */ 0, 0, 0, 0, 0, 0, 0, 0, 0, 0, 0, 0, 0, 0, 0, 0,
		/* IP18_15_12 */ 0, 0, 0, 0, 0, 0, 0, 0, 0, 0, 0, 0, 0, 0, 0, 0,
		/* IP18_11_8  */ 0, 0, 0, 0, 0, 0, 0, 0, 0, 0, 0, 0, 0, 0, 0, 0,
		IP18_7_4
		IP18_3_0 }
	},
#undef F_
#undef FM

#define F_(x, y)	x,
#define FM(x)		FN_##x,
	{ PINMUX_CFG_REG_VAR("MOD_SEL0", 0xe6060500, 32,
			     3, 2, 3, 1, 1, 1, 1, 1, 2, 1,
			     1, 2, 1, 1, 1, 2, 2, 1, 2, 3) {
		MOD_SEL0_31_30_29
		MOD_SEL0_28_27
		MOD_SEL0_26_25_24
		MOD_SEL0_23
		MOD_SEL0_22
		MOD_SEL0_21
		MOD_SEL0_20
		MOD_SEL0_19
		MOD_SEL0_18_17
		MOD_SEL0_16
		0, 0, /* RESERVED 15 */
		MOD_SEL0_14_13
		MOD_SEL0_12
		MOD_SEL0_11
		MOD_SEL0_10
		MOD_SEL0_9_8
		MOD_SEL0_7_6
		MOD_SEL0_5
		MOD_SEL0_4_3
		/* RESERVED 2, 1, 0 */
		0, 0, 0, 0, 0, 0, 0, 0 }
	},
	{ PINMUX_CFG_REG_VAR("MOD_SEL1", 0xe6060504, 32,
			     2, 3, 1, 2, 3, 1, 1, 2, 1,
			     2, 1, 1, 1, 1, 1, 2, 1, 1, 1, 1, 1, 1, 1) {
		MOD_SEL1_31_30
		MOD_SEL1_29_28_27
		MOD_SEL1_26
		MOD_SEL1_25_24
		MOD_SEL1_23_22_21
		MOD_SEL1_20
		MOD_SEL1_19
		MOD_SEL1_18_17
		MOD_SEL1_16
		MOD_SEL1_15_14
		MOD_SEL1_13
		MOD_SEL1_12
		MOD_SEL1_11
		MOD_SEL1_10
		MOD_SEL1_9
		0, 0, 0, 0, /* RESERVED 8, 7 */
		MOD_SEL1_6
		MOD_SEL1_5
		MOD_SEL1_4
		MOD_SEL1_3
		MOD_SEL1_2
		MOD_SEL1_1
		MOD_SEL1_0 }
	},
	{ PINMUX_CFG_REG_VAR("MOD_SEL2", 0xe6060508, 32,
			     1, 1, 1, 2, 1, 3, 1, 1, 1, 1, 1, 1, 1,
			     4, 4, 4, 3, 1) {
		MOD_SEL2_31
		MOD_SEL2_30
		MOD_SEL2_29
		MOD_SEL2_28_27
		MOD_SEL2_26
		MOD_SEL2_25_24_23
		MOD_SEL2_22
		MOD_SEL2_21
		MOD_SEL2_20
		MOD_SEL2_19
		MOD_SEL2_18
		MOD_SEL2_17
		/* RESERVED 16 */
		0, 0,
		/* RESERVED 15, 14, 13, 12 */
		0, 0, 0, 0, 0, 0, 0, 0,
		0, 0, 0, 0, 0, 0, 0, 0,
		/* RESERVED 11, 10, 9, 8 */
		0, 0, 0, 0, 0, 0, 0, 0,
		0, 0, 0, 0, 0, 0, 0, 0,
		/* RESERVED 7, 6, 5, 4 */
		0, 0, 0, 0, 0, 0, 0, 0,
		0, 0, 0, 0, 0, 0, 0, 0,
		/* RESERVED 3, 2, 1 */
		0, 0, 0, 0, 0, 0, 0, 0,
		MOD_SEL2_0 }
	},
	{ },
};

static const struct pinmux_drive_reg pinmux_drive_regs[] = {
	{ PINMUX_DRIVE_REG("DRVCTRL0", 0xe6060300) {
		{ PIN_NUMBER('W', 3),   28, 2 },	/* QSPI0_SPCLK */
		{ PIN_A_NUMBER('C', 5), 24, 2 },	/* QSPI0_MOSI_IO0 */
		{ PIN_A_NUMBER('B', 4), 20, 2 },	/* QSPI0_MISO_IO1 */
		{ PIN_NUMBER('Y', 6),   16, 2 },	/* QSPI0_IO2 */
		{ PIN_A_NUMBER('B', 6), 12, 2 },	/* QSPI0_IO3 */
		{ PIN_NUMBER('Y', 3),    8, 2 },	/* QSPI0_SSL */
		{ PIN_NUMBER('V', 3),    4, 2 },	/* QSPI1_SPCLK */
		{ PIN_A_NUMBER('C', 7),  0, 2 },	/* QSPI1_MOSI_IO0 */
	} },
	{ PINMUX_DRIVE_REG("DRVCTRL1", 0xe6060304) {
		{ PIN_A_NUMBER('E', 5), 28, 2 },	/* QSPI1_MISO_IO1 */
		{ PIN_A_NUMBER('E', 4), 24, 2 },	/* QSPI1_IO2 */
		{ PIN_A_NUMBER('C', 3), 20, 2 },	/* QSPI1_IO3 */
		{ PIN_NUMBER('V', 5),   16, 2 },	/* QSPI1_SSL */
		{ PIN_NUMBER('Y', 7),   12, 2 },	/* RPC_INT# */
		{ PIN_NUMBER('V', 6),    8, 2 },	/* RPC_WP# */
		{ PIN_NUMBER('V', 7),    4, 2 },	/* RPC_RESET# */
		{ PIN_NUMBER('A', 16),   0, 3 },	/* AVB_RX_CTL */
	} },
	{ PINMUX_DRIVE_REG("DRVCTRL2", 0xe6060308) {
		{ PIN_NUMBER('B', 19),  28, 3 },	/* AVB_RXC */
		{ PIN_NUMBER('A', 13),  24, 3 },	/* AVB_RD0 */
		{ PIN_NUMBER('B', 13),  20, 3 },	/* AVB_RD1 */
		{ PIN_NUMBER('A', 14),  16, 3 },	/* AVB_RD2 */
		{ PIN_NUMBER('B', 14),  12, 3 },	/* AVB_RD3 */
		{ PIN_NUMBER('A', 8),    8, 3 },	/* AVB_TX_CTL */
		{ PIN_NUMBER('A', 19),   4, 3 },	/* AVB_TXC */
		{ PIN_NUMBER('A', 18),   0, 3 },	/* AVB_TD0 */
	} },
	{ PINMUX_DRIVE_REG("DRVCTRL3", 0xe606030c) {
		{ PIN_NUMBER('B', 18),  28, 3 },	/* AVB_TD1 */
		{ PIN_NUMBER('A', 17),  24, 3 },	/* AVB_TD2 */
		{ PIN_NUMBER('B', 17),  20, 3 },	/* AVB_TD3 */
		{ PIN_NUMBER('A', 12),  16, 3 },	/* AVB_TXCREFCLK */
		{ PIN_NUMBER('A', 9),   12, 3 },	/* AVB_MDIO */
		{ RCAR_GP_PIN(2,  9),    8, 3 },	/* AVB_MDC */
		{ RCAR_GP_PIN(2, 10),    4, 3 },	/* AVB_MAGIC */
		{ RCAR_GP_PIN(2, 11),    0, 3 },	/* AVB_PHY_INT */
	} },
	{ PINMUX_DRIVE_REG("DRVCTRL4", 0xe6060310) {
		{ RCAR_GP_PIN(2, 12), 28, 3 },	/* AVB_LINK */
		{ RCAR_GP_PIN(2, 13), 24, 3 },	/* AVB_AVTP_MATCH */
		{ RCAR_GP_PIN(2, 14), 20, 3 },	/* AVB_AVTP_CAPTURE */
		{ RCAR_GP_PIN(2,  0), 16, 3 },	/* IRQ0 */
		{ RCAR_GP_PIN(2,  1), 12, 3 },	/* IRQ1 */
		{ RCAR_GP_PIN(2,  2),  8, 3 },	/* IRQ2 */
		{ RCAR_GP_PIN(2,  3),  4, 3 },	/* IRQ3 */
		{ RCAR_GP_PIN(2,  4),  0, 3 },	/* IRQ4 */
	} },
	{ PINMUX_DRIVE_REG("DRVCTRL5", 0xe6060314) {
		{ RCAR_GP_PIN(2,  5), 28, 3 },	/* IRQ5 */
		{ RCAR_GP_PIN(2,  6), 24, 3 },	/* PWM0 */
		{ RCAR_GP_PIN(2,  7), 20, 3 },	/* PWM1 */
		{ RCAR_GP_PIN(2,  8), 16, 3 },	/* PWM2 */
		{ RCAR_GP_PIN(1,  0), 12, 3 },	/* A0 */
		{ RCAR_GP_PIN(1,  1),  8, 3 },	/* A1 */
		{ RCAR_GP_PIN(1,  2),  4, 3 },	/* A2 */
		{ RCAR_GP_PIN(1,  3),  0, 3 },	/* A3 */
	} },
	{ PINMUX_DRIVE_REG("DRVCTRL6", 0xe6060318) {
		{ RCAR_GP_PIN(1,  4), 28, 3 },	/* A4 */
		{ RCAR_GP_PIN(1,  5), 24, 3 },	/* A5 */
		{ RCAR_GP_PIN(1,  6), 20, 3 },	/* A6 */
		{ RCAR_GP_PIN(1,  7), 16, 3 },	/* A7 */
		{ RCAR_GP_PIN(1,  8), 12, 3 },	/* A8 */
		{ RCAR_GP_PIN(1,  9),  8, 3 },	/* A9 */
		{ RCAR_GP_PIN(1, 10),  4, 3 },	/* A10 */
		{ RCAR_GP_PIN(1, 11),  0, 3 },	/* A11 */
	} },
	{ PINMUX_DRIVE_REG("DRVCTRL7", 0xe606031c) {
		{ RCAR_GP_PIN(1, 12), 28, 3 },	/* A12 */
		{ RCAR_GP_PIN(1, 13), 24, 3 },	/* A13 */
		{ RCAR_GP_PIN(1, 14), 20, 3 },	/* A14 */
		{ RCAR_GP_PIN(1, 15), 16, 3 },	/* A15 */
		{ RCAR_GP_PIN(1, 16), 12, 3 },	/* A16 */
		{ RCAR_GP_PIN(1, 17),  8, 3 },	/* A17 */
		{ RCAR_GP_PIN(1, 18),  4, 3 },	/* A18 */
		{ RCAR_GP_PIN(1, 19),  0, 3 },	/* A19 */
	} },
	{ PINMUX_DRIVE_REG("DRVCTRL8", 0xe6060320) {
		{ PIN_NUMBER('F', 1), 28, 3 },	/* CLKOUT */
		{ RCAR_GP_PIN(1, 20), 24, 3 },	/* CS0 */
		{ RCAR_GP_PIN(1, 21), 20, 3 },	/* CS1_A26 */
		{ RCAR_GP_PIN(1, 22), 16, 3 },	/* BS */
		{ RCAR_GP_PIN(1, 23), 12, 3 },	/* RD */
		{ RCAR_GP_PIN(1, 24),  8, 3 },	/* RD_WR */
		{ RCAR_GP_PIN(1, 25),  4, 3 },	/* WE0 */
		{ RCAR_GP_PIN(1, 26),  0, 3 },	/* WE1 */
	} },
	{ PINMUX_DRIVE_REG("DRVCTRL9", 0xe6060324) {
		{ RCAR_GP_PIN(1, 27), 28, 3 },	/* EX_WAIT0 */
		{ PIN_NUMBER('C', 1), 24, 3 },	/* PRESETOUT# */
		{ RCAR_GP_PIN(0,  0), 20, 3 },	/* D0 */
		{ RCAR_GP_PIN(0,  1), 16, 3 },	/* D1 */
		{ RCAR_GP_PIN(0,  2), 12, 3 },	/* D2 */
		{ RCAR_GP_PIN(0,  3),  8, 3 },	/* D3 */
		{ RCAR_GP_PIN(0,  4),  4, 3 },	/* D4 */
		{ RCAR_GP_PIN(0,  5),  0, 3 },	/* D5 */
	} },
	{ PINMUX_DRIVE_REG("DRVCTRL10", 0xe6060328) {
		{ RCAR_GP_PIN(0,  6), 28, 3 },	/* D6 */
		{ RCAR_GP_PIN(0,  7), 24, 3 },	/* D7 */
		{ RCAR_GP_PIN(0,  8), 20, 3 },	/* D8 */
		{ RCAR_GP_PIN(0,  9), 16, 3 },	/* D9 */
		{ RCAR_GP_PIN(0, 10), 12, 3 },	/* D10 */
		{ RCAR_GP_PIN(0, 11),  8, 3 },	/* D11 */
		{ RCAR_GP_PIN(0, 12),  4, 3 },	/* D12 */
		{ RCAR_GP_PIN(0, 13),  0, 3 },	/* D13 */
	} },
	{ PINMUX_DRIVE_REG("DRVCTRL11", 0xe606032c) {
		{ RCAR_GP_PIN(0, 14),   28, 3 },	/* D14 */
		{ RCAR_GP_PIN(0, 15),   24, 3 },	/* D15 */
		{ RCAR_GP_PIN(7,  0),   20, 3 },	/* AVS1 */
		{ RCAR_GP_PIN(7,  1),   16, 3 },	/* AVS2 */
		{ RCAR_GP_PIN(7,  2),   12, 3 },	/* HDMI0_CEC */
		{ RCAR_GP_PIN(7,  3),    8, 3 },	/* HDMI1_CEC */
		{ PIN_A_NUMBER('P', 7),  4, 2 },	/* DU_DOTCLKIN0 */
		{ PIN_A_NUMBER('P', 8),  0, 2 },	/* DU_DOTCLKIN1 */
	} },
	{ PINMUX_DRIVE_REG("DRVCTRL12", 0xe6060330) {
		{ PIN_A_NUMBER('R', 7),  28, 2 },	/* DU_DOTCLKIN2 */
		{ PIN_A_NUMBER('R', 8),  24, 2 },	/* DU_DOTCLKIN3 */
		{ PIN_A_NUMBER('D', 38), 20, 2 },	/* FSCLKST# */
		{ PIN_A_NUMBER('R', 30),  4, 2 },	/* TMS */
	} },
	{ PINMUX_DRIVE_REG("DRVCTRL13", 0xe6060334) {
		{ PIN_A_NUMBER('T', 28), 28, 2 },	/* TDO */
		{ PIN_A_NUMBER('T', 30), 24, 2 },	/* ASEBRK */
		{ RCAR_GP_PIN(3,  0),    20, 3 },	/* SD0_CLK */
		{ RCAR_GP_PIN(3,  1),    16, 3 },	/* SD0_CMD */
		{ RCAR_GP_PIN(3,  2),    12, 3 },	/* SD0_DAT0 */
		{ RCAR_GP_PIN(3,  3),     8, 3 },	/* SD0_DAT1 */
		{ RCAR_GP_PIN(3,  4),     4, 3 },	/* SD0_DAT2 */
		{ RCAR_GP_PIN(3,  5),     0, 3 },	/* SD0_DAT3 */
	} },
	{ PINMUX_DRIVE_REG("DRVCTRL14", 0xe6060338) {
		{ RCAR_GP_PIN(3,  6), 28, 3 },	/* SD1_CLK */
		{ RCAR_GP_PIN(3,  7), 24, 3 },	/* SD1_CMD */
		{ RCAR_GP_PIN(3,  8), 20, 3 },	/* SD1_DAT0 */
		{ RCAR_GP_PIN(3,  9), 16, 3 },	/* SD1_DAT1 */
		{ RCAR_GP_PIN(3, 10), 12, 3 },	/* SD1_DAT2 */
		{ RCAR_GP_PIN(3, 11),  8, 3 },	/* SD1_DAT3 */
		{ RCAR_GP_PIN(4,  0),  4, 3 },	/* SD2_CLK */
		{ RCAR_GP_PIN(4,  1),  0, 3 },	/* SD2_CMD */
	} },
	{ PINMUX_DRIVE_REG("DRVCTRL15", 0xe606033c) {
		{ RCAR_GP_PIN(4,  2), 28, 3 },	/* SD2_DAT0 */
		{ RCAR_GP_PIN(4,  3), 24, 3 },	/* SD2_DAT1 */
		{ RCAR_GP_PIN(4,  4), 20, 3 },	/* SD2_DAT2 */
		{ RCAR_GP_PIN(4,  5), 16, 3 },	/* SD2_DAT3 */
		{ RCAR_GP_PIN(4,  6), 12, 3 },	/* SD2_DS */
		{ RCAR_GP_PIN(4,  7),  8, 3 },	/* SD3_CLK */
		{ RCAR_GP_PIN(4,  8),  4, 3 },	/* SD3_CMD */
		{ RCAR_GP_PIN(4,  9),  0, 3 },	/* SD3_DAT0 */
	} },
	{ PINMUX_DRIVE_REG("DRVCTRL16", 0xe6060340) {
		{ RCAR_GP_PIN(4, 10), 28, 3 },	/* SD3_DAT1 */
		{ RCAR_GP_PIN(4, 11), 24, 3 },	/* SD3_DAT2 */
		{ RCAR_GP_PIN(4, 12), 20, 3 },	/* SD3_DAT3 */
		{ RCAR_GP_PIN(4, 13), 16, 3 },	/* SD3_DAT4 */
		{ RCAR_GP_PIN(4, 14), 12, 3 },	/* SD3_DAT5 */
		{ RCAR_GP_PIN(4, 15),  8, 3 },	/* SD3_DAT6 */
		{ RCAR_GP_PIN(4, 16),  4, 3 },	/* SD3_DAT7 */
		{ RCAR_GP_PIN(4, 17),  0, 3 },	/* SD3_DS */
	} },
	{ PINMUX_DRIVE_REG("DRVCTRL17", 0xe6060344) {
		{ RCAR_GP_PIN(3, 12), 28, 3 },	/* SD0_CD */
		{ RCAR_GP_PIN(3, 13), 24, 3 },	/* SD0_WP */
		{ RCAR_GP_PIN(3, 14), 20, 3 },	/* SD1_CD */
		{ RCAR_GP_PIN(3, 15), 16, 3 },	/* SD1_WP */
		{ RCAR_GP_PIN(5,  0), 12, 3 },	/* SCK0 */
		{ RCAR_GP_PIN(5,  1),  8, 3 },	/* RX0 */
		{ RCAR_GP_PIN(5,  2),  4, 3 },	/* TX0 */
		{ RCAR_GP_PIN(5,  3),  0, 3 },	/* CTS0 */
	} },
	{ PINMUX_DRIVE_REG("DRVCTRL18", 0xe6060348) {
		{ RCAR_GP_PIN(5,  4), 28, 3 },	/* RTS0_TANS */
		{ RCAR_GP_PIN(5,  5), 24, 3 },	/* RX1 */
		{ RCAR_GP_PIN(5,  6), 20, 3 },	/* TX1 */
		{ RCAR_GP_PIN(5,  7), 16, 3 },	/* CTS1 */
		{ RCAR_GP_PIN(5,  8), 12, 3 },	/* RTS1_TANS */
		{ RCAR_GP_PIN(5,  9),  8, 3 },	/* SCK2 */
		{ RCAR_GP_PIN(5, 10),  4, 3 },	/* TX2 */
		{ RCAR_GP_PIN(5, 11),  0, 3 },	/* RX2 */
	} },
	{ PINMUX_DRIVE_REG("DRVCTRL19", 0xe606034c) {
		{ RCAR_GP_PIN(5, 12), 28, 3 },	/* HSCK0 */
		{ RCAR_GP_PIN(5, 13), 24, 3 },	/* HRX0 */
		{ RCAR_GP_PIN(5, 14), 20, 3 },	/* HTX0 */
		{ RCAR_GP_PIN(5, 15), 16, 3 },	/* HCTS0 */
		{ RCAR_GP_PIN(5, 16), 12, 3 },	/* HRTS0 */
		{ RCAR_GP_PIN(5, 17),  8, 3 },	/* MSIOF0_SCK */
		{ RCAR_GP_PIN(5, 18),  4, 3 },	/* MSIOF0_SYNC */
		{ RCAR_GP_PIN(5, 19),  0, 3 },	/* MSIOF0_SS1 */
	} },
	{ PINMUX_DRIVE_REG("DRVCTRL20", 0xe6060350) {
		{ RCAR_GP_PIN(5, 20), 28, 3 },	/* MSIOF0_TXD */
		{ RCAR_GP_PIN(5, 21), 24, 3 },	/* MSIOF0_SS2 */
		{ RCAR_GP_PIN(5, 22), 20, 3 },	/* MSIOF0_RXD */
		{ RCAR_GP_PIN(5, 23), 16, 3 },	/* MLB_CLK */
		{ RCAR_GP_PIN(5, 24), 12, 3 },	/* MLB_SIG */
		{ RCAR_GP_PIN(5, 25),  8, 3 },	/* MLB_DAT */
		{ PIN_NUMBER('H', 37),  4, 3 },	/* MLB_REF */
		{ RCAR_GP_PIN(6,  0),  0, 3 },	/* SSI_SCK01239 */
	} },
	{ PINMUX_DRIVE_REG("DRVCTRL21", 0xe6060354) {
		{ RCAR_GP_PIN(6,  1), 28, 3 },	/* SSI_WS01239 */
		{ RCAR_GP_PIN(6,  2), 24, 3 },	/* SSI_SDATA0 */
		{ RCAR_GP_PIN(6,  3), 20, 3 },	/* SSI_SDATA1 */
		{ RCAR_GP_PIN(6,  4), 16, 3 },	/* SSI_SDATA2 */
		{ RCAR_GP_PIN(6,  5), 12, 3 },	/* SSI_SCK34 */
		{ RCAR_GP_PIN(6,  6),  8, 3 },	/* SSI_WS34 */
		{ RCAR_GP_PIN(6,  7),  4, 3 },	/* SSI_SDATA3 */
		{ RCAR_GP_PIN(6,  8),  0, 3 },	/* SSI_SCK4 */
	} },
	{ PINMUX_DRIVE_REG("DRVCTRL22", 0xe6060358) {
		{ RCAR_GP_PIN(6,  9), 28, 3 },	/* SSI_WS4 */
		{ RCAR_GP_PIN(6, 10), 24, 3 },	/* SSI_SDATA4 */
		{ RCAR_GP_PIN(6, 11), 20, 3 },	/* SSI_SCK5 */
		{ RCAR_GP_PIN(6, 12), 16, 3 },	/* SSI_WS5 */
		{ RCAR_GP_PIN(6, 13), 12, 3 },	/* SSI_SDATA5 */
		{ RCAR_GP_PIN(6, 14),  8, 3 },	/* SSI_SCK6 */
		{ RCAR_GP_PIN(6, 15),  4, 3 },	/* SSI_WS6 */
		{ RCAR_GP_PIN(6, 16),  0, 3 },	/* SSI_SDATA6 */
	} },
	{ PINMUX_DRIVE_REG("DRVCTRL23", 0xe606035c) {
		{ RCAR_GP_PIN(6, 17), 28, 3 },	/* SSI_SCK78 */
		{ RCAR_GP_PIN(6, 18), 24, 3 },	/* SSI_WS78 */
		{ RCAR_GP_PIN(6, 19), 20, 3 },	/* SSI_SDATA7 */
		{ RCAR_GP_PIN(6, 20), 16, 3 },	/* SSI_SDATA8 */
		{ RCAR_GP_PIN(6, 21), 12, 3 },	/* SSI_SDATA9 */
		{ RCAR_GP_PIN(6, 22),  8, 3 },	/* AUDIO_CLKA */
		{ RCAR_GP_PIN(6, 23),  4, 3 },	/* AUDIO_CLKB */
		{ RCAR_GP_PIN(6, 24),  0, 3 },	/* USB0_PWEN */
	} },
	{ PINMUX_DRIVE_REG("DRVCTRL24", 0xe6060360) {
		{ RCAR_GP_PIN(6, 25), 28, 3 },	/* USB0_OVC */
		{ RCAR_GP_PIN(6, 26), 24, 3 },	/* USB1_PWEN */
		{ RCAR_GP_PIN(6, 27), 20, 3 },	/* USB1_OVC */
		{ RCAR_GP_PIN(6, 28), 16, 3 },	/* USB30_PWEN */
		{ RCAR_GP_PIN(6, 29), 12, 3 },	/* USB30_OVC */
		{ RCAR_GP_PIN(6, 30),  8, 3 },	/* USB3_PWEN */
		{ RCAR_GP_PIN(6, 31),  4, 3 },	/* USB3_OVC */
	} },
	{ },
};

static int r8a7795_pin_to_pocctrl(struct sh_pfc *pfc, unsigned int pin, u32 *pocctrl)
{
	int bit = -EINVAL;

	*pocctrl = 0xe6060380;

	if (pin >= RCAR_GP_PIN(3, 0) && pin <= RCAR_GP_PIN(3, 11))
		bit = pin & 0x1f;

	if (pin >= RCAR_GP_PIN(4, 0) && pin <= RCAR_GP_PIN(4, 17))
		bit = (pin & 0x1f) + 12;

	return bit;
}

#define PUEN	0xe6060400
#define PUD	0xe6060440

#define PU0	0x00
#define PU1	0x04
#define PU2	0x08
#define PU3	0x0c
#define PU4	0x10
#define PU5	0x14
#define PU6	0x18

static const struct sh_pfc_bias_info bias_info[] = {
	{ RCAR_GP_PIN(2, 11),    PU0, 31 },	/* AVB_PHY_INT */
	{ RCAR_GP_PIN(2, 10),    PU0, 30 },	/* AVB_MAGIC */
	{ RCAR_GP_PIN(2,  9),    PU0, 29 },	/* AVB_MDC */
	{ PIN_NUMBER('A', 9),    PU0, 28 },	/* AVB_MDIO */
	{ PIN_NUMBER('A', 12),   PU0, 27 },	/* AVB_TXCREFCLK */
	{ PIN_NUMBER('B', 17),   PU0, 26 },	/* AVB_TD3 */
	{ PIN_NUMBER('A', 17),   PU0, 25 },	/* AVB_TD2 */
	{ PIN_NUMBER('B', 18),   PU0, 24 },	/* AVB_TD1 */
	{ PIN_NUMBER('A', 18),   PU0, 23 },	/* AVB_TD0 */
	{ PIN_NUMBER('A', 19),   PU0, 22 },	/* AVB_TXC */
	{ PIN_NUMBER('A', 8),    PU0, 21 },	/* AVB_TX_CTL */
	{ PIN_NUMBER('B', 14),   PU0, 20 },	/* AVB_RD3 */
	{ PIN_NUMBER('A', 14),   PU0, 19 },	/* AVB_RD2 */
	{ PIN_NUMBER('B', 13),   PU0, 18 },	/* AVB_RD1 */
	{ PIN_NUMBER('A', 13),   PU0, 17 },	/* AVB_RD0 */
	{ PIN_NUMBER('B', 19),   PU0, 16 },	/* AVB_RXC */
	{ PIN_NUMBER('A', 16),   PU0, 15 },	/* AVB_RX_CTL */
	{ PIN_NUMBER('V', 7),    PU0, 14 },	/* RPC_RESET# */
	{ PIN_NUMBER('V', 6),    PU0, 13 },	/* RPC_WP# */
	{ PIN_NUMBER('Y', 7),    PU0, 12 },	/* RPC_INT# */
	{ PIN_NUMBER('V', 5),    PU0, 11 },	/* QSPI1_SSL */
	{ PIN_A_NUMBER('C', 3),  PU0, 10 },	/* QSPI1_IO3 */
	{ PIN_A_NUMBER('E', 4),  PU0,  9 },	/* QSPI1_IO2 */
	{ PIN_A_NUMBER('E', 5),  PU0,  8 },	/* QSPI1_MISO_IO1 */
	{ PIN_A_NUMBER('C', 7),  PU0,  7 },	/* QSPI1_MOSI_IO0 */
	{ PIN_NUMBER('V', 3),    PU0,  6 },	/* QSPI1_SPCLK */
	{ PIN_NUMBER('Y', 3),    PU0,  5 },	/* QSPI0_SSL */
	{ PIN_A_NUMBER('B', 6),  PU0,  4 },	/* QSPI0_IO3 */
	{ PIN_NUMBER('Y', 6),    PU0,  3 },	/* QSPI0_IO2 */
	{ PIN_A_NUMBER('B', 4),  PU0,  2 },	/* QSPI0_MISO_IO1 */
	{ PIN_A_NUMBER('C', 5),  PU0,  1 },	/* QSPI0_MOSI_IO0 */
	{ PIN_NUMBER('W', 3),    PU0,  0 },	/* QSPI0_SPCLK */

	{ RCAR_GP_PIN(1, 19),    PU1, 31 },	/* A19 */
	{ RCAR_GP_PIN(1, 18),    PU1, 30 },	/* A18 */
	{ RCAR_GP_PIN(1, 17),    PU1, 29 },	/* A17 */
	{ RCAR_GP_PIN(1, 16),    PU1, 28 },	/* A16 */
	{ RCAR_GP_PIN(1, 15),    PU1, 27 },	/* A15 */
	{ RCAR_GP_PIN(1, 14),    PU1, 26 },	/* A14 */
	{ RCAR_GP_PIN(1, 13),    PU1, 25 },	/* A13 */
	{ RCAR_GP_PIN(1, 12),    PU1, 24 },	/* A12 */
	{ RCAR_GP_PIN(1, 11),    PU1, 23 },	/* A11 */
	{ RCAR_GP_PIN(1, 10),    PU1, 22 },	/* A10 */
	{ RCAR_GP_PIN(1,  9),    PU1, 21 },	/* A9 */
	{ RCAR_GP_PIN(1,  8),    PU1, 20 },	/* A8 */
	{ RCAR_GP_PIN(1,  7),    PU1, 19 },	/* A7 */
	{ RCAR_GP_PIN(1,  6),    PU1, 18 },	/* A6 */
	{ RCAR_GP_PIN(1,  5),    PU1, 17 },	/* A5 */
	{ RCAR_GP_PIN(1,  4),    PU1, 16 },	/* A4 */
	{ RCAR_GP_PIN(1,  3),    PU1, 15 },	/* A3 */
	{ RCAR_GP_PIN(1,  2),    PU1, 14 },	/* A2 */
	{ RCAR_GP_PIN(1,  1),    PU1, 13 },	/* A1 */
	{ RCAR_GP_PIN(1,  0),    PU1, 12 },	/* A0 */
	{ RCAR_GP_PIN(2,  8),    PU1, 11 },	/* PWM2_A */
	{ RCAR_GP_PIN(2,  7),    PU1, 10 },	/* PWM1_A */
	{ RCAR_GP_PIN(2,  6),    PU1,  9 },	/* PWM0 */
	{ RCAR_GP_PIN(2,  5),    PU1,  8 },	/* IRQ5 */
	{ RCAR_GP_PIN(2,  4),    PU1,  7 },	/* IRQ4 */
	{ RCAR_GP_PIN(2,  3),    PU1,  6 },	/* IRQ3 */
	{ RCAR_GP_PIN(2,  2),    PU1,  5 },	/* IRQ2 */
	{ RCAR_GP_PIN(2,  1),    PU1,  4 },	/* IRQ1 */
	{ RCAR_GP_PIN(2,  0),    PU1,  3 },	/* IRQ0 */
	{ RCAR_GP_PIN(2, 14),    PU1,  2 },	/* AVB_AVTP_CAPTURE_A */
	{ RCAR_GP_PIN(2, 13),    PU1,  1 },	/* AVB_AVTP_MATCH_A */
	{ RCAR_GP_PIN(2, 12),    PU1,  0 },	/* AVB_LINK */

	{ PIN_A_NUMBER('P', 8),  PU2, 31 },	/* DU_DOTCLKIN1 */
	{ PIN_A_NUMBER('P', 7),  PU2, 30 },	/* DU_DOTCLKIN0 */
	{ RCAR_GP_PIN(7,  3),    PU2, 29 },	/* HDMI1_CEC */
	{ RCAR_GP_PIN(7,  2),    PU2, 28 },	/* HDMI0_CEC */
	{ RCAR_GP_PIN(7,  1),    PU2, 27 },	/* AVS2 */
	{ RCAR_GP_PIN(7,  0),    PU2, 26 },	/* AVS1 */
	{ RCAR_GP_PIN(0, 15),    PU2, 25 },	/* D15 */
	{ RCAR_GP_PIN(0, 14),    PU2, 24 },	/* D14 */
	{ RCAR_GP_PIN(0, 13),    PU2, 23 },	/* D13 */
	{ RCAR_GP_PIN(0, 12),    PU2, 22 },	/* D12 */
	{ RCAR_GP_PIN(0, 11),    PU2, 21 },	/* D11 */
	{ RCAR_GP_PIN(0, 10),    PU2, 20 },	/* D10 */
	{ RCAR_GP_PIN(0,  9),    PU2, 19 },	/* D9 */
	{ RCAR_GP_PIN(0,  8),    PU2, 18 },	/* D8 */
	{ RCAR_GP_PIN(0,  7),    PU2, 17 },	/* D7 */
	{ RCAR_GP_PIN(0,  6),    PU2, 16 },	/* D6 */
	{ RCAR_GP_PIN(0,  5),    PU2, 15 },	/* D5 */
	{ RCAR_GP_PIN(0,  4),    PU2, 14 },	/* D4 */
	{ RCAR_GP_PIN(0,  3),    PU2, 13 },	/* D3 */
	{ RCAR_GP_PIN(0,  2),    PU2, 12 },	/* D2 */
	{ RCAR_GP_PIN(0,  1),    PU2, 11 },	/* D1 */
	{ RCAR_GP_PIN(0,  0),    PU2, 10 },	/* D0 */
	{ PIN_NUMBER('C', 1),    PU2,  9 },	/* PRESETOUT# */
	{ RCAR_GP_PIN(1, 27),    PU2,  8 },	/* EX_WAIT0_A */
	{ RCAR_GP_PIN(1, 26),    PU2,  7 },	/* WE1_N */
	{ RCAR_GP_PIN(1, 25),    PU2,  6 },	/* WE0_N */
	{ RCAR_GP_PIN(1, 24),    PU2,  5 },	/* RD_WR_N */
	{ RCAR_GP_PIN(1, 23),    PU2,  4 },	/* RD_N */
	{ RCAR_GP_PIN(1, 22),    PU2,  3 },	/* BS_N */
	{ RCAR_GP_PIN(1, 21),    PU2,  2 },	/* CS1_N_A26 */
	{ RCAR_GP_PIN(1, 20),    PU2,  1 },	/* CS0_N */
	{ PIN_NUMBER('F', 1),    PU2,  0 },	/* CLKOUT */

	{ RCAR_GP_PIN(4,  9),    PU3, 31 },	/* SD3_DAT0 */
	{ RCAR_GP_PIN(4,  8),    PU3, 30 },	/* SD3_CMD */
	{ RCAR_GP_PIN(4,  7),    PU3, 29 },	/* SD3_CLK */
	{ RCAR_GP_PIN(4,  6),    PU3, 28 },	/* SD2_DS */
	{ RCAR_GP_PIN(4,  5),    PU3, 27 },	/* SD2_DAT3 */
	{ RCAR_GP_PIN(4,  4),    PU3, 26 },	/* SD2_DAT2 */
	{ RCAR_GP_PIN(4,  3),    PU3, 25 },	/* SD2_DAT1 */
	{ RCAR_GP_PIN(4,  2),    PU3, 24 },	/* SD2_DAT0 */
	{ RCAR_GP_PIN(4,  1),    PU3, 23 },	/* SD2_CMD */
	{ RCAR_GP_PIN(4,  0),    PU3, 22 },	/* SD2_CLK */
	{ RCAR_GP_PIN(3, 11),    PU3, 21 },	/* SD1_DAT3 */
	{ RCAR_GP_PIN(3, 10),    PU3, 20 },	/* SD1_DAT2 */
	{ RCAR_GP_PIN(3,  9),    PU3, 19 },	/* SD1_DAT1 */
	{ RCAR_GP_PIN(3,  8),    PU3, 18 },	/* SD1_DAT0 */
	{ RCAR_GP_PIN(3,  7),    PU3, 17 },	/* SD1_CMD */
	{ RCAR_GP_PIN(3,  6),    PU3, 16 },	/* SD1_CLK */
	{ RCAR_GP_PIN(3,  5),    PU3, 15 },	/* SD0_DAT3 */
	{ RCAR_GP_PIN(3,  4),    PU3, 14 },	/* SD0_DAT2 */
	{ RCAR_GP_PIN(3,  3),    PU3, 13 },	/* SD0_DAT1 */
	{ RCAR_GP_PIN(3,  2),    PU3, 12 },	/* SD0_DAT0 */
	{ RCAR_GP_PIN(3,  1),    PU3, 11 },	/* SD0_CMD */
	{ RCAR_GP_PIN(3,  0),    PU3, 10 },	/* SD0_CLK */
	{ PIN_A_NUMBER('T', 30), PU3,  9 },	/* ASEBRK */
	/* bit 8 n/a */
	{ PIN_A_NUMBER('R', 29), PU3,  7 },	/* TDI */
	{ PIN_A_NUMBER('R', 30), PU3,  6 },	/* TMS */
	{ PIN_A_NUMBER('T', 27), PU3,  5 },	/* TCK */
	{ PIN_A_NUMBER('R', 26), PU3,  4 },	/* TRST# */
	{ PIN_A_NUMBER('D', 39), PU3,  3 },	/* EXTALR*/
	{ PIN_A_NUMBER('D', 38), PU3,  2 },	/* FSCLKST# */
	{ PIN_A_NUMBER('R', 8),  PU3,  1 },	/* DU_DOTCLKIN3 */
	{ PIN_A_NUMBER('R', 7),  PU3,  0 },	/* DU_DOTCLKIN2 */

	{ RCAR_GP_PIN(5, 19),    PU4, 31 },	/* MSIOF0_SS1 */
	{ RCAR_GP_PIN(5, 18),    PU4, 30 },	/* MSIOF0_SYNC */
	{ RCAR_GP_PIN(5, 17),    PU4, 29 },	/* MSIOF0_SCK */
	{ RCAR_GP_PIN(5, 16),    PU4, 28 },	/* HRTS0_N */
	{ RCAR_GP_PIN(5, 15),    PU4, 27 },	/* HCTS0_N */
	{ RCAR_GP_PIN(5, 14),    PU4, 26 },	/* HTX0 */
	{ RCAR_GP_PIN(5, 13),    PU4, 25 },	/* HRX0 */
	{ RCAR_GP_PIN(5, 12),    PU4, 24 },	/* HSCK0 */
	{ RCAR_GP_PIN(5, 11),    PU4, 23 },	/* RX2_A */
	{ RCAR_GP_PIN(5, 10),    PU4, 22 },	/* TX2_A */
	{ RCAR_GP_PIN(5,  9),    PU4, 21 },	/* SCK2 */
	{ RCAR_GP_PIN(5,  8),    PU4, 20 },	/* RTS1_N_TANS */
	{ RCAR_GP_PIN(5,  7),    PU4, 19 },	/* CTS1_N */
	{ RCAR_GP_PIN(5,  6),    PU4, 18 },	/* TX1_A */
	{ RCAR_GP_PIN(5,  5),    PU4, 17 },	/* RX1_A */
	{ RCAR_GP_PIN(5,  4),    PU4, 16 },	/* RTS0_N_TANS */
	{ RCAR_GP_PIN(5,  3),    PU4, 15 },	/* CTS0_N */
	{ RCAR_GP_PIN(5,  2),    PU4, 14 },	/* TX0 */
	{ RCAR_GP_PIN(5,  1),    PU4, 13 },	/* RX0 */
	{ RCAR_GP_PIN(5,  0),    PU4, 12 },	/* SCK0 */
	{ RCAR_GP_PIN(3, 15),    PU4, 11 },	/* SD1_WP */
	{ RCAR_GP_PIN(3, 14),    PU4, 10 },	/* SD1_CD */
	{ RCAR_GP_PIN(3, 13),    PU4,  9 },	/* SD0_WP */
	{ RCAR_GP_PIN(3, 12),    PU4,  8 },	/* SD0_CD */
	{ RCAR_GP_PIN(4, 17),    PU4,  7 },	/* SD3_DS */
	{ RCAR_GP_PIN(4, 16),    PU4,  6 },	/* SD3_DAT7 */
	{ RCAR_GP_PIN(4, 15),    PU4,  5 },	/* SD3_DAT6 */
	{ RCAR_GP_PIN(4, 14),    PU4,  4 },	/* SD3_DAT5 */
	{ RCAR_GP_PIN(4, 13),    PU4,  3 },	/* SD3_DAT4 */
	{ RCAR_GP_PIN(4, 12),    PU4,  2 },	/* SD3_DAT3 */
	{ RCAR_GP_PIN(4, 11),    PU4,  1 },	/* SD3_DAT2 */
	{ RCAR_GP_PIN(4, 10),    PU4,  0 },	/* SD3_DAT1 */

	{ RCAR_GP_PIN(6, 24),    PU5, 31 },	/* USB0_PWEN */
	{ RCAR_GP_PIN(6, 23),    PU5, 30 },	/* AUDIO_CLKB_B */
	{ RCAR_GP_PIN(6, 22),    PU5, 29 },	/* AUDIO_CLKA_A */
	{ RCAR_GP_PIN(6, 21),    PU5, 28 },	/* SSI_SDATA9_A */
	{ RCAR_GP_PIN(6, 20),    PU5, 27 },	/* SSI_SDATA8 */
	{ RCAR_GP_PIN(6, 19),    PU5, 26 },	/* SSI_SDATA7 */
	{ RCAR_GP_PIN(6, 18),    PU5, 25 },	/* SSI_WS78 */
	{ RCAR_GP_PIN(6, 17),    PU5, 24 },	/* SSI_SCK78 */
	{ RCAR_GP_PIN(6, 16),    PU5, 23 },	/* SSI_SDATA6 */
	{ RCAR_GP_PIN(6, 15),    PU5, 22 },	/* SSI_WS6 */
	{ RCAR_GP_PIN(6, 14),    PU5, 21 },	/* SSI_SCK6 */
	{ RCAR_GP_PIN(6, 13),    PU5, 20 },	/* SSI_SDATA5 */
	{ RCAR_GP_PIN(6, 12),    PU5, 19 },	/* SSI_WS5 */
	{ RCAR_GP_PIN(6, 11),    PU5, 18 },	/* SSI_SCK5 */
	{ RCAR_GP_PIN(6, 10),    PU5, 17 },	/* SSI_SDATA4 */
	{ RCAR_GP_PIN(6,  9),    PU5, 16 },	/* SSI_WS4 */
	{ RCAR_GP_PIN(6,  8),    PU5, 15 },	/* SSI_SCK4 */
	{ RCAR_GP_PIN(6,  7),    PU5, 14 },	/* SSI_SDATA3 */
	{ RCAR_GP_PIN(6,  6),    PU5, 13 },	/* SSI_WS34 */
	{ RCAR_GP_PIN(6,  5),    PU5, 12 },	/* SSI_SCK34 */
	{ RCAR_GP_PIN(6,  4),    PU5, 11 },	/* SSI_SDATA2_A */
	{ RCAR_GP_PIN(6,  3),    PU5, 10 },	/* SSI_SDATA1_A */
	{ RCAR_GP_PIN(6,  2),    PU5,  9 },	/* SSI_SDATA0 */
	{ RCAR_GP_PIN(6,  1),    PU5,  8 },	/* SSI_WS01239 */
	{ RCAR_GP_PIN(6,  0),    PU5,  7 },	/* SSI_SCK01239 */
	{ PIN_NUMBER('H', 37),   PU5,  6 },	/* MLB_REF */
	{ RCAR_GP_PIN(5, 25),    PU5,  5 },	/* MLB_DAT */
	{ RCAR_GP_PIN(5, 24),    PU5,  4 },	/* MLB_SIG */
	{ RCAR_GP_PIN(5, 23),    PU5,  3 },	/* MLB_CLK */
	{ RCAR_GP_PIN(5, 22),    PU5,  2 },	/* MSIOF0_RXD */
	{ RCAR_GP_PIN(5, 21),    PU5,  1 },	/* MSIOF0_SS2 */
	{ RCAR_GP_PIN(5, 20),    PU5,  0 },	/* MSIOF0_TXD */

<<<<<<< HEAD
	{ RCAR_GP_PIN(6, 31),    PU6,  6 },	/* USB31_OVC */
	{ RCAR_GP_PIN(6, 30),    PU6,  5 },	/* USB31_PWEN */
=======
	{ RCAR_GP_PIN(6, 31),    PU6,  6 },	/* USB3_OVC */
	{ RCAR_GP_PIN(6, 30),    PU6,  5 },	/* USB3_PWEN */
>>>>>>> 2ac97f0f
	{ RCAR_GP_PIN(6, 29),    PU6,  4 },	/* USB30_OVC */
	{ RCAR_GP_PIN(6, 28),    PU6,  3 },	/* USB30_PWEN */
	{ RCAR_GP_PIN(6, 27),    PU6,  2 },	/* USB1_OVC */
	{ RCAR_GP_PIN(6, 26),    PU6,  1 },	/* USB1_PWEN */
	{ RCAR_GP_PIN(6, 25),    PU6,  0 },	/* USB0_OVC */
};

static unsigned int r8a7795_pinmux_get_bias(struct sh_pfc *pfc,
					    unsigned int pin)
{
	const struct sh_pfc_bias_info *info;
	u32 reg;
	u32 bit;

	info = sh_pfc_pin_to_bias_info(bias_info, ARRAY_SIZE(bias_info), pin);
	if (!info)
		return PIN_CONFIG_BIAS_DISABLE;

	reg = info->reg;
	bit = BIT(info->bit);

	if (!(sh_pfc_read_reg(pfc, PUEN + reg, 32) & bit))
		return PIN_CONFIG_BIAS_DISABLE;
	else if (sh_pfc_read_reg(pfc, PUD + reg, 32) & bit)
		return PIN_CONFIG_BIAS_PULL_UP;
	else
		return PIN_CONFIG_BIAS_PULL_DOWN;
}

static void r8a7795_pinmux_set_bias(struct sh_pfc *pfc, unsigned int pin,
				   unsigned int bias)
{
	const struct sh_pfc_bias_info *info;
	u32 enable, updown;
	u32 reg;
	u32 bit;

	info = sh_pfc_pin_to_bias_info(bias_info, ARRAY_SIZE(bias_info), pin);
	if (!info)
		return;

	reg = info->reg;
	bit = BIT(info->bit);

	enable = sh_pfc_read_reg(pfc, PUEN + reg, 32) & ~bit;
	if (bias != PIN_CONFIG_BIAS_DISABLE)
		enable |= bit;

	updown = sh_pfc_read_reg(pfc, PUD + reg, 32) & ~bit;
	if (bias == PIN_CONFIG_BIAS_PULL_UP)
		updown |= bit;

	sh_pfc_write_reg(pfc, PUD + reg, 32, updown);
	sh_pfc_write_reg(pfc, PUEN + reg, 32, enable);
}

static const struct soc_device_attribute r8a7795es1[] = {
	{ .soc_id = "r8a7795", .revision = "ES1.*" },
	{ /* sentinel */ }
};

static int r8a7795_pinmux_init(struct sh_pfc *pfc)
{
	if (soc_device_match(r8a7795es1))
		pfc->info = &r8a7795es1_pinmux_info;

	return 0;
}

static const struct sh_pfc_soc_operations r8a7795_pinmux_ops = {
	.init = r8a7795_pinmux_init,
	.pin_to_pocctrl = r8a7795_pin_to_pocctrl,
	.get_bias = r8a7795_pinmux_get_bias,
	.set_bias = r8a7795_pinmux_set_bias,
};

const struct sh_pfc_soc_info r8a7795_pinmux_info = {
	.name = "r8a77951_pfc",
	.ops = &r8a7795_pinmux_ops,
	.unlock_reg = 0xe6060000, /* PMMR */

	.function = { PINMUX_FUNCTION_BEGIN, PINMUX_FUNCTION_END },

	.pins = pinmux_pins,
	.nr_pins = ARRAY_SIZE(pinmux_pins),
	.groups = pinmux_groups,
	.nr_groups = ARRAY_SIZE(pinmux_groups),
	.functions = pinmux_functions,
	.nr_functions = ARRAY_SIZE(pinmux_functions),

	.cfg_regs = pinmux_config_regs,
	.drive_regs = pinmux_drive_regs,

	.pinmux_data = pinmux_data,
	.pinmux_data_size = ARRAY_SIZE(pinmux_data),
};<|MERGE_RESOLUTION|>--- conflicted
+++ resolved
@@ -1509,1668 +1509,6 @@
 #define FM(x)	PINMUX_DATA(x##_MARK, 0),
 	PINMUX_STATIC
 #undef FM
-<<<<<<< HEAD
-};
-
-/*
- * R8A7795 has 8 banks with 32 PGIOS in each => 256 GPIOs.
- * Physical layout rows: A - AW, cols: 1 - 39.
- */
-#define ROW_GROUP_A(r) ('Z' - 'A' + 1 + (r))
-#define PIN_NUMBER(r, c) (((r) - 'A') * 39 + (c) + 300)
-#define PIN_A_NUMBER(r, c) PIN_NUMBER(ROW_GROUP_A(r), c)
-
-static const struct sh_pfc_pin pinmux_pins[] = {
-	PINMUX_GPIO_GP_ALL(),
-
-	/*
-	 * Pins not associated with a GPIO port.
-	 *
-	 * The pin positions are different between different r8a7795
-	 * packages, all that is needed for the pfc driver is a unique
-	 * number for each pin. To this end use the pin layout from
-	 * R-Car H3SiP to calculate a unique number for each pin.
-	 */
-	SH_PFC_PIN_NAMED_CFG('A',  8, AVB_TX_CTL, CFG_FLAGS),
-	SH_PFC_PIN_NAMED_CFG('A',  9, AVB_MDIO, CFG_FLAGS),
-	SH_PFC_PIN_NAMED_CFG('A', 12, AVB_TXCREFCLK, CFG_FLAGS),
-	SH_PFC_PIN_NAMED_CFG('A', 13, AVB_RD0, CFG_FLAGS),
-	SH_PFC_PIN_NAMED_CFG('A', 14, AVB_RD2, CFG_FLAGS),
-	SH_PFC_PIN_NAMED_CFG('A', 16, AVB_RX_CTL, CFG_FLAGS),
-	SH_PFC_PIN_NAMED_CFG('A', 17, AVB_TD2, CFG_FLAGS),
-	SH_PFC_PIN_NAMED_CFG('A', 18, AVB_TD0, CFG_FLAGS),
-	SH_PFC_PIN_NAMED_CFG('A', 19, AVB_TXC, CFG_FLAGS),
-	SH_PFC_PIN_NAMED_CFG('B', 13, AVB_RD1, CFG_FLAGS),
-	SH_PFC_PIN_NAMED_CFG('B', 14, AVB_RD3, CFG_FLAGS),
-	SH_PFC_PIN_NAMED_CFG('B', 17, AVB_TD3, CFG_FLAGS),
-	SH_PFC_PIN_NAMED_CFG('B', 18, AVB_TD1, CFG_FLAGS),
-	SH_PFC_PIN_NAMED_CFG('B', 19, AVB_RXC, CFG_FLAGS),
-	SH_PFC_PIN_NAMED_CFG('C',  1, PRESETOUT#, CFG_FLAGS),
-	SH_PFC_PIN_NAMED_CFG('F',  1, CLKOUT, CFG_FLAGS),
-	SH_PFC_PIN_NAMED_CFG('H', 37, MLB_REF, CFG_FLAGS),
-	SH_PFC_PIN_NAMED_CFG('V',  3, QSPI1_SPCLK, CFG_FLAGS),
-	SH_PFC_PIN_NAMED_CFG('V',  5, QSPI1_SSL, CFG_FLAGS),
-	SH_PFC_PIN_NAMED_CFG('V',  6, RPC_WP#, CFG_FLAGS),
-	SH_PFC_PIN_NAMED_CFG('V',  7, RPC_RESET#, CFG_FLAGS),
-	SH_PFC_PIN_NAMED_CFG('W',  3, QSPI0_SPCLK, CFG_FLAGS),
-	SH_PFC_PIN_NAMED_CFG('Y',  3, QSPI0_SSL, CFG_FLAGS),
-	SH_PFC_PIN_NAMED_CFG('Y',  6, QSPI0_IO2, CFG_FLAGS),
-	SH_PFC_PIN_NAMED_CFG('Y',  7, RPC_INT#, CFG_FLAGS),
-	SH_PFC_PIN_NAMED_CFG(ROW_GROUP_A('B'),  4, QSPI0_MISO_IO1, CFG_FLAGS),
-	SH_PFC_PIN_NAMED_CFG(ROW_GROUP_A('B'),  6, QSPI0_IO3, CFG_FLAGS),
-	SH_PFC_PIN_NAMED_CFG(ROW_GROUP_A('C'),  3, QSPI1_IO3, CFG_FLAGS),
-	SH_PFC_PIN_NAMED_CFG(ROW_GROUP_A('C'),  5, QSPI0_MOSI_IO0, CFG_FLAGS),
-	SH_PFC_PIN_NAMED_CFG(ROW_GROUP_A('C'),  7, QSPI1_MOSI_IO0, CFG_FLAGS),
-	SH_PFC_PIN_NAMED_CFG(ROW_GROUP_A('D'), 38, FSCLKST#, CFG_FLAGS),
-	SH_PFC_PIN_NAMED_CFG(ROW_GROUP_A('D'), 39, EXTALR, SH_PFC_PIN_CFG_PULL_UP | SH_PFC_PIN_CFG_PULL_DOWN),
-	SH_PFC_PIN_NAMED_CFG(ROW_GROUP_A('E'),  4, QSPI1_IO2, CFG_FLAGS),
-	SH_PFC_PIN_NAMED_CFG(ROW_GROUP_A('E'),  5, QSPI1_MISO_IO1, CFG_FLAGS),
-	SH_PFC_PIN_NAMED_CFG(ROW_GROUP_A('P'),  7, DU_DOTCLKIN0, CFG_FLAGS),
-	SH_PFC_PIN_NAMED_CFG(ROW_GROUP_A('P'),  8, DU_DOTCLKIN1, CFG_FLAGS),
-	SH_PFC_PIN_NAMED_CFG(ROW_GROUP_A('R'),  7, DU_DOTCLKIN2, CFG_FLAGS),
-	SH_PFC_PIN_NAMED_CFG(ROW_GROUP_A('R'),  8, DU_DOTCLKIN3, CFG_FLAGS),
-	SH_PFC_PIN_NAMED_CFG(ROW_GROUP_A('R'), 26, TRST#, SH_PFC_PIN_CFG_PULL_UP | SH_PFC_PIN_CFG_PULL_DOWN),
-	SH_PFC_PIN_NAMED_CFG(ROW_GROUP_A('R'), 29, TDI, SH_PFC_PIN_CFG_PULL_UP | SH_PFC_PIN_CFG_PULL_DOWN),
-	SH_PFC_PIN_NAMED_CFG(ROW_GROUP_A('R'), 30, TMS, CFG_FLAGS),
-	SH_PFC_PIN_NAMED_CFG(ROW_GROUP_A('T'), 27, TCK, SH_PFC_PIN_CFG_PULL_UP | SH_PFC_PIN_CFG_PULL_DOWN),
-	SH_PFC_PIN_NAMED_CFG(ROW_GROUP_A('T'), 28, TDO, SH_PFC_PIN_CFG_DRIVE_STRENGTH),
-	SH_PFC_PIN_NAMED_CFG(ROW_GROUP_A('T'), 30, ASEBRK, CFG_FLAGS),
-};
-
-/* - AUDIO CLOCK ------------------------------------------------------------ */
-static const unsigned int audio_clk_a_a_pins[] = {
-	/* CLK A */
-	RCAR_GP_PIN(6, 22),
-};
-static const unsigned int audio_clk_a_a_mux[] = {
-	AUDIO_CLKA_A_MARK,
-};
-static const unsigned int audio_clk_a_b_pins[] = {
-	/* CLK A */
-	RCAR_GP_PIN(5, 4),
-};
-static const unsigned int audio_clk_a_b_mux[] = {
-	AUDIO_CLKA_B_MARK,
-};
-static const unsigned int audio_clk_a_c_pins[] = {
-	/* CLK A */
-	RCAR_GP_PIN(5, 19),
-};
-static const unsigned int audio_clk_a_c_mux[] = {
-	AUDIO_CLKA_C_MARK,
-};
-static const unsigned int audio_clk_b_a_pins[] = {
-	/* CLK B */
-	RCAR_GP_PIN(5, 12),
-};
-static const unsigned int audio_clk_b_a_mux[] = {
-	AUDIO_CLKB_A_MARK,
-};
-static const unsigned int audio_clk_b_b_pins[] = {
-	/* CLK B */
-	RCAR_GP_PIN(6, 23),
-};
-static const unsigned int audio_clk_b_b_mux[] = {
-	AUDIO_CLKB_B_MARK,
-};
-static const unsigned int audio_clk_c_a_pins[] = {
-	/* CLK C */
-	RCAR_GP_PIN(5, 21),
-};
-static const unsigned int audio_clk_c_a_mux[] = {
-	AUDIO_CLKC_A_MARK,
-};
-static const unsigned int audio_clk_c_b_pins[] = {
-	/* CLK C */
-	RCAR_GP_PIN(5, 0),
-};
-static const unsigned int audio_clk_c_b_mux[] = {
-	AUDIO_CLKC_B_MARK,
-};
-static const unsigned int audio_clkout_a_pins[] = {
-	/* CLKOUT */
-	RCAR_GP_PIN(5, 18),
-};
-static const unsigned int audio_clkout_a_mux[] = {
-	AUDIO_CLKOUT_A_MARK,
-};
-static const unsigned int audio_clkout_b_pins[] = {
-	/* CLKOUT */
-	RCAR_GP_PIN(6, 28),
-};
-static const unsigned int audio_clkout_b_mux[] = {
-	AUDIO_CLKOUT_B_MARK,
-};
-static const unsigned int audio_clkout_c_pins[] = {
-	/* CLKOUT */
-	RCAR_GP_PIN(5, 3),
-};
-static const unsigned int audio_clkout_c_mux[] = {
-	AUDIO_CLKOUT_C_MARK,
-};
-static const unsigned int audio_clkout_d_pins[] = {
-	/* CLKOUT */
-	RCAR_GP_PIN(5, 21),
-};
-static const unsigned int audio_clkout_d_mux[] = {
-	AUDIO_CLKOUT_D_MARK,
-};
-static const unsigned int audio_clkout1_a_pins[] = {
-	/* CLKOUT1 */
-	RCAR_GP_PIN(5, 15),
-};
-static const unsigned int audio_clkout1_a_mux[] = {
-	AUDIO_CLKOUT1_A_MARK,
-};
-static const unsigned int audio_clkout1_b_pins[] = {
-	/* CLKOUT1 */
-	RCAR_GP_PIN(6, 29),
-};
-static const unsigned int audio_clkout1_b_mux[] = {
-	AUDIO_CLKOUT1_B_MARK,
-};
-static const unsigned int audio_clkout2_a_pins[] = {
-	/* CLKOUT2 */
-	RCAR_GP_PIN(5, 16),
-};
-static const unsigned int audio_clkout2_a_mux[] = {
-	AUDIO_CLKOUT2_A_MARK,
-};
-static const unsigned int audio_clkout2_b_pins[] = {
-	/* CLKOUT2 */
-	RCAR_GP_PIN(6, 30),
-};
-static const unsigned int audio_clkout2_b_mux[] = {
-	AUDIO_CLKOUT2_B_MARK,
-};
-
-static const unsigned int audio_clkout3_a_pins[] = {
-	/* CLKOUT3 */
-	RCAR_GP_PIN(5, 19),
-};
-static const unsigned int audio_clkout3_a_mux[] = {
-	AUDIO_CLKOUT3_A_MARK,
-};
-static const unsigned int audio_clkout3_b_pins[] = {
-	/* CLKOUT3 */
-	RCAR_GP_PIN(6, 31),
-};
-static const unsigned int audio_clkout3_b_mux[] = {
-	AUDIO_CLKOUT3_B_MARK,
-};
-
-/* - EtherAVB --------------------------------------------------------------- */
-static const unsigned int avb_link_pins[] = {
-	/* AVB_LINK */
-	RCAR_GP_PIN(2, 12),
-};
-static const unsigned int avb_link_mux[] = {
-	AVB_LINK_MARK,
-};
-static const unsigned int avb_magic_pins[] = {
-	/* AVB_MAGIC_ */
-	RCAR_GP_PIN(2, 10),
-};
-static const unsigned int avb_magic_mux[] = {
-	AVB_MAGIC_MARK,
-};
-static const unsigned int avb_phy_int_pins[] = {
-	/* AVB_PHY_INT */
-	RCAR_GP_PIN(2, 11),
-};
-static const unsigned int avb_phy_int_mux[] = {
-	AVB_PHY_INT_MARK,
-};
-static const unsigned int avb_mdc_pins[] = {
-	/* AVB_MDC, AVB_MDIO */
-	RCAR_GP_PIN(2, 9), PIN_NUMBER('A', 9),
-};
-static const unsigned int avb_mdc_mux[] = {
-	AVB_MDC_MARK, AVB_MDIO_MARK,
-};
-static const unsigned int avb_mii_pins[] = {
-	/*
-	 * AVB_TX_CTL, AVB_TXC, AVB_TD0,
-	 * AVB_TD1, AVB_TD2, AVB_TD3,
-	 * AVB_RX_CTL, AVB_RXC, AVB_RD0,
-	 * AVB_RD1, AVB_RD2, AVB_RD3,
-	 * AVB_TXCREFCLK
-	 */
-	PIN_NUMBER('A', 8), PIN_NUMBER('A', 19), PIN_NUMBER('A', 18),
-	PIN_NUMBER('B', 18), PIN_NUMBER('A', 17), PIN_NUMBER('B', 17),
-	PIN_NUMBER('A', 16), PIN_NUMBER('B', 19), PIN_NUMBER('A', 13),
-	PIN_NUMBER('B', 13), PIN_NUMBER('A', 14), PIN_NUMBER('B', 14),
-	PIN_NUMBER('A', 12),
-
-};
-static const unsigned int avb_mii_mux[] = {
-	AVB_TX_CTL_MARK, AVB_TXC_MARK, AVB_TD0_MARK,
-	AVB_TD1_MARK, AVB_TD2_MARK, AVB_TD3_MARK,
-	AVB_RX_CTL_MARK, AVB_RXC_MARK, AVB_RD0_MARK,
-	AVB_RD1_MARK, AVB_RD2_MARK, AVB_RD3_MARK,
-	AVB_TXCREFCLK_MARK,
-};
-static const unsigned int avb_avtp_pps_pins[] = {
-	/* AVB_AVTP_PPS */
-	RCAR_GP_PIN(2, 6),
-};
-static const unsigned int avb_avtp_pps_mux[] = {
-	AVB_AVTP_PPS_MARK,
-};
-static const unsigned int avb_avtp_match_a_pins[] = {
-	/* AVB_AVTP_MATCH_A */
-	RCAR_GP_PIN(2, 13),
-};
-static const unsigned int avb_avtp_match_a_mux[] = {
-	AVB_AVTP_MATCH_A_MARK,
-};
-static const unsigned int avb_avtp_capture_a_pins[] = {
-	/* AVB_AVTP_CAPTURE_A */
-	RCAR_GP_PIN(2, 14),
-};
-static const unsigned int avb_avtp_capture_a_mux[] = {
-	AVB_AVTP_CAPTURE_A_MARK,
-};
-static const unsigned int avb_avtp_match_b_pins[] = {
-	/*  AVB_AVTP_MATCH_B */
-	RCAR_GP_PIN(1, 8),
-};
-static const unsigned int avb_avtp_match_b_mux[] = {
-	AVB_AVTP_MATCH_B_MARK,
-};
-static const unsigned int avb_avtp_capture_b_pins[] = {
-	/* AVB_AVTP_CAPTURE_B */
-	RCAR_GP_PIN(1, 11),
-};
-static const unsigned int avb_avtp_capture_b_mux[] = {
-	AVB_AVTP_CAPTURE_B_MARK,
-};
-
-/* - CAN ------------------------------------------------------------------ */
-static const unsigned int can0_data_a_pins[] = {
-	/* TX, RX */
-	RCAR_GP_PIN(1, 23),	RCAR_GP_PIN(1, 24),
-};
-static const unsigned int can0_data_a_mux[] = {
-	CAN0_TX_A_MARK,		CAN0_RX_A_MARK,
-};
-static const unsigned int can0_data_b_pins[] = {
-	/* TX, RX */
-	RCAR_GP_PIN(2, 0),	RCAR_GP_PIN(2, 1),
-};
-static const unsigned int can0_data_b_mux[] = {
-	CAN0_TX_B_MARK,		CAN0_RX_B_MARK,
-};
-static const unsigned int can1_data_pins[] = {
-	/* TX, RX */
-	RCAR_GP_PIN(1, 22),	RCAR_GP_PIN(1, 26),
-};
-static const unsigned int can1_data_mux[] = {
-	CAN1_TX_MARK,		CAN1_RX_MARK,
-};
-
-/* - CAN Clock -------------------------------------------------------------- */
-static const unsigned int can_clk_pins[] = {
-	/* CLK */
-	RCAR_GP_PIN(1, 25),
-};
-static const unsigned int can_clk_mux[] = {
-	CAN_CLK_MARK,
-};
-
-/* - CAN FD --------------------------------------------------------------- */
-static const unsigned int canfd0_data_a_pins[] = {
-	/* TX, RX */
-	RCAR_GP_PIN(1, 23),     RCAR_GP_PIN(1, 24),
-};
-static const unsigned int canfd0_data_a_mux[] = {
-	CANFD0_TX_A_MARK,       CANFD0_RX_A_MARK,
-};
-static const unsigned int canfd0_data_b_pins[] = {
-	/* TX, RX */
-	RCAR_GP_PIN(2, 0),      RCAR_GP_PIN(2, 1),
-};
-static const unsigned int canfd0_data_b_mux[] = {
-	CANFD0_TX_B_MARK,       CANFD0_RX_B_MARK,
-};
-static const unsigned int canfd1_data_pins[] = {
-	/* TX, RX */
-	RCAR_GP_PIN(1, 22),     RCAR_GP_PIN(1, 26),
-};
-static const unsigned int canfd1_data_mux[] = {
-	CANFD1_TX_MARK,         CANFD1_RX_MARK,
-};
-
-/* - DRIF0 --------------------------------------------------------------- */
-static const unsigned int drif0_ctrl_a_pins[] = {
-	/* CLK, SYNC */
-	RCAR_GP_PIN(6, 8), RCAR_GP_PIN(6, 9),
-};
-static const unsigned int drif0_ctrl_a_mux[] = {
-	RIF0_CLK_A_MARK, RIF0_SYNC_A_MARK,
-};
-static const unsigned int drif0_data0_a_pins[] = {
-	/* D0 */
-	RCAR_GP_PIN(6, 10),
-};
-static const unsigned int drif0_data0_a_mux[] = {
-	RIF0_D0_A_MARK,
-};
-static const unsigned int drif0_data1_a_pins[] = {
-	/* D1 */
-	RCAR_GP_PIN(6, 7),
-};
-static const unsigned int drif0_data1_a_mux[] = {
-	RIF0_D1_A_MARK,
-};
-static const unsigned int drif0_ctrl_b_pins[] = {
-	/* CLK, SYNC */
-	RCAR_GP_PIN(5, 0), RCAR_GP_PIN(5, 4),
-};
-static const unsigned int drif0_ctrl_b_mux[] = {
-	RIF0_CLK_B_MARK, RIF0_SYNC_B_MARK,
-};
-static const unsigned int drif0_data0_b_pins[] = {
-	/* D0 */
-	RCAR_GP_PIN(5, 1),
-};
-static const unsigned int drif0_data0_b_mux[] = {
-	RIF0_D0_B_MARK,
-};
-static const unsigned int drif0_data1_b_pins[] = {
-	/* D1 */
-	RCAR_GP_PIN(5, 2),
-};
-static const unsigned int drif0_data1_b_mux[] = {
-	RIF0_D1_B_MARK,
-};
-static const unsigned int drif0_ctrl_c_pins[] = {
-	/* CLK, SYNC */
-	RCAR_GP_PIN(5, 12), RCAR_GP_PIN(5, 15),
-};
-static const unsigned int drif0_ctrl_c_mux[] = {
-	RIF0_CLK_C_MARK, RIF0_SYNC_C_MARK,
-};
-static const unsigned int drif0_data0_c_pins[] = {
-	/* D0 */
-	RCAR_GP_PIN(5, 13),
-};
-static const unsigned int drif0_data0_c_mux[] = {
-	RIF0_D0_C_MARK,
-};
-static const unsigned int drif0_data1_c_pins[] = {
-	/* D1 */
-	RCAR_GP_PIN(5, 14),
-};
-static const unsigned int drif0_data1_c_mux[] = {
-	RIF0_D1_C_MARK,
-};
-/* - DRIF1 --------------------------------------------------------------- */
-static const unsigned int drif1_ctrl_a_pins[] = {
-	/* CLK, SYNC */
-	RCAR_GP_PIN(6, 17), RCAR_GP_PIN(6, 18),
-};
-static const unsigned int drif1_ctrl_a_mux[] = {
-	RIF1_CLK_A_MARK, RIF1_SYNC_A_MARK,
-};
-static const unsigned int drif1_data0_a_pins[] = {
-	/* D0 */
-	RCAR_GP_PIN(6, 19),
-};
-static const unsigned int drif1_data0_a_mux[] = {
-	RIF1_D0_A_MARK,
-};
-static const unsigned int drif1_data1_a_pins[] = {
-	/* D1 */
-	RCAR_GP_PIN(6, 20),
-};
-static const unsigned int drif1_data1_a_mux[] = {
-	RIF1_D1_A_MARK,
-};
-static const unsigned int drif1_ctrl_b_pins[] = {
-	/* CLK, SYNC */
-	RCAR_GP_PIN(5, 9), RCAR_GP_PIN(5, 3),
-};
-static const unsigned int drif1_ctrl_b_mux[] = {
-	RIF1_CLK_B_MARK, RIF1_SYNC_B_MARK,
-};
-static const unsigned int drif1_data0_b_pins[] = {
-	/* D0 */
-	RCAR_GP_PIN(5, 7),
-};
-static const unsigned int drif1_data0_b_mux[] = {
-	RIF1_D0_B_MARK,
-};
-static const unsigned int drif1_data1_b_pins[] = {
-	/* D1 */
-	RCAR_GP_PIN(5, 8),
-};
-static const unsigned int drif1_data1_b_mux[] = {
-	RIF1_D1_B_MARK,
-};
-static const unsigned int drif1_ctrl_c_pins[] = {
-	/* CLK, SYNC */
-	RCAR_GP_PIN(5, 5), RCAR_GP_PIN(5, 11),
-};
-static const unsigned int drif1_ctrl_c_mux[] = {
-	RIF1_CLK_C_MARK, RIF1_SYNC_C_MARK,
-};
-static const unsigned int drif1_data0_c_pins[] = {
-	/* D0 */
-	RCAR_GP_PIN(5, 6),
-};
-static const unsigned int drif1_data0_c_mux[] = {
-	RIF1_D0_C_MARK,
-};
-static const unsigned int drif1_data1_c_pins[] = {
-	/* D1 */
-	RCAR_GP_PIN(5, 10),
-};
-static const unsigned int drif1_data1_c_mux[] = {
-	RIF1_D1_C_MARK,
-};
-/* - DRIF2 --------------------------------------------------------------- */
-static const unsigned int drif2_ctrl_a_pins[] = {
-	/* CLK, SYNC */
-	RCAR_GP_PIN(6, 8), RCAR_GP_PIN(6, 9),
-};
-static const unsigned int drif2_ctrl_a_mux[] = {
-	RIF2_CLK_A_MARK, RIF2_SYNC_A_MARK,
-};
-static const unsigned int drif2_data0_a_pins[] = {
-	/* D0 */
-	RCAR_GP_PIN(6, 7),
-};
-static const unsigned int drif2_data0_a_mux[] = {
-	RIF2_D0_A_MARK,
-};
-static const unsigned int drif2_data1_a_pins[] = {
-	/* D1 */
-	RCAR_GP_PIN(6, 10),
-};
-static const unsigned int drif2_data1_a_mux[] = {
-	RIF2_D1_A_MARK,
-};
-static const unsigned int drif2_ctrl_b_pins[] = {
-	/* CLK, SYNC */
-	RCAR_GP_PIN(6, 26), RCAR_GP_PIN(6, 27),
-};
-static const unsigned int drif2_ctrl_b_mux[] = {
-	RIF2_CLK_B_MARK, RIF2_SYNC_B_MARK,
-};
-static const unsigned int drif2_data0_b_pins[] = {
-	/* D0 */
-	RCAR_GP_PIN(6, 30),
-};
-static const unsigned int drif2_data0_b_mux[] = {
-	RIF2_D0_B_MARK,
-};
-static const unsigned int drif2_data1_b_pins[] = {
-	/* D1 */
-	RCAR_GP_PIN(6, 31),
-};
-static const unsigned int drif2_data1_b_mux[] = {
-	RIF2_D1_B_MARK,
-};
-/* - DRIF3 --------------------------------------------------------------- */
-static const unsigned int drif3_ctrl_a_pins[] = {
-	/* CLK, SYNC */
-	RCAR_GP_PIN(6, 17), RCAR_GP_PIN(6, 18),
-};
-static const unsigned int drif3_ctrl_a_mux[] = {
-	RIF3_CLK_A_MARK, RIF3_SYNC_A_MARK,
-};
-static const unsigned int drif3_data0_a_pins[] = {
-	/* D0 */
-	RCAR_GP_PIN(6, 19),
-};
-static const unsigned int drif3_data0_a_mux[] = {
-	RIF3_D0_A_MARK,
-};
-static const unsigned int drif3_data1_a_pins[] = {
-	/* D1 */
-	RCAR_GP_PIN(6, 20),
-};
-static const unsigned int drif3_data1_a_mux[] = {
-	RIF3_D1_A_MARK,
-};
-static const unsigned int drif3_ctrl_b_pins[] = {
-	/* CLK, SYNC */
-	RCAR_GP_PIN(6, 24), RCAR_GP_PIN(6, 25),
-};
-static const unsigned int drif3_ctrl_b_mux[] = {
-	RIF3_CLK_B_MARK, RIF3_SYNC_B_MARK,
-};
-static const unsigned int drif3_data0_b_pins[] = {
-	/* D0 */
-	RCAR_GP_PIN(6, 28),
-};
-static const unsigned int drif3_data0_b_mux[] = {
-	RIF3_D0_B_MARK,
-};
-static const unsigned int drif3_data1_b_pins[] = {
-	/* D1 */
-	RCAR_GP_PIN(6, 29),
-};
-static const unsigned int drif3_data1_b_mux[] = {
-	RIF3_D1_B_MARK,
-};
-
-/* - DU --------------------------------------------------------------------- */
-static const unsigned int du_rgb666_pins[] = {
-	/* R[7:2], G[7:2], B[7:2] */
-	RCAR_GP_PIN(0, 15), RCAR_GP_PIN(0, 14), RCAR_GP_PIN(0, 13),
-	RCAR_GP_PIN(0, 12), RCAR_GP_PIN(0, 11), RCAR_GP_PIN(0, 10),
-	RCAR_GP_PIN(1, 15), RCAR_GP_PIN(1, 14), RCAR_GP_PIN(1, 13),
-	RCAR_GP_PIN(1, 12), RCAR_GP_PIN(1, 19), RCAR_GP_PIN(1, 18),
-	RCAR_GP_PIN(1, 7),  RCAR_GP_PIN(1, 6),  RCAR_GP_PIN(1, 5),
-	RCAR_GP_PIN(1, 4),  RCAR_GP_PIN(1, 3),  RCAR_GP_PIN(1, 2),
-};
-static const unsigned int du_rgb666_mux[] = {
-	DU_DR7_MARK, DU_DR6_MARK, DU_DR5_MARK, DU_DR4_MARK,
-	DU_DR3_MARK, DU_DR2_MARK,
-	DU_DG7_MARK, DU_DG6_MARK, DU_DG5_MARK, DU_DG4_MARK,
-	DU_DG3_MARK, DU_DG2_MARK,
-	DU_DB7_MARK, DU_DB6_MARK, DU_DB5_MARK, DU_DB4_MARK,
-	DU_DB3_MARK, DU_DB2_MARK,
-};
-static const unsigned int du_rgb888_pins[] = {
-	/* R[7:0], G[7:0], B[7:0] */
-	RCAR_GP_PIN(0, 15), RCAR_GP_PIN(0, 14), RCAR_GP_PIN(0, 13),
-	RCAR_GP_PIN(0, 12), RCAR_GP_PIN(0, 11), RCAR_GP_PIN(0, 10),
-	RCAR_GP_PIN(0, 9),  RCAR_GP_PIN(0, 8),
-	RCAR_GP_PIN(1, 15), RCAR_GP_PIN(1, 14), RCAR_GP_PIN(1, 13),
-	RCAR_GP_PIN(1, 12), RCAR_GP_PIN(1, 19), RCAR_GP_PIN(1, 18),
-	RCAR_GP_PIN(1, 17), RCAR_GP_PIN(1, 16),
-	RCAR_GP_PIN(1, 7),  RCAR_GP_PIN(1, 6),  RCAR_GP_PIN(1, 5),
-	RCAR_GP_PIN(1, 4),  RCAR_GP_PIN(1, 3),  RCAR_GP_PIN(1, 2),
-	RCAR_GP_PIN(1, 1),  RCAR_GP_PIN(1, 0),
-};
-static const unsigned int du_rgb888_mux[] = {
-	DU_DR7_MARK, DU_DR6_MARK, DU_DR5_MARK, DU_DR4_MARK,
-	DU_DR3_MARK, DU_DR2_MARK, DU_DR1_MARK, DU_DR0_MARK,
-	DU_DG7_MARK, DU_DG6_MARK, DU_DG5_MARK, DU_DG4_MARK,
-	DU_DG3_MARK, DU_DG2_MARK, DU_DG1_MARK, DU_DG0_MARK,
-	DU_DB7_MARK, DU_DB6_MARK, DU_DB5_MARK, DU_DB4_MARK,
-	DU_DB3_MARK, DU_DB2_MARK, DU_DB1_MARK, DU_DB0_MARK,
-};
-static const unsigned int du_clk_out_0_pins[] = {
-	/* CLKOUT */
-	RCAR_GP_PIN(1, 27),
-};
-static const unsigned int du_clk_out_0_mux[] = {
-	DU_DOTCLKOUT0_MARK
-};
-static const unsigned int du_clk_out_1_pins[] = {
-	/* CLKOUT */
-	RCAR_GP_PIN(2, 3),
-};
-static const unsigned int du_clk_out_1_mux[] = {
-	DU_DOTCLKOUT1_MARK
-};
-static const unsigned int du_sync_pins[] = {
-	/* EXVSYNC/VSYNC, EXHSYNC/HSYNC */
-	RCAR_GP_PIN(2, 5), RCAR_GP_PIN(2, 4),
-};
-static const unsigned int du_sync_mux[] = {
-	DU_EXVSYNC_DU_VSYNC_MARK, DU_EXHSYNC_DU_HSYNC_MARK
-};
-static const unsigned int du_oddf_pins[] = {
-	/* EXDISP/EXODDF/EXCDE */
-	RCAR_GP_PIN(2, 2),
-};
-static const unsigned int du_oddf_mux[] = {
-	DU_EXODDF_DU_ODDF_DISP_CDE_MARK,
-};
-static const unsigned int du_cde_pins[] = {
-	/* CDE */
-	RCAR_GP_PIN(2, 0),
-};
-static const unsigned int du_cde_mux[] = {
-	DU_CDE_MARK,
-};
-static const unsigned int du_disp_pins[] = {
-	/* DISP */
-	RCAR_GP_PIN(2, 1),
-};
-static const unsigned int du_disp_mux[] = {
-	DU_DISP_MARK,
-};
-/* - HSCIF0 ----------------------------------------------------------------- */
-static const unsigned int hscif0_data_pins[] = {
-	/* RX, TX */
-	RCAR_GP_PIN(5, 13), RCAR_GP_PIN(5, 14),
-};
-static const unsigned int hscif0_data_mux[] = {
-	HRX0_MARK, HTX0_MARK,
-};
-static const unsigned int hscif0_clk_pins[] = {
-	/* SCK */
-	RCAR_GP_PIN(5, 12),
-};
-static const unsigned int hscif0_clk_mux[] = {
-	HSCK0_MARK,
-};
-static const unsigned int hscif0_ctrl_pins[] = {
-	/* RTS, CTS */
-	RCAR_GP_PIN(5, 16), RCAR_GP_PIN(5, 15),
-};
-static const unsigned int hscif0_ctrl_mux[] = {
-	HRTS0_N_MARK, HCTS0_N_MARK,
-};
-/* - HSCIF1 ----------------------------------------------------------------- */
-static const unsigned int hscif1_data_a_pins[] = {
-	/* RX, TX */
-	RCAR_GP_PIN(5, 5), RCAR_GP_PIN(5, 6),
-};
-static const unsigned int hscif1_data_a_mux[] = {
-	HRX1_A_MARK, HTX1_A_MARK,
-};
-static const unsigned int hscif1_clk_a_pins[] = {
-	/* SCK */
-	RCAR_GP_PIN(6, 21),
-};
-static const unsigned int hscif1_clk_a_mux[] = {
-	HSCK1_A_MARK,
-};
-static const unsigned int hscif1_ctrl_a_pins[] = {
-	/* RTS, CTS */
-	RCAR_GP_PIN(5, 8), RCAR_GP_PIN(5, 7),
-};
-static const unsigned int hscif1_ctrl_a_mux[] = {
-	HRTS1_N_A_MARK, HCTS1_N_A_MARK,
-};
-
-static const unsigned int hscif1_data_b_pins[] = {
-	/* RX, TX */
-	RCAR_GP_PIN(5, 1), RCAR_GP_PIN(5, 2),
-};
-static const unsigned int hscif1_data_b_mux[] = {
-	HRX1_B_MARK, HTX1_B_MARK,
-};
-static const unsigned int hscif1_clk_b_pins[] = {
-	/* SCK */
-	RCAR_GP_PIN(5, 0),
-};
-static const unsigned int hscif1_clk_b_mux[] = {
-	HSCK1_B_MARK,
-};
-static const unsigned int hscif1_ctrl_b_pins[] = {
-	/* RTS, CTS */
-	RCAR_GP_PIN(5, 4), RCAR_GP_PIN(5, 3),
-};
-static const unsigned int hscif1_ctrl_b_mux[] = {
-	HRTS1_N_B_MARK, HCTS1_N_B_MARK,
-};
-/* - HSCIF2 ----------------------------------------------------------------- */
-static const unsigned int hscif2_data_a_pins[] = {
-	/* RX, TX */
-	RCAR_GP_PIN(6, 8), RCAR_GP_PIN(6, 9),
-};
-static const unsigned int hscif2_data_a_mux[] = {
-	HRX2_A_MARK, HTX2_A_MARK,
-};
-static const unsigned int hscif2_clk_a_pins[] = {
-	/* SCK */
-	RCAR_GP_PIN(6, 10),
-};
-static const unsigned int hscif2_clk_a_mux[] = {
-	HSCK2_A_MARK,
-};
-static const unsigned int hscif2_ctrl_a_pins[] = {
-	/* RTS, CTS */
-	RCAR_GP_PIN(6, 7), RCAR_GP_PIN(6, 6),
-};
-static const unsigned int hscif2_ctrl_a_mux[] = {
-	HRTS2_N_A_MARK, HCTS2_N_A_MARK,
-};
-
-static const unsigned int hscif2_data_b_pins[] = {
-	/* RX, TX */
-	RCAR_GP_PIN(6, 17), RCAR_GP_PIN(6, 18),
-};
-static const unsigned int hscif2_data_b_mux[] = {
-	HRX2_B_MARK, HTX2_B_MARK,
-};
-static const unsigned int hscif2_clk_b_pins[] = {
-	/* SCK */
-	RCAR_GP_PIN(6, 21),
-};
-static const unsigned int hscif2_clk_b_mux[] = {
-	HSCK1_B_MARK,
-};
-static const unsigned int hscif2_ctrl_b_pins[] = {
-	/* RTS, CTS */
-	RCAR_GP_PIN(6, 20), RCAR_GP_PIN(6, 19),
-};
-static const unsigned int hscif2_ctrl_b_mux[] = {
-	HRTS2_N_B_MARK, HCTS2_N_B_MARK,
-};
-/* - HSCIF3 ----------------------------------------------------------------- */
-static const unsigned int hscif3_data_a_pins[] = {
-	/* RX, TX */
-	RCAR_GP_PIN(1, 23), RCAR_GP_PIN(1, 24),
-};
-static const unsigned int hscif3_data_a_mux[] = {
-	HRX3_A_MARK, HTX3_A_MARK,
-};
-static const unsigned int hscif3_clk_pins[] = {
-	/* SCK */
-	RCAR_GP_PIN(1, 22),
-};
-static const unsigned int hscif3_clk_mux[] = {
-	HSCK3_MARK,
-};
-static const unsigned int hscif3_ctrl_pins[] = {
-	/* RTS, CTS */
-	RCAR_GP_PIN(1, 26), RCAR_GP_PIN(1, 25),
-};
-static const unsigned int hscif3_ctrl_mux[] = {
-	HRTS3_N_MARK, HCTS3_N_MARK,
-};
-
-static const unsigned int hscif3_data_b_pins[] = {
-	/* RX, TX */
-	RCAR_GP_PIN(0, 10), RCAR_GP_PIN(0, 11),
-};
-static const unsigned int hscif3_data_b_mux[] = {
-	HRX3_B_MARK, HTX3_B_MARK,
-};
-static const unsigned int hscif3_data_c_pins[] = {
-	/* RX, TX */
-	RCAR_GP_PIN(0, 14), RCAR_GP_PIN(0, 15),
-};
-static const unsigned int hscif3_data_c_mux[] = {
-	HRX3_C_MARK, HTX3_C_MARK,
-};
-static const unsigned int hscif3_data_d_pins[] = {
-	/* RX, TX */
-	RCAR_GP_PIN(2, 7), RCAR_GP_PIN(2, 8),
-};
-static const unsigned int hscif3_data_d_mux[] = {
-	HRX3_D_MARK, HTX3_D_MARK,
-};
-/* - HSCIF4 ----------------------------------------------------------------- */
-static const unsigned int hscif4_data_a_pins[] = {
-	/* RX, TX */
-	RCAR_GP_PIN(1, 12), RCAR_GP_PIN(1, 13),
-};
-static const unsigned int hscif4_data_a_mux[] = {
-	HRX4_A_MARK, HTX4_A_MARK,
-};
-static const unsigned int hscif4_clk_pins[] = {
-	/* SCK */
-	RCAR_GP_PIN(1, 11),
-};
-static const unsigned int hscif4_clk_mux[] = {
-	HSCK4_MARK,
-};
-static const unsigned int hscif4_ctrl_pins[] = {
-	/* RTS, CTS */
-	RCAR_GP_PIN(1, 15), RCAR_GP_PIN(1, 14),
-};
-static const unsigned int hscif4_ctrl_mux[] = {
-	HRTS4_N_MARK, HCTS3_N_MARK,
-};
-
-static const unsigned int hscif4_data_b_pins[] = {
-	/* RX, TX */
-	RCAR_GP_PIN(1, 8), RCAR_GP_PIN(1, 11),
-};
-static const unsigned int hscif4_data_b_mux[] = {
-	HRX4_B_MARK, HTX4_B_MARK,
-};
-
-/* - I2C -------------------------------------------------------------------- */
-static const unsigned int i2c1_a_pins[] = {
-	/* SDA, SCL */
-	RCAR_GP_PIN(5, 11), RCAR_GP_PIN(5, 10),
-};
-static const unsigned int i2c1_a_mux[] = {
-	SDA1_A_MARK, SCL1_A_MARK,
-};
-static const unsigned int i2c1_b_pins[] = {
-	/* SDA, SCL */
-	RCAR_GP_PIN(5, 24), RCAR_GP_PIN(5, 23),
-};
-static const unsigned int i2c1_b_mux[] = {
-	SDA1_B_MARK, SCL1_B_MARK,
-};
-static const unsigned int i2c2_a_pins[] = {
-	/* SDA, SCL */
-	RCAR_GP_PIN(5, 0), RCAR_GP_PIN(5, 4),
-};
-static const unsigned int i2c2_a_mux[] = {
-	SDA2_A_MARK, SCL2_A_MARK,
-};
-static const unsigned int i2c2_b_pins[] = {
-	/* SDA, SCL */
-	RCAR_GP_PIN(3, 13), RCAR_GP_PIN(3, 12),
-};
-static const unsigned int i2c2_b_mux[] = {
-	SDA2_B_MARK, SCL2_B_MARK,
-};
-static const unsigned int i2c6_a_pins[] = {
-	/* SDA, SCL */
-	RCAR_GP_PIN(1, 8), RCAR_GP_PIN(1, 11),
-};
-static const unsigned int i2c6_a_mux[] = {
-	SDA6_A_MARK, SCL6_A_MARK,
-};
-static const unsigned int i2c6_b_pins[] = {
-	/* SDA, SCL */
-	RCAR_GP_PIN(1, 26), RCAR_GP_PIN(1, 25),
-};
-static const unsigned int i2c6_b_mux[] = {
-	SDA6_B_MARK, SCL6_B_MARK,
-};
-static const unsigned int i2c6_c_pins[] = {
-	/* SDA, SCL */
-	RCAR_GP_PIN(0, 15), RCAR_GP_PIN(0, 14),
-};
-static const unsigned int i2c6_c_mux[] = {
-	SDA6_C_MARK, SCL6_C_MARK,
-};
-
-/* - INTC-EX ---------------------------------------------------------------- */
-static const unsigned int intc_ex_irq0_pins[] = {
-	/* IRQ0 */
-	RCAR_GP_PIN(2, 0),
-};
-static const unsigned int intc_ex_irq0_mux[] = {
-	IRQ0_MARK,
-};
-static const unsigned int intc_ex_irq1_pins[] = {
-	/* IRQ1 */
-	RCAR_GP_PIN(2, 1),
-};
-static const unsigned int intc_ex_irq1_mux[] = {
-	IRQ1_MARK,
-};
-static const unsigned int intc_ex_irq2_pins[] = {
-	/* IRQ2 */
-	RCAR_GP_PIN(2, 2),
-};
-static const unsigned int intc_ex_irq2_mux[] = {
-	IRQ2_MARK,
-};
-static const unsigned int intc_ex_irq3_pins[] = {
-	/* IRQ3 */
-	RCAR_GP_PIN(2, 3),
-};
-static const unsigned int intc_ex_irq3_mux[] = {
-	IRQ3_MARK,
-};
-static const unsigned int intc_ex_irq4_pins[] = {
-	/* IRQ4 */
-	RCAR_GP_PIN(2, 4),
-};
-static const unsigned int intc_ex_irq4_mux[] = {
-	IRQ4_MARK,
-};
-static const unsigned int intc_ex_irq5_pins[] = {
-	/* IRQ5 */
-	RCAR_GP_PIN(2, 5),
-};
-static const unsigned int intc_ex_irq5_mux[] = {
-	IRQ5_MARK,
-};
-
-/* - MSIOF0 ----------------------------------------------------------------- */
-static const unsigned int msiof0_clk_pins[] = {
-	/* SCK */
-	RCAR_GP_PIN(5, 17),
-};
-static const unsigned int msiof0_clk_mux[] = {
-	MSIOF0_SCK_MARK,
-};
-static const unsigned int msiof0_sync_pins[] = {
-	/* SYNC */
-	RCAR_GP_PIN(5, 18),
-};
-static const unsigned int msiof0_sync_mux[] = {
-	MSIOF0_SYNC_MARK,
-};
-static const unsigned int msiof0_ss1_pins[] = {
-	/* SS1 */
-	RCAR_GP_PIN(5, 19),
-};
-static const unsigned int msiof0_ss1_mux[] = {
-	MSIOF0_SS1_MARK,
-};
-static const unsigned int msiof0_ss2_pins[] = {
-	/* SS2 */
-	RCAR_GP_PIN(5, 21),
-};
-static const unsigned int msiof0_ss2_mux[] = {
-	MSIOF0_SS2_MARK,
-};
-static const unsigned int msiof0_txd_pins[] = {
-	/* TXD */
-	RCAR_GP_PIN(5, 20),
-};
-static const unsigned int msiof0_txd_mux[] = {
-	MSIOF0_TXD_MARK,
-};
-static const unsigned int msiof0_rxd_pins[] = {
-	/* RXD */
-	RCAR_GP_PIN(5, 22),
-};
-static const unsigned int msiof0_rxd_mux[] = {
-	MSIOF0_RXD_MARK,
-};
-/* - MSIOF1 ----------------------------------------------------------------- */
-static const unsigned int msiof1_clk_a_pins[] = {
-	/* SCK */
-	RCAR_GP_PIN(6, 8),
-};
-static const unsigned int msiof1_clk_a_mux[] = {
-	MSIOF1_SCK_A_MARK,
-};
-static const unsigned int msiof1_sync_a_pins[] = {
-	/* SYNC */
-	RCAR_GP_PIN(6, 9),
-};
-static const unsigned int msiof1_sync_a_mux[] = {
-	MSIOF1_SYNC_A_MARK,
-};
-static const unsigned int msiof1_ss1_a_pins[] = {
-	/* SS1 */
-	RCAR_GP_PIN(6, 5),
-};
-static const unsigned int msiof1_ss1_a_mux[] = {
-	MSIOF1_SS1_A_MARK,
-};
-static const unsigned int msiof1_ss2_a_pins[] = {
-	/* SS2 */
-	RCAR_GP_PIN(6, 6),
-};
-static const unsigned int msiof1_ss2_a_mux[] = {
-	MSIOF1_SS2_A_MARK,
-};
-static const unsigned int msiof1_txd_a_pins[] = {
-	/* TXD */
-	RCAR_GP_PIN(6, 7),
-};
-static const unsigned int msiof1_txd_a_mux[] = {
-	MSIOF1_TXD_A_MARK,
-};
-static const unsigned int msiof1_rxd_a_pins[] = {
-	/* RXD */
-	RCAR_GP_PIN(6, 10),
-};
-static const unsigned int msiof1_rxd_a_mux[] = {
-	MSIOF1_RXD_A_MARK,
-};
-static const unsigned int msiof1_clk_b_pins[] = {
-	/* SCK */
-	RCAR_GP_PIN(5, 9),
-};
-static const unsigned int msiof1_clk_b_mux[] = {
-	MSIOF1_SCK_B_MARK,
-};
-static const unsigned int msiof1_sync_b_pins[] = {
-	/* SYNC */
-	RCAR_GP_PIN(5, 3),
-};
-static const unsigned int msiof1_sync_b_mux[] = {
-	MSIOF1_SYNC_B_MARK,
-};
-static const unsigned int msiof1_ss1_b_pins[] = {
-	/* SS1 */
-	RCAR_GP_PIN(5, 4),
-};
-static const unsigned int msiof1_ss1_b_mux[] = {
-	MSIOF1_SS1_B_MARK,
-};
-static const unsigned int msiof1_ss2_b_pins[] = {
-	/* SS2 */
-	RCAR_GP_PIN(5, 0),
-};
-static const unsigned int msiof1_ss2_b_mux[] = {
-	MSIOF1_SS2_B_MARK,
-};
-static const unsigned int msiof1_txd_b_pins[] = {
-	/* TXD */
-	RCAR_GP_PIN(5, 8),
-};
-static const unsigned int msiof1_txd_b_mux[] = {
-	MSIOF1_TXD_B_MARK,
-};
-static const unsigned int msiof1_rxd_b_pins[] = {
-	/* RXD */
-	RCAR_GP_PIN(5, 7),
-};
-static const unsigned int msiof1_rxd_b_mux[] = {
-	MSIOF1_RXD_B_MARK,
-};
-static const unsigned int msiof1_clk_c_pins[] = {
-	/* SCK */
-	RCAR_GP_PIN(6, 17),
-};
-static const unsigned int msiof1_clk_c_mux[] = {
-	MSIOF1_SCK_C_MARK,
-};
-static const unsigned int msiof1_sync_c_pins[] = {
-	/* SYNC */
-	RCAR_GP_PIN(6, 18),
-};
-static const unsigned int msiof1_sync_c_mux[] = {
-	MSIOF1_SYNC_C_MARK,
-};
-static const unsigned int msiof1_ss1_c_pins[] = {
-	/* SS1 */
-	RCAR_GP_PIN(6, 21),
-};
-static const unsigned int msiof1_ss1_c_mux[] = {
-	MSIOF1_SS1_C_MARK,
-};
-static const unsigned int msiof1_ss2_c_pins[] = {
-	/* SS2 */
-	RCAR_GP_PIN(6, 27),
-};
-static const unsigned int msiof1_ss2_c_mux[] = {
-	MSIOF1_SS2_C_MARK,
-};
-static const unsigned int msiof1_txd_c_pins[] = {
-	/* TXD */
-	RCAR_GP_PIN(6, 20),
-};
-static const unsigned int msiof1_txd_c_mux[] = {
-	MSIOF1_TXD_C_MARK,
-};
-static const unsigned int msiof1_rxd_c_pins[] = {
-	/* RXD */
-	RCAR_GP_PIN(6, 19),
-};
-static const unsigned int msiof1_rxd_c_mux[] = {
-	MSIOF1_RXD_C_MARK,
-};
-static const unsigned int msiof1_clk_d_pins[] = {
-	/* SCK */
-	RCAR_GP_PIN(5, 12),
-};
-static const unsigned int msiof1_clk_d_mux[] = {
-	MSIOF1_SCK_D_MARK,
-};
-static const unsigned int msiof1_sync_d_pins[] = {
-	/* SYNC */
-	RCAR_GP_PIN(5, 15),
-};
-static const unsigned int msiof1_sync_d_mux[] = {
-	MSIOF1_SYNC_D_MARK,
-};
-static const unsigned int msiof1_ss1_d_pins[] = {
-	/* SS1 */
-	RCAR_GP_PIN(5, 16),
-};
-static const unsigned int msiof1_ss1_d_mux[] = {
-	MSIOF1_SS1_D_MARK,
-};
-static const unsigned int msiof1_ss2_d_pins[] = {
-	/* SS2 */
-	RCAR_GP_PIN(5, 21),
-};
-static const unsigned int msiof1_ss2_d_mux[] = {
-	MSIOF1_SS2_D_MARK,
-};
-static const unsigned int msiof1_txd_d_pins[] = {
-	/* TXD */
-	RCAR_GP_PIN(5, 14),
-};
-static const unsigned int msiof1_txd_d_mux[] = {
-	MSIOF1_TXD_D_MARK,
-};
-static const unsigned int msiof1_rxd_d_pins[] = {
-	/* RXD */
-	RCAR_GP_PIN(5, 13),
-};
-static const unsigned int msiof1_rxd_d_mux[] = {
-	MSIOF1_RXD_D_MARK,
-};
-static const unsigned int msiof1_clk_e_pins[] = {
-	/* SCK */
-	RCAR_GP_PIN(3, 0),
-};
-static const unsigned int msiof1_clk_e_mux[] = {
-	MSIOF1_SCK_E_MARK,
-};
-static const unsigned int msiof1_sync_e_pins[] = {
-	/* SYNC */
-	RCAR_GP_PIN(3, 1),
-};
-static const unsigned int msiof1_sync_e_mux[] = {
-	MSIOF1_SYNC_E_MARK,
-};
-static const unsigned int msiof1_ss1_e_pins[] = {
-	/* SS1 */
-	RCAR_GP_PIN(3, 4),
-};
-static const unsigned int msiof1_ss1_e_mux[] = {
-	MSIOF1_SS1_E_MARK,
-};
-static const unsigned int msiof1_ss2_e_pins[] = {
-	/* SS2 */
-	RCAR_GP_PIN(3, 5),
-};
-static const unsigned int msiof1_ss2_e_mux[] = {
-	MSIOF1_SS2_E_MARK,
-};
-static const unsigned int msiof1_txd_e_pins[] = {
-	/* TXD */
-	RCAR_GP_PIN(3, 3),
-};
-static const unsigned int msiof1_txd_e_mux[] = {
-	MSIOF1_TXD_E_MARK,
-};
-static const unsigned int msiof1_rxd_e_pins[] = {
-	/* RXD */
-	RCAR_GP_PIN(3, 2),
-};
-static const unsigned int msiof1_rxd_e_mux[] = {
-	MSIOF1_RXD_E_MARK,
-};
-static const unsigned int msiof1_clk_f_pins[] = {
-	/* SCK */
-	RCAR_GP_PIN(5, 23),
-};
-static const unsigned int msiof1_clk_f_mux[] = {
-	MSIOF1_SCK_F_MARK,
-};
-static const unsigned int msiof1_sync_f_pins[] = {
-	/* SYNC */
-	RCAR_GP_PIN(5, 24),
-};
-static const unsigned int msiof1_sync_f_mux[] = {
-	MSIOF1_SYNC_F_MARK,
-};
-static const unsigned int msiof1_ss1_f_pins[] = {
-	/* SS1 */
-	RCAR_GP_PIN(6, 1),
-};
-static const unsigned int msiof1_ss1_f_mux[] = {
-	MSIOF1_SS1_F_MARK,
-};
-static const unsigned int msiof1_ss2_f_pins[] = {
-	/* SS2 */
-	RCAR_GP_PIN(6, 2),
-};
-static const unsigned int msiof1_ss2_f_mux[] = {
-	MSIOF1_SS2_F_MARK,
-};
-static const unsigned int msiof1_txd_f_pins[] = {
-	/* TXD */
-	RCAR_GP_PIN(6, 0),
-};
-static const unsigned int msiof1_txd_f_mux[] = {
-	MSIOF1_TXD_F_MARK,
-};
-static const unsigned int msiof1_rxd_f_pins[] = {
-	/* RXD */
-	RCAR_GP_PIN(5, 25),
-};
-static const unsigned int msiof1_rxd_f_mux[] = {
-	MSIOF1_RXD_F_MARK,
-};
-static const unsigned int msiof1_clk_g_pins[] = {
-	/* SCK */
-	RCAR_GP_PIN(3, 6),
-};
-static const unsigned int msiof1_clk_g_mux[] = {
-	MSIOF1_SCK_G_MARK,
-};
-static const unsigned int msiof1_sync_g_pins[] = {
-	/* SYNC */
-	RCAR_GP_PIN(3, 7),
-};
-static const unsigned int msiof1_sync_g_mux[] = {
-	MSIOF1_SYNC_G_MARK,
-};
-static const unsigned int msiof1_ss1_g_pins[] = {
-	/* SS1 */
-	RCAR_GP_PIN(3, 10),
-};
-static const unsigned int msiof1_ss1_g_mux[] = {
-	MSIOF1_SS1_G_MARK,
-};
-static const unsigned int msiof1_ss2_g_pins[] = {
-	/* SS2 */
-	RCAR_GP_PIN(3, 11),
-};
-static const unsigned int msiof1_ss2_g_mux[] = {
-	MSIOF1_SS2_G_MARK,
-};
-static const unsigned int msiof1_txd_g_pins[] = {
-	/* TXD */
-	RCAR_GP_PIN(3, 9),
-};
-static const unsigned int msiof1_txd_g_mux[] = {
-	MSIOF1_TXD_G_MARK,
-};
-static const unsigned int msiof1_rxd_g_pins[] = {
-	/* RXD */
-	RCAR_GP_PIN(3, 8),
-};
-static const unsigned int msiof1_rxd_g_mux[] = {
-	MSIOF1_RXD_G_MARK,
-};
-/* - MSIOF2 ----------------------------------------------------------------- */
-static const unsigned int msiof2_clk_a_pins[] = {
-	/* SCK */
-	RCAR_GP_PIN(1, 9),
-};
-static const unsigned int msiof2_clk_a_mux[] = {
-	MSIOF2_SCK_A_MARK,
-};
-static const unsigned int msiof2_sync_a_pins[] = {
-	/* SYNC */
-	RCAR_GP_PIN(1, 8),
-};
-static const unsigned int msiof2_sync_a_mux[] = {
-	MSIOF2_SYNC_A_MARK,
-};
-static const unsigned int msiof2_ss1_a_pins[] = {
-	/* SS1 */
-	RCAR_GP_PIN(1, 6),
-};
-static const unsigned int msiof2_ss1_a_mux[] = {
-	MSIOF2_SS1_A_MARK,
-};
-static const unsigned int msiof2_ss2_a_pins[] = {
-	/* SS2 */
-	RCAR_GP_PIN(1, 7),
-};
-static const unsigned int msiof2_ss2_a_mux[] = {
-	MSIOF2_SS2_A_MARK,
-};
-static const unsigned int msiof2_txd_a_pins[] = {
-	/* TXD */
-	RCAR_GP_PIN(1, 11),
-};
-static const unsigned int msiof2_txd_a_mux[] = {
-	MSIOF2_TXD_A_MARK,
-};
-static const unsigned int msiof2_rxd_a_pins[] = {
-	/* RXD */
-	RCAR_GP_PIN(1, 10),
-};
-static const unsigned int msiof2_rxd_a_mux[] = {
-	MSIOF2_RXD_A_MARK,
-};
-static const unsigned int msiof2_clk_b_pins[] = {
-	/* SCK */
-	RCAR_GP_PIN(0, 4),
-};
-static const unsigned int msiof2_clk_b_mux[] = {
-	MSIOF2_SCK_B_MARK,
-};
-static const unsigned int msiof2_sync_b_pins[] = {
-	/* SYNC */
-	RCAR_GP_PIN(0, 5),
-};
-static const unsigned int msiof2_sync_b_mux[] = {
-	MSIOF2_SYNC_B_MARK,
-};
-static const unsigned int msiof2_ss1_b_pins[] = {
-	/* SS1 */
-	RCAR_GP_PIN(0, 0),
-};
-static const unsigned int msiof2_ss1_b_mux[] = {
-	MSIOF2_SS1_B_MARK,
-};
-static const unsigned int msiof2_ss2_b_pins[] = {
-	/* SS2 */
-	RCAR_GP_PIN(0, 1),
-};
-static const unsigned int msiof2_ss2_b_mux[] = {
-	MSIOF2_SS2_B_MARK,
-};
-static const unsigned int msiof2_txd_b_pins[] = {
-	/* TXD */
-	RCAR_GP_PIN(0, 7),
-};
-static const unsigned int msiof2_txd_b_mux[] = {
-	MSIOF2_TXD_B_MARK,
-};
-static const unsigned int msiof2_rxd_b_pins[] = {
-	/* RXD */
-	RCAR_GP_PIN(0, 6),
-};
-static const unsigned int msiof2_rxd_b_mux[] = {
-	MSIOF2_RXD_B_MARK,
-};
-static const unsigned int msiof2_clk_c_pins[] = {
-	/* SCK */
-	RCAR_GP_PIN(2, 12),
-};
-static const unsigned int msiof2_clk_c_mux[] = {
-	MSIOF2_SCK_C_MARK,
-};
-static const unsigned int msiof2_sync_c_pins[] = {
-	/* SYNC */
-	RCAR_GP_PIN(2, 11),
-};
-static const unsigned int msiof2_sync_c_mux[] = {
-	MSIOF2_SYNC_C_MARK,
-};
-static const unsigned int msiof2_ss1_c_pins[] = {
-	/* SS1 */
-	RCAR_GP_PIN(2, 10),
-};
-static const unsigned int msiof2_ss1_c_mux[] = {
-	MSIOF2_SS1_C_MARK,
-};
-static const unsigned int msiof2_ss2_c_pins[] = {
-	/* SS2 */
-	RCAR_GP_PIN(2, 9),
-};
-static const unsigned int msiof2_ss2_c_mux[] = {
-	MSIOF2_SS2_C_MARK,
-};
-static const unsigned int msiof2_txd_c_pins[] = {
-	/* TXD */
-	RCAR_GP_PIN(2, 14),
-};
-static const unsigned int msiof2_txd_c_mux[] = {
-	MSIOF2_TXD_C_MARK,
-};
-static const unsigned int msiof2_rxd_c_pins[] = {
-	/* RXD */
-	RCAR_GP_PIN(2, 13),
-};
-static const unsigned int msiof2_rxd_c_mux[] = {
-	MSIOF2_RXD_C_MARK,
-};
-static const unsigned int msiof2_clk_d_pins[] = {
-	/* SCK */
-	RCAR_GP_PIN(0, 8),
-};
-static const unsigned int msiof2_clk_d_mux[] = {
-	MSIOF2_SCK_D_MARK,
-};
-static const unsigned int msiof2_sync_d_pins[] = {
-	/* SYNC */
-	RCAR_GP_PIN(0, 9),
-};
-static const unsigned int msiof2_sync_d_mux[] = {
-	MSIOF2_SYNC_D_MARK,
-};
-static const unsigned int msiof2_ss1_d_pins[] = {
-	/* SS1 */
-	RCAR_GP_PIN(0, 12),
-};
-static const unsigned int msiof2_ss1_d_mux[] = {
-	MSIOF2_SS1_D_MARK,
-};
-static const unsigned int msiof2_ss2_d_pins[] = {
-	/* SS2 */
-	RCAR_GP_PIN(0, 13),
-};
-static const unsigned int msiof2_ss2_d_mux[] = {
-	MSIOF2_SS2_D_MARK,
-};
-static const unsigned int msiof2_txd_d_pins[] = {
-	/* TXD */
-	RCAR_GP_PIN(0, 11),
-};
-static const unsigned int msiof2_txd_d_mux[] = {
-	MSIOF2_TXD_D_MARK,
-};
-static const unsigned int msiof2_rxd_d_pins[] = {
-	/* RXD */
-	RCAR_GP_PIN(0, 10),
-};
-static const unsigned int msiof2_rxd_d_mux[] = {
-	MSIOF2_RXD_D_MARK,
-};
-/* - MSIOF3 ----------------------------------------------------------------- */
-static const unsigned int msiof3_clk_a_pins[] = {
-	/* SCK */
-	RCAR_GP_PIN(0, 0),
-};
-static const unsigned int msiof3_clk_a_mux[] = {
-	MSIOF3_SCK_A_MARK,
-};
-static const unsigned int msiof3_sync_a_pins[] = {
-	/* SYNC */
-	RCAR_GP_PIN(0, 1),
-};
-static const unsigned int msiof3_sync_a_mux[] = {
-	MSIOF3_SYNC_A_MARK,
-};
-static const unsigned int msiof3_ss1_a_pins[] = {
-	/* SS1 */
-	RCAR_GP_PIN(0, 14),
-};
-static const unsigned int msiof3_ss1_a_mux[] = {
-	MSIOF3_SS1_A_MARK,
-};
-static const unsigned int msiof3_ss2_a_pins[] = {
-	/* SS2 */
-	RCAR_GP_PIN(0, 15),
-};
-static const unsigned int msiof3_ss2_a_mux[] = {
-	MSIOF3_SS2_A_MARK,
-};
-static const unsigned int msiof3_txd_a_pins[] = {
-	/* TXD */
-	RCAR_GP_PIN(0, 3),
-};
-static const unsigned int msiof3_txd_a_mux[] = {
-	MSIOF3_TXD_A_MARK,
-};
-static const unsigned int msiof3_rxd_a_pins[] = {
-	/* RXD */
-	RCAR_GP_PIN(0, 2),
-};
-static const unsigned int msiof3_rxd_a_mux[] = {
-	MSIOF3_RXD_A_MARK,
-};
-static const unsigned int msiof3_clk_b_pins[] = {
-	/* SCK */
-	RCAR_GP_PIN(1, 2),
-};
-static const unsigned int msiof3_clk_b_mux[] = {
-	MSIOF3_SCK_B_MARK,
-};
-static const unsigned int msiof3_sync_b_pins[] = {
-	/* SYNC */
-	RCAR_GP_PIN(1, 0),
-};
-static const unsigned int msiof3_sync_b_mux[] = {
-	MSIOF3_SYNC_B_MARK,
-};
-static const unsigned int msiof3_ss1_b_pins[] = {
-	/* SS1 */
-	RCAR_GP_PIN(1, 4),
-};
-static const unsigned int msiof3_ss1_b_mux[] = {
-	MSIOF3_SS1_B_MARK,
-};
-static const unsigned int msiof3_ss2_b_pins[] = {
-	/* SS2 */
-	RCAR_GP_PIN(1, 5),
-};
-static const unsigned int msiof3_ss2_b_mux[] = {
-	MSIOF3_SS2_B_MARK,
-};
-static const unsigned int msiof3_txd_b_pins[] = {
-	/* TXD */
-	RCAR_GP_PIN(1, 1),
-};
-static const unsigned int msiof3_txd_b_mux[] = {
-	MSIOF3_TXD_B_MARK,
-};
-static const unsigned int msiof3_rxd_b_pins[] = {
-	/* RXD */
-	RCAR_GP_PIN(1, 3),
-};
-static const unsigned int msiof3_rxd_b_mux[] = {
-	MSIOF3_RXD_B_MARK,
-};
-static const unsigned int msiof3_clk_c_pins[] = {
-	/* SCK */
-	RCAR_GP_PIN(1, 12),
-};
-static const unsigned int msiof3_clk_c_mux[] = {
-	MSIOF3_SCK_C_MARK,
-};
-static const unsigned int msiof3_sync_c_pins[] = {
-	/* SYNC */
-	RCAR_GP_PIN(1, 13),
-};
-static const unsigned int msiof3_sync_c_mux[] = {
-	MSIOF3_SYNC_C_MARK,
-};
-static const unsigned int msiof3_txd_c_pins[] = {
-	/* TXD */
-	RCAR_GP_PIN(1, 15),
-};
-static const unsigned int msiof3_txd_c_mux[] = {
-	MSIOF3_TXD_C_MARK,
-};
-static const unsigned int msiof3_rxd_c_pins[] = {
-	/* RXD */
-	RCAR_GP_PIN(1, 14),
-};
-static const unsigned int msiof3_rxd_c_mux[] = {
-	MSIOF3_RXD_C_MARK,
-};
-static const unsigned int msiof3_clk_d_pins[] = {
-	/* SCK */
-	RCAR_GP_PIN(1, 22),
-};
-static const unsigned int msiof3_clk_d_mux[] = {
-	MSIOF3_SCK_D_MARK,
-};
-static const unsigned int msiof3_sync_d_pins[] = {
-	/* SYNC */
-	RCAR_GP_PIN(1, 23),
-};
-static const unsigned int msiof3_sync_d_mux[] = {
-	MSIOF3_SYNC_D_MARK,
-};
-static const unsigned int msiof3_ss1_d_pins[] = {
-	/* SS1 */
-	RCAR_GP_PIN(1, 26),
-};
-static const unsigned int msiof3_ss1_d_mux[] = {
-	MSIOF3_SS1_D_MARK,
-};
-static const unsigned int msiof3_txd_d_pins[] = {
-	/* TXD */
-	RCAR_GP_PIN(1, 25),
-};
-static const unsigned int msiof3_txd_d_mux[] = {
-	MSIOF3_TXD_D_MARK,
-};
-static const unsigned int msiof3_rxd_d_pins[] = {
-	/* RXD */
-	RCAR_GP_PIN(1, 24),
-};
-static const unsigned int msiof3_rxd_d_mux[] = {
-	MSIOF3_RXD_D_MARK,
-};
-
-/* - PWM0 --------------------------------------------------------------------*/
-static const unsigned int pwm0_pins[] = {
-	/* PWM */
-	RCAR_GP_PIN(2, 6),
-};
-static const unsigned int pwm0_mux[] = {
-	PWM0_MARK,
-};
-/* - PWM1 --------------------------------------------------------------------*/
-static const unsigned int pwm1_a_pins[] = {
-	/* PWM */
-	RCAR_GP_PIN(2, 7),
-};
-static const unsigned int pwm1_a_mux[] = {
-	PWM1_A_MARK,
-};
-static const unsigned int pwm1_b_pins[] = {
-	/* PWM */
-	RCAR_GP_PIN(1, 8),
-};
-static const unsigned int pwm1_b_mux[] = {
-	PWM1_B_MARK,
-};
-/* - PWM2 --------------------------------------------------------------------*/
-static const unsigned int pwm2_a_pins[] = {
-	/* PWM */
-	RCAR_GP_PIN(2, 8),
-};
-static const unsigned int pwm2_a_mux[] = {
-	PWM2_A_MARK,
-};
-static const unsigned int pwm2_b_pins[] = {
-	/* PWM */
-	RCAR_GP_PIN(1, 11),
-};
-static const unsigned int pwm2_b_mux[] = {
-	PWM2_B_MARK,
-};
-/* - PWM3 --------------------------------------------------------------------*/
-static const unsigned int pwm3_a_pins[] = {
-	/* PWM */
-	RCAR_GP_PIN(1, 0),
-};
-static const unsigned int pwm3_a_mux[] = {
-	PWM3_A_MARK,
-};
-static const unsigned int pwm3_b_pins[] = {
-	/* PWM */
-	RCAR_GP_PIN(2, 2),
-};
-static const unsigned int pwm3_b_mux[] = {
-	PWM3_B_MARK,
-};
-/* - PWM4 --------------------------------------------------------------------*/
-static const unsigned int pwm4_a_pins[] = {
-	/* PWM */
-	RCAR_GP_PIN(1, 1),
-};
-static const unsigned int pwm4_a_mux[] = {
-	PWM4_A_MARK,
-};
-static const unsigned int pwm4_b_pins[] = {
-	/* PWM */
-	RCAR_GP_PIN(2, 3),
-};
-static const unsigned int pwm4_b_mux[] = {
-	PWM4_B_MARK,
-};
-/* - PWM5 --------------------------------------------------------------------*/
-static const unsigned int pwm5_a_pins[] = {
-	/* PWM */
-	RCAR_GP_PIN(1, 2),
-};
-static const unsigned int pwm5_a_mux[] = {
-	PWM5_A_MARK,
-};
-static const unsigned int pwm5_b_pins[] = {
-	/* PWM */
-	RCAR_GP_PIN(2, 4),
-};
-static const unsigned int pwm5_b_mux[] = {
-	PWM5_B_MARK,
-};
-/* - PWM6 --------------------------------------------------------------------*/
-static const unsigned int pwm6_a_pins[] = {
-	/* PWM */
-	RCAR_GP_PIN(1, 3),
-};
-static const unsigned int pwm6_a_mux[] = {
-	PWM6_A_MARK,
-};
-static const unsigned int pwm6_b_pins[] = {
-	/* PWM */
-	RCAR_GP_PIN(2, 5),
-};
-static const unsigned int pwm6_b_mux[] = {
-	PWM6_B_MARK,
-=======
->>>>>>> 2ac97f0f
 };
 
 /*
@@ -4577,13 +2915,8 @@
 	{ RCAR_GP_PIN(5, 21),    PU5,  1 },	/* MSIOF0_SS2 */
 	{ RCAR_GP_PIN(5, 20),    PU5,  0 },	/* MSIOF0_TXD */
 
-<<<<<<< HEAD
-	{ RCAR_GP_PIN(6, 31),    PU6,  6 },	/* USB31_OVC */
-	{ RCAR_GP_PIN(6, 30),    PU6,  5 },	/* USB31_PWEN */
-=======
 	{ RCAR_GP_PIN(6, 31),    PU6,  6 },	/* USB3_OVC */
 	{ RCAR_GP_PIN(6, 30),    PU6,  5 },	/* USB3_PWEN */
->>>>>>> 2ac97f0f
 	{ RCAR_GP_PIN(6, 29),    PU6,  4 },	/* USB30_OVC */
 	{ RCAR_GP_PIN(6, 28),    PU6,  3 },	/* USB30_PWEN */
 	{ RCAR_GP_PIN(6, 27),    PU6,  2 },	/* USB1_OVC */
