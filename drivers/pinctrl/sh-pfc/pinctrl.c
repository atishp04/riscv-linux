/*
 * SuperH Pin Function Controller pinmux support.
 *
 * Copyright (C) 2012  Paul Mundt
 *
 * This file is subject to the terms and conditions of the GNU General Public
 * License.  See the file "COPYING" in the main directory of this archive
 * for more details.
 */

#define DRV_NAME "sh-pfc"

#include <linux/device.h>
#include <linux/err.h>
#include <linux/init.h>
#include <linux/module.h>
#include <linux/of.h>
#include <linux/pinctrl/consumer.h>
#include <linux/pinctrl/machine.h>
#include <linux/pinctrl/pinconf.h>
#include <linux/pinctrl/pinconf-generic.h>
#include <linux/pinctrl/pinctrl.h>
#include <linux/pinctrl/pinmux.h>
#include <linux/slab.h>
#include <linux/spinlock.h>

#include "core.h"
#include "../core.h"
#include "../pinconf.h"

struct sh_pfc_pin_config {
	u32 type;
};

struct sh_pfc_pinctrl {
	struct pinctrl_dev *pctl;
	struct pinctrl_desc pctl_desc;

	struct sh_pfc *pfc;

	struct pinctrl_pin_desc *pins;
	struct sh_pfc_pin_config *configs;

	const char *func_prop_name;
	const char *groups_prop_name;
	const char *pins_prop_name;
};

static int sh_pfc_get_groups_count(struct pinctrl_dev *pctldev)
{
	struct sh_pfc_pinctrl *pmx = pinctrl_dev_get_drvdata(pctldev);

	return pmx->pfc->info->nr_groups;
}

static const char *sh_pfc_get_group_name(struct pinctrl_dev *pctldev,
					 unsigned selector)
{
	struct sh_pfc_pinctrl *pmx = pinctrl_dev_get_drvdata(pctldev);

	return pmx->pfc->info->groups[selector].name;
}

static int sh_pfc_get_group_pins(struct pinctrl_dev *pctldev, unsigned selector,
				 const unsigned **pins, unsigned *num_pins)
{
	struct sh_pfc_pinctrl *pmx = pinctrl_dev_get_drvdata(pctldev);

	*pins = pmx->pfc->info->groups[selector].pins;
	*num_pins = pmx->pfc->info->groups[selector].nr_pins;

	return 0;
}

static void sh_pfc_pin_dbg_show(struct pinctrl_dev *pctldev, struct seq_file *s,
				unsigned offset)
{
	seq_printf(s, "%s", DRV_NAME);
}

#ifdef CONFIG_OF
static int sh_pfc_map_add_config(struct pinctrl_map *map,
				 const char *group_or_pin,
				 enum pinctrl_map_type type,
				 unsigned long *configs,
				 unsigned int num_configs)
{
	unsigned long *cfgs;

	cfgs = kmemdup(configs, num_configs * sizeof(*cfgs),
		       GFP_KERNEL);
	if (cfgs == NULL)
		return -ENOMEM;

	map->type = type;
	map->data.configs.group_or_pin = group_or_pin;
	map->data.configs.configs = cfgs;
	map->data.configs.num_configs = num_configs;

	return 0;
}

static int sh_pfc_dt_subnode_to_map(struct pinctrl_dev *pctldev,
				    struct device_node *np,
				    struct pinctrl_map **map,
				    unsigned int *num_maps, unsigned int *index)
{
	struct sh_pfc_pinctrl *pmx = pinctrl_dev_get_drvdata(pctldev);
	struct device *dev = pmx->pfc->dev;
	struct pinctrl_map *maps = *map;
	unsigned int nmaps = *num_maps;
	unsigned int idx = *index;
	unsigned int num_configs;
	const char *function = NULL;
	unsigned long *configs;
	struct property *prop;
	unsigned int num_groups;
	unsigned int num_pins;
	const char *group;
	const char *pin;
	int ret;

	/* Support both the old Renesas-specific properties and the new standard
	 * properties. Mixing old and new properties isn't allowed, neither
	 * inside a subnode nor across subnodes.
	 */
	if (!pmx->func_prop_name) {
		if (of_find_property(np, "groups", NULL) ||
		    of_find_property(np, "pins", NULL)) {
			pmx->func_prop_name = "function";
			pmx->groups_prop_name = "groups";
			pmx->pins_prop_name = "pins";
		} else {
			pmx->func_prop_name = "renesas,function";
			pmx->groups_prop_name = "renesas,groups";
			pmx->pins_prop_name = "renesas,pins";
		}
	}

	/* Parse the function and configuration properties. At least a function
	 * or one configuration must be specified.
	 */
	ret = of_property_read_string(np, pmx->func_prop_name, &function);
	if (ret < 0 && ret != -EINVAL) {
		dev_err(dev, "Invalid function in DT\n");
		return ret;
	}

	ret = pinconf_generic_parse_dt_config(np, NULL, &configs, &num_configs);
	if (ret < 0)
		return ret;

	if (!function && num_configs == 0) {
		dev_err(dev,
			"DT node must contain at least a function or config\n");
		ret = -ENODEV;
		goto done;
	}

	/* Count the number of pins and groups and reallocate mappings. */
	ret = of_property_count_strings(np, pmx->pins_prop_name);
	if (ret == -EINVAL) {
		num_pins = 0;
	} else if (ret < 0) {
		dev_err(dev, "Invalid pins list in DT\n");
		goto done;
	} else {
		num_pins = ret;
	}

	ret = of_property_count_strings(np, pmx->groups_prop_name);
	if (ret == -EINVAL) {
		num_groups = 0;
	} else if (ret < 0) {
		dev_err(dev, "Invalid pin groups list in DT\n");
		goto done;
	} else {
		num_groups = ret;
	}

	if (!num_pins && !num_groups) {
		dev_err(dev, "No pin or group provided in DT node\n");
		ret = -ENODEV;
		goto done;
	}

	if (function)
		nmaps += num_groups;
	if (configs)
		nmaps += num_pins + num_groups;

	maps = krealloc(maps, sizeof(*maps) * nmaps, GFP_KERNEL);
	if (maps == NULL) {
		ret = -ENOMEM;
		goto done;
	}

	*map = maps;
	*num_maps = nmaps;

	/* Iterate over pins and groups and create the mappings. */
	of_property_for_each_string(np, pmx->groups_prop_name, prop, group) {
		if (function) {
			maps[idx].type = PIN_MAP_TYPE_MUX_GROUP;
			maps[idx].data.mux.group = group;
			maps[idx].data.mux.function = function;
			idx++;
		}

		if (configs) {
			ret = sh_pfc_map_add_config(&maps[idx], group,
						    PIN_MAP_TYPE_CONFIGS_GROUP,
						    configs, num_configs);
			if (ret < 0)
				goto done;

			idx++;
		}
	}

	if (!configs) {
		ret = 0;
		goto done;
	}

	of_property_for_each_string(np, pmx->pins_prop_name, prop, pin) {
		ret = sh_pfc_map_add_config(&maps[idx], pin,
					    PIN_MAP_TYPE_CONFIGS_PIN,
					    configs, num_configs);
		if (ret < 0)
			goto done;

		idx++;
	}

done:
	*index = idx;
	kfree(configs);
	return ret;
}

static void sh_pfc_dt_free_map(struct pinctrl_dev *pctldev,
			       struct pinctrl_map *map, unsigned num_maps)
{
	unsigned int i;

	if (map == NULL)
		return;

	for (i = 0; i < num_maps; ++i) {
		if (map[i].type == PIN_MAP_TYPE_CONFIGS_GROUP ||
		    map[i].type == PIN_MAP_TYPE_CONFIGS_PIN)
			kfree(map[i].data.configs.configs);
	}

	kfree(map);
}

static int sh_pfc_dt_node_to_map(struct pinctrl_dev *pctldev,
				 struct device_node *np,
				 struct pinctrl_map **map, unsigned *num_maps)
{
	struct sh_pfc_pinctrl *pmx = pinctrl_dev_get_drvdata(pctldev);
	struct device *dev = pmx->pfc->dev;
	struct device_node *child;
	unsigned int index;
	int ret;

	*map = NULL;
	*num_maps = 0;
	index = 0;

	for_each_child_of_node(np, child) {
		ret = sh_pfc_dt_subnode_to_map(pctldev, child, map, num_maps,
					       &index);
		if (ret < 0) {
			of_node_put(child);
			goto done;
		}
	}

	/* If no mapping has been found in child nodes try the config node. */
	if (*num_maps == 0) {
		ret = sh_pfc_dt_subnode_to_map(pctldev, np, map, num_maps,
					       &index);
		if (ret < 0)
			goto done;
	}

	if (*num_maps)
		return 0;

	dev_err(dev, "no mapping found in node %s\n", np->full_name);
	ret = -EINVAL;

done:
	if (ret < 0)
		sh_pfc_dt_free_map(pctldev, *map, *num_maps);

	return ret;
}
#endif /* CONFIG_OF */

static const struct pinctrl_ops sh_pfc_pinctrl_ops = {
	.get_groups_count	= sh_pfc_get_groups_count,
	.get_group_name		= sh_pfc_get_group_name,
	.get_group_pins		= sh_pfc_get_group_pins,
	.pin_dbg_show		= sh_pfc_pin_dbg_show,
#ifdef CONFIG_OF
	.dt_node_to_map		= sh_pfc_dt_node_to_map,
	.dt_free_map		= sh_pfc_dt_free_map,
#endif
};

static int sh_pfc_get_functions_count(struct pinctrl_dev *pctldev)
{
	struct sh_pfc_pinctrl *pmx = pinctrl_dev_get_drvdata(pctldev);

	return pmx->pfc->info->nr_functions;
}

static const char *sh_pfc_get_function_name(struct pinctrl_dev *pctldev,
					    unsigned selector)
{
	struct sh_pfc_pinctrl *pmx = pinctrl_dev_get_drvdata(pctldev);

	return pmx->pfc->info->functions[selector].name;
}

static int sh_pfc_get_function_groups(struct pinctrl_dev *pctldev,
				      unsigned selector,
				      const char * const **groups,
				      unsigned * const num_groups)
{
	struct sh_pfc_pinctrl *pmx = pinctrl_dev_get_drvdata(pctldev);

	*groups = pmx->pfc->info->functions[selector].groups;
	*num_groups = pmx->pfc->info->functions[selector].nr_groups;

	return 0;
}

static int sh_pfc_func_set_mux(struct pinctrl_dev *pctldev, unsigned selector,
			       unsigned group)
{
	struct sh_pfc_pinctrl *pmx = pinctrl_dev_get_drvdata(pctldev);
	struct sh_pfc *pfc = pmx->pfc;
	const struct sh_pfc_pin_group *grp = &pfc->info->groups[group];
	unsigned long flags;
	unsigned int i;
	int ret = 0;

	spin_lock_irqsave(&pfc->lock, flags);

	for (i = 0; i < grp->nr_pins; ++i) {
		int idx = sh_pfc_get_pin_index(pfc, grp->pins[i]);
		struct sh_pfc_pin_config *cfg = &pmx->configs[idx];

		if (cfg->type != PINMUX_TYPE_NONE) {
			ret = -EBUSY;
			goto done;
		}
	}

	for (i = 0; i < grp->nr_pins; ++i) {
		ret = sh_pfc_config_mux(pfc, grp->mux[i], PINMUX_TYPE_FUNCTION);
		if (ret < 0)
			break;
	}

done:
	spin_unlock_irqrestore(&pfc->lock, flags);
	return ret;
}

static int sh_pfc_gpio_request_enable(struct pinctrl_dev *pctldev,
				      struct pinctrl_gpio_range *range,
				      unsigned offset)
{
	struct sh_pfc_pinctrl *pmx = pinctrl_dev_get_drvdata(pctldev);
	struct sh_pfc *pfc = pmx->pfc;
	int idx = sh_pfc_get_pin_index(pfc, offset);
	struct sh_pfc_pin_config *cfg = &pmx->configs[idx];
	unsigned long flags;
	int ret;

	spin_lock_irqsave(&pfc->lock, flags);

	if (cfg->type != PINMUX_TYPE_NONE) {
		dev_err(pfc->dev,
			"Pin %u is busy, can't configure it as GPIO.\n",
			offset);
		ret = -EBUSY;
		goto done;
	}

	if (!pfc->gpio) {
		/* If GPIOs are handled externally the pin mux type need to be
		 * set to GPIO here.
		 */
		const struct sh_pfc_pin *pin = &pfc->info->pins[idx];

		ret = sh_pfc_config_mux(pfc, pin->enum_id, PINMUX_TYPE_GPIO);
		if (ret < 0)
			goto done;
	}

	cfg->type = PINMUX_TYPE_GPIO;

	ret = 0;

done:
	spin_unlock_irqrestore(&pfc->lock, flags);

	return ret;
}

static void sh_pfc_gpio_disable_free(struct pinctrl_dev *pctldev,
				     struct pinctrl_gpio_range *range,
				     unsigned offset)
{
	struct sh_pfc_pinctrl *pmx = pinctrl_dev_get_drvdata(pctldev);
	struct sh_pfc *pfc = pmx->pfc;
	int idx = sh_pfc_get_pin_index(pfc, offset);
	struct sh_pfc_pin_config *cfg = &pmx->configs[idx];
	unsigned long flags;

	spin_lock_irqsave(&pfc->lock, flags);
	cfg->type = PINMUX_TYPE_NONE;
	spin_unlock_irqrestore(&pfc->lock, flags);
}

static int sh_pfc_gpio_set_direction(struct pinctrl_dev *pctldev,
				     struct pinctrl_gpio_range *range,
				     unsigned offset, bool input)
{
	struct sh_pfc_pinctrl *pmx = pinctrl_dev_get_drvdata(pctldev);
	struct sh_pfc *pfc = pmx->pfc;
	int new_type = input ? PINMUX_TYPE_INPUT : PINMUX_TYPE_OUTPUT;
	int idx = sh_pfc_get_pin_index(pfc, offset);
	const struct sh_pfc_pin *pin = &pfc->info->pins[idx];
	struct sh_pfc_pin_config *cfg = &pmx->configs[idx];
	unsigned long flags;
	unsigned int dir;
	int ret;

	/* Check if the requested direction is supported by the pin. Not all SoC
	 * provide pin config data, so perform the check conditionally.
	 */
	if (pin->configs) {
		dir = input ? SH_PFC_PIN_CFG_INPUT : SH_PFC_PIN_CFG_OUTPUT;
		if (!(pin->configs & dir))
			return -EINVAL;
	}

	spin_lock_irqsave(&pfc->lock, flags);

	ret = sh_pfc_config_mux(pfc, pin->enum_id, new_type);
	if (ret < 0)
		goto done;

	cfg->type = new_type;

done:
	spin_unlock_irqrestore(&pfc->lock, flags);
	return ret;
}

static const struct pinmux_ops sh_pfc_pinmux_ops = {
	.get_functions_count	= sh_pfc_get_functions_count,
	.get_function_name	= sh_pfc_get_function_name,
	.get_function_groups	= sh_pfc_get_function_groups,
	.set_mux		= sh_pfc_func_set_mux,
	.gpio_request_enable	= sh_pfc_gpio_request_enable,
	.gpio_disable_free	= sh_pfc_gpio_disable_free,
	.gpio_set_direction	= sh_pfc_gpio_set_direction,
};

static u32 sh_pfc_pinconf_find_drive_strength_reg(struct sh_pfc *pfc,
		unsigned int pin, unsigned int *offset, unsigned int *size)
{
	const struct pinmux_drive_reg_field *field;
	const struct pinmux_drive_reg *reg;
	unsigned int i;

	for (reg = pfc->info->drive_regs; reg->reg; ++reg) {
		for (i = 0; i < ARRAY_SIZE(reg->fields); ++i) {
			field = &reg->fields[i];

			if (field->size && field->pin == pin) {
				*offset = field->offset;
				*size = field->size;

				return reg->reg;
			}
		}
	}

	return 0;
}

static int sh_pfc_pinconf_get_drive_strength(struct sh_pfc *pfc,
					     unsigned int pin)
{
	unsigned long flags;
	unsigned int offset;
	unsigned int size;
	u32 reg;
	u32 val;

	reg = sh_pfc_pinconf_find_drive_strength_reg(pfc, pin, &offset, &size);
	if (!reg)
		return -EINVAL;

	spin_lock_irqsave(&pfc->lock, flags);
	val = sh_pfc_read_reg(pfc, reg, 32);
	spin_unlock_irqrestore(&pfc->lock, flags);

	val = (val >> offset) & GENMASK(size - 1, 0);

	/* Convert the value to mA based on a full drive strength value of 24mA.
	 * We can make the full value configurable later if needed.
	 */
	return (val + 1) * (size == 2 ? 6 : 3);
}

static int sh_pfc_pinconf_set_drive_strength(struct sh_pfc *pfc,
					     unsigned int pin, u16 strength)
{
	unsigned long flags;
	unsigned int offset;
	unsigned int size;
	unsigned int step;
	u32 reg;
	u32 val;

	reg = sh_pfc_pinconf_find_drive_strength_reg(pfc, pin, &offset, &size);
	if (!reg)
		return -EINVAL;

	step = size == 2 ? 6 : 3;

	if (strength < step || strength > 24)
		return -EINVAL;

	/* Convert the value from mA based on a full drive strength value of
	 * 24mA. We can make the full value configurable later if needed.
	 */
	strength = strength / step - 1;

	spin_lock_irqsave(&pfc->lock, flags);

	val = sh_pfc_read_reg(pfc, reg, 32);
	val &= ~GENMASK(offset + size - 1, offset);
	val |= strength << offset;

	sh_pfc_write_reg(pfc, reg, 32, val);

	spin_unlock_irqrestore(&pfc->lock, flags);

	return 0;
}

/* Check whether the requested parameter is supported for a pin. */
static bool sh_pfc_pinconf_validate(struct sh_pfc *pfc, unsigned int _pin,
				    enum pin_config_param param)
{
	int idx = sh_pfc_get_pin_index(pfc, _pin);
	const struct sh_pfc_pin *pin = &pfc->info->pins[idx];

	switch (param) {
	case PIN_CONFIG_BIAS_DISABLE:
		return pin->configs &
			(SH_PFC_PIN_CFG_PULL_UP | SH_PFC_PIN_CFG_PULL_DOWN);

	case PIN_CONFIG_BIAS_PULL_UP:
		return pin->configs & SH_PFC_PIN_CFG_PULL_UP;

	case PIN_CONFIG_BIAS_PULL_DOWN:
		return pin->configs & SH_PFC_PIN_CFG_PULL_DOWN;

	case PIN_CONFIG_DRIVE_STRENGTH:
		return pin->configs & SH_PFC_PIN_CFG_DRIVE_STRENGTH;

	case PIN_CONFIG_POWER_SOURCE:
		return pin->configs & SH_PFC_PIN_CFG_IO_VOLTAGE;

	default:
		return false;
	}
}

static int sh_pfc_pinconf_get(struct pinctrl_dev *pctldev, unsigned _pin,
			      unsigned long *config)
{
	struct sh_pfc_pinctrl *pmx = pinctrl_dev_get_drvdata(pctldev);
	struct sh_pfc *pfc = pmx->pfc;
	enum pin_config_param param = pinconf_to_config_param(*config);
	unsigned long flags;
	unsigned int arg;

	if (!sh_pfc_pinconf_validate(pfc, _pin, param))
		return -ENOTSUPP;

	switch (param) {
	case PIN_CONFIG_BIAS_DISABLE:
	case PIN_CONFIG_BIAS_PULL_UP:
	case PIN_CONFIG_BIAS_PULL_DOWN: {
		unsigned int bias;

		if (!pfc->info->ops || !pfc->info->ops->get_bias)
			return -ENOTSUPP;

		spin_lock_irqsave(&pfc->lock, flags);
		bias = pfc->info->ops->get_bias(pfc, _pin);
		spin_unlock_irqrestore(&pfc->lock, flags);

		if (bias != param)
			return -EINVAL;

		arg = 0;
		break;
	}

	case PIN_CONFIG_DRIVE_STRENGTH: {
		int ret;

		ret = sh_pfc_pinconf_get_drive_strength(pfc, _pin);
		if (ret < 0)
			return ret;

		arg = ret;
		break;
	}

	case PIN_CONFIG_POWER_SOURCE: {
		u32 pocctrl, val;
		int bit;

		if (!pfc->info->ops || !pfc->info->ops->pin_to_pocctrl)
			return -ENOTSUPP;

		bit = pfc->info->ops->pin_to_pocctrl(pfc, _pin, &pocctrl);
		if (WARN(bit < 0, "invalid pin %#x", _pin))
			return bit;

		spin_lock_irqsave(&pfc->lock, flags);
		val = sh_pfc_read_reg(pfc, pocctrl, 32);
		spin_unlock_irqrestore(&pfc->lock, flags);

		arg = (val & BIT(bit)) ? 3300 : 1800;
		break;
	}

	default:
		return -ENOTSUPP;
	}

	*config = pinconf_to_config_packed(param, arg);
	return 0;
}

static int sh_pfc_pinconf_set(struct pinctrl_dev *pctldev, unsigned _pin,
			      unsigned long *configs, unsigned num_configs)
{
	struct sh_pfc_pinctrl *pmx = pinctrl_dev_get_drvdata(pctldev);
	struct sh_pfc *pfc = pmx->pfc;
	enum pin_config_param param;
	unsigned long flags;
	unsigned int i;

	for (i = 0; i < num_configs; i++) {
		param = pinconf_to_config_param(configs[i]);

		if (!sh_pfc_pinconf_validate(pfc, _pin, param))
			return -ENOTSUPP;

		switch (param) {
		case PIN_CONFIG_BIAS_PULL_UP:
		case PIN_CONFIG_BIAS_PULL_DOWN:
		case PIN_CONFIG_BIAS_DISABLE:
			if (!pfc->info->ops || !pfc->info->ops->set_bias)
				return -ENOTSUPP;

			spin_lock_irqsave(&pfc->lock, flags);
			pfc->info->ops->set_bias(pfc, _pin, param);
			spin_unlock_irqrestore(&pfc->lock, flags);

			break;

		case PIN_CONFIG_DRIVE_STRENGTH: {
			unsigned int arg =
				pinconf_to_config_argument(configs[i]);
			int ret;

			ret = sh_pfc_pinconf_set_drive_strength(pfc, _pin, arg);
			if (ret < 0)
				return ret;

			break;
		}

		case PIN_CONFIG_POWER_SOURCE: {
			unsigned int mV = pinconf_to_config_argument(configs[i]);
			u32 pocctrl, val;
			int bit;

			if (!pfc->info->ops || !pfc->info->ops->pin_to_pocctrl)
				return -ENOTSUPP;

			bit = pfc->info->ops->pin_to_pocctrl(pfc, _pin, &pocctrl);
			if (WARN(bit < 0, "invalid pin %#x", _pin))
				return bit;

			if (mV != 1800 && mV != 3300)
				return -EINVAL;

			spin_lock_irqsave(&pfc->lock, flags);
			val = sh_pfc_read_reg(pfc, pocctrl, 32);
			if (mV == 3300)
				val |= BIT(bit);
			else
				val &= ~BIT(bit);
			sh_pfc_write_reg(pfc, pocctrl, 32, val);
			spin_unlock_irqrestore(&pfc->lock, flags);

			break;
		}

		default:
			return -ENOTSUPP;
		}
	} /* for each config */

	return 0;
}

static int sh_pfc_pinconf_group_set(struct pinctrl_dev *pctldev, unsigned group,
				    unsigned long *configs,
				    unsigned num_configs)
{
	struct sh_pfc_pinctrl *pmx = pinctrl_dev_get_drvdata(pctldev);
	const unsigned int *pins;
	unsigned int num_pins;
	unsigned int i;

	pins = pmx->pfc->info->groups[group].pins;
	num_pins = pmx->pfc->info->groups[group].nr_pins;

	for (i = 0; i < num_pins; ++i)
		sh_pfc_pinconf_set(pctldev, pins[i], configs, num_configs);

	return 0;
}

static const struct pinconf_ops sh_pfc_pinconf_ops = {
	.is_generic			= true,
	.pin_config_get			= sh_pfc_pinconf_get,
	.pin_config_set			= sh_pfc_pinconf_set,
	.pin_config_group_set		= sh_pfc_pinconf_group_set,
	.pin_config_config_dbg_show	= pinconf_generic_dump_config,
};

/* PFC ranges -> pinctrl pin descs */
static int sh_pfc_map_pins(struct sh_pfc *pfc, struct sh_pfc_pinctrl *pmx)
{
	unsigned int i;

	/* Allocate and initialize the pins and configs arrays. */
	pmx->pins = devm_kzalloc(pfc->dev,
				 sizeof(*pmx->pins) * pfc->info->nr_pins,
				 GFP_KERNEL);
	if (unlikely(!pmx->pins))
		return -ENOMEM;

	pmx->configs = devm_kzalloc(pfc->dev,
				    sizeof(*pmx->configs) * pfc->info->nr_pins,
				    GFP_KERNEL);
	if (unlikely(!pmx->configs))
		return -ENOMEM;

	for (i = 0; i < pfc->info->nr_pins; ++i) {
		const struct sh_pfc_pin *info = &pfc->info->pins[i];
		struct sh_pfc_pin_config *cfg = &pmx->configs[i];
		struct pinctrl_pin_desc *pin = &pmx->pins[i];

		/* If the pin number is equal to -1 all pins are considered */
		pin->number = info->pin != (u16)-1 ? info->pin : i;
		pin->name = info->name;
		cfg->type = PINMUX_TYPE_NONE;
	}

	return 0;
}

int sh_pfc_register_pinctrl(struct sh_pfc *pfc)
{
	struct sh_pfc_pinctrl *pmx;
	int ret;

	pmx = devm_kzalloc(pfc->dev, sizeof(*pmx), GFP_KERNEL);
	if (unlikely(!pmx))
		return -ENOMEM;

	pmx->pfc = pfc;

	ret = sh_pfc_map_pins(pfc, pmx);
	if (ret < 0)
		return ret;

	pmx->pctl_desc.name = DRV_NAME;
	pmx->pctl_desc.owner = THIS_MODULE;
	pmx->pctl_desc.pctlops = &sh_pfc_pinctrl_ops;
	pmx->pctl_desc.pmxops = &sh_pfc_pinmux_ops;
	pmx->pctl_desc.confops = &sh_pfc_pinconf_ops;
	pmx->pctl_desc.pins = pmx->pins;
	pmx->pctl_desc.npins = pfc->info->nr_pins;

<<<<<<< HEAD
	return devm_pinctrl_register_and_init(pfc->dev, &pmx->pctl_desc, pmx,
					      &pmx->pctl);
=======
	ret = devm_pinctrl_register_and_init(pfc->dev, &pmx->pctl_desc, pmx,
					     &pmx->pctl);
	if (ret) {
		dev_err(pfc->dev, "could not register: %i\n", ret);

		return ret;
	}

	return pinctrl_enable(pmx->pctl);
>>>>>>> 2ac97f0f
}<|MERGE_RESOLUTION|>--- conflicted
+++ resolved
@@ -816,10 +816,6 @@
 	pmx->pctl_desc.pins = pmx->pins;
 	pmx->pctl_desc.npins = pfc->info->nr_pins;
 
-<<<<<<< HEAD
-	return devm_pinctrl_register_and_init(pfc->dev, &pmx->pctl_desc, pmx,
-					      &pmx->pctl);
-=======
 	ret = devm_pinctrl_register_and_init(pfc->dev, &pmx->pctl_desc, pmx,
 					     &pmx->pctl);
 	if (ret) {
@@ -829,5 +825,4 @@
 	}
 
 	return pinctrl_enable(pmx->pctl);
->>>>>>> 2ac97f0f
 }