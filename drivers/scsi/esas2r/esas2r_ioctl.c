--- conflicted
+++ resolved
@@ -1295,31 +1295,7 @@
 			   "ioctl_handler access_ok failed for cmd %d, "
 			   "address %p", cmd,
 			   arg);
-<<<<<<< HEAD
-		return -EFAULT;
-	}
-
-	/* allocate a kernel memory buffer for the IOCTL data */
-	ioctl = kzalloc(sizeof(struct atto_express_ioctl), GFP_KERNEL);
-	if (ioctl == NULL) {
-		esas2r_log(ESAS2R_LOG_WARN,
-			   "ioctl_handler kzalloc failed for %zu bytes",
-			   sizeof(struct atto_express_ioctl));
-		return -ENOMEM;
-	}
-
-	err = __copy_from_user(ioctl, arg, sizeof(struct atto_express_ioctl));
-	if (err != 0) {
-		esas2r_log(ESAS2R_LOG_WARN,
-			   "copy_from_user didn't copy everything (err %d, cmd %d)",
-			   err,
-			   cmd);
-		kfree(ioctl);
-
-		return -EFAULT;
-=======
 		return PTR_ERR(ioctl);
->>>>>>> 2ac97f0f
 	}
 
 	/* verify the signature */
