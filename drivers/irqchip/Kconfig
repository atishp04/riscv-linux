menu "IRQ chip support"

config IRQCHIP
	def_bool y
	depends on OF_IRQ

config ARM_GIC
	bool
	select IRQ_DOMAIN
	select IRQ_DOMAIN_HIERARCHY
	select GENERIC_IRQ_MULTI_HANDLER
	select GENERIC_IRQ_EFFECTIVE_AFF_MASK

config ARM_GIC_PM
	bool
	depends on PM
	select ARM_GIC
	select PM_CLK

config ARM_GIC_MAX_NR
	int
	default 2 if ARCH_REALVIEW
	default 1

config ARM_GIC_V2M
	bool
	depends on PCI
	select ARM_GIC
	select PCI_MSI

config GIC_NON_BANKED
	bool

config ARM_GIC_V3
	bool
	select IRQ_DOMAIN
	select GENERIC_IRQ_MULTI_HANDLER
	select IRQ_DOMAIN_HIERARCHY
	select PARTITION_PERCPU
	select GENERIC_IRQ_EFFECTIVE_AFF_MASK

config ARM_GIC_V3_ITS
	bool
	select GENERIC_MSI_IRQ_DOMAIN
	default ARM_GIC_V3

config ARM_GIC_V3_ITS_PCI
	bool
	depends on ARM_GIC_V3_ITS
	depends on PCI
	depends on PCI_MSI
	default ARM_GIC_V3_ITS

config ARM_GIC_V3_ITS_FSL_MC
	bool
	depends on ARM_GIC_V3_ITS
	depends on FSL_MC_BUS
	default ARM_GIC_V3_ITS

config ARM_NVIC
	bool
	select IRQ_DOMAIN
	select IRQ_DOMAIN_HIERARCHY
	select GENERIC_IRQ_CHIP

config ARM_VIC
	bool
	select IRQ_DOMAIN
	select GENERIC_IRQ_MULTI_HANDLER

config ARM_VIC_NR
	int
	default 4 if ARCH_S5PV210
	default 2
	depends on ARM_VIC
	help
	  The maximum number of VICs available in the system, for
	  power management.

config ARMADA_370_XP_IRQ
	bool
	select GENERIC_IRQ_CHIP
	select PCI_MSI if PCI
	select GENERIC_IRQ_EFFECTIVE_AFF_MASK

config ALPINE_MSI
	bool
	depends on PCI
	select PCI_MSI
	select GENERIC_IRQ_CHIP

config ATMEL_AIC_IRQ
	bool
	select GENERIC_IRQ_CHIP
	select IRQ_DOMAIN
	select GENERIC_IRQ_MULTI_HANDLER
	select SPARSE_IRQ

config ATMEL_AIC5_IRQ
	bool
	select GENERIC_IRQ_CHIP
	select IRQ_DOMAIN
	select GENERIC_IRQ_MULTI_HANDLER
	select SPARSE_IRQ

config I8259
	bool
	select IRQ_DOMAIN

config BCM6345_L1_IRQ
	bool
	select GENERIC_IRQ_CHIP
	select IRQ_DOMAIN
	select GENERIC_IRQ_EFFECTIVE_AFF_MASK

config BCM7038_L1_IRQ
	bool
	select GENERIC_IRQ_CHIP
	select IRQ_DOMAIN
	select GENERIC_IRQ_EFFECTIVE_AFF_MASK

config BCM7120_L2_IRQ
	bool
	select GENERIC_IRQ_CHIP
	select IRQ_DOMAIN

config BRCMSTB_L2_IRQ
	bool
	select GENERIC_IRQ_CHIP
	select IRQ_DOMAIN

config DW_APB_ICTL
	bool
	select GENERIC_IRQ_CHIP
	select IRQ_DOMAIN

config FARADAY_FTINTC010
	bool
	select IRQ_DOMAIN
	select GENERIC_IRQ_MULTI_HANDLER
	select SPARSE_IRQ

config HISILICON_IRQ_MBIGEN
	bool
	select ARM_GIC_V3
	select ARM_GIC_V3_ITS

config IMGPDC_IRQ
	bool
	select GENERIC_IRQ_CHIP
	select IRQ_DOMAIN

config IRQ_MIPS_CPU
	bool
	select GENERIC_IRQ_CHIP
	select GENERIC_IRQ_IPI if SYS_SUPPORTS_MULTITHREADING
	select IRQ_DOMAIN
	select IRQ_DOMAIN_HIERARCHY if GENERIC_IRQ_IPI
	select GENERIC_IRQ_EFFECTIVE_AFF_MASK

config CLPS711X_IRQCHIP
	bool
	depends on ARCH_CLPS711X
	select IRQ_DOMAIN
	select GENERIC_IRQ_MULTI_HANDLER
	select SPARSE_IRQ
	default y

config OMPIC
	bool

config OR1K_PIC
	bool
	select IRQ_DOMAIN

config OMAP_IRQCHIP
	bool
	select GENERIC_IRQ_CHIP
	select IRQ_DOMAIN

config ORION_IRQCHIP
	bool
	select IRQ_DOMAIN
	select GENERIC_IRQ_MULTI_HANDLER

config PIC32_EVIC
	bool
	select GENERIC_IRQ_CHIP
	select IRQ_DOMAIN

config JCORE_AIC
	bool "J-Core integrated AIC" if COMPILE_TEST
	depends on OF
	select IRQ_DOMAIN
	help
	  Support for the J-Core integrated AIC.

config RENESAS_INTC_IRQPIN
	bool
	select IRQ_DOMAIN

config RENESAS_IRQC
	bool
	select GENERIC_IRQ_CHIP
	select IRQ_DOMAIN

config ST_IRQCHIP
	bool
	select REGMAP
	select MFD_SYSCON
	help
	  Enables SysCfg Controlled IRQs on STi based platforms.

config TANGO_IRQ
	bool
	select IRQ_DOMAIN
	select GENERIC_IRQ_CHIP

config TB10X_IRQC
	bool
	select IRQ_DOMAIN
	select GENERIC_IRQ_CHIP

config TS4800_IRQ
	tristate "TS-4800 IRQ controller"
	select IRQ_DOMAIN
	depends on HAS_IOMEM
	depends on SOC_IMX51 || COMPILE_TEST
	help
	  Support for the TS-4800 FPGA IRQ controller

config VERSATILE_FPGA_IRQ
	bool
	select IRQ_DOMAIN

config VERSATILE_FPGA_IRQ_NR
       int
       default 4
       depends on VERSATILE_FPGA_IRQ

config XTENSA_MX
	bool
	select IRQ_DOMAIN
	select GENERIC_IRQ_EFFECTIVE_AFF_MASK

config XILINX_INTC
	bool
	select IRQ_DOMAIN

config IRQ_CROSSBAR
	bool
	help
	  Support for a CROSSBAR ip that precedes the main interrupt controller.
	  The primary irqchip invokes the crossbar's callback which inturn allocates
	  a free irq and configures the IP. Thus the peripheral interrupts are
	  routed to one of the free irqchip interrupt lines.

config KEYSTONE_IRQ
	tristate "Keystone 2 IRQ controller IP"
	depends on ARCH_KEYSTONE
	help
		Support for Texas Instruments Keystone 2 IRQ controller IP which
		is part of the Keystone 2 IPC mechanism

config MIPS_GIC
	bool
	select GENERIC_IRQ_IPI
	select IRQ_DOMAIN_HIERARCHY
	select MIPS_CM

config INGENIC_IRQ
	bool
	depends on MACH_INGENIC
	default y

config RENESAS_H8300H_INTC
        bool
	select IRQ_DOMAIN

config RENESAS_H8S_INTC
        bool
	select IRQ_DOMAIN

config IMX_GPCV2
	bool
	select IRQ_DOMAIN
	help
	  Enables the wakeup IRQs for IMX platforms with GPCv2 block

config IRQ_MXS
	def_bool y if MACH_ASM9260 || ARCH_MXS
	select IRQ_DOMAIN
	select STMP_DEVICE

config MSCC_OCELOT_IRQ
	bool
	select IRQ_DOMAIN
	select GENERIC_IRQ_CHIP

config MVEBU_GICP
	bool

config MVEBU_ICU
	bool

config MVEBU_ODMI
	bool
	select GENERIC_MSI_IRQ_DOMAIN

config MVEBU_PIC
	bool

config LS_SCFG_MSI
	def_bool y if SOC_LS1021A || ARCH_LAYERSCAPE
	depends on PCI && PCI_MSI

config PARTITION_PERCPU
	bool

config EZNPS_GIC
	bool "NPS400 Global Interrupt Manager (GIM)"
	depends on ARC || (COMPILE_TEST && !64BIT)
	select IRQ_DOMAIN
	help
	  Support the EZchip NPS400 global interrupt controller

config STM32_EXTI
	bool
	select IRQ_DOMAIN
	select GENERIC_IRQ_CHIP

config QCOM_IRQ_COMBINER
	bool "QCOM IRQ combiner support"
	depends on ARCH_QCOM && ACPI
	select IRQ_DOMAIN
	select IRQ_DOMAIN_HIERARCHY
	help
	  Say yes here to add support for the IRQ combiner devices embedded
	  in Qualcomm Technologies chips.

config IRQ_UNIPHIER_AIDET
	bool "UniPhier AIDET support" if COMPILE_TEST
	depends on ARCH_UNIPHIER || COMPILE_TEST
	default ARCH_UNIPHIER
	select IRQ_DOMAIN_HIERARCHY
	help
	  Support for the UniPhier AIDET (ARM Interrupt Detector).

config MESON_IRQ_GPIO
       bool "Meson GPIO Interrupt Multiplexer"
       depends on ARCH_MESON
       select IRQ_DOMAIN
       select IRQ_DOMAIN_HIERARCHY
       help
         Support Meson SoC Family GPIO Interrupt Multiplexer

config GOLDFISH_PIC
       bool "Goldfish programmable interrupt controller"
       depends on MIPS && (GOLDFISH || COMPILE_TEST)
       select IRQ_DOMAIN
       help
         Say yes here to enable Goldfish interrupt controller driver used
         for Goldfish based virtual platforms.

config QCOM_PDC
	bool "QCOM PDC"
	depends on ARCH_QCOM
	select IRQ_DOMAIN
	select IRQ_DOMAIN_HIERARCHY
	help
	  Power Domain Controller driver to manage and configure wakeup
	  IRQs for Qualcomm Technologies Inc (QTI) mobile chips.

endmenu

<<<<<<< HEAD
config RISCV_INTC
	def_bool y if RISCV
	#bool "RISC-V Interrupt Controller"
	depends on RISCV
	default y
	help
	   This enables support for the local interrupt controller found in
	   standard RISC-V systems.  The local interrupt controller handles
	   timer interrupts, software interrupts, and hardware interrupts.
	   Without a local interrupt controller the system will be unable to
	   handle any interrupts, including those passed via the PLIC.
=======
config RISCV_PLIC
	bool "Platform-Level Interrupt Controller"
	depends on RISCV
	default y
	help
	   This enables support for the PLIC chip found in standard RISC-V
	   systems.  The PLIC controls devices interrupts and connects them to
	   each core's local interrupt controller.  Aside from timer and
	   software interrupts, all other interrupt sources (MSI, GPIO, etc)
	   are subordinate to the PLIC.
>>>>>>> 9a01982b

	   If you don't know what to do here, say Y.<|MERGE_RESOLUTION|>--- conflicted
+++ resolved
@@ -373,7 +373,6 @@
 
 endmenu
 
-<<<<<<< HEAD
 config RISCV_INTC
 	def_bool y if RISCV
 	#bool "RISC-V Interrupt Controller"
@@ -385,7 +384,7 @@
 	   timer interrupts, software interrupts, and hardware interrupts.
 	   Without a local interrupt controller the system will be unable to
 	   handle any interrupts, including those passed via the PLIC.
-=======
+
 config RISCV_PLIC
 	bool "Platform-Level Interrupt Controller"
 	depends on RISCV
@@ -396,6 +395,5 @@
 	   each core's local interrupt controller.  Aside from timer and
 	   software interrupts, all other interrupt sources (MSI, GPIO, etc)
 	   are subordinate to the PLIC.
->>>>>>> 9a01982b
 
 	   If you don't know what to do here, say Y.