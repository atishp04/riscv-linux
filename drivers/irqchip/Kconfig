--- conflicted
+++ resolved
@@ -343,7 +343,6 @@
        help
          Support Meson SoC Family GPIO Interrupt Multiplexer
 
-<<<<<<< HEAD
 config GOLDFISH_PIC
        bool "Goldfish programmable interrupt controller"
        depends on MIPS && (GOLDFISH || COMPILE_TEST)
@@ -365,8 +364,6 @@
 	   timer interrupts, software interrupts, and hardware interrupts.
 	   Without a local interrupt controller the system will be unable to
 	   handle any interrupts, including those passed via the PLIC.
-=======
-endmenu
 
 config RISCV_PLIC
 	bool "Platform-Level Interrupt Controller"
@@ -378,6 +375,5 @@
 	   each core's local interrupt controller.  Aside from timer and
 	   software interrupts, all other interrupt sources (MSI, GPIO, etc)
 	   are subordinate to the PLIC.
->>>>>>> 93b77740
 
 	   If you don't know what to do here, say Y.