/*
 * Network block device - make block devices work over TCP
 *
 * Note that you can not swap over this thing, yet. Seems to work but
 * deadlocks sometimes - you can not swap over TCP in general.
 * 
 * Copyright 1997-2000, 2008 Pavel Machek <pavel@ucw.cz>
 * Parts copyright 2001 Steven Whitehouse <steve@chygwyn.com>
 *
 * This file is released under GPLv2 or later.
 *
 * (part of code stolen from loop.c)
 */

#include <linux/major.h>

#include <linux/blkdev.h>
#include <linux/module.h>
#include <linux/init.h>
#include <linux/sched.h>
#include <linux/fs.h>
#include <linux/bio.h>
#include <linux/stat.h>
#include <linux/errno.h>
#include <linux/file.h>
#include <linux/ioctl.h>
#include <linux/mutex.h>
#include <linux/compiler.h>
#include <linux/err.h>
#include <linux/kernel.h>
#include <linux/slab.h>
#include <net/sock.h>
#include <linux/net.h>
#include <linux/kthread.h>
#include <linux/types.h>
#include <linux/debugfs.h>
#include <linux/blk-mq.h>

#include <linux/uaccess.h>
#include <asm/types.h>

#include <linux/nbd.h>
#include <linux/nbd-netlink.h>
#include <net/genetlink.h>

static DEFINE_IDR(nbd_index_idr);
static DEFINE_MUTEX(nbd_index_mutex);
static int nbd_total_devices = 0;

static DEFINE_IDR(nbd_index_idr);
static DEFINE_MUTEX(nbd_index_mutex);

struct nbd_sock {
	struct socket *sock;
	struct mutex tx_lock;
	struct request *pending;
	int sent;
	bool dead;
	int fallback_index;
	int cookie;
};

struct recv_thread_args {
	struct work_struct work;
	struct nbd_device *nbd;
	int index;
};

struct link_dead_args {
	struct work_struct work;
	int index;
};

#define NBD_TIMEDOUT			0
#define NBD_DISCONNECT_REQUESTED	1
#define NBD_DISCONNECTED		2
#define NBD_HAS_PID_FILE		3
#define NBD_HAS_CONFIG_REF		4
#define NBD_BOUND			5
#define NBD_DESTROY_ON_DISCONNECT	6

struct nbd_config {
	u32 flags;
	unsigned long runtime_flags;
	u64 dead_conn_timeout;

	struct nbd_sock **socks;
	int num_connections;
	atomic_t live_connections;
	wait_queue_head_t conn_wait;

	atomic_t recv_threads;
	wait_queue_head_t recv_wq;
	loff_t blksize;
	loff_t bytesize;
#if IS_ENABLED(CONFIG_DEBUG_FS)
	struct dentry *dbg_dir;
#endif
};

struct nbd_device {
	struct blk_mq_tag_set tag_set;

	int index;
	refcount_t config_refs;
	refcount_t refs;
	struct nbd_config *config;
	struct mutex config_lock;
	struct gendisk *disk;

	struct list_head list;
	struct task_struct *task_recv;
	struct task_struct *task_setup;
};

struct nbd_cmd {
	struct nbd_device *nbd;
	int index;
	int cookie;
	struct completion send_complete;
	int status;
};

#if IS_ENABLED(CONFIG_DEBUG_FS)
static struct dentry *nbd_dbg_dir;
#endif

#define nbd_name(nbd) ((nbd)->disk->disk_name)

#define NBD_MAGIC 0x68797548

static unsigned int nbds_max = 16;
static int max_part;
static struct workqueue_struct *recv_workqueue;
static int part_shift;

static int nbd_dev_dbg_init(struct nbd_device *nbd);
static void nbd_dev_dbg_close(struct nbd_device *nbd);
<<<<<<< HEAD

=======
static void nbd_config_put(struct nbd_device *nbd);
static void nbd_connect_reply(struct genl_info *info, int index);
static int nbd_genl_status(struct sk_buff *skb, struct genl_info *info);
static void nbd_dead_link_work(struct work_struct *work);
>>>>>>> 2ac97f0f

static inline struct device *nbd_to_dev(struct nbd_device *nbd)
{
	return disk_to_dev(nbd->disk);
}

static const char *nbdcmd_to_ascii(int cmd)
{
	switch (cmd) {
	case  NBD_CMD_READ: return "read";
	case NBD_CMD_WRITE: return "write";
	case  NBD_CMD_DISC: return "disconnect";
	case NBD_CMD_FLUSH: return "flush";
	case  NBD_CMD_TRIM: return "trim/discard";
	}
	return "invalid";
}

static ssize_t pid_show(struct device *dev,
			struct device_attribute *attr, char *buf)
{
<<<<<<< HEAD
	bd_set_size(bdev, 0);
	set_capacity(nbd->disk, 0);
	kobject_uevent(&nbd_to_dev(nbd)->kobj, KOBJ_CHANGE);
=======
	struct gendisk *disk = dev_to_disk(dev);
	struct nbd_device *nbd = (struct nbd_device *)disk->private_data;
>>>>>>> 2ac97f0f

	return sprintf(buf, "%d\n", task_pid_nr(nbd->task_recv));
}

static struct device_attribute pid_attr = {
	.attr = { .name = "pid", .mode = S_IRUGO},
	.show = pid_show,
};

static void nbd_dev_remove(struct nbd_device *nbd)
{
<<<<<<< HEAD
	blk_queue_logical_block_size(nbd->disk->queue, nbd->blksize);
	blk_queue_physical_block_size(nbd->disk->queue, nbd->blksize);
	bd_set_size(bdev, nbd->bytesize);
	set_capacity(nbd->disk, nbd->bytesize >> 9);
	kobject_uevent(&nbd_to_dev(nbd)->kobj, KOBJ_CHANGE);
}

static void nbd_size_set(struct nbd_device *nbd, struct block_device *bdev,
			loff_t blocksize, loff_t nr_blocks)
{
	nbd->blksize = blocksize;
	nbd->bytesize = blocksize * nr_blocks;
	if (nbd_is_connected(nbd))
		nbd_size_update(nbd, bdev);
=======
	struct gendisk *disk = nbd->disk;
	if (disk) {
		del_gendisk(disk);
		blk_cleanup_queue(disk->queue);
		blk_mq_free_tag_set(&nbd->tag_set);
		disk->private_data = NULL;
		put_disk(disk);
	}
	kfree(nbd);
}

static void nbd_put(struct nbd_device *nbd)
{
	if (refcount_dec_and_mutex_lock(&nbd->refs,
					&nbd_index_mutex)) {
		idr_remove(&nbd_index_idr, nbd->index);
		mutex_unlock(&nbd_index_mutex);
		nbd_dev_remove(nbd);
	}
}

static int nbd_disconnected(struct nbd_config *config)
{
	return test_bit(NBD_DISCONNECTED, &config->runtime_flags) ||
		test_bit(NBD_DISCONNECT_REQUESTED, &config->runtime_flags);
}

static void nbd_mark_nsock_dead(struct nbd_device *nbd, struct nbd_sock *nsock,
				int notify)
{
	if (!nsock->dead && notify && !nbd_disconnected(nbd->config)) {
		struct link_dead_args *args;
		args = kmalloc(sizeof(struct link_dead_args), GFP_NOIO);
		if (args) {
			INIT_WORK(&args->work, nbd_dead_link_work);
			args->index = nbd->index;
			queue_work(system_wq, &args->work);
		}
	}
	if (!nsock->dead) {
		kernel_sock_shutdown(nsock->sock, SHUT_RDWR);
		atomic_dec(&nbd->config->live_connections);
	}
	nsock->dead = true;
	nsock->pending = NULL;
	nsock->sent = 0;
}

static void nbd_size_clear(struct nbd_device *nbd)
{
	if (nbd->config->bytesize) {
		set_capacity(nbd->disk, 0);
		kobject_uevent(&nbd_to_dev(nbd)->kobj, KOBJ_CHANGE);
	}
}

static void nbd_size_update(struct nbd_device *nbd)
{
	struct nbd_config *config = nbd->config;
	blk_queue_logical_block_size(nbd->disk->queue, config->blksize);
	blk_queue_physical_block_size(nbd->disk->queue, config->blksize);
	set_capacity(nbd->disk, config->bytesize >> 9);
	kobject_uevent(&nbd_to_dev(nbd)->kobj, KOBJ_CHANGE);
}

static void nbd_size_set(struct nbd_device *nbd, loff_t blocksize,
			 loff_t nr_blocks)
{
	struct nbd_config *config = nbd->config;
	config->blksize = blocksize;
	config->bytesize = blocksize * nr_blocks;
	nbd_size_update(nbd);
>>>>>>> 2ac97f0f
}

static void nbd_complete_rq(struct request *req)
{
	struct nbd_cmd *cmd = blk_mq_rq_to_pdu(req);

	dev_dbg(nbd_to_dev(cmd->nbd), "request %p: %s\n", cmd,
		cmd->status ? "failed" : "done");

	blk_mq_end_request(req, cmd->status);
}

/*
 * Forcibly shutdown the socket causing all listeners to error
 */
static void sock_shutdown(struct nbd_device *nbd)
{
	struct nbd_config *config = nbd->config;
	int i;

	if (config->num_connections == 0)
		return;
	if (test_and_set_bit(NBD_DISCONNECTED, &config->runtime_flags))
		return;

	for (i = 0; i < config->num_connections; i++) {
		struct nbd_sock *nsock = config->socks[i];
		mutex_lock(&nsock->tx_lock);
		nbd_mark_nsock_dead(nbd, nsock, 0);
		mutex_unlock(&nsock->tx_lock);
	}
	dev_warn(disk_to_dev(nbd->disk), "shutting down sockets\n");
}

static enum blk_eh_timer_return nbd_xmit_timeout(struct request *req,
						 bool reserved)
{
	struct nbd_cmd *cmd = blk_mq_rq_to_pdu(req);
	struct nbd_device *nbd = cmd->nbd;
	struct nbd_config *config;

	if (!refcount_inc_not_zero(&nbd->config_refs)) {
		cmd->status = -EIO;
		return BLK_EH_HANDLED;
	}

<<<<<<< HEAD
	mutex_lock(&nbd->config_lock);
=======
	/* If we are waiting on our dead timer then we could get timeout
	 * callbacks for our request.  For this we just want to reset the timer
	 * and let the queue side take care of everything.
	 */
	if (!completion_done(&cmd->send_complete)) {
		nbd_config_put(nbd);
		return BLK_EH_RESET_TIMER;
	}
	config = nbd->config;

	if (config->num_connections > 1) {
		dev_err_ratelimited(nbd_to_dev(nbd),
				    "Connection timed out, retrying\n");
		/*
		 * Hooray we have more connections, requeue this IO, the submit
		 * path will put it on a real connection.
		 */
		if (config->socks && config->num_connections > 1) {
			if (cmd->index < config->num_connections) {
				struct nbd_sock *nsock =
					config->socks[cmd->index];
				mutex_lock(&nsock->tx_lock);
				/* We can have multiple outstanding requests, so
				 * we don't want to mark the nsock dead if we've
				 * already reconnected with a new socket, so
				 * only mark it dead if its the same socket we
				 * were sent out on.
				 */
				if (cmd->cookie == nsock->cookie)
					nbd_mark_nsock_dead(nbd, nsock, 1);
				mutex_unlock(&nsock->tx_lock);
			}
			blk_mq_requeue_request(req, true);
			nbd_config_put(nbd);
			return BLK_EH_NOT_HANDLED;
		}
	} else {
		dev_err_ratelimited(nbd_to_dev(nbd),
				    "Connection timed out\n");
	}
	set_bit(NBD_TIMEDOUT, &config->runtime_flags);
	cmd->status = -EIO;
>>>>>>> 2ac97f0f
	sock_shutdown(nbd);
	nbd_config_put(nbd);

	return BLK_EH_HANDLED;
}

/*
 *  Send or receive packet.
 */
static int sock_xmit(struct nbd_device *nbd, int index, int send,
<<<<<<< HEAD
		     struct iov_iter *iter, int msg_flags)
=======
		     struct iov_iter *iter, int msg_flags, int *sent)
>>>>>>> 2ac97f0f
{
	struct nbd_config *config = nbd->config;
	struct socket *sock = config->socks[index]->sock;
	int result;
	struct msghdr msg;
	unsigned long pflags = current->flags;

	if (unlikely(!sock)) {
		dev_err_ratelimited(disk_to_dev(nbd->disk),
			"Attempted %s on closed socket in sock_xmit\n",
			(send ? "send" : "recv"));
		return -EINVAL;
	}

	msg.msg_iter = *iter;

	current->flags |= PF_MEMALLOC;
	do {
		sock->sk->sk_allocation = GFP_NOIO | __GFP_MEMALLOC;
		msg.msg_name = NULL;
		msg.msg_namelen = 0;
		msg.msg_control = NULL;
		msg.msg_controllen = 0;
		msg.msg_flags = msg_flags | MSG_NOSIGNAL;

		if (send)
			result = sock_sendmsg(sock, &msg);
		else
			result = sock_recvmsg(sock, &msg, msg.msg_flags);

		if (result <= 0) {
			if (result == 0)
				result = -EPIPE; /* short read */
			break;
		}
<<<<<<< HEAD
	} while (msg_data_left(&msg));

	tsk_restore_flags(current, pflags, PF_MEMALLOC);
=======
		if (sent)
			*sent += result;
	} while (msg_data_left(&msg));
>>>>>>> 2ac97f0f

	current_restore_flags(pflags, PF_MEMALLOC);

<<<<<<< HEAD
=======
	return result;
}

>>>>>>> 2ac97f0f
/* always call with the tx_lock held */
static int nbd_send_cmd(struct nbd_device *nbd, struct nbd_cmd *cmd, int index)
{
	struct request *req = blk_mq_rq_from_pdu(cmd);
	struct nbd_config *config = nbd->config;
	struct nbd_sock *nsock = config->socks[index];
	int result;
	struct nbd_request request = {.magic = htonl(NBD_REQUEST_MAGIC)};
	struct kvec iov = {.iov_base = &request, .iov_len = sizeof(request)};
	struct iov_iter from;
	unsigned long size = blk_rq_bytes(req);
	struct bio *bio;
	u32 type;
	u32 tag = blk_mq_unique_tag(req);
	int sent = nsock->sent, skip = 0;

	iov_iter_kvec(&from, WRITE | ITER_KVEC, &iov, 1, sizeof(request));

	switch (req_op(req)) {
	case REQ_OP_DISCARD:
		type = NBD_CMD_TRIM;
		break;
	case REQ_OP_FLUSH:
		type = NBD_CMD_FLUSH;
		break;
	case REQ_OP_WRITE:
		type = NBD_CMD_WRITE;
		break;
	case REQ_OP_READ:
		type = NBD_CMD_READ;
		break;
	default:
		return -EIO;
	}

	if (rq_data_dir(req) == WRITE &&
<<<<<<< HEAD
	    (nbd->flags & NBD_FLAG_READ_ONLY)) {
=======
	    (config->flags & NBD_FLAG_READ_ONLY)) {
>>>>>>> 2ac97f0f
		dev_err_ratelimited(disk_to_dev(nbd->disk),
				    "Write on read-only\n");
		return -EIO;
	}

<<<<<<< HEAD
=======
	/* We did a partial send previously, and we at least sent the whole
	 * request struct, so just go and send the rest of the pages in the
	 * request.
	 */
	if (sent) {
		if (sent >= sizeof(request)) {
			skip = sent - sizeof(request);
			goto send_pages;
		}
		iov_iter_advance(&from, sent);
	}
	cmd->index = index;
	cmd->cookie = nsock->cookie;
>>>>>>> 2ac97f0f
	request.type = htonl(type);
	if (type != NBD_CMD_FLUSH) {
		request.from = cpu_to_be64((u64)blk_rq_pos(req) << 9);
		request.len = htonl(size);
	}
	memcpy(request.handle, &tag, sizeof(tag));

	dev_dbg(nbd_to_dev(nbd), "request %p: sending control (%s@%llu,%uB)\n",
		cmd, nbdcmd_to_ascii(type),
		(unsigned long long)blk_rq_pos(req) << 9, blk_rq_bytes(req));
	result = sock_xmit(nbd, index, 1, &from,
<<<<<<< HEAD
			(type == NBD_CMD_WRITE) ? MSG_MORE : 0);
=======
			(type == NBD_CMD_WRITE) ? MSG_MORE : 0, &sent);
>>>>>>> 2ac97f0f
	if (result <= 0) {
		if (result == -ERESTARTSYS) {
			/* If we havne't sent anything we can just return BUSY,
			 * however if we have sent something we need to make
			 * sure we only allow this req to be sent until we are
			 * completely done.
			 */
			if (sent) {
				nsock->pending = req;
				nsock->sent = sent;
			}
			return BLK_MQ_RQ_QUEUE_BUSY;
		}
		dev_err_ratelimited(disk_to_dev(nbd->disk),
			"Send control failed (result %d)\n", result);
		return -EAGAIN;
	}
send_pages:
	if (type != NBD_CMD_WRITE)
		goto out;

	bio = req->bio;
	while (bio) {
		struct bio *next = bio->bi_next;
		struct bvec_iter iter;
		struct bio_vec bvec;

		bio_for_each_segment(bvec, bio, iter) {
			bool is_last = !next && bio_iter_last(bvec, iter);
			int flags = is_last ? 0 : MSG_MORE;

			dev_dbg(nbd_to_dev(nbd), "request %p: sending %d bytes data\n",
				cmd, bvec.bv_len);
			iov_iter_bvec(&from, ITER_BVEC | WRITE,
				      &bvec, 1, bvec.bv_len);
<<<<<<< HEAD
			result = sock_xmit(nbd, index, 1, &from, flags);
=======
			if (skip) {
				if (skip >= iov_iter_count(&from)) {
					skip -= iov_iter_count(&from);
					continue;
				}
				iov_iter_advance(&from, skip);
				skip = 0;
			}
			result = sock_xmit(nbd, index, 1, &from, flags, &sent);
>>>>>>> 2ac97f0f
			if (result <= 0) {
				if (result == -ERESTARTSYS) {
					/* We've already sent the header, we
					 * have no choice but to set pending and
					 * return BUSY.
					 */
					nsock->pending = req;
					nsock->sent = sent;
					return BLK_MQ_RQ_QUEUE_BUSY;
				}
				dev_err(disk_to_dev(nbd->disk),
					"Send data failed (result %d)\n",
					result);
				return -EAGAIN;
			}
			/*
			 * The completion might already have come in,
			 * so break for the last one instead of letting
			 * the iterator do it. This prevents use-after-free
			 * of the bio.
			 */
			if (is_last)
				break;
		}
		bio = next;
	}
out:
	nsock->pending = NULL;
	nsock->sent = 0;
	return 0;
}

/* NULL returned = something went wrong, inform userspace */
static struct nbd_cmd *nbd_read_stat(struct nbd_device *nbd, int index)
{
	struct nbd_config *config = nbd->config;
	int result;
	struct nbd_reply reply;
	struct nbd_cmd *cmd;
	struct request *req = NULL;
	u16 hwq;
	u32 tag;
	struct kvec iov = {.iov_base = &reply, .iov_len = sizeof(reply)};
	struct iov_iter to;

	reply.magic = 0;
	iov_iter_kvec(&to, READ | ITER_KVEC, &iov, 1, sizeof(reply));
<<<<<<< HEAD
	result = sock_xmit(nbd, index, 0, &to, MSG_WAITALL);
=======
	result = sock_xmit(nbd, index, 0, &to, MSG_WAITALL, NULL);
>>>>>>> 2ac97f0f
	if (result <= 0) {
		if (!nbd_disconnected(config))
			dev_err(disk_to_dev(nbd->disk),
				"Receive control failed (result %d)\n", result);
		return ERR_PTR(result);
	}

	if (ntohl(reply.magic) != NBD_REPLY_MAGIC) {
		dev_err(disk_to_dev(nbd->disk), "Wrong magic (0x%lx)\n",
				(unsigned long)ntohl(reply.magic));
		return ERR_PTR(-EPROTO);
	}

	memcpy(&tag, reply.handle, sizeof(u32));

	hwq = blk_mq_unique_tag_to_hwq(tag);
	if (hwq < nbd->tag_set.nr_hw_queues)
		req = blk_mq_tag_to_rq(nbd->tag_set.tags[hwq],
				       blk_mq_unique_tag_to_tag(tag));
	if (!req || !blk_mq_request_started(req)) {
		dev_err(disk_to_dev(nbd->disk), "Unexpected reply (%d) %p\n",
			tag, req);
		return ERR_PTR(-ENOENT);
	}
	cmd = blk_mq_rq_to_pdu(req);
	if (ntohl(reply.error)) {
		dev_err(disk_to_dev(nbd->disk), "Other side returned error (%d)\n",
			ntohl(reply.error));
		cmd->status = -EIO;
		return cmd;
	}

	dev_dbg(nbd_to_dev(nbd), "request %p: got reply\n", cmd);
	if (rq_data_dir(req) != WRITE) {
		struct req_iterator iter;
		struct bio_vec bvec;

		rq_for_each_segment(bvec, req, iter) {
			iov_iter_bvec(&to, ITER_BVEC | READ,
				      &bvec, 1, bvec.bv_len);
<<<<<<< HEAD
			result = sock_xmit(nbd, index, 0, &to, MSG_WAITALL);
=======
			result = sock_xmit(nbd, index, 0, &to, MSG_WAITALL, NULL);
>>>>>>> 2ac97f0f
			if (result <= 0) {
				dev_err(disk_to_dev(nbd->disk), "Receive data failed (result %d)\n",
					result);
				/*
				 * If we've disconnected or we only have 1
				 * connection then we need to make sure we
				 * complete this request, otherwise error out
				 * and let the timeout stuff handle resubmitting
				 * this request onto another connection.
				 */
				if (nbd_disconnected(config) ||
				    config->num_connections <= 1) {
					cmd->status = -EIO;
					return cmd;
				}
				return ERR_PTR(-EIO);
			}
			dev_dbg(nbd_to_dev(nbd), "request %p: got %d bytes data\n",
				cmd, bvec.bv_len);
		}
	} else {
		/* See the comment in nbd_queue_rq. */
		wait_for_completion(&cmd->send_complete);
	}
	return cmd;
}

static void recv_work(struct work_struct *work)
{
	struct recv_thread_args *args = container_of(work,
						     struct recv_thread_args,
						     work);
	struct nbd_device *nbd = args->nbd;
	struct nbd_config *config = nbd->config;
	struct nbd_cmd *cmd;
	int ret = 0;

	while (1) {
		cmd = nbd_read_stat(nbd, args->index);
		if (IS_ERR(cmd)) {
			struct nbd_sock *nsock = config->socks[args->index];

			mutex_lock(&nsock->tx_lock);
			nbd_mark_nsock_dead(nbd, nsock, 1);
			mutex_unlock(&nsock->tx_lock);
			ret = PTR_ERR(cmd);
			break;
		}

		blk_mq_complete_request(blk_mq_rq_from_pdu(cmd));
	}
	atomic_dec(&config->recv_threads);
	wake_up(&config->recv_wq);
	nbd_config_put(nbd);
	kfree(args);
}

static void nbd_clear_req(struct request *req, void *data, bool reserved)
{
	struct nbd_cmd *cmd;

	if (!blk_mq_request_started(req))
		return;
	cmd = blk_mq_rq_to_pdu(req);
	cmd->status = -EIO;
	blk_mq_complete_request(req);
}

static void nbd_clear_que(struct nbd_device *nbd)
{
	blk_mq_stop_hw_queues(nbd->disk->queue);
	blk_mq_tagset_busy_iter(&nbd->tag_set, nbd_clear_req, NULL);
	blk_mq_start_hw_queues(nbd->disk->queue);
	dev_dbg(disk_to_dev(nbd->disk), "queue cleared\n");
}

static int find_fallback(struct nbd_device *nbd, int index)
{
	struct nbd_config *config = nbd->config;
	int new_index = -1;
	struct nbd_sock *nsock = config->socks[index];
	int fallback = nsock->fallback_index;

	if (test_bit(NBD_DISCONNECTED, &config->runtime_flags))
		return new_index;

	if (config->num_connections <= 1) {
		dev_err_ratelimited(disk_to_dev(nbd->disk),
				    "Attempted send on invalid socket\n");
		return new_index;
	}

	if (fallback >= 0 && fallback < config->num_connections &&
	    !config->socks[fallback]->dead)
		return fallback;

	if (nsock->fallback_index < 0 ||
	    nsock->fallback_index >= config->num_connections ||
	    config->socks[nsock->fallback_index]->dead) {
		int i;
		for (i = 0; i < config->num_connections; i++) {
			if (i == index)
				continue;
			if (!config->socks[i]->dead) {
				new_index = i;
				break;
			}
		}
		nsock->fallback_index = new_index;
		if (new_index < 0) {
			dev_err_ratelimited(disk_to_dev(nbd->disk),
					    "Dead connection, failed to find a fallback\n");
			return new_index;
		}
	}
	new_index = nsock->fallback_index;
	return new_index;
}

static int wait_for_reconnect(struct nbd_device *nbd)
{
	struct nbd_config *config = nbd->config;
	if (!config->dead_conn_timeout)
		return 0;
	if (test_bit(NBD_DISCONNECTED, &config->runtime_flags))
		return 0;
	wait_event_interruptible_timeout(config->conn_wait,
					 atomic_read(&config->live_connections),
					 config->dead_conn_timeout);
	return atomic_read(&config->live_connections);
}

<<<<<<< HEAD
	req->errors = 0;

	nsock = nbd->socks[index];
=======
static int nbd_handle_cmd(struct nbd_cmd *cmd, int index)
{
	struct request *req = blk_mq_rq_from_pdu(cmd);
	struct nbd_device *nbd = cmd->nbd;
	struct nbd_config *config;
	struct nbd_sock *nsock;
	int ret;

	if (!refcount_inc_not_zero(&nbd->config_refs)) {
		dev_err_ratelimited(disk_to_dev(nbd->disk),
				    "Socks array is empty\n");
		return -EINVAL;
	}
	config = nbd->config;

	if (index >= config->num_connections) {
		dev_err_ratelimited(disk_to_dev(nbd->disk),
				    "Attempted send on invalid socket\n");
		nbd_config_put(nbd);
		return -EINVAL;
	}
	cmd->status = 0;
again:
	nsock = config->socks[index];
>>>>>>> 2ac97f0f
	mutex_lock(&nsock->tx_lock);
	if (nsock->dead) {
		int old_index = index;
		index = find_fallback(nbd, index);
		mutex_unlock(&nsock->tx_lock);
		if (index < 0) {
			if (wait_for_reconnect(nbd)) {
				index = old_index;
				goto again;
			}
			/* All the sockets should already be down at this point,
			 * we just want to make sure that DISCONNECTED is set so
			 * any requests that come in that were queue'ed waiting
			 * for the reconnect timer don't trigger the timer again
			 * and instead just error out.
			 */
			sock_shutdown(nbd);
			nbd_config_put(nbd);
			return -EIO;
		}
		goto again;
	}

	/* Handle the case that we have a pending request that was partially
	 * transmitted that _has_ to be serviced first.  We need to call requeue
	 * here so that it gets put _after_ the request that is already on the
	 * dispatch list.
	 */
	if (unlikely(nsock->pending && nsock->pending != req)) {
		blk_mq_requeue_request(req, true);
		ret = 0;
		goto out;
	}
	/*
	 * Some failures are related to the link going down, so anything that
	 * returns EAGAIN can be retried on a different socket.
	 */
	ret = nbd_send_cmd(nbd, cmd, index);
	if (ret == -EAGAIN) {
		dev_err_ratelimited(disk_to_dev(nbd->disk),
				    "Request send failed trying another connection\n");
		nbd_mark_nsock_dead(nbd, nsock, 1);
		mutex_unlock(&nsock->tx_lock);
		goto again;
	}
out:
	mutex_unlock(&nsock->tx_lock);
	nbd_config_put(nbd);
	return ret;
}

static int nbd_queue_rq(struct blk_mq_hw_ctx *hctx,
			const struct blk_mq_queue_data *bd)
{
	struct nbd_cmd *cmd = blk_mq_rq_to_pdu(bd->rq);
	int ret;

	/*
	 * Since we look at the bio's to send the request over the network we
	 * need to make sure the completion work doesn't mark this request done
	 * before we are done doing our send.  This keeps us from dereferencing
	 * freed data if we have particularly fast completions (ie we get the
	 * completion before we exit sock_xmit on the last bvec) or in the case
	 * that the server is misbehaving (or there was an error) before we're
	 * done sending everything over the wire.
	 */
	init_completion(&cmd->send_complete);
	blk_mq_start_request(bd->rq);

	/* We can be called directly from the user space process, which means we
	 * could possibly have signals pending so our sendmsg will fail.  In
	 * this case we need to return that we are busy, otherwise error out as
	 * appropriate.
	 */
	ret = nbd_handle_cmd(cmd, hctx->queue_num);
	if (ret < 0)
		ret = BLK_MQ_RQ_QUEUE_ERROR;
	if (!ret)
		ret = BLK_MQ_RQ_QUEUE_OK;
	complete(&cmd->send_complete);

	return ret;
}

<<<<<<< HEAD
static int nbd_add_socket(struct nbd_device *nbd, struct block_device *bdev,
			  unsigned long arg)
{
=======
static int nbd_add_socket(struct nbd_device *nbd, unsigned long arg,
			  bool netlink)
{
	struct nbd_config *config = nbd->config;
>>>>>>> 2ac97f0f
	struct socket *sock;
	struct nbd_sock **socks;
	struct nbd_sock *nsock;
	int err;
<<<<<<< HEAD

	sock = sockfd_lookup(arg, &err);
	if (!sock)
		return err;
=======
>>>>>>> 2ac97f0f

	sock = sockfd_lookup(arg, &err);
	if (!sock)
		return err;

	if (!netlink && !nbd->task_setup &&
	    !test_bit(NBD_BOUND, &config->runtime_flags))
		nbd->task_setup = current;

	if (!netlink &&
	    (nbd->task_setup != current ||
	     test_bit(NBD_BOUND, &config->runtime_flags))) {
		dev_err(disk_to_dev(nbd->disk),
			"Device being setup by another task");
		sockfd_put(sock);
		return -EBUSY;
	}

	socks = krealloc(config->socks, (config->num_connections + 1) *
			 sizeof(struct nbd_sock *), GFP_KERNEL);
	if (!socks) {
		sockfd_put(sock);
		return -ENOMEM;
	}
	nsock = kzalloc(sizeof(struct nbd_sock), GFP_KERNEL);
	if (!nsock) {
		sockfd_put(sock);
		return -ENOMEM;
	}

	config->socks = socks;

	nsock->fallback_index = -1;
	nsock->dead = false;
	mutex_init(&nsock->tx_lock);
	nsock->sock = sock;
	nsock->pending = NULL;
	nsock->sent = 0;
	nsock->cookie = 0;
	socks[config->num_connections++] = nsock;
	atomic_inc(&config->live_connections);

	if (max_part)
		bdev->bd_invalidated = 1;
	return 0;
}

static int nbd_reconnect_socket(struct nbd_device *nbd, unsigned long arg)
{
<<<<<<< HEAD
	nbd->runtime_flags = 0;
	nbd->blksize = 1024;
	nbd->bytesize = 0;
	set_capacity(nbd->disk, 0);
	nbd->flags = 0;
=======
	struct nbd_config *config = nbd->config;
	struct socket *sock, *old;
	struct recv_thread_args *args;
	int i;
	int err;

	sock = sockfd_lookup(arg, &err);
	if (!sock)
		return err;

	args = kzalloc(sizeof(*args), GFP_KERNEL);
	if (!args) {
		sockfd_put(sock);
		return -ENOMEM;
	}

	for (i = 0; i < config->num_connections; i++) {
		struct nbd_sock *nsock = config->socks[i];

		if (!nsock->dead)
			continue;

		mutex_lock(&nsock->tx_lock);
		if (!nsock->dead) {
			mutex_unlock(&nsock->tx_lock);
			continue;
		}
		sk_set_memalloc(sock->sk);
		atomic_inc(&config->recv_threads);
		refcount_inc(&nbd->config_refs);
		old = nsock->sock;
		nsock->fallback_index = -1;
		nsock->sock = sock;
		nsock->dead = false;
		INIT_WORK(&args->work, recv_work);
		args->index = i;
		args->nbd = nbd;
		nsock->cookie++;
		mutex_unlock(&nsock->tx_lock);
		sockfd_put(old);

		/* We take the tx_mutex in an error path in the recv_work, so we
		 * need to queue_work outside of the tx_mutex.
		 */
		queue_work(recv_workqueue, &args->work);

		atomic_inc(&config->live_connections);
		wake_up(&config->conn_wait);
		return 0;
	}
	sockfd_put(sock);
	kfree(args);
	return -ENOSPC;
}

/* Reset all properties of an NBD device */
static void nbd_reset(struct nbd_device *nbd)
{
	nbd->config = NULL;
>>>>>>> 2ac97f0f
	nbd->tag_set.timeout = 0;
	queue_flag_clear_unlocked(QUEUE_FLAG_DISCARD, nbd->disk->queue);
}

static void nbd_bdev_reset(struct block_device *bdev)
{
	if (bdev->bd_openers > 1)
		return;
	bd_set_size(bdev, 0);
	if (max_part > 0) {
		blkdev_reread_part(bdev);
		bdev->bd_invalidated = 1;
	}
}

static void nbd_parse_flags(struct nbd_device *nbd)
{
	struct nbd_config *config = nbd->config;
	if (config->flags & NBD_FLAG_READ_ONLY)
		set_disk_ro(nbd->disk, true);
	else
		set_disk_ro(nbd->disk, false);
	if (config->flags & NBD_FLAG_SEND_TRIM)
		queue_flag_set_unlocked(QUEUE_FLAG_DISCARD, nbd->disk->queue);
	if (config->flags & NBD_FLAG_SEND_FLUSH)
		blk_queue_write_cache(nbd->disk->queue, true, false);
	else
		blk_queue_write_cache(nbd->disk->queue, false, false);
}

static void send_disconnects(struct nbd_device *nbd)
{
<<<<<<< HEAD
=======
	struct nbd_config *config = nbd->config;
>>>>>>> 2ac97f0f
	struct nbd_request request = {
		.magic = htonl(NBD_REQUEST_MAGIC),
		.type = htonl(NBD_CMD_DISC),
	};
	struct kvec iov = {.iov_base = &request, .iov_len = sizeof(request)};
	struct iov_iter from;
	int i, ret;

<<<<<<< HEAD
	for (i = 0; i < nbd->num_connections; i++) {
		iov_iter_kvec(&from, WRITE | ITER_KVEC, &iov, 1, sizeof(request));
		ret = sock_xmit(nbd, i, 1, &from, 0);
=======
	for (i = 0; i < config->num_connections; i++) {
		iov_iter_kvec(&from, WRITE | ITER_KVEC, &iov, 1, sizeof(request));
		ret = sock_xmit(nbd, i, 1, &from, 0, NULL);
>>>>>>> 2ac97f0f
		if (ret <= 0)
			dev_err(disk_to_dev(nbd->disk),
				"Send disconnect failed %d\n", ret);
	}
}

<<<<<<< HEAD
static int nbd_disconnect(struct nbd_device *nbd, struct block_device *bdev)
{
	dev_info(disk_to_dev(nbd->disk), "NBD_DISCONNECT\n");
	if (!nbd->socks)
		return -EINVAL;

	mutex_unlock(&nbd->config_lock);
	fsync_bdev(bdev);
	mutex_lock(&nbd->config_lock);

	/* Check again after getting mutex back.  */
	if (!nbd->socks)
		return -EINVAL;

	if (!test_and_set_bit(NBD_DISCONNECT_REQUESTED,
			      &nbd->runtime_flags))
		send_disconnects(nbd);
	return 0;
}

static int nbd_clear_sock(struct nbd_device *nbd, struct block_device *bdev)
{
	sock_shutdown(nbd);
	nbd_clear_que(nbd);
	kill_bdev(bdev);
	nbd_bdev_reset(bdev);
	/*
	 * We want to give the run thread a chance to wait for everybody
	 * to clean up and then do it's own cleanup.
	 */
	if (!test_bit(NBD_RUNNING, &nbd->runtime_flags) &&
	    nbd->num_connections) {
		int i;

		for (i = 0; i < nbd->num_connections; i++) {
			sockfd_put(nbd->socks[i]->sock);
			kfree(nbd->socks[i]);
		}
		kfree(nbd->socks);
		nbd->socks = NULL;
		nbd->num_connections = 0;
	}
	nbd->task_setup = NULL;

	return 0;
}

static int nbd_start_device(struct nbd_device *nbd, struct block_device *bdev)
{
	struct recv_thread_args *args;
	int num_connections = nbd->num_connections;
	int error = 0, i;

	if (nbd->task_recv)
		return -EBUSY;
	if (!nbd->socks)
		return -EINVAL;
	if (num_connections > 1 &&
	    !(nbd->flags & NBD_FLAG_CAN_MULTI_CONN)) {
		dev_err(disk_to_dev(nbd->disk), "server does not support multiple connections per device.\n");
		error = -EINVAL;
		goto out_err;
	}

	set_bit(NBD_RUNNING, &nbd->runtime_flags);
	blk_mq_update_nr_hw_queues(&nbd->tag_set, nbd->num_connections);
	args = kcalloc(num_connections, sizeof(*args), GFP_KERNEL);
	if (!args) {
		error = -ENOMEM;
		goto out_err;
	}
	nbd->task_recv = current;
	mutex_unlock(&nbd->config_lock);

	nbd_parse_flags(nbd, bdev);

	error = device_create_file(disk_to_dev(nbd->disk), &pid_attr);
	if (error) {
		dev_err(disk_to_dev(nbd->disk), "device_create_file failed!\n");
		goto out_recv;
	}

	nbd_size_update(nbd, bdev);

	nbd_dev_dbg_init(nbd);
	for (i = 0; i < num_connections; i++) {
		sk_set_memalloc(nbd->socks[i]->sock->sk);
		atomic_inc(&nbd->recv_threads);
		INIT_WORK(&args[i].work, recv_work);
		args[i].nbd = nbd;
		args[i].index = i;
		queue_work(recv_workqueue, &args[i].work);
	}
	wait_event_interruptible(nbd->recv_wq,
				 atomic_read(&nbd->recv_threads) == 0);
	for (i = 0; i < num_connections; i++)
		flush_work(&args[i].work);
	nbd_dev_dbg_close(nbd);
	nbd_size_clear(nbd, bdev);
	device_remove_file(disk_to_dev(nbd->disk), &pid_attr);
out_recv:
	mutex_lock(&nbd->config_lock);
	nbd->task_recv = NULL;
out_err:
	clear_bit(NBD_RUNNING, &nbd->runtime_flags);
	nbd_clear_sock(nbd, bdev);

	/* user requested, ignore socket errors */
	if (test_bit(NBD_DISCONNECT_REQUESTED, &nbd->runtime_flags))
		error = 0;
	if (test_bit(NBD_TIMEDOUT, &nbd->runtime_flags))
		error = -ETIMEDOUT;

	nbd_reset(nbd);
	return error;
}

=======
static int nbd_disconnect(struct nbd_device *nbd)
{
	struct nbd_config *config = nbd->config;

	dev_info(disk_to_dev(nbd->disk), "NBD_DISCONNECT\n");
	if (!test_and_set_bit(NBD_DISCONNECT_REQUESTED,
			      &config->runtime_flags))
		send_disconnects(nbd);
	return 0;
}

static void nbd_clear_sock(struct nbd_device *nbd)
{
	sock_shutdown(nbd);
	nbd_clear_que(nbd);
	nbd->task_setup = NULL;
}

static void nbd_config_put(struct nbd_device *nbd)
{
	if (refcount_dec_and_mutex_lock(&nbd->config_refs,
					&nbd->config_lock)) {
		struct nbd_config *config = nbd->config;
		nbd_dev_dbg_close(nbd);
		nbd_size_clear(nbd);
		if (test_and_clear_bit(NBD_HAS_PID_FILE,
				       &config->runtime_flags))
			device_remove_file(disk_to_dev(nbd->disk), &pid_attr);
		nbd->task_recv = NULL;
		nbd_clear_sock(nbd);
		if (config->num_connections) {
			int i;
			for (i = 0; i < config->num_connections; i++) {
				sockfd_put(config->socks[i]->sock);
				kfree(config->socks[i]);
			}
			kfree(config->socks);
		}
		nbd_reset(nbd);

		mutex_unlock(&nbd->config_lock);
		nbd_put(nbd);
		module_put(THIS_MODULE);
	}
}

static int nbd_start_device(struct nbd_device *nbd)
{
	struct nbd_config *config = nbd->config;
	int num_connections = config->num_connections;
	int error = 0, i;

	if (nbd->task_recv)
		return -EBUSY;
	if (!config->socks)
		return -EINVAL;
	if (num_connections > 1 &&
	    !(config->flags & NBD_FLAG_CAN_MULTI_CONN)) {
		dev_err(disk_to_dev(nbd->disk), "server does not support multiple connections per device.\n");
		return -EINVAL;
	}

	blk_mq_update_nr_hw_queues(&nbd->tag_set, config->num_connections);
	nbd->task_recv = current;

	nbd_parse_flags(nbd);

	error = device_create_file(disk_to_dev(nbd->disk), &pid_attr);
	if (error) {
		dev_err(disk_to_dev(nbd->disk), "device_create_file failed!\n");
		return error;
	}
	set_bit(NBD_HAS_PID_FILE, &config->runtime_flags);

	nbd_dev_dbg_init(nbd);
	for (i = 0; i < num_connections; i++) {
		struct recv_thread_args *args;

		args = kzalloc(sizeof(*args), GFP_KERNEL);
		if (!args) {
			sock_shutdown(nbd);
			return -ENOMEM;
		}
		sk_set_memalloc(config->socks[i]->sock->sk);
		atomic_inc(&config->recv_threads);
		refcount_inc(&nbd->config_refs);
		INIT_WORK(&args->work, recv_work);
		args->nbd = nbd;
		args->index = i;
		queue_work(recv_workqueue, &args->work);
	}
	return error;
}

static int nbd_start_device_ioctl(struct nbd_device *nbd, struct block_device *bdev)
{
	struct nbd_config *config = nbd->config;
	int ret;

	ret = nbd_start_device(nbd);
	if (ret)
		return ret;

	bd_set_size(bdev, config->bytesize);
	if (max_part)
		bdev->bd_invalidated = 1;
	mutex_unlock(&nbd->config_lock);
	ret = wait_event_interruptible(config->recv_wq,
					 atomic_read(&config->recv_threads) == 0);
	if (ret)
		sock_shutdown(nbd);
	mutex_lock(&nbd->config_lock);
	bd_set_size(bdev, 0);
	/* user requested, ignore socket errors */
	if (test_bit(NBD_DISCONNECT_REQUESTED, &config->runtime_flags))
		ret = 0;
	if (test_bit(NBD_TIMEDOUT, &config->runtime_flags))
		ret = -ETIMEDOUT;
	return ret;
}

static void nbd_clear_sock_ioctl(struct nbd_device *nbd,
				 struct block_device *bdev)
{
	sock_shutdown(nbd);
	kill_bdev(bdev);
	nbd_bdev_reset(bdev);
	if (test_and_clear_bit(NBD_HAS_CONFIG_REF,
			       &nbd->config->runtime_flags))
		nbd_config_put(nbd);
}

>>>>>>> 2ac97f0f
/* Must be called with config_lock held */
static int __nbd_ioctl(struct block_device *bdev, struct nbd_device *nbd,
		       unsigned int cmd, unsigned long arg)
{
<<<<<<< HEAD
	switch (cmd) {
	case NBD_DISCONNECT:
		return nbd_disconnect(nbd, bdev);
	case NBD_CLEAR_SOCK:
		return nbd_clear_sock(nbd, bdev);
	case NBD_SET_SOCK:
		return nbd_add_socket(nbd, bdev, arg);
	case NBD_SET_BLKSIZE:
		nbd_size_set(nbd, bdev, arg,
			     div_s64(nbd->bytesize, arg));
		return 0;
	case NBD_SET_SIZE:
		nbd_size_set(nbd, bdev, nbd->blksize,
			     div_s64(arg, nbd->blksize));
		return 0;
	case NBD_SET_SIZE_BLOCKS:
		nbd_size_set(nbd, bdev, nbd->blksize, arg);
		return 0;
	case NBD_SET_TIMEOUT:
		nbd->tag_set.timeout = arg * HZ;
		return 0;

	case NBD_SET_FLAGS:
		nbd->flags = arg;
		return 0;
	case NBD_DO_IT:
		return nbd_start_device(nbd, bdev);
=======
	struct nbd_config *config = nbd->config;

	switch (cmd) {
	case NBD_DISCONNECT:
		return nbd_disconnect(nbd);
	case NBD_CLEAR_SOCK:
		nbd_clear_sock_ioctl(nbd, bdev);
		return 0;
	case NBD_SET_SOCK:
		return nbd_add_socket(nbd, arg, false);
	case NBD_SET_BLKSIZE:
		nbd_size_set(nbd, arg,
			     div_s64(config->bytesize, arg));
		return 0;
	case NBD_SET_SIZE:
		nbd_size_set(nbd, config->blksize,
			     div_s64(arg, config->blksize));
		return 0;
	case NBD_SET_SIZE_BLOCKS:
		nbd_size_set(nbd, config->blksize, arg);
		return 0;
	case NBD_SET_TIMEOUT:
		if (arg) {
			nbd->tag_set.timeout = arg * HZ;
			blk_queue_rq_timeout(nbd->disk->queue, arg * HZ);
		}
		return 0;

	case NBD_SET_FLAGS:
		config->flags = arg;
		return 0;
	case NBD_DO_IT:
		return nbd_start_device_ioctl(nbd, bdev);
>>>>>>> 2ac97f0f
	case NBD_CLEAR_QUE:
		/*
		 * This is for compatibility only.  The queue is always cleared
		 * by NBD_DO_IT or NBD_CLEAR_SOCK.
		 */
		return 0;
	case NBD_PRINT_DEBUG:
		/*
		 * For compatibility only, we no longer keep a list of
		 * outstanding requests.
		 */
		return 0;
	}
	return -ENOTTY;
}

static int nbd_ioctl(struct block_device *bdev, fmode_t mode,
		     unsigned int cmd, unsigned long arg)
{
	struct nbd_device *nbd = bdev->bd_disk->private_data;
	struct nbd_config *config = nbd->config;
	int error = -EINVAL;

	if (!capable(CAP_SYS_ADMIN))
		return -EPERM;

	mutex_lock(&nbd->config_lock);

	/* Don't allow ioctl operations on a nbd device that was created with
	 * netlink, unless it's DISCONNECT or CLEAR_SOCK, which are fine.
	 */
	if (!test_bit(NBD_BOUND, &config->runtime_flags) ||
	    (cmd == NBD_DISCONNECT || cmd == NBD_CLEAR_SOCK))
		error = __nbd_ioctl(bdev, nbd, cmd, arg);
	else
		dev_err(nbd_to_dev(nbd), "Cannot use ioctl interface on a netlink controlled device.\n");
	mutex_unlock(&nbd->config_lock);
	return error;
}

static struct nbd_config *nbd_alloc_config(void)
{
	struct nbd_config *config;

	config = kzalloc(sizeof(struct nbd_config), GFP_NOFS);
	if (!config)
		return NULL;
	atomic_set(&config->recv_threads, 0);
	init_waitqueue_head(&config->recv_wq);
	init_waitqueue_head(&config->conn_wait);
	config->blksize = 1024;
	atomic_set(&config->live_connections, 0);
	try_module_get(THIS_MODULE);
	return config;
}

static int nbd_open(struct block_device *bdev, fmode_t mode)
{
	struct nbd_device *nbd;
	int ret = 0;

	mutex_lock(&nbd_index_mutex);
	nbd = bdev->bd_disk->private_data;
	if (!nbd) {
		ret = -ENXIO;
		goto out;
	}
	if (!refcount_inc_not_zero(&nbd->refs)) {
		ret = -ENXIO;
		goto out;
	}
	if (!refcount_inc_not_zero(&nbd->config_refs)) {
		struct nbd_config *config;

		mutex_lock(&nbd->config_lock);
		if (refcount_inc_not_zero(&nbd->config_refs)) {
			mutex_unlock(&nbd->config_lock);
			goto out;
		}
		config = nbd->config = nbd_alloc_config();
		if (!config) {
			ret = -ENOMEM;
			mutex_unlock(&nbd->config_lock);
			goto out;
		}
		refcount_set(&nbd->config_refs, 1);
		refcount_inc(&nbd->refs);
		mutex_unlock(&nbd->config_lock);
	}
out:
	mutex_unlock(&nbd_index_mutex);
	return ret;
}

static void nbd_release(struct gendisk *disk, fmode_t mode)
{
	struct nbd_device *nbd = disk->private_data;
	nbd_config_put(nbd);
	nbd_put(nbd);
}

static const struct block_device_operations nbd_fops =
{
	.owner =	THIS_MODULE,
	.open =		nbd_open,
	.release =	nbd_release,
	.ioctl =	nbd_ioctl,
	.compat_ioctl =	nbd_ioctl,
};

#if IS_ENABLED(CONFIG_DEBUG_FS)

static int nbd_dbg_tasks_show(struct seq_file *s, void *unused)
{
	struct nbd_device *nbd = s->private;

	if (nbd->task_recv)
		seq_printf(s, "recv: %d\n", task_pid_nr(nbd->task_recv));

	return 0;
}

static int nbd_dbg_tasks_open(struct inode *inode, struct file *file)
{
	return single_open(file, nbd_dbg_tasks_show, inode->i_private);
}

static const struct file_operations nbd_dbg_tasks_ops = {
	.open = nbd_dbg_tasks_open,
	.read = seq_read,
	.llseek = seq_lseek,
	.release = single_release,
};

static int nbd_dbg_flags_show(struct seq_file *s, void *unused)
{
	struct nbd_device *nbd = s->private;
	u32 flags = nbd->config->flags;

	seq_printf(s, "Hex: 0x%08x\n\n", flags);

	seq_puts(s, "Known flags:\n");

	if (flags & NBD_FLAG_HAS_FLAGS)
		seq_puts(s, "NBD_FLAG_HAS_FLAGS\n");
	if (flags & NBD_FLAG_READ_ONLY)
		seq_puts(s, "NBD_FLAG_READ_ONLY\n");
	if (flags & NBD_FLAG_SEND_FLUSH)
		seq_puts(s, "NBD_FLAG_SEND_FLUSH\n");
	if (flags & NBD_FLAG_SEND_TRIM)
		seq_puts(s, "NBD_FLAG_SEND_TRIM\n");

	return 0;
}

static int nbd_dbg_flags_open(struct inode *inode, struct file *file)
{
	return single_open(file, nbd_dbg_flags_show, inode->i_private);
}

static const struct file_operations nbd_dbg_flags_ops = {
	.open = nbd_dbg_flags_open,
	.read = seq_read,
	.llseek = seq_lseek,
	.release = single_release,
};

static int nbd_dev_dbg_init(struct nbd_device *nbd)
{
	struct dentry *dir;
	struct nbd_config *config = nbd->config;

	if (!nbd_dbg_dir)
		return -EIO;

	dir = debugfs_create_dir(nbd_name(nbd), nbd_dbg_dir);
	if (!dir) {
		dev_err(nbd_to_dev(nbd), "Failed to create debugfs dir for '%s'\n",
			nbd_name(nbd));
		return -EIO;
	}
	config->dbg_dir = dir;

	debugfs_create_file("tasks", 0444, dir, nbd, &nbd_dbg_tasks_ops);
	debugfs_create_u64("size_bytes", 0444, dir, &config->bytesize);
	debugfs_create_u32("timeout", 0444, dir, &nbd->tag_set.timeout);
	debugfs_create_u64("blocksize", 0444, dir, &config->blksize);
	debugfs_create_file("flags", 0444, dir, nbd, &nbd_dbg_flags_ops);

	return 0;
}

static void nbd_dev_dbg_close(struct nbd_device *nbd)
{
	debugfs_remove_recursive(nbd->config->dbg_dir);
}

static int nbd_dbg_init(void)
{
	struct dentry *dbg_dir;

	dbg_dir = debugfs_create_dir("nbd", NULL);
	if (!dbg_dir)
		return -EIO;

	nbd_dbg_dir = dbg_dir;

	return 0;
}

static void nbd_dbg_close(void)
{
	debugfs_remove_recursive(nbd_dbg_dir);
}

#else  /* IS_ENABLED(CONFIG_DEBUG_FS) */

static int nbd_dev_dbg_init(struct nbd_device *nbd)
{
	return 0;
}

static void nbd_dev_dbg_close(struct nbd_device *nbd)
{
}

static int nbd_dbg_init(void)
{
	return 0;
}

static void nbd_dbg_close(void)
{
}

#endif

static int nbd_init_request(void *data, struct request *rq,
			    unsigned int hctx_idx, unsigned int request_idx,
			    unsigned int numa_node)
{
	struct nbd_cmd *cmd = blk_mq_rq_to_pdu(rq);
	cmd->nbd = data;
	return 0;
}

static const struct blk_mq_ops nbd_mq_ops = {
	.queue_rq	= nbd_queue_rq,
	.complete	= nbd_complete_rq,
	.init_request	= nbd_init_request,
	.timeout	= nbd_xmit_timeout,
};

<<<<<<< HEAD
static void nbd_dev_remove(struct nbd_device *nbd)
{
	struct gendisk *disk = nbd->disk;
	nbd->magic = 0;
	if (disk) {
		del_gendisk(disk);
		blk_cleanup_queue(disk->queue);
		blk_mq_free_tag_set(&nbd->tag_set);
		put_disk(disk);
	}
	kfree(nbd);
}

=======
>>>>>>> 2ac97f0f
static int nbd_dev_add(int index)
{
	struct nbd_device *nbd;
	struct gendisk *disk;
	struct request_queue *q;
	int err = -ENOMEM;

	nbd = kzalloc(sizeof(struct nbd_device), GFP_KERNEL);
	if (!nbd)
		goto out;

	disk = alloc_disk(1 << part_shift);
	if (!disk)
		goto out_free_nbd;

	if (index >= 0) {
		err = idr_alloc(&nbd_index_idr, nbd, index, index + 1,
				GFP_KERNEL);
		if (err == -ENOSPC)
			err = -EEXIST;
	} else {
		err = idr_alloc(&nbd_index_idr, nbd, 0, 0, GFP_KERNEL);
		if (err >= 0)
			index = err;
	}
	if (err < 0)
		goto out_free_disk;

<<<<<<< HEAD
=======
	nbd->index = index;
>>>>>>> 2ac97f0f
	nbd->disk = disk;
	nbd->tag_set.ops = &nbd_mq_ops;
	nbd->tag_set.nr_hw_queues = 1;
	nbd->tag_set.queue_depth = 128;
	nbd->tag_set.numa_node = NUMA_NO_NODE;
	nbd->tag_set.cmd_size = sizeof(struct nbd_cmd);
	nbd->tag_set.flags = BLK_MQ_F_SHOULD_MERGE |
		BLK_MQ_F_SG_MERGE | BLK_MQ_F_BLOCKING;
	nbd->tag_set.driver_data = nbd;

	err = blk_mq_alloc_tag_set(&nbd->tag_set);
	if (err)
		goto out_free_idr;

	q = blk_mq_init_queue(&nbd->tag_set);
	if (IS_ERR(q)) {
		err = PTR_ERR(q);
		goto out_free_tags;
	}
	disk->queue = q;

	/*
	 * Tell the block layer that we are not a rotational device
	 */
	queue_flag_set_unlocked(QUEUE_FLAG_NONROT, disk->queue);
	queue_flag_clear_unlocked(QUEUE_FLAG_ADD_RANDOM, disk->queue);
	disk->queue->limits.discard_granularity = 512;
	blk_queue_max_discard_sectors(disk->queue, UINT_MAX);
<<<<<<< HEAD
	disk->queue->limits.discard_zeroes_data = 0;
	blk_queue_max_hw_sectors(disk->queue, 65536);
	disk->queue->limits.max_sectors = 256;

	nbd->magic = NBD_MAGIC;
	mutex_init(&nbd->config_lock);
=======
	blk_queue_max_segment_size(disk->queue, UINT_MAX);
	blk_queue_max_segments(disk->queue, USHRT_MAX);
	blk_queue_max_hw_sectors(disk->queue, 65536);
	disk->queue->limits.max_sectors = 256;

	mutex_init(&nbd->config_lock);
	refcount_set(&nbd->config_refs, 0);
	refcount_set(&nbd->refs, 1);
	INIT_LIST_HEAD(&nbd->list);
>>>>>>> 2ac97f0f
	disk->major = NBD_MAJOR;
	disk->first_minor = index << part_shift;
	disk->fops = &nbd_fops;
	disk->private_data = nbd;
	sprintf(disk->disk_name, "nbd%d", index);
<<<<<<< HEAD
	init_waitqueue_head(&nbd->recv_wq);
	nbd_reset(nbd);
	add_disk(disk);
=======
	nbd_reset(nbd);
	add_disk(disk);
	nbd_total_devices++;
>>>>>>> 2ac97f0f
	return index;

out_free_tags:
	blk_mq_free_tag_set(&nbd->tag_set);
out_free_idr:
	idr_remove(&nbd_index_idr, index);
out_free_disk:
	put_disk(disk);
out_free_nbd:
	kfree(nbd);
out:
	return err;
}

<<<<<<< HEAD
/*
 * And here should be modules and kernel interface 
 *  (Just smiley confuses emacs :-)
=======
static int find_free_cb(int id, void *ptr, void *data)
{
	struct nbd_device *nbd = ptr;
	struct nbd_device **found = data;

	if (!refcount_read(&nbd->config_refs)) {
		*found = nbd;
		return 1;
	}
	return 0;
}

/* Netlink interface. */
static struct nla_policy nbd_attr_policy[NBD_ATTR_MAX + 1] = {
	[NBD_ATTR_INDEX]		=	{ .type = NLA_U32 },
	[NBD_ATTR_SIZE_BYTES]		=	{ .type = NLA_U64 },
	[NBD_ATTR_BLOCK_SIZE_BYTES]	=	{ .type = NLA_U64 },
	[NBD_ATTR_TIMEOUT]		=	{ .type = NLA_U64 },
	[NBD_ATTR_SERVER_FLAGS]		=	{ .type = NLA_U64 },
	[NBD_ATTR_CLIENT_FLAGS]		=	{ .type = NLA_U64 },
	[NBD_ATTR_SOCKETS]		=	{ .type = NLA_NESTED},
	[NBD_ATTR_DEAD_CONN_TIMEOUT]	=	{ .type = NLA_U64 },
	[NBD_ATTR_DEVICE_LIST]		=	{ .type = NLA_NESTED},
};

static struct nla_policy nbd_sock_policy[NBD_SOCK_MAX + 1] = {
	[NBD_SOCK_FD]			=	{ .type = NLA_U32 },
};

/* We don't use this right now since we don't parse the incoming list, but we
 * still want it here so userspace knows what to expect.
>>>>>>> 2ac97f0f
 */
static struct nla_policy __attribute__((unused))
nbd_device_policy[NBD_DEVICE_ATTR_MAX + 1] = {
	[NBD_DEVICE_INDEX]		=	{ .type = NLA_U32 },
	[NBD_DEVICE_CONNECTED]		=	{ .type = NLA_U8 },
};

static int nbd_genl_connect(struct sk_buff *skb, struct genl_info *info)
{
	struct nbd_device *nbd = NULL;
	struct nbd_config *config;
	int index = -1;
	int ret;
	bool put_dev = false;

	if (!netlink_capable(skb, CAP_SYS_ADMIN))
		return -EPERM;

	if (info->attrs[NBD_ATTR_INDEX])
		index = nla_get_u32(info->attrs[NBD_ATTR_INDEX]);
	if (!info->attrs[NBD_ATTR_SOCKETS]) {
		printk(KERN_ERR "nbd: must specify at least one socket\n");
		return -EINVAL;
	}
	if (!info->attrs[NBD_ATTR_SIZE_BYTES]) {
		printk(KERN_ERR "nbd: must specify a size in bytes for the device\n");
		return -EINVAL;
	}
again:
	mutex_lock(&nbd_index_mutex);
	if (index == -1) {
		ret = idr_for_each(&nbd_index_idr, &find_free_cb, &nbd);
		if (ret == 0) {
			int new_index;
			new_index = nbd_dev_add(-1);
			if (new_index < 0) {
				mutex_unlock(&nbd_index_mutex);
				printk(KERN_ERR "nbd: failed to add new device\n");
				return ret;
			}
			nbd = idr_find(&nbd_index_idr, new_index);
		}
	} else {
		nbd = idr_find(&nbd_index_idr, index);
	}
	if (!nbd) {
		printk(KERN_ERR "nbd: couldn't find device at index %d\n",
		       index);
		mutex_unlock(&nbd_index_mutex);
		return -EINVAL;
	}
	if (!refcount_inc_not_zero(&nbd->refs)) {
		mutex_unlock(&nbd_index_mutex);
		if (index == -1)
			goto again;
		printk(KERN_ERR "nbd: device at index %d is going down\n",
		       index);
		return -EINVAL;
	}
	mutex_unlock(&nbd_index_mutex);

	mutex_lock(&nbd->config_lock);
	if (refcount_read(&nbd->config_refs)) {
		mutex_unlock(&nbd->config_lock);
		nbd_put(nbd);
		if (index == -1)
			goto again;
		printk(KERN_ERR "nbd: nbd%d already in use\n", index);
		return -EBUSY;
	}
	if (WARN_ON(nbd->config)) {
		mutex_unlock(&nbd->config_lock);
		nbd_put(nbd);
		return -EINVAL;
	}
	config = nbd->config = nbd_alloc_config();
	if (!nbd->config) {
		mutex_unlock(&nbd->config_lock);
		nbd_put(nbd);
		printk(KERN_ERR "nbd: couldn't allocate config\n");
		return -ENOMEM;
	}
	refcount_set(&nbd->config_refs, 1);
	set_bit(NBD_BOUND, &config->runtime_flags);

	if (info->attrs[NBD_ATTR_SIZE_BYTES]) {
		u64 bytes = nla_get_u64(info->attrs[NBD_ATTR_SIZE_BYTES]);
		nbd_size_set(nbd, config->blksize,
			     div64_u64(bytes, config->blksize));
	}
	if (info->attrs[NBD_ATTR_BLOCK_SIZE_BYTES]) {
		u64 bsize =
			nla_get_u64(info->attrs[NBD_ATTR_BLOCK_SIZE_BYTES]);
		nbd_size_set(nbd, bsize, div64_u64(config->bytesize, bsize));
	}
	if (info->attrs[NBD_ATTR_TIMEOUT]) {
		u64 timeout = nla_get_u64(info->attrs[NBD_ATTR_TIMEOUT]);
		nbd->tag_set.timeout = timeout * HZ;
		blk_queue_rq_timeout(nbd->disk->queue, timeout * HZ);
	}
	if (info->attrs[NBD_ATTR_DEAD_CONN_TIMEOUT]) {
		config->dead_conn_timeout =
			nla_get_u64(info->attrs[NBD_ATTR_DEAD_CONN_TIMEOUT]);
		config->dead_conn_timeout *= HZ;
	}
	if (info->attrs[NBD_ATTR_SERVER_FLAGS])
		config->flags =
			nla_get_u64(info->attrs[NBD_ATTR_SERVER_FLAGS]);
	if (info->attrs[NBD_ATTR_CLIENT_FLAGS]) {
		u64 flags = nla_get_u64(info->attrs[NBD_ATTR_CLIENT_FLAGS]);
		if (flags & NBD_CFLAG_DESTROY_ON_DISCONNECT) {
			set_bit(NBD_DESTROY_ON_DISCONNECT,
				&config->runtime_flags);
			put_dev = true;
		}
	}

	if (info->attrs[NBD_ATTR_SOCKETS]) {
		struct nlattr *attr;
		int rem, fd;

		nla_for_each_nested(attr, info->attrs[NBD_ATTR_SOCKETS],
				    rem) {
			struct nlattr *socks[NBD_SOCK_MAX+1];

			if (nla_type(attr) != NBD_SOCK_ITEM) {
				printk(KERN_ERR "nbd: socks must be embedded in a SOCK_ITEM attr\n");
				ret = -EINVAL;
				goto out;
			}
			ret = nla_parse_nested(socks, NBD_SOCK_MAX, attr,
					       nbd_sock_policy, info->extack);
			if (ret != 0) {
				printk(KERN_ERR "nbd: error processing sock list\n");
				ret = -EINVAL;
				goto out;
			}
			if (!socks[NBD_SOCK_FD])
				continue;
			fd = (int)nla_get_u32(socks[NBD_SOCK_FD]);
			ret = nbd_add_socket(nbd, fd, true);
			if (ret)
				goto out;
		}
	}
	ret = nbd_start_device(nbd);
out:
	mutex_unlock(&nbd->config_lock);
	if (!ret) {
		set_bit(NBD_HAS_CONFIG_REF, &config->runtime_flags);
		refcount_inc(&nbd->config_refs);
		nbd_connect_reply(info, nbd->index);
	}
	nbd_config_put(nbd);
	if (put_dev)
		nbd_put(nbd);
	return ret;
}

static int nbd_genl_disconnect(struct sk_buff *skb, struct genl_info *info)
{
	struct nbd_device *nbd;
	int index;

	if (!netlink_capable(skb, CAP_SYS_ADMIN))
		return -EPERM;

	if (!info->attrs[NBD_ATTR_INDEX]) {
		printk(KERN_ERR "nbd: must specify an index to disconnect\n");
		return -EINVAL;
	}
	index = nla_get_u32(info->attrs[NBD_ATTR_INDEX]);
	mutex_lock(&nbd_index_mutex);
	nbd = idr_find(&nbd_index_idr, index);
	if (!nbd) {
		mutex_unlock(&nbd_index_mutex);
		printk(KERN_ERR "nbd: couldn't find device at index %d\n",
		       index);
		return -EINVAL;
	}
	if (!refcount_inc_not_zero(&nbd->refs)) {
		mutex_unlock(&nbd_index_mutex);
		printk(KERN_ERR "nbd: device at index %d is going down\n",
		       index);
		return -EINVAL;
	}
	mutex_unlock(&nbd_index_mutex);
	if (!refcount_inc_not_zero(&nbd->config_refs)) {
		nbd_put(nbd);
		return 0;
	}
	mutex_lock(&nbd->config_lock);
	nbd_disconnect(nbd);
	mutex_unlock(&nbd->config_lock);
	if (test_and_clear_bit(NBD_HAS_CONFIG_REF,
			       &nbd->config->runtime_flags))
		nbd_config_put(nbd);
	nbd_config_put(nbd);
	nbd_put(nbd);
	return 0;
}

static int nbd_genl_reconfigure(struct sk_buff *skb, struct genl_info *info)
{
	struct nbd_device *nbd = NULL;
	struct nbd_config *config;
	int index;
	int ret = -EINVAL;
	bool put_dev = false;

	if (!netlink_capable(skb, CAP_SYS_ADMIN))
		return -EPERM;

	if (!info->attrs[NBD_ATTR_INDEX]) {
		printk(KERN_ERR "nbd: must specify a device to reconfigure\n");
		return -EINVAL;
	}
	index = nla_get_u32(info->attrs[NBD_ATTR_INDEX]);
	mutex_lock(&nbd_index_mutex);
	nbd = idr_find(&nbd_index_idr, index);
	if (!nbd) {
		mutex_unlock(&nbd_index_mutex);
		printk(KERN_ERR "nbd: couldn't find a device at index %d\n",
		       index);
		return -EINVAL;
	}
	if (!refcount_inc_not_zero(&nbd->refs)) {
		mutex_unlock(&nbd_index_mutex);
		printk(KERN_ERR "nbd: device at index %d is going down\n",
		       index);
		return -EINVAL;
	}
	mutex_unlock(&nbd_index_mutex);

	if (!refcount_inc_not_zero(&nbd->config_refs)) {
		dev_err(nbd_to_dev(nbd),
			"not configured, cannot reconfigure\n");
		nbd_put(nbd);
		return -EINVAL;
	}

	mutex_lock(&nbd->config_lock);
	config = nbd->config;
	if (!test_bit(NBD_BOUND, &config->runtime_flags) ||
	    !nbd->task_recv) {
		dev_err(nbd_to_dev(nbd),
			"not configured, cannot reconfigure\n");
		goto out;
	}

	if (info->attrs[NBD_ATTR_TIMEOUT]) {
		u64 timeout = nla_get_u64(info->attrs[NBD_ATTR_TIMEOUT]);
		nbd->tag_set.timeout = timeout * HZ;
		blk_queue_rq_timeout(nbd->disk->queue, timeout * HZ);
	}
	if (info->attrs[NBD_ATTR_DEAD_CONN_TIMEOUT]) {
		config->dead_conn_timeout =
			nla_get_u64(info->attrs[NBD_ATTR_DEAD_CONN_TIMEOUT]);
		config->dead_conn_timeout *= HZ;
	}
	if (info->attrs[NBD_ATTR_CLIENT_FLAGS]) {
		u64 flags = nla_get_u64(info->attrs[NBD_ATTR_CLIENT_FLAGS]);
		if (flags & NBD_CFLAG_DESTROY_ON_DISCONNECT) {
			if (!test_and_set_bit(NBD_DESTROY_ON_DISCONNECT,
					      &config->runtime_flags))
				put_dev = true;
		} else {
			if (test_and_clear_bit(NBD_DESTROY_ON_DISCONNECT,
					       &config->runtime_flags))
				refcount_inc(&nbd->refs);
		}
	}

	if (info->attrs[NBD_ATTR_SOCKETS]) {
		struct nlattr *attr;
		int rem, fd;

		nla_for_each_nested(attr, info->attrs[NBD_ATTR_SOCKETS],
				    rem) {
			struct nlattr *socks[NBD_SOCK_MAX+1];

			if (nla_type(attr) != NBD_SOCK_ITEM) {
				printk(KERN_ERR "nbd: socks must be embedded in a SOCK_ITEM attr\n");
				ret = -EINVAL;
				goto out;
			}
			ret = nla_parse_nested(socks, NBD_SOCK_MAX, attr,
					       nbd_sock_policy, info->extack);
			if (ret != 0) {
				printk(KERN_ERR "nbd: error processing sock list\n");
				ret = -EINVAL;
				goto out;
			}
			if (!socks[NBD_SOCK_FD])
				continue;
			fd = (int)nla_get_u32(socks[NBD_SOCK_FD]);
			ret = nbd_reconnect_socket(nbd, fd);
			if (ret) {
				if (ret == -ENOSPC)
					ret = 0;
				goto out;
			}
			dev_info(nbd_to_dev(nbd), "reconnected socket\n");
		}
	}
out:
	mutex_unlock(&nbd->config_lock);
	nbd_config_put(nbd);
	nbd_put(nbd);
	if (put_dev)
		nbd_put(nbd);
	return ret;
}

static const struct genl_ops nbd_connect_genl_ops[] = {
	{
		.cmd	= NBD_CMD_CONNECT,
		.policy	= nbd_attr_policy,
		.doit	= nbd_genl_connect,
	},
	{
		.cmd	= NBD_CMD_DISCONNECT,
		.policy	= nbd_attr_policy,
		.doit	= nbd_genl_disconnect,
	},
	{
		.cmd	= NBD_CMD_RECONFIGURE,
		.policy	= nbd_attr_policy,
		.doit	= nbd_genl_reconfigure,
	},
	{
		.cmd	= NBD_CMD_STATUS,
		.policy	= nbd_attr_policy,
		.doit	= nbd_genl_status,
	},
};

static const struct genl_multicast_group nbd_mcast_grps[] = {
	{ .name = NBD_GENL_MCAST_GROUP_NAME, },
};

static struct genl_family nbd_genl_family __ro_after_init = {
	.hdrsize	= 0,
	.name		= NBD_GENL_FAMILY_NAME,
	.version	= NBD_GENL_VERSION,
	.module		= THIS_MODULE,
	.ops		= nbd_connect_genl_ops,
	.n_ops		= ARRAY_SIZE(nbd_connect_genl_ops),
	.maxattr	= NBD_ATTR_MAX,
	.mcgrps		= nbd_mcast_grps,
	.n_mcgrps	= ARRAY_SIZE(nbd_mcast_grps),
};

static int populate_nbd_status(struct nbd_device *nbd, struct sk_buff *reply)
{
	struct nlattr *dev_opt;
	u8 connected = 0;
	int ret;

	/* This is a little racey, but for status it's ok.  The
	 * reason we don't take a ref here is because we can't
	 * take a ref in the index == -1 case as we would need
	 * to put under the nbd_index_mutex, which could
	 * deadlock if we are configured to remove ourselves
	 * once we're disconnected.
	 */
	if (refcount_read(&nbd->config_refs))
		connected = 1;
	dev_opt = nla_nest_start(reply, NBD_DEVICE_ITEM);
	if (!dev_opt)
		return -EMSGSIZE;
	ret = nla_put_u32(reply, NBD_DEVICE_INDEX, nbd->index);
	if (ret)
		return -EMSGSIZE;
	ret = nla_put_u8(reply, NBD_DEVICE_CONNECTED,
			 connected);
	if (ret)
		return -EMSGSIZE;
	nla_nest_end(reply, dev_opt);
	return 0;
}

static int status_cb(int id, void *ptr, void *data)
{
	struct nbd_device *nbd = ptr;
	return populate_nbd_status(nbd, (struct sk_buff *)data);
}

static int nbd_genl_status(struct sk_buff *skb, struct genl_info *info)
{
	struct nlattr *dev_list;
	struct sk_buff *reply;
	void *reply_head;
	size_t msg_size;
	int index = -1;
	int ret = -ENOMEM;

	if (info->attrs[NBD_ATTR_INDEX])
		index = nla_get_u32(info->attrs[NBD_ATTR_INDEX]);

	mutex_lock(&nbd_index_mutex);

	msg_size = nla_total_size(nla_attr_size(sizeof(u32)) +
				  nla_attr_size(sizeof(u8)));
	msg_size *= (index == -1) ? nbd_total_devices : 1;

	reply = genlmsg_new(msg_size, GFP_KERNEL);
	if (!reply)
		goto out;
	reply_head = genlmsg_put_reply(reply, info, &nbd_genl_family, 0,
				       NBD_CMD_STATUS);
	if (!reply_head) {
		nlmsg_free(reply);
		goto out;
	}

	dev_list = nla_nest_start(reply, NBD_ATTR_DEVICE_LIST);
	if (index == -1) {
		ret = idr_for_each(&nbd_index_idr, &status_cb, reply);
		if (ret) {
			nlmsg_free(reply);
			goto out;
		}
	} else {
		struct nbd_device *nbd;
		nbd = idr_find(&nbd_index_idr, index);
		if (nbd) {
			ret = populate_nbd_status(nbd, reply);
			if (ret) {
				nlmsg_free(reply);
				goto out;
			}
		}
	}
	nla_nest_end(reply, dev_list);
	genlmsg_end(reply, reply_head);
	genlmsg_reply(reply, info);
	ret = 0;
out:
	mutex_unlock(&nbd_index_mutex);
	return ret;
}

static void nbd_connect_reply(struct genl_info *info, int index)
{
	struct sk_buff *skb;
	void *msg_head;
	int ret;

	skb = genlmsg_new(nla_total_size(sizeof(u32)), GFP_KERNEL);
	if (!skb)
		return;
	msg_head = genlmsg_put_reply(skb, info, &nbd_genl_family, 0,
				     NBD_CMD_CONNECT);
	if (!msg_head) {
		nlmsg_free(skb);
		return;
	}
	ret = nla_put_u32(skb, NBD_ATTR_INDEX, index);
	if (ret) {
		nlmsg_free(skb);
		return;
	}
	genlmsg_end(skb, msg_head);
	genlmsg_reply(skb, info);
}

static void nbd_mcast_index(int index)
{
	struct sk_buff *skb;
	void *msg_head;
	int ret;

	skb = genlmsg_new(nla_total_size(sizeof(u32)), GFP_KERNEL);
	if (!skb)
		return;
	msg_head = genlmsg_put(skb, 0, 0, &nbd_genl_family, 0,
				     NBD_CMD_LINK_DEAD);
	if (!msg_head) {
		nlmsg_free(skb);
		return;
	}
	ret = nla_put_u32(skb, NBD_ATTR_INDEX, index);
	if (ret) {
		nlmsg_free(skb);
		return;
	}
	genlmsg_end(skb, msg_head);
	genlmsg_multicast(&nbd_genl_family, skb, 0, 0, GFP_KERNEL);
}

static void nbd_dead_link_work(struct work_struct *work)
{
	struct link_dead_args *args = container_of(work, struct link_dead_args,
						   work);
	nbd_mcast_index(args->index);
	kfree(args);
}

static int __init nbd_init(void)
{
	int i;

	BUILD_BUG_ON(sizeof(struct nbd_request) != 28);

	if (max_part < 0) {
		printk(KERN_ERR "nbd: max_part must be >= 0\n");
		return -EINVAL;
	}

	part_shift = 0;
	if (max_part > 0) {
		part_shift = fls(max_part);

		/*
		 * Adjust max_part according to part_shift as it is exported
		 * to user space so that user can know the max number of
		 * partition kernel should be able to manage.
		 *
		 * Note that -1 is required because partition 0 is reserved
		 * for the whole disk.
		 */
		max_part = (1UL << part_shift) - 1;
	}

	if ((1UL << part_shift) > DISK_MAX_PARTS)
		return -EINVAL;

	if (nbds_max > 1UL << (MINORBITS - part_shift))
		return -EINVAL;
	recv_workqueue = alloc_workqueue("knbd-recv",
					 WQ_MEM_RECLAIM | WQ_HIGHPRI, 0);
	if (!recv_workqueue)
		return -ENOMEM;

	if (register_blkdev(NBD_MAJOR, "nbd")) {
		destroy_workqueue(recv_workqueue);
		return -EIO;
	}

<<<<<<< HEAD
=======
	if (genl_register_family(&nbd_genl_family)) {
		unregister_blkdev(NBD_MAJOR, "nbd");
		destroy_workqueue(recv_workqueue);
		return -EINVAL;
	}
>>>>>>> 2ac97f0f
	nbd_dbg_init();

	mutex_lock(&nbd_index_mutex);
	for (i = 0; i < nbds_max; i++)
		nbd_dev_add(i);
	mutex_unlock(&nbd_index_mutex);
	return 0;
}

static int nbd_exit_cb(int id, void *ptr, void *data)
{
<<<<<<< HEAD
	struct nbd_device *nbd = ptr;
	nbd_dev_remove(nbd);
=======
	struct list_head *list = (struct list_head *)data;
	struct nbd_device *nbd = ptr;

	list_add_tail(&nbd->list, list);
>>>>>>> 2ac97f0f
	return 0;
}

static void __exit nbd_cleanup(void)
{
<<<<<<< HEAD
	nbd_dbg_close();

	idr_for_each(&nbd_index_idr, &nbd_exit_cb, NULL);
	idr_destroy(&nbd_index_idr);
=======
	struct nbd_device *nbd;
	LIST_HEAD(del_list);

	nbd_dbg_close();

	mutex_lock(&nbd_index_mutex);
	idr_for_each(&nbd_index_idr, &nbd_exit_cb, &del_list);
	mutex_unlock(&nbd_index_mutex);

	while (!list_empty(&del_list)) {
		nbd = list_first_entry(&del_list, struct nbd_device, list);
		list_del_init(&nbd->list);
		if (refcount_read(&nbd->refs) != 1)
			printk(KERN_ERR "nbd: possibly leaking a device\n");
		nbd_put(nbd);
	}

	idr_destroy(&nbd_index_idr);
	genl_unregister_family(&nbd_genl_family);
>>>>>>> 2ac97f0f
	destroy_workqueue(recv_workqueue);
	unregister_blkdev(NBD_MAJOR, "nbd");
}

module_init(nbd_init);
module_exit(nbd_cleanup);

MODULE_DESCRIPTION("Network Block Device");
MODULE_LICENSE("GPL");

module_param(nbds_max, int, 0444);
MODULE_PARM_DESC(nbds_max, "number of network block devices to initialize (default: 16)");
module_param(max_part, int, 0444);
MODULE_PARM_DESC(max_part, "number of partitions per device (default: 0)");<|MERGE_RESOLUTION|>--- conflicted
+++ resolved
@@ -47,9 +47,6 @@
 static DEFINE_MUTEX(nbd_index_mutex);
 static int nbd_total_devices = 0;
 
-static DEFINE_IDR(nbd_index_idr);
-static DEFINE_MUTEX(nbd_index_mutex);
-
 struct nbd_sock {
 	struct socket *sock;
 	struct mutex tx_lock;
@@ -136,14 +133,10 @@
 
 static int nbd_dev_dbg_init(struct nbd_device *nbd);
 static void nbd_dev_dbg_close(struct nbd_device *nbd);
-<<<<<<< HEAD
-
-=======
 static void nbd_config_put(struct nbd_device *nbd);
 static void nbd_connect_reply(struct genl_info *info, int index);
 static int nbd_genl_status(struct sk_buff *skb, struct genl_info *info);
 static void nbd_dead_link_work(struct work_struct *work);
->>>>>>> 2ac97f0f
 
 static inline struct device *nbd_to_dev(struct nbd_device *nbd)
 {
@@ -165,14 +158,8 @@
 static ssize_t pid_show(struct device *dev,
 			struct device_attribute *attr, char *buf)
 {
-<<<<<<< HEAD
-	bd_set_size(bdev, 0);
-	set_capacity(nbd->disk, 0);
-	kobject_uevent(&nbd_to_dev(nbd)->kobj, KOBJ_CHANGE);
-=======
 	struct gendisk *disk = dev_to_disk(dev);
 	struct nbd_device *nbd = (struct nbd_device *)disk->private_data;
->>>>>>> 2ac97f0f
 
 	return sprintf(buf, "%d\n", task_pid_nr(nbd->task_recv));
 }
@@ -184,22 +171,6 @@
 
 static void nbd_dev_remove(struct nbd_device *nbd)
 {
-<<<<<<< HEAD
-	blk_queue_logical_block_size(nbd->disk->queue, nbd->blksize);
-	blk_queue_physical_block_size(nbd->disk->queue, nbd->blksize);
-	bd_set_size(bdev, nbd->bytesize);
-	set_capacity(nbd->disk, nbd->bytesize >> 9);
-	kobject_uevent(&nbd_to_dev(nbd)->kobj, KOBJ_CHANGE);
-}
-
-static void nbd_size_set(struct nbd_device *nbd, struct block_device *bdev,
-			loff_t blocksize, loff_t nr_blocks)
-{
-	nbd->blksize = blocksize;
-	nbd->bytesize = blocksize * nr_blocks;
-	if (nbd_is_connected(nbd))
-		nbd_size_update(nbd, bdev);
-=======
 	struct gendisk *disk = nbd->disk;
 	if (disk) {
 		del_gendisk(disk);
@@ -272,7 +243,6 @@
 	config->blksize = blocksize;
 	config->bytesize = blocksize * nr_blocks;
 	nbd_size_update(nbd);
->>>>>>> 2ac97f0f
 }
 
 static void nbd_complete_rq(struct request *req)
@@ -319,9 +289,6 @@
 		return BLK_EH_HANDLED;
 	}
 
-<<<<<<< HEAD
-	mutex_lock(&nbd->config_lock);
-=======
 	/* If we are waiting on our dead timer then we could get timeout
 	 * callbacks for our request.  For this we just want to reset the timer
 	 * and let the queue side take care of everything.
@@ -364,7 +331,6 @@
 	}
 	set_bit(NBD_TIMEDOUT, &config->runtime_flags);
 	cmd->status = -EIO;
->>>>>>> 2ac97f0f
 	sock_shutdown(nbd);
 	nbd_config_put(nbd);
 
@@ -375,11 +341,7 @@
  *  Send or receive packet.
  */
 static int sock_xmit(struct nbd_device *nbd, int index, int send,
-<<<<<<< HEAD
-		     struct iov_iter *iter, int msg_flags)
-=======
 		     struct iov_iter *iter, int msg_flags, int *sent)
->>>>>>> 2ac97f0f
 {
 	struct nbd_config *config = nbd->config;
 	struct socket *sock = config->socks[index]->sock;
@@ -415,24 +377,15 @@
 				result = -EPIPE; /* short read */
 			break;
 		}
-<<<<<<< HEAD
-	} while (msg_data_left(&msg));
-
-	tsk_restore_flags(current, pflags, PF_MEMALLOC);
-=======
 		if (sent)
 			*sent += result;
 	} while (msg_data_left(&msg));
->>>>>>> 2ac97f0f
 
 	current_restore_flags(pflags, PF_MEMALLOC);
 
-<<<<<<< HEAD
-=======
 	return result;
 }
 
->>>>>>> 2ac97f0f
 /* always call with the tx_lock held */
 static int nbd_send_cmd(struct nbd_device *nbd, struct nbd_cmd *cmd, int index)
 {
@@ -469,18 +422,12 @@
 	}
 
 	if (rq_data_dir(req) == WRITE &&
-<<<<<<< HEAD
-	    (nbd->flags & NBD_FLAG_READ_ONLY)) {
-=======
 	    (config->flags & NBD_FLAG_READ_ONLY)) {
->>>>>>> 2ac97f0f
 		dev_err_ratelimited(disk_to_dev(nbd->disk),
 				    "Write on read-only\n");
 		return -EIO;
 	}
 
-<<<<<<< HEAD
-=======
 	/* We did a partial send previously, and we at least sent the whole
 	 * request struct, so just go and send the rest of the pages in the
 	 * request.
@@ -494,7 +441,6 @@
 	}
 	cmd->index = index;
 	cmd->cookie = nsock->cookie;
->>>>>>> 2ac97f0f
 	request.type = htonl(type);
 	if (type != NBD_CMD_FLUSH) {
 		request.from = cpu_to_be64((u64)blk_rq_pos(req) << 9);
@@ -506,11 +452,7 @@
 		cmd, nbdcmd_to_ascii(type),
 		(unsigned long long)blk_rq_pos(req) << 9, blk_rq_bytes(req));
 	result = sock_xmit(nbd, index, 1, &from,
-<<<<<<< HEAD
-			(type == NBD_CMD_WRITE) ? MSG_MORE : 0);
-=======
 			(type == NBD_CMD_WRITE) ? MSG_MORE : 0, &sent);
->>>>>>> 2ac97f0f
 	if (result <= 0) {
 		if (result == -ERESTARTSYS) {
 			/* If we havne't sent anything we can just return BUSY,
@@ -546,9 +488,6 @@
 				cmd, bvec.bv_len);
 			iov_iter_bvec(&from, ITER_BVEC | WRITE,
 				      &bvec, 1, bvec.bv_len);
-<<<<<<< HEAD
-			result = sock_xmit(nbd, index, 1, &from, flags);
-=======
 			if (skip) {
 				if (skip >= iov_iter_count(&from)) {
 					skip -= iov_iter_count(&from);
@@ -558,7 +497,6 @@
 				skip = 0;
 			}
 			result = sock_xmit(nbd, index, 1, &from, flags, &sent);
->>>>>>> 2ac97f0f
 			if (result <= 0) {
 				if (result == -ERESTARTSYS) {
 					/* We've already sent the header, we
@@ -606,11 +544,7 @@
 
 	reply.magic = 0;
 	iov_iter_kvec(&to, READ | ITER_KVEC, &iov, 1, sizeof(reply));
-<<<<<<< HEAD
-	result = sock_xmit(nbd, index, 0, &to, MSG_WAITALL);
-=======
 	result = sock_xmit(nbd, index, 0, &to, MSG_WAITALL, NULL);
->>>>>>> 2ac97f0f
 	if (result <= 0) {
 		if (!nbd_disconnected(config))
 			dev_err(disk_to_dev(nbd->disk),
@@ -651,11 +585,7 @@
 		rq_for_each_segment(bvec, req, iter) {
 			iov_iter_bvec(&to, ITER_BVEC | READ,
 				      &bvec, 1, bvec.bv_len);
-<<<<<<< HEAD
-			result = sock_xmit(nbd, index, 0, &to, MSG_WAITALL);
-=======
 			result = sock_xmit(nbd, index, 0, &to, MSG_WAITALL, NULL);
->>>>>>> 2ac97f0f
 			if (result <= 0) {
 				dev_err(disk_to_dev(nbd->disk), "Receive data failed (result %d)\n",
 					result);
@@ -788,11 +718,6 @@
 	return atomic_read(&config->live_connections);
 }
 
-<<<<<<< HEAD
-	req->errors = 0;
-
-	nsock = nbd->socks[index];
-=======
 static int nbd_handle_cmd(struct nbd_cmd *cmd, int index)
 {
 	struct request *req = blk_mq_rq_from_pdu(cmd);
@@ -817,7 +742,6 @@
 	cmd->status = 0;
 again:
 	nsock = config->socks[index];
->>>>>>> 2ac97f0f
 	mutex_lock(&nsock->tx_lock);
 	if (nsock->dead) {
 		int old_index = index;
@@ -902,27 +826,14 @@
 	return ret;
 }
 
-<<<<<<< HEAD
-static int nbd_add_socket(struct nbd_device *nbd, struct block_device *bdev,
-			  unsigned long arg)
-{
-=======
 static int nbd_add_socket(struct nbd_device *nbd, unsigned long arg,
 			  bool netlink)
 {
 	struct nbd_config *config = nbd->config;
->>>>>>> 2ac97f0f
 	struct socket *sock;
 	struct nbd_sock **socks;
 	struct nbd_sock *nsock;
 	int err;
-<<<<<<< HEAD
-
-	sock = sockfd_lookup(arg, &err);
-	if (!sock)
-		return err;
-=======
->>>>>>> 2ac97f0f
 
 	sock = sockfd_lookup(arg, &err);
 	if (!sock)
@@ -965,20 +876,11 @@
 	socks[config->num_connections++] = nsock;
 	atomic_inc(&config->live_connections);
 
-	if (max_part)
-		bdev->bd_invalidated = 1;
 	return 0;
 }
 
 static int nbd_reconnect_socket(struct nbd_device *nbd, unsigned long arg)
 {
-<<<<<<< HEAD
-	nbd->runtime_flags = 0;
-	nbd->blksize = 1024;
-	nbd->bytesize = 0;
-	set_capacity(nbd->disk, 0);
-	nbd->flags = 0;
-=======
 	struct nbd_config *config = nbd->config;
 	struct socket *sock, *old;
 	struct recv_thread_args *args;
@@ -1038,7 +940,6 @@
 static void nbd_reset(struct nbd_device *nbd)
 {
 	nbd->config = NULL;
->>>>>>> 2ac97f0f
 	nbd->tag_set.timeout = 0;
 	queue_flag_clear_unlocked(QUEUE_FLAG_DISCARD, nbd->disk->queue);
 }
@@ -1071,10 +972,7 @@
 
 static void send_disconnects(struct nbd_device *nbd)
 {
-<<<<<<< HEAD
-=======
 	struct nbd_config *config = nbd->config;
->>>>>>> 2ac97f0f
 	struct nbd_request request = {
 		.magic = htonl(NBD_REQUEST_MAGIC),
 		.type = htonl(NBD_CMD_DISC),
@@ -1083,140 +981,15 @@
 	struct iov_iter from;
 	int i, ret;
 
-<<<<<<< HEAD
-	for (i = 0; i < nbd->num_connections; i++) {
-		iov_iter_kvec(&from, WRITE | ITER_KVEC, &iov, 1, sizeof(request));
-		ret = sock_xmit(nbd, i, 1, &from, 0);
-=======
 	for (i = 0; i < config->num_connections; i++) {
 		iov_iter_kvec(&from, WRITE | ITER_KVEC, &iov, 1, sizeof(request));
 		ret = sock_xmit(nbd, i, 1, &from, 0, NULL);
->>>>>>> 2ac97f0f
 		if (ret <= 0)
 			dev_err(disk_to_dev(nbd->disk),
 				"Send disconnect failed %d\n", ret);
 	}
 }
 
-<<<<<<< HEAD
-static int nbd_disconnect(struct nbd_device *nbd, struct block_device *bdev)
-{
-	dev_info(disk_to_dev(nbd->disk), "NBD_DISCONNECT\n");
-	if (!nbd->socks)
-		return -EINVAL;
-
-	mutex_unlock(&nbd->config_lock);
-	fsync_bdev(bdev);
-	mutex_lock(&nbd->config_lock);
-
-	/* Check again after getting mutex back.  */
-	if (!nbd->socks)
-		return -EINVAL;
-
-	if (!test_and_set_bit(NBD_DISCONNECT_REQUESTED,
-			      &nbd->runtime_flags))
-		send_disconnects(nbd);
-	return 0;
-}
-
-static int nbd_clear_sock(struct nbd_device *nbd, struct block_device *bdev)
-{
-	sock_shutdown(nbd);
-	nbd_clear_que(nbd);
-	kill_bdev(bdev);
-	nbd_bdev_reset(bdev);
-	/*
-	 * We want to give the run thread a chance to wait for everybody
-	 * to clean up and then do it's own cleanup.
-	 */
-	if (!test_bit(NBD_RUNNING, &nbd->runtime_flags) &&
-	    nbd->num_connections) {
-		int i;
-
-		for (i = 0; i < nbd->num_connections; i++) {
-			sockfd_put(nbd->socks[i]->sock);
-			kfree(nbd->socks[i]);
-		}
-		kfree(nbd->socks);
-		nbd->socks = NULL;
-		nbd->num_connections = 0;
-	}
-	nbd->task_setup = NULL;
-
-	return 0;
-}
-
-static int nbd_start_device(struct nbd_device *nbd, struct block_device *bdev)
-{
-	struct recv_thread_args *args;
-	int num_connections = nbd->num_connections;
-	int error = 0, i;
-
-	if (nbd->task_recv)
-		return -EBUSY;
-	if (!nbd->socks)
-		return -EINVAL;
-	if (num_connections > 1 &&
-	    !(nbd->flags & NBD_FLAG_CAN_MULTI_CONN)) {
-		dev_err(disk_to_dev(nbd->disk), "server does not support multiple connections per device.\n");
-		error = -EINVAL;
-		goto out_err;
-	}
-
-	set_bit(NBD_RUNNING, &nbd->runtime_flags);
-	blk_mq_update_nr_hw_queues(&nbd->tag_set, nbd->num_connections);
-	args = kcalloc(num_connections, sizeof(*args), GFP_KERNEL);
-	if (!args) {
-		error = -ENOMEM;
-		goto out_err;
-	}
-	nbd->task_recv = current;
-	mutex_unlock(&nbd->config_lock);
-
-	nbd_parse_flags(nbd, bdev);
-
-	error = device_create_file(disk_to_dev(nbd->disk), &pid_attr);
-	if (error) {
-		dev_err(disk_to_dev(nbd->disk), "device_create_file failed!\n");
-		goto out_recv;
-	}
-
-	nbd_size_update(nbd, bdev);
-
-	nbd_dev_dbg_init(nbd);
-	for (i = 0; i < num_connections; i++) {
-		sk_set_memalloc(nbd->socks[i]->sock->sk);
-		atomic_inc(&nbd->recv_threads);
-		INIT_WORK(&args[i].work, recv_work);
-		args[i].nbd = nbd;
-		args[i].index = i;
-		queue_work(recv_workqueue, &args[i].work);
-	}
-	wait_event_interruptible(nbd->recv_wq,
-				 atomic_read(&nbd->recv_threads) == 0);
-	for (i = 0; i < num_connections; i++)
-		flush_work(&args[i].work);
-	nbd_dev_dbg_close(nbd);
-	nbd_size_clear(nbd, bdev);
-	device_remove_file(disk_to_dev(nbd->disk), &pid_attr);
-out_recv:
-	mutex_lock(&nbd->config_lock);
-	nbd->task_recv = NULL;
-out_err:
-	clear_bit(NBD_RUNNING, &nbd->runtime_flags);
-	nbd_clear_sock(nbd, bdev);
-
-	/* user requested, ignore socket errors */
-	if (test_bit(NBD_DISCONNECT_REQUESTED, &nbd->runtime_flags))
-		error = 0;
-	if (test_bit(NBD_TIMEDOUT, &nbd->runtime_flags))
-		error = -ETIMEDOUT;
-
-	nbd_reset(nbd);
-	return error;
-}
-
-=======
 static int nbd_disconnect(struct nbd_device *nbd)
 {
 	struct nbd_config *config = nbd->config;
@@ -1349,40 +1122,10 @@
 		nbd_config_put(nbd);
 }
 
->>>>>>> 2ac97f0f
 /* Must be called with config_lock held */
 static int __nbd_ioctl(struct block_device *bdev, struct nbd_device *nbd,
 		       unsigned int cmd, unsigned long arg)
 {
-<<<<<<< HEAD
-	switch (cmd) {
-	case NBD_DISCONNECT:
-		return nbd_disconnect(nbd, bdev);
-	case NBD_CLEAR_SOCK:
-		return nbd_clear_sock(nbd, bdev);
-	case NBD_SET_SOCK:
-		return nbd_add_socket(nbd, bdev, arg);
-	case NBD_SET_BLKSIZE:
-		nbd_size_set(nbd, bdev, arg,
-			     div_s64(nbd->bytesize, arg));
-		return 0;
-	case NBD_SET_SIZE:
-		nbd_size_set(nbd, bdev, nbd->blksize,
-			     div_s64(arg, nbd->blksize));
-		return 0;
-	case NBD_SET_SIZE_BLOCKS:
-		nbd_size_set(nbd, bdev, nbd->blksize, arg);
-		return 0;
-	case NBD_SET_TIMEOUT:
-		nbd->tag_set.timeout = arg * HZ;
-		return 0;
-
-	case NBD_SET_FLAGS:
-		nbd->flags = arg;
-		return 0;
-	case NBD_DO_IT:
-		return nbd_start_device(nbd, bdev);
-=======
 	struct nbd_config *config = nbd->config;
 
 	switch (cmd) {
@@ -1416,7 +1159,6 @@
 		return 0;
 	case NBD_DO_IT:
 		return nbd_start_device_ioctl(nbd, bdev);
->>>>>>> 2ac97f0f
 	case NBD_CLEAR_QUE:
 		/*
 		 * This is for compatibility only.  The queue is always cleared
@@ -1670,22 +1412,6 @@
 	.timeout	= nbd_xmit_timeout,
 };
 
-<<<<<<< HEAD
-static void nbd_dev_remove(struct nbd_device *nbd)
-{
-	struct gendisk *disk = nbd->disk;
-	nbd->magic = 0;
-	if (disk) {
-		del_gendisk(disk);
-		blk_cleanup_queue(disk->queue);
-		blk_mq_free_tag_set(&nbd->tag_set);
-		put_disk(disk);
-	}
-	kfree(nbd);
-}
-
-=======
->>>>>>> 2ac97f0f
 static int nbd_dev_add(int index)
 {
 	struct nbd_device *nbd;
@@ -1714,10 +1440,7 @@
 	if (err < 0)
 		goto out_free_disk;
 
-<<<<<<< HEAD
-=======
 	nbd->index = index;
->>>>>>> 2ac97f0f
 	nbd->disk = disk;
 	nbd->tag_set.ops = &nbd_mq_ops;
 	nbd->tag_set.nr_hw_queues = 1;
@@ -1746,14 +1469,6 @@
 	queue_flag_clear_unlocked(QUEUE_FLAG_ADD_RANDOM, disk->queue);
 	disk->queue->limits.discard_granularity = 512;
 	blk_queue_max_discard_sectors(disk->queue, UINT_MAX);
-<<<<<<< HEAD
-	disk->queue->limits.discard_zeroes_data = 0;
-	blk_queue_max_hw_sectors(disk->queue, 65536);
-	disk->queue->limits.max_sectors = 256;
-
-	nbd->magic = NBD_MAGIC;
-	mutex_init(&nbd->config_lock);
-=======
 	blk_queue_max_segment_size(disk->queue, UINT_MAX);
 	blk_queue_max_segments(disk->queue, USHRT_MAX);
 	blk_queue_max_hw_sectors(disk->queue, 65536);
@@ -1763,21 +1478,14 @@
 	refcount_set(&nbd->config_refs, 0);
 	refcount_set(&nbd->refs, 1);
 	INIT_LIST_HEAD(&nbd->list);
->>>>>>> 2ac97f0f
 	disk->major = NBD_MAJOR;
 	disk->first_minor = index << part_shift;
 	disk->fops = &nbd_fops;
 	disk->private_data = nbd;
 	sprintf(disk->disk_name, "nbd%d", index);
-<<<<<<< HEAD
-	init_waitqueue_head(&nbd->recv_wq);
-	nbd_reset(nbd);
-	add_disk(disk);
-=======
 	nbd_reset(nbd);
 	add_disk(disk);
 	nbd_total_devices++;
->>>>>>> 2ac97f0f
 	return index;
 
 out_free_tags:
@@ -1792,11 +1500,6 @@
 	return err;
 }
 
-<<<<<<< HEAD
-/*
- * And here should be modules and kernel interface 
- *  (Just smiley confuses emacs :-)
-=======
 static int find_free_cb(int id, void *ptr, void *data)
 {
 	struct nbd_device *nbd = ptr;
@@ -1828,7 +1531,6 @@
 
 /* We don't use this right now since we don't parse the incoming list, but we
  * still want it here so userspace knows what to expect.
->>>>>>> 2ac97f0f
  */
 static struct nla_policy __attribute__((unused))
 nbd_device_policy[NBD_DEVICE_ATTR_MAX + 1] = {
@@ -2369,14 +2071,11 @@
 		return -EIO;
 	}
 
-<<<<<<< HEAD
-=======
 	if (genl_register_family(&nbd_genl_family)) {
 		unregister_blkdev(NBD_MAJOR, "nbd");
 		destroy_workqueue(recv_workqueue);
 		return -EINVAL;
 	}
->>>>>>> 2ac97f0f
 	nbd_dbg_init();
 
 	mutex_lock(&nbd_index_mutex);
@@ -2388,26 +2087,15 @@
 
 static int nbd_exit_cb(int id, void *ptr, void *data)
 {
-<<<<<<< HEAD
-	struct nbd_device *nbd = ptr;
-	nbd_dev_remove(nbd);
-=======
 	struct list_head *list = (struct list_head *)data;
 	struct nbd_device *nbd = ptr;
 
 	list_add_tail(&nbd->list, list);
->>>>>>> 2ac97f0f
 	return 0;
 }
 
 static void __exit nbd_cleanup(void)
 {
-<<<<<<< HEAD
-	nbd_dbg_close();
-
-	idr_for_each(&nbd_index_idr, &nbd_exit_cb, NULL);
-	idr_destroy(&nbd_index_idr);
-=======
 	struct nbd_device *nbd;
 	LIST_HEAD(del_list);
 
@@ -2427,7 +2115,6 @@
 
 	idr_destroy(&nbd_index_idr);
 	genl_unregister_family(&nbd_genl_family);
->>>>>>> 2ac97f0f
 	destroy_workqueue(recv_workqueue);
 	unregister_blkdev(NBD_MAJOR, "nbd");
 }
