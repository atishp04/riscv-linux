/*
 * Block driver for media (i.e., flash cards)
 *
 * Copyright 2002 Hewlett-Packard Company
 * Copyright 2005-2008 Pierre Ossman
 *
 * Use consistent with the GNU GPL is permitted,
 * provided that this copyright notice is
 * preserved in its entirety in all copies and derived works.
 *
 * HEWLETT-PACKARD COMPANY MAKES NO WARRANTIES, EXPRESSED OR IMPLIED,
 * AS TO THE USEFULNESS OR CORRECTNESS OF THIS CODE OR ITS
 * FITNESS FOR ANY PARTICULAR PURPOSE.
 *
 * Many thanks to Alessandro Rubini and Jonathan Corbet!
 *
 * Author:  Andrew Christian
 *          28 May 2002
 */
#include <linux/moduleparam.h>
#include <linux/module.h>
#include <linux/init.h>

#include <linux/kernel.h>
#include <linux/fs.h>
#include <linux/slab.h>
#include <linux/errno.h>
#include <linux/hdreg.h>
#include <linux/kdev_t.h>
#include <linux/blkdev.h>
#include <linux/mutex.h>
#include <linux/scatterlist.h>
#include <linux/string_helpers.h>
#include <linux/delay.h>
#include <linux/capability.h>
#include <linux/compat.h>
#include <linux/pm_runtime.h>
#include <linux/idr.h>

#include <linux/mmc/ioctl.h>
#include <linux/mmc/card.h>
#include <linux/mmc/host.h>
#include <linux/mmc/mmc.h>
#include <linux/mmc/sd.h>

#include <linux/uaccess.h>

#include "queue.h"
#include "block.h"
#include "core.h"
#include "card.h"
#include "host.h"
#include "bus.h"
#include "mmc_ops.h"
#include "quirks.h"
#include "sd_ops.h"

MODULE_ALIAS("mmc:block");
#ifdef MODULE_PARAM_PREFIX
#undef MODULE_PARAM_PREFIX
#endif
#define MODULE_PARAM_PREFIX "mmcblk."

#define MMC_BLK_TIMEOUT_MS  (10 * 60 * 1000)        /* 10 minute timeout */
#define MMC_SANITIZE_REQ_TIMEOUT 240000
#define MMC_EXTRACT_INDEX_FROM_ARG(x) ((x & 0x00FF0000) >> 16)

#define mmc_req_rel_wr(req)	((req->cmd_flags & REQ_FUA) && \
				  (rq_data_dir(req) == WRITE))
static DEFINE_MUTEX(block_mutex);

/*
 * The defaults come from config options but can be overriden by module
 * or bootarg options.
 */
static int perdev_minors = CONFIG_MMC_BLOCK_MINORS;

/*
 * We've only got one major, so number of mmcblk devices is
 * limited to (1 << 20) / number of minors per device.  It is also
 * limited by the MAX_DEVICES below.
 */
static int max_devices;

#define MAX_DEVICES 256

static DEFINE_IDA(mmc_blk_ida);

/*
 * There is one mmc_blk_data per slot.
 */
struct mmc_blk_data {
	spinlock_t	lock;
	struct device	*parent;
	struct gendisk	*disk;
	struct mmc_queue queue;
	struct list_head part;

	unsigned int	flags;
#define MMC_BLK_CMD23	(1 << 0)	/* Can do SET_BLOCK_COUNT for multiblock */
#define MMC_BLK_REL_WR	(1 << 1)	/* MMC Reliable write support */

	unsigned int	usage;
	unsigned int	read_only;
	unsigned int	part_type;
	unsigned int	reset_done;
#define MMC_BLK_READ		BIT(0)
#define MMC_BLK_WRITE		BIT(1)
#define MMC_BLK_DISCARD		BIT(2)
#define MMC_BLK_SECDISCARD	BIT(3)

	/*
	 * Only set in main mmc_blk_data associated
	 * with mmc_card with dev_set_drvdata, and keeps
	 * track of the current selected device partition.
	 */
	unsigned int	part_curr;
	struct device_attribute force_ro;
	struct device_attribute power_ro_lock;
	int	area_type;
};

static DEFINE_MUTEX(open_lock);

module_param(perdev_minors, int, 0444);
MODULE_PARM_DESC(perdev_minors, "Minors numbers to allocate per device");

static inline int mmc_blk_part_switch(struct mmc_card *card,
				      struct mmc_blk_data *md);
static int get_card_status(struct mmc_card *card, u32 *status, int retries);

static void mmc_blk_requeue(struct request_queue *q, struct request *req)
{
	spin_lock_irq(q->queue_lock);
	blk_requeue_request(q, req);
	spin_unlock_irq(q->queue_lock);
}

static struct mmc_blk_data *mmc_blk_get(struct gendisk *disk)
{
	struct mmc_blk_data *md;

	mutex_lock(&open_lock);
	md = disk->private_data;
	if (md && md->usage == 0)
		md = NULL;
	if (md)
		md->usage++;
	mutex_unlock(&open_lock);

	return md;
}

static inline int mmc_get_devidx(struct gendisk *disk)
{
	int devidx = disk->first_minor / perdev_minors;
	return devidx;
}

static void mmc_blk_put(struct mmc_blk_data *md)
{
	mutex_lock(&open_lock);
	md->usage--;
	if (md->usage == 0) {
		int devidx = mmc_get_devidx(md->disk);
		blk_cleanup_queue(md->queue.queue);
		ida_simple_remove(&mmc_blk_ida, devidx);
		put_disk(md->disk);
		kfree(md);
	}
	mutex_unlock(&open_lock);
}

static ssize_t power_ro_lock_show(struct device *dev,
		struct device_attribute *attr, char *buf)
{
	int ret;
	struct mmc_blk_data *md = mmc_blk_get(dev_to_disk(dev));
	struct mmc_card *card = md->queue.card;
	int locked = 0;

	if (card->ext_csd.boot_ro_lock & EXT_CSD_BOOT_WP_B_PERM_WP_EN)
		locked = 2;
	else if (card->ext_csd.boot_ro_lock & EXT_CSD_BOOT_WP_B_PWR_WP_EN)
		locked = 1;

	ret = snprintf(buf, PAGE_SIZE, "%d\n", locked);

	mmc_blk_put(md);

	return ret;
}

static ssize_t power_ro_lock_store(struct device *dev,
		struct device_attribute *attr, const char *buf, size_t count)
{
	int ret;
	struct mmc_blk_data *md, *part_md;
	struct mmc_card *card;
	unsigned long set;

	if (kstrtoul(buf, 0, &set))
		return -EINVAL;

	if (set != 1)
		return count;

	md = mmc_blk_get(dev_to_disk(dev));
	card = md->queue.card;

	mmc_get_card(card);

	ret = mmc_switch(card, EXT_CSD_CMD_SET_NORMAL, EXT_CSD_BOOT_WP,
				card->ext_csd.boot_ro_lock |
				EXT_CSD_BOOT_WP_B_PWR_WP_EN,
				card->ext_csd.part_time);
	if (ret)
		pr_err("%s: Locking boot partition ro until next power on failed: %d\n", md->disk->disk_name, ret);
	else
		card->ext_csd.boot_ro_lock |= EXT_CSD_BOOT_WP_B_PWR_WP_EN;

	mmc_put_card(card);

	if (!ret) {
		pr_info("%s: Locking boot partition ro until next power on\n",
			md->disk->disk_name);
		set_disk_ro(md->disk, 1);

		list_for_each_entry(part_md, &md->part, part)
			if (part_md->area_type == MMC_BLK_DATA_AREA_BOOT) {
				pr_info("%s: Locking boot partition ro until next power on\n", part_md->disk->disk_name);
				set_disk_ro(part_md->disk, 1);
			}
	}

	mmc_blk_put(md);
	return count;
}

static ssize_t force_ro_show(struct device *dev, struct device_attribute *attr,
			     char *buf)
{
	int ret;
	struct mmc_blk_data *md = mmc_blk_get(dev_to_disk(dev));

	ret = snprintf(buf, PAGE_SIZE, "%d\n",
		       get_disk_ro(dev_to_disk(dev)) ^
		       md->read_only);
	mmc_blk_put(md);
	return ret;
}

static ssize_t force_ro_store(struct device *dev, struct device_attribute *attr,
			      const char *buf, size_t count)
{
	int ret;
	char *end;
	struct mmc_blk_data *md = mmc_blk_get(dev_to_disk(dev));
	unsigned long set = simple_strtoul(buf, &end, 0);
	if (end == buf) {
		ret = -EINVAL;
		goto out;
	}

	set_disk_ro(dev_to_disk(dev), set || md->read_only);
	ret = count;
out:
	mmc_blk_put(md);
	return ret;
}

static int mmc_blk_open(struct block_device *bdev, fmode_t mode)
{
	struct mmc_blk_data *md = mmc_blk_get(bdev->bd_disk);
	int ret = -ENXIO;

	mutex_lock(&block_mutex);
	if (md) {
		if (md->usage == 2)
			check_disk_change(bdev);
		ret = 0;

		if ((mode & FMODE_WRITE) && md->read_only) {
			mmc_blk_put(md);
			ret = -EROFS;
		}
	}
	mutex_unlock(&block_mutex);

	return ret;
}

static void mmc_blk_release(struct gendisk *disk, fmode_t mode)
{
	struct mmc_blk_data *md = disk->private_data;

	mutex_lock(&block_mutex);
	mmc_blk_put(md);
	mutex_unlock(&block_mutex);
}

static int
mmc_blk_getgeo(struct block_device *bdev, struct hd_geometry *geo)
{
	geo->cylinders = get_capacity(bdev->bd_disk) / (4 * 16);
	geo->heads = 4;
	geo->sectors = 16;
	return 0;
}

struct mmc_blk_ioc_data {
	struct mmc_ioc_cmd ic;
	unsigned char *buf;
	u64 buf_bytes;
};

static struct mmc_blk_ioc_data *mmc_blk_ioctl_copy_from_user(
	struct mmc_ioc_cmd __user *user)
{
	struct mmc_blk_ioc_data *idata;
	int err;

	idata = kmalloc(sizeof(*idata), GFP_KERNEL);
	if (!idata) {
		err = -ENOMEM;
		goto out;
	}

	if (copy_from_user(&idata->ic, user, sizeof(idata->ic))) {
		err = -EFAULT;
		goto idata_err;
	}

	idata->buf_bytes = (u64) idata->ic.blksz * idata->ic.blocks;
	if (idata->buf_bytes > MMC_IOC_MAX_BYTES) {
		err = -EOVERFLOW;
		goto idata_err;
	}

	if (!idata->buf_bytes) {
		idata->buf = NULL;
		return idata;
	}

	idata->buf = kmalloc(idata->buf_bytes, GFP_KERNEL);
	if (!idata->buf) {
		err = -ENOMEM;
		goto idata_err;
	}

	if (copy_from_user(idata->buf, (void __user *)(unsigned long)
					idata->ic.data_ptr, idata->buf_bytes)) {
		err = -EFAULT;
		goto copy_err;
	}

	return idata;

copy_err:
	kfree(idata->buf);
idata_err:
	kfree(idata);
out:
	return ERR_PTR(err);
}

static int mmc_blk_ioctl_copy_to_user(struct mmc_ioc_cmd __user *ic_ptr,
				      struct mmc_blk_ioc_data *idata)
{
	struct mmc_ioc_cmd *ic = &idata->ic;

	if (copy_to_user(&(ic_ptr->response), ic->response,
			 sizeof(ic->response)))
		return -EFAULT;

	if (!idata->ic.write_flag) {
		if (copy_to_user((void __user *)(unsigned long)ic->data_ptr,
				 idata->buf, idata->buf_bytes))
			return -EFAULT;
	}

	return 0;
}

static int ioctl_rpmb_card_status_poll(struct mmc_card *card, u32 *status,
				       u32 retries_max)
{
	int err;
	u32 retry_count = 0;

	if (!status || !retries_max)
		return -EINVAL;

	do {
		err = get_card_status(card, status, 5);
		if (err)
			break;

		if (!R1_STATUS(*status) &&
				(R1_CURRENT_STATE(*status) != R1_STATE_PRG))
			break; /* RPMB programming operation complete */

		/*
		 * Rechedule to give the MMC device a chance to continue
		 * processing the previous command without being polled too
		 * frequently.
		 */
		usleep_range(1000, 5000);
	} while (++retry_count < retries_max);

	if (retry_count == retries_max)
		err = -EPERM;

	return err;
}

static int ioctl_do_sanitize(struct mmc_card *card)
{
	int err;

	if (!mmc_can_sanitize(card)) {
			pr_warn("%s: %s - SANITIZE is not supported\n",
				mmc_hostname(card->host), __func__);
			err = -EOPNOTSUPP;
			goto out;
	}

	pr_debug("%s: %s - SANITIZE IN PROGRESS...\n",
		mmc_hostname(card->host), __func__);

	err = mmc_switch(card, EXT_CSD_CMD_SET_NORMAL,
					EXT_CSD_SANITIZE_START, 1,
					MMC_SANITIZE_REQ_TIMEOUT);

	if (err)
		pr_err("%s: %s - EXT_CSD_SANITIZE_START failed. err=%d\n",
		       mmc_hostname(card->host), __func__, err);

	pr_debug("%s: %s - SANITIZE COMPLETED\n", mmc_hostname(card->host),
					     __func__);
out:
	return err;
}

static int __mmc_blk_ioctl_cmd(struct mmc_card *card, struct mmc_blk_data *md,
			       struct mmc_blk_ioc_data *idata)
{
	struct mmc_command cmd = {};
	struct mmc_data data = {};
	struct mmc_request mrq = {};
	struct scatterlist sg;
	int err;
	int is_rpmb = false;
	u32 status = 0;

	if (!card || !md || !idata)
		return -EINVAL;

	if (md->area_type & MMC_BLK_DATA_AREA_RPMB)
		is_rpmb = true;

	cmd.opcode = idata->ic.opcode;
	cmd.arg = idata->ic.arg;
	cmd.flags = idata->ic.flags;

	if (idata->buf_bytes) {
		data.sg = &sg;
		data.sg_len = 1;
		data.blksz = idata->ic.blksz;
		data.blocks = idata->ic.blocks;

		sg_init_one(data.sg, idata->buf, idata->buf_bytes);

		if (idata->ic.write_flag)
			data.flags = MMC_DATA_WRITE;
		else
			data.flags = MMC_DATA_READ;

		/* data.flags must already be set before doing this. */
		mmc_set_data_timeout(&data, card);

		/* Allow overriding the timeout_ns for empirical tuning. */
		if (idata->ic.data_timeout_ns)
			data.timeout_ns = idata->ic.data_timeout_ns;

		if ((cmd.flags & MMC_RSP_R1B) == MMC_RSP_R1B) {
			/*
			 * Pretend this is a data transfer and rely on the
			 * host driver to compute timeout.  When all host
			 * drivers support cmd.cmd_timeout for R1B, this
			 * can be changed to:
			 *
			 *     mrq.data = NULL;
			 *     cmd.cmd_timeout = idata->ic.cmd_timeout_ms;
			 */
			data.timeout_ns = idata->ic.cmd_timeout_ms * 1000000;
		}

		mrq.data = &data;
	}

	mrq.cmd = &cmd;

	err = mmc_blk_part_switch(card, md);
	if (err)
		return err;

	if (idata->ic.is_acmd) {
		err = mmc_app_cmd(card->host, card);
		if (err)
			return err;
	}

	if (is_rpmb) {
		err = mmc_set_blockcount(card, data.blocks,
			idata->ic.write_flag & (1 << 31));
		if (err)
			return err;
	}

	if ((MMC_EXTRACT_INDEX_FROM_ARG(cmd.arg) == EXT_CSD_SANITIZE_START) &&
	    (cmd.opcode == MMC_SWITCH)) {
		err = ioctl_do_sanitize(card);

		if (err)
			pr_err("%s: ioctl_do_sanitize() failed. err = %d",
			       __func__, err);

		return err;
	}

	mmc_wait_for_req(card->host, &mrq);

	if (cmd.error) {
		dev_err(mmc_dev(card->host), "%s: cmd error %d\n",
						__func__, cmd.error);
		return cmd.error;
	}
	if (data.error) {
		dev_err(mmc_dev(card->host), "%s: data error %d\n",
						__func__, data.error);
		return data.error;
	}

	/*
	 * According to the SD specs, some commands require a delay after
	 * issuing the command.
	 */
	if (idata->ic.postsleep_min_us)
		usleep_range(idata->ic.postsleep_min_us, idata->ic.postsleep_max_us);

	memcpy(&(idata->ic.response), cmd.resp, sizeof(cmd.resp));

	if (is_rpmb) {
		/*
		 * Ensure RPMB command has completed by polling CMD13
		 * "Send Status".
		 */
		err = ioctl_rpmb_card_status_poll(card, &status, 5);
		if (err)
			dev_err(mmc_dev(card->host),
					"%s: Card Status=0x%08X, error %d\n",
					__func__, status, err);
	}

	return err;
}

static int mmc_blk_ioctl_cmd(struct block_device *bdev,
			     struct mmc_ioc_cmd __user *ic_ptr)
{
	struct mmc_blk_ioc_data *idata;
	struct mmc_blk_data *md;
	struct mmc_card *card;
	int err = 0, ioc_err = 0;

	/*
	 * The caller must have CAP_SYS_RAWIO, and must be calling this on the
	 * whole block device, not on a partition.  This prevents overspray
	 * between sibling partitions.
	 */
	if ((!capable(CAP_SYS_RAWIO)) || (bdev != bdev->bd_contains))
		return -EPERM;

	idata = mmc_blk_ioctl_copy_from_user(ic_ptr);
	if (IS_ERR(idata))
		return PTR_ERR(idata);

	md = mmc_blk_get(bdev->bd_disk);
	if (!md) {
		err = -EINVAL;
		goto cmd_err;
	}

	card = md->queue.card;
	if (IS_ERR(card)) {
		err = PTR_ERR(card);
		goto cmd_done;
	}

	mmc_get_card(card);

	ioc_err = __mmc_blk_ioctl_cmd(card, md, idata);

	/* Always switch back to main area after RPMB access */
	if (md->area_type & MMC_BLK_DATA_AREA_RPMB)
		mmc_blk_part_switch(card, dev_get_drvdata(&card->dev));

	mmc_put_card(card);

	err = mmc_blk_ioctl_copy_to_user(ic_ptr, idata);

cmd_done:
	mmc_blk_put(md);
cmd_err:
	kfree(idata->buf);
	kfree(idata);
	return ioc_err ? ioc_err : err;
}

static int mmc_blk_ioctl_multi_cmd(struct block_device *bdev,
				   struct mmc_ioc_multi_cmd __user *user)
{
	struct mmc_blk_ioc_data **idata = NULL;
	struct mmc_ioc_cmd __user *cmds = user->cmds;
	struct mmc_card *card;
	struct mmc_blk_data *md;
	int i, err = 0, ioc_err = 0;
	__u64 num_of_cmds;

	/*
	 * The caller must have CAP_SYS_RAWIO, and must be calling this on the
	 * whole block device, not on a partition.  This prevents overspray
	 * between sibling partitions.
	 */
	if ((!capable(CAP_SYS_RAWIO)) || (bdev != bdev->bd_contains))
		return -EPERM;

	if (copy_from_user(&num_of_cmds, &user->num_of_cmds,
			   sizeof(num_of_cmds)))
		return -EFAULT;

	if (num_of_cmds > MMC_IOC_MAX_CMDS)
		return -EINVAL;

	idata = kcalloc(num_of_cmds, sizeof(*idata), GFP_KERNEL);
	if (!idata)
		return -ENOMEM;

	for (i = 0; i < num_of_cmds; i++) {
		idata[i] = mmc_blk_ioctl_copy_from_user(&cmds[i]);
		if (IS_ERR(idata[i])) {
			err = PTR_ERR(idata[i]);
			num_of_cmds = i;
			goto cmd_err;
		}
	}

	md = mmc_blk_get(bdev->bd_disk);
	if (!md) {
		err = -EINVAL;
		goto cmd_err;
	}

	card = md->queue.card;
	if (IS_ERR(card)) {
		err = PTR_ERR(card);
		goto cmd_done;
	}

	mmc_get_card(card);

	for (i = 0; i < num_of_cmds && !ioc_err; i++)
		ioc_err = __mmc_blk_ioctl_cmd(card, md, idata[i]);

	/* Always switch back to main area after RPMB access */
	if (md->area_type & MMC_BLK_DATA_AREA_RPMB)
		mmc_blk_part_switch(card, dev_get_drvdata(&card->dev));

	mmc_put_card(card);

	/* copy to user if data and response */
	for (i = 0; i < num_of_cmds && !err; i++)
		err = mmc_blk_ioctl_copy_to_user(&cmds[i], idata[i]);

cmd_done:
	mmc_blk_put(md);
cmd_err:
	for (i = 0; i < num_of_cmds; i++) {
		kfree(idata[i]->buf);
		kfree(idata[i]);
	}
	kfree(idata);
	return ioc_err ? ioc_err : err;
}

static int mmc_blk_ioctl(struct block_device *bdev, fmode_t mode,
	unsigned int cmd, unsigned long arg)
{
	switch (cmd) {
	case MMC_IOC_CMD:
		return mmc_blk_ioctl_cmd(bdev,
				(struct mmc_ioc_cmd __user *)arg);
	case MMC_IOC_MULTI_CMD:
		return mmc_blk_ioctl_multi_cmd(bdev,
				(struct mmc_ioc_multi_cmd __user *)arg);
	default:
		return -EINVAL;
	}
}

#ifdef CONFIG_COMPAT
static int mmc_blk_compat_ioctl(struct block_device *bdev, fmode_t mode,
	unsigned int cmd, unsigned long arg)
{
	return mmc_blk_ioctl(bdev, mode, cmd, (unsigned long) compat_ptr(arg));
}
#endif

static const struct block_device_operations mmc_bdops = {
	.open			= mmc_blk_open,
	.release		= mmc_blk_release,
	.getgeo			= mmc_blk_getgeo,
	.owner			= THIS_MODULE,
	.ioctl			= mmc_blk_ioctl,
#ifdef CONFIG_COMPAT
	.compat_ioctl		= mmc_blk_compat_ioctl,
#endif
};

static int mmc_blk_part_switch_pre(struct mmc_card *card,
				   unsigned int part_type)
{
	int ret = 0;

	if (part_type == EXT_CSD_PART_CONFIG_ACC_RPMB) {
		if (card->ext_csd.cmdq_en) {
			ret = mmc_cmdq_disable(card);
			if (ret)
				return ret;
		}
		mmc_retune_pause(card->host);
	}

	return ret;
}

static int mmc_blk_part_switch_post(struct mmc_card *card,
				    unsigned int part_type)
{
	int ret = 0;

	if (part_type == EXT_CSD_PART_CONFIG_ACC_RPMB) {
		mmc_retune_unpause(card->host);
		if (card->reenable_cmdq && !card->ext_csd.cmdq_en)
			ret = mmc_cmdq_enable(card);
	}

	return ret;
}

static inline int mmc_blk_part_switch(struct mmc_card *card,
				      struct mmc_blk_data *md)
{
	int ret = 0;
	struct mmc_blk_data *main_md = dev_get_drvdata(&card->dev);

	if (main_md->part_curr == md->part_type)
		return 0;

	if (mmc_card_mmc(card)) {
		u8 part_config = card->ext_csd.part_config;

		ret = mmc_blk_part_switch_pre(card, md->part_type);
		if (ret)
			return ret;

		part_config &= ~EXT_CSD_PART_CONFIG_ACC_MASK;
		part_config |= md->part_type;

		ret = mmc_switch(card, EXT_CSD_CMD_SET_NORMAL,
				 EXT_CSD_PART_CONFIG, part_config,
				 card->ext_csd.part_time);
		if (ret) {
			mmc_blk_part_switch_post(card, md->part_type);
			return ret;
		}

		card->ext_csd.part_config = part_config;

		ret = mmc_blk_part_switch_post(card, main_md->part_curr);
	}

	main_md->part_curr = md->part_type;
	return ret;
}

static int mmc_sd_num_wr_blocks(struct mmc_card *card, u32 *written_blocks)
{
	int err;
	u32 result;
	__be32 *blocks;

	struct mmc_request mrq = {};
	struct mmc_command cmd = {};
	struct mmc_data data = {};

	struct scatterlist sg;

	cmd.opcode = MMC_APP_CMD;
	cmd.arg = card->rca << 16;
	cmd.flags = MMC_RSP_SPI_R1 | MMC_RSP_R1 | MMC_CMD_AC;

	err = mmc_wait_for_cmd(card->host, &cmd, 0);
	if (err)
		return err;
	if (!mmc_host_is_spi(card->host) && !(cmd.resp[0] & R1_APP_CMD))
		return -EIO;

	memset(&cmd, 0, sizeof(struct mmc_command));

	cmd.opcode = SD_APP_SEND_NUM_WR_BLKS;
	cmd.arg = 0;
	cmd.flags = MMC_RSP_SPI_R1 | MMC_RSP_R1 | MMC_CMD_ADTC;

	data.blksz = 4;
	data.blocks = 1;
	data.flags = MMC_DATA_READ;
	data.sg = &sg;
	data.sg_len = 1;
	mmc_set_data_timeout(&data, card);

	mrq.cmd = &cmd;
	mrq.data = &data;

	blocks = kmalloc(4, GFP_KERNEL);
	if (!blocks)
		return -ENOMEM;

	sg_init_one(&sg, blocks, 4);

	mmc_wait_for_req(card->host, &mrq);

	result = ntohl(*blocks);
	kfree(blocks);

	if (cmd.error || data.error)
		return -EIO;

	*written_blocks = result;

	return 0;
}

static int get_card_status(struct mmc_card *card, u32 *status, int retries)
{
	struct mmc_command cmd = {};
	int err;

	cmd.opcode = MMC_SEND_STATUS;
	if (!mmc_host_is_spi(card->host))
		cmd.arg = card->rca << 16;
	cmd.flags = MMC_RSP_SPI_R2 | MMC_RSP_R1 | MMC_CMD_AC;
	err = mmc_wait_for_cmd(card->host, &cmd, retries);
	if (err == 0)
		*status = cmd.resp[0];
	return err;
}

static int card_busy_detect(struct mmc_card *card, unsigned int timeout_ms,
		bool hw_busy_detect, struct request *req, bool *gen_err)
{
	unsigned long timeout = jiffies + msecs_to_jiffies(timeout_ms);
	int err = 0;
	u32 status;

	do {
		err = get_card_status(card, &status, 5);
		if (err) {
			pr_err("%s: error %d requesting status\n",
			       req->rq_disk->disk_name, err);
			return err;
		}

		if (status & R1_ERROR) {
			pr_err("%s: %s: error sending status cmd, status %#x\n",
				req->rq_disk->disk_name, __func__, status);
			*gen_err = true;
		}

		/* We may rely on the host hw to handle busy detection.*/
		if ((card->host->caps & MMC_CAP_WAIT_WHILE_BUSY) &&
			hw_busy_detect)
			break;

		/*
		 * Timeout if the device never becomes ready for data and never
		 * leaves the program state.
		 */
		if (time_after(jiffies, timeout)) {
			pr_err("%s: Card stuck in programming state! %s %s\n",
				mmc_hostname(card->host),
				req->rq_disk->disk_name, __func__);
			return -ETIMEDOUT;
		}

		/*
		 * Some cards mishandle the status bits,
		 * so make sure to check both the busy
		 * indication and the card state.
		 */
	} while (!(status & R1_READY_FOR_DATA) ||
		 (R1_CURRENT_STATE(status) == R1_STATE_PRG));

	return err;
}

static int send_stop(struct mmc_card *card, unsigned int timeout_ms,
		struct request *req, bool *gen_err, u32 *stop_status)
{
	struct mmc_host *host = card->host;
	struct mmc_command cmd = {};
	int err;
	bool use_r1b_resp = rq_data_dir(req) == WRITE;

	/*
	 * Normally we use R1B responses for WRITE, but in cases where the host
	 * has specified a max_busy_timeout we need to validate it. A failure
	 * means we need to prevent the host from doing hw busy detection, which
	 * is done by converting to a R1 response instead.
	 */
	if (host->max_busy_timeout && (timeout_ms > host->max_busy_timeout))
		use_r1b_resp = false;

	cmd.opcode = MMC_STOP_TRANSMISSION;
	if (use_r1b_resp) {
		cmd.flags = MMC_RSP_SPI_R1B | MMC_RSP_R1B | MMC_CMD_AC;
		cmd.busy_timeout = timeout_ms;
	} else {
		cmd.flags = MMC_RSP_SPI_R1 | MMC_RSP_R1 | MMC_CMD_AC;
	}

	err = mmc_wait_for_cmd(host, &cmd, 5);
	if (err)
		return err;

	*stop_status = cmd.resp[0];

	/* No need to check card status in case of READ. */
	if (rq_data_dir(req) == READ)
		return 0;

	if (!mmc_host_is_spi(host) &&
		(*stop_status & R1_ERROR)) {
		pr_err("%s: %s: general error sending stop command, resp %#x\n",
			req->rq_disk->disk_name, __func__, *stop_status);
		*gen_err = true;
	}

	return card_busy_detect(card, timeout_ms, use_r1b_resp, req, gen_err);
}

#define ERR_NOMEDIUM	3
#define ERR_RETRY	2
#define ERR_ABORT	1
#define ERR_CONTINUE	0

static int mmc_blk_cmd_error(struct request *req, const char *name, int error,
	bool status_valid, u32 status)
{
	switch (error) {
	case -EILSEQ:
		/* response crc error, retry the r/w cmd */
		pr_err("%s: %s sending %s command, card status %#x\n",
			req->rq_disk->disk_name, "response CRC error",
			name, status);
		return ERR_RETRY;

	case -ETIMEDOUT:
		pr_err("%s: %s sending %s command, card status %#x\n",
			req->rq_disk->disk_name, "timed out", name, status);

		/* If the status cmd initially failed, retry the r/w cmd */
		if (!status_valid) {
			pr_err("%s: status not valid, retrying timeout\n",
				req->rq_disk->disk_name);
			return ERR_RETRY;
		}

		/*
		 * If it was a r/w cmd crc error, or illegal command
		 * (eg, issued in wrong state) then retry - we should
		 * have corrected the state problem above.
		 */
		if (status & (R1_COM_CRC_ERROR | R1_ILLEGAL_COMMAND)) {
			pr_err("%s: command error, retrying timeout\n",
				req->rq_disk->disk_name);
			return ERR_RETRY;
		}

		/* Otherwise abort the command */
		return ERR_ABORT;

	default:
		/* We don't understand the error code the driver gave us */
		pr_err("%s: unknown error %d sending read/write command, card status %#x\n",
		       req->rq_disk->disk_name, error, status);
		return ERR_ABORT;
	}
}

/*
 * Initial r/w and stop cmd error recovery.
 * We don't know whether the card received the r/w cmd or not, so try to
 * restore things back to a sane state.  Essentially, we do this as follows:
 * - Obtain card status.  If the first attempt to obtain card status fails,
 *   the status word will reflect the failed status cmd, not the failed
 *   r/w cmd.  If we fail to obtain card status, it suggests we can no
 *   longer communicate with the card.
 * - Check the card state.  If the card received the cmd but there was a
 *   transient problem with the response, it might still be in a data transfer
 *   mode.  Try to send it a stop command.  If this fails, we can't recover.
 * - If the r/w cmd failed due to a response CRC error, it was probably
 *   transient, so retry the cmd.
 * - If the r/w cmd timed out, but we didn't get the r/w cmd status, retry.
 * - If the r/w cmd timed out, and the r/w cmd failed due to CRC error or
 *   illegal cmd, retry.
 * Otherwise we don't understand what happened, so abort.
 */
static int mmc_blk_cmd_recovery(struct mmc_card *card, struct request *req,
	struct mmc_blk_request *brq, bool *ecc_err, bool *gen_err)
{
	bool prev_cmd_status_valid = true;
	u32 status, stop_status = 0;
	int err, retry;

	if (mmc_card_removed(card))
		return ERR_NOMEDIUM;

	/*
	 * Try to get card status which indicates both the card state
	 * and why there was no response.  If the first attempt fails,
	 * we can't be sure the returned status is for the r/w command.
	 */
	for (retry = 2; retry >= 0; retry--) {
		err = get_card_status(card, &status, 0);
		if (!err)
			break;

		/* Re-tune if needed */
		mmc_retune_recheck(card->host);

		prev_cmd_status_valid = false;
		pr_err("%s: error %d sending status command, %sing\n",
		       req->rq_disk->disk_name, err, retry ? "retry" : "abort");
	}

	/* We couldn't get a response from the card.  Give up. */
	if (err) {
		/* Check if the card is removed */
		if (mmc_detect_card_removed(card->host))
			return ERR_NOMEDIUM;
		return ERR_ABORT;
	}

	/* Flag ECC errors */
	if ((status & R1_CARD_ECC_FAILED) ||
	    (brq->stop.resp[0] & R1_CARD_ECC_FAILED) ||
	    (brq->cmd.resp[0] & R1_CARD_ECC_FAILED))
		*ecc_err = true;

	/* Flag General errors */
	if (!mmc_host_is_spi(card->host) && rq_data_dir(req) != READ)
		if ((status & R1_ERROR) ||
			(brq->stop.resp[0] & R1_ERROR)) {
			pr_err("%s: %s: general error sending stop or status command, stop cmd response %#x, card status %#x\n",
			       req->rq_disk->disk_name, __func__,
			       brq->stop.resp[0], status);
			*gen_err = true;
		}

	/*
	 * Check the current card state.  If it is in some data transfer
	 * mode, tell it to stop (and hopefully transition back to TRAN.)
	 */
	if (R1_CURRENT_STATE(status) == R1_STATE_DATA ||
	    R1_CURRENT_STATE(status) == R1_STATE_RCV) {
		err = send_stop(card,
			DIV_ROUND_UP(brq->data.timeout_ns, 1000000),
			req, gen_err, &stop_status);
		if (err) {
			pr_err("%s: error %d sending stop command\n",
			       req->rq_disk->disk_name, err);
			/*
			 * If the stop cmd also timed out, the card is probably
			 * not present, so abort. Other errors are bad news too.
			 */
			return ERR_ABORT;
		}

		if (stop_status & R1_CARD_ECC_FAILED)
			*ecc_err = true;
	}

	/* Check for set block count errors */
	if (brq->sbc.error)
		return mmc_blk_cmd_error(req, "SET_BLOCK_COUNT", brq->sbc.error,
				prev_cmd_status_valid, status);

	/* Check for r/w command errors */
	if (brq->cmd.error)
		return mmc_blk_cmd_error(req, "r/w cmd", brq->cmd.error,
				prev_cmd_status_valid, status);

	/* Data errors */
	if (!brq->stop.error)
		return ERR_CONTINUE;

	/* Now for stop errors.  These aren't fatal to the transfer. */
	pr_info("%s: error %d sending stop command, original cmd response %#x, card status %#x\n",
	       req->rq_disk->disk_name, brq->stop.error,
	       brq->cmd.resp[0], status);

	/*
	 * Subsitute in our own stop status as this will give the error
	 * state which happened during the execution of the r/w command.
	 */
	if (stop_status) {
		brq->stop.resp[0] = stop_status;
		brq->stop.error = 0;
	}
	return ERR_CONTINUE;
}

static int mmc_blk_reset(struct mmc_blk_data *md, struct mmc_host *host,
			 int type)
{
	int err;

	if (md->reset_done & type)
		return -EEXIST;

	md->reset_done |= type;
	err = mmc_hw_reset(host);
	/* Ensure we switch back to the correct partition */
	if (err != -EOPNOTSUPP) {
		struct mmc_blk_data *main_md =
			dev_get_drvdata(&host->card->dev);
		int part_err;

		main_md->part_curr = main_md->part_type;
		part_err = mmc_blk_part_switch(host->card, md);
		if (part_err) {
			/*
			 * We have failed to get back into the correct
			 * partition, so we need to abort the whole request.
			 */
			return -ENODEV;
		}
	}
	return err;
}

static inline void mmc_blk_reset_success(struct mmc_blk_data *md, int type)
{
	md->reset_done &= ~type;
}

int mmc_access_rpmb(struct mmc_queue *mq)
{
	struct mmc_blk_data *md = mq->blkdata;
	/*
	 * If this is a RPMB partition access, return ture
	 */
	if (md && md->part_type == EXT_CSD_PART_CONFIG_ACC_RPMB)
		return true;

	return false;
}

static void mmc_blk_issue_discard_rq(struct mmc_queue *mq, struct request *req)
{
	struct mmc_blk_data *md = mq->blkdata;
	struct mmc_card *card = md->queue.card;
	unsigned int from, nr, arg;
	int err = 0, type = MMC_BLK_DISCARD;

	if (!mmc_can_erase(card)) {
		err = -EOPNOTSUPP;
		goto fail;
	}

	from = blk_rq_pos(req);
	nr = blk_rq_sectors(req);

	if (mmc_can_discard(card))
		arg = MMC_DISCARD_ARG;
	else if (mmc_can_trim(card))
		arg = MMC_TRIM_ARG;
	else
		arg = MMC_ERASE_ARG;
	do {
		err = 0;
		if (card->quirks & MMC_QUIRK_INAND_CMD38) {
			err = mmc_switch(card, EXT_CSD_CMD_SET_NORMAL,
					 INAND_CMD38_ARG_EXT_CSD,
					 arg == MMC_TRIM_ARG ?
					 INAND_CMD38_ARG_TRIM :
					 INAND_CMD38_ARG_ERASE,
					 0);
		}
		if (!err)
			err = mmc_erase(card, from, nr, arg);
	} while (err == -EIO && !mmc_blk_reset(md, card->host, type));
	if (!err)
		mmc_blk_reset_success(md, type);
fail:
	blk_end_request(req, err, blk_rq_bytes(req));
}

static void mmc_blk_issue_secdiscard_rq(struct mmc_queue *mq,
				       struct request *req)
{
	struct mmc_blk_data *md = mq->blkdata;
	struct mmc_card *card = md->queue.card;
	unsigned int from, nr, arg;
	int err = 0, type = MMC_BLK_SECDISCARD;

	if (!(mmc_can_secure_erase_trim(card))) {
		err = -EOPNOTSUPP;
		goto out;
	}

	from = blk_rq_pos(req);
	nr = blk_rq_sectors(req);

	if (mmc_can_trim(card) && !mmc_erase_group_aligned(card, from, nr))
		arg = MMC_SECURE_TRIM1_ARG;
	else
		arg = MMC_SECURE_ERASE_ARG;

retry:
	if (card->quirks & MMC_QUIRK_INAND_CMD38) {
		err = mmc_switch(card, EXT_CSD_CMD_SET_NORMAL,
				 INAND_CMD38_ARG_EXT_CSD,
				 arg == MMC_SECURE_TRIM1_ARG ?
				 INAND_CMD38_ARG_SECTRIM1 :
				 INAND_CMD38_ARG_SECERASE,
				 0);
		if (err)
			goto out_retry;
	}

	err = mmc_erase(card, from, nr, arg);
	if (err == -EIO)
		goto out_retry;
	if (err)
		goto out;

	if (arg == MMC_SECURE_TRIM1_ARG) {
		if (card->quirks & MMC_QUIRK_INAND_CMD38) {
			err = mmc_switch(card, EXT_CSD_CMD_SET_NORMAL,
					 INAND_CMD38_ARG_EXT_CSD,
					 INAND_CMD38_ARG_SECTRIM2,
					 0);
			if (err)
				goto out_retry;
		}

		err = mmc_erase(card, from, nr, MMC_SECURE_TRIM2_ARG);
		if (err == -EIO)
			goto out_retry;
		if (err)
			goto out;
	}

out_retry:
	if (err && !mmc_blk_reset(md, card->host, type))
		goto retry;
	if (!err)
		mmc_blk_reset_success(md, type);
out:
	blk_end_request(req, err, blk_rq_bytes(req));
}

static void mmc_blk_issue_flush(struct mmc_queue *mq, struct request *req)
{
	struct mmc_blk_data *md = mq->blkdata;
	struct mmc_card *card = md->queue.card;
	int ret = 0;

	ret = mmc_flush_cache(card);
	if (ret)
		ret = -EIO;

	blk_end_request_all(req, ret);
}

/*
 * Reformat current write as a reliable write, supporting
 * both legacy and the enhanced reliable write MMC cards.
 * In each transfer we'll handle only as much as a single
 * reliable write can handle, thus finish the request in
 * partial completions.
 */
static inline void mmc_apply_rel_rw(struct mmc_blk_request *brq,
				    struct mmc_card *card,
				    struct request *req)
{
	if (!(card->ext_csd.rel_param & EXT_CSD_WR_REL_PARAM_EN)) {
		/* Legacy mode imposes restrictions on transfers. */
		if (!IS_ALIGNED(blk_rq_pos(req), card->ext_csd.rel_sectors))
			brq->data.blocks = 1;

		if (brq->data.blocks > card->ext_csd.rel_sectors)
			brq->data.blocks = card->ext_csd.rel_sectors;
		else if (brq->data.blocks < card->ext_csd.rel_sectors)
			brq->data.blocks = 1;
	}
}

#define CMD_ERRORS							\
	(R1_OUT_OF_RANGE |	/* Command argument out of range */	\
	 R1_ADDRESS_ERROR |	/* Misaligned address */		\
	 R1_BLOCK_LEN_ERROR |	/* Transferred block length incorrect */\
	 R1_WP_VIOLATION |	/* Tried to write to protected block */	\
	 R1_CC_ERROR |		/* Card controller error */		\
	 R1_ERROR)		/* General/unknown error */

static enum mmc_blk_status mmc_blk_err_check(struct mmc_card *card,
					     struct mmc_async_req *areq)
{
	struct mmc_queue_req *mq_mrq = container_of(areq, struct mmc_queue_req,
						    areq);
	struct mmc_blk_request *brq = &mq_mrq->brq;
	struct request *req = mq_mrq->req;
	int need_retune = card->host->need_retune;
	bool ecc_err = false;
	bool gen_err = false;

	/*
	 * sbc.error indicates a problem with the set block count
	 * command.  No data will have been transferred.
	 *
	 * cmd.error indicates a problem with the r/w command.  No
	 * data will have been transferred.
	 *
	 * stop.error indicates a problem with the stop command.  Data
	 * may have been transferred, or may still be transferring.
	 */
	if (brq->sbc.error || brq->cmd.error || brq->stop.error ||
	    brq->data.error) {
		switch (mmc_blk_cmd_recovery(card, req, brq, &ecc_err, &gen_err)) {
		case ERR_RETRY:
			return MMC_BLK_RETRY;
		case ERR_ABORT:
			return MMC_BLK_ABORT;
		case ERR_NOMEDIUM:
			return MMC_BLK_NOMEDIUM;
		case ERR_CONTINUE:
			break;
		}
	}

	/*
	 * Check for errors relating to the execution of the
	 * initial command - such as address errors.  No data
	 * has been transferred.
	 */
	if (brq->cmd.resp[0] & CMD_ERRORS) {
		pr_err("%s: r/w command failed, status = %#x\n",
		       req->rq_disk->disk_name, brq->cmd.resp[0]);
		return MMC_BLK_ABORT;
	}

	/*
	 * Everything else is either success, or a data error of some
	 * kind.  If it was a write, we may have transitioned to
	 * program mode, which we have to wait for it to complete.
	 */
	if (!mmc_host_is_spi(card->host) && rq_data_dir(req) != READ) {
		int err;

		/* Check stop command response */
		if (brq->stop.resp[0] & R1_ERROR) {
			pr_err("%s: %s: general error sending stop command, stop cmd response %#x\n",
			       req->rq_disk->disk_name, __func__,
			       brq->stop.resp[0]);
			gen_err = true;
		}

		err = card_busy_detect(card, MMC_BLK_TIMEOUT_MS, false, req,
					&gen_err);
		if (err)
			return MMC_BLK_CMD_ERR;
	}

	/* if general error occurs, retry the write operation. */
	if (gen_err) {
		pr_warn("%s: retrying write for general error\n",
				req->rq_disk->disk_name);
		return MMC_BLK_RETRY;
	}

	if (brq->data.error) {
		if (need_retune && !brq->retune_retry_done) {
			pr_debug("%s: retrying because a re-tune was needed\n",
				 req->rq_disk->disk_name);
			brq->retune_retry_done = 1;
			return MMC_BLK_RETRY;
		}
		pr_err("%s: error %d transferring data, sector %u, nr %u, cmd response %#x, card status %#x\n",
		       req->rq_disk->disk_name, brq->data.error,
		       (unsigned)blk_rq_pos(req),
		       (unsigned)blk_rq_sectors(req),
		       brq->cmd.resp[0], brq->stop.resp[0]);

		if (rq_data_dir(req) == READ) {
			if (ecc_err)
				return MMC_BLK_ECC_ERR;
			return MMC_BLK_DATA_ERR;
		} else {
			return MMC_BLK_CMD_ERR;
		}
	}

	if (!brq->data.bytes_xfered)
		return MMC_BLK_RETRY;

	if (blk_rq_bytes(req) != brq->data.bytes_xfered)
		return MMC_BLK_PARTIAL;

	return MMC_BLK_SUCCESS;
}

static void mmc_blk_data_prep(struct mmc_queue *mq, struct mmc_queue_req *mqrq,
			      int disable_multi, bool *do_rel_wr,
			      bool *do_data_tag)
{
	struct mmc_blk_data *md = mq->blkdata;
	struct mmc_card *card = md->queue.card;
	struct mmc_blk_request *brq = &mqrq->brq;
	struct request *req = mqrq->req;

	/*
	 * Reliable writes are used to implement Forced Unit Access and
	 * are supported only on MMCs.
	 */
	*do_rel_wr = (req->cmd_flags & REQ_FUA) &&
		     rq_data_dir(req) == WRITE &&
		     (md->flags & MMC_BLK_REL_WR);

	memset(brq, 0, sizeof(struct mmc_blk_request));

	brq->mrq.data = &brq->data;

	brq->stop.opcode = MMC_STOP_TRANSMISSION;
	brq->stop.arg = 0;

	if (rq_data_dir(req) == READ) {
		brq->data.flags = MMC_DATA_READ;
		brq->stop.flags = MMC_RSP_SPI_R1 | MMC_RSP_R1 | MMC_CMD_AC;
	} else {
		brq->data.flags = MMC_DATA_WRITE;
		brq->stop.flags = MMC_RSP_SPI_R1B | MMC_RSP_R1B | MMC_CMD_AC;
	}

	brq->data.blksz = 512;
	brq->data.blocks = blk_rq_sectors(req);

	/*
	 * The block layer doesn't support all sector count
	 * restrictions, so we need to be prepared for too big
	 * requests.
	 */
	if (brq->data.blocks > card->host->max_blk_count)
		brq->data.blocks = card->host->max_blk_count;

	if (brq->data.blocks > 1) {
		/*
		 * After a read error, we redo the request one sector
		 * at a time in order to accurately determine which
		 * sectors can be read successfully.
		 */
		if (disable_multi)
			brq->data.blocks = 1;

		/*
		 * Some controllers have HW issues while operating
		 * in multiple I/O mode
		 */
		if (card->host->ops->multi_io_quirk)
			brq->data.blocks = card->host->ops->multi_io_quirk(card,
						(rq_data_dir(req) == READ) ?
						MMC_DATA_READ : MMC_DATA_WRITE,
						brq->data.blocks);
	}

	if (*do_rel_wr)
		mmc_apply_rel_rw(brq, card, req);

	/*
	 * Data tag is used only during writing meta data to speed
	 * up write and any subsequent read of this meta data
	 */
	*do_data_tag = card->ext_csd.data_tag_unit_size &&
		       (req->cmd_flags & REQ_META) &&
		       (rq_data_dir(req) == WRITE) &&
		       ((brq->data.blocks * brq->data.blksz) >=
			card->ext_csd.data_tag_unit_size);

	mmc_set_data_timeout(&brq->data, card);

	brq->data.sg = mqrq->sg;
	brq->data.sg_len = mmc_queue_map_sg(mq, mqrq);

	/*
	 * Adjust the sg list so it is the same size as the
	 * request.
	 */
	if (brq->data.blocks != blk_rq_sectors(req)) {
		int i, data_size = brq->data.blocks << 9;
		struct scatterlist *sg;

		for_each_sg(brq->data.sg, sg, brq->data.sg_len, i) {
			data_size -= sg->length;
			if (data_size <= 0) {
				sg->length += data_size;
				i++;
				break;
			}
		}
		brq->data.sg_len = i;
	}

	mqrq->areq.mrq = &brq->mrq;

	mmc_queue_bounce_pre(mqrq);
}

static void mmc_blk_rw_rq_prep(struct mmc_queue_req *mqrq,
			       struct mmc_card *card,
			       int disable_multi,
			       struct mmc_queue *mq)
{
	u32 readcmd, writecmd;
	struct mmc_blk_request *brq = &mqrq->brq;
	struct request *req = mqrq->req;
	struct mmc_blk_data *md = mq->blkdata;
	bool do_rel_wr, do_data_tag;

	mmc_blk_data_prep(mq, mqrq, disable_multi, &do_rel_wr, &do_data_tag);

	brq->mrq.cmd = &brq->cmd;

	brq->cmd.arg = blk_rq_pos(req);
	if (!mmc_card_blockaddr(card))
		brq->cmd.arg <<= 9;
	brq->cmd.flags = MMC_RSP_SPI_R1 | MMC_RSP_R1 | MMC_CMD_ADTC;

	if (brq->data.blocks > 1 || do_rel_wr) {
		/* SPI multiblock writes terminate using a special
		 * token, not a STOP_TRANSMISSION request.
		 */
		if (!mmc_host_is_spi(card->host) ||
		    rq_data_dir(req) == READ)
			brq->mrq.stop = &brq->stop;
		readcmd = MMC_READ_MULTIPLE_BLOCK;
		writecmd = MMC_WRITE_MULTIPLE_BLOCK;
	} else {
		brq->mrq.stop = NULL;
		readcmd = MMC_READ_SINGLE_BLOCK;
		writecmd = MMC_WRITE_BLOCK;
	}
	brq->cmd.opcode = rq_data_dir(req) == READ ? readcmd : writecmd;

	/*
	 * Pre-defined multi-block transfers are preferable to
	 * open ended-ones (and necessary for reliable writes).
	 * However, it is not sufficient to just send CMD23,
	 * and avoid the final CMD12, as on an error condition
	 * CMD12 (stop) needs to be sent anyway. This, coupled
	 * with Auto-CMD23 enhancements provided by some
	 * hosts, means that the complexity of dealing
	 * with this is best left to the host. If CMD23 is
	 * supported by card and host, we'll fill sbc in and let
	 * the host deal with handling it correctly. This means
	 * that for hosts that don't expose MMC_CAP_CMD23, no
	 * change of behavior will be observed.
	 *
	 * N.B: Some MMC cards experience perf degradation.
	 * We'll avoid using CMD23-bounded multiblock writes for
	 * these, while retaining features like reliable writes.
	 */
	if ((md->flags & MMC_BLK_CMD23) && mmc_op_multi(brq->cmd.opcode) &&
	    (do_rel_wr || !(card->quirks & MMC_QUIRK_BLK_NO_CMD23) ||
	     do_data_tag)) {
		brq->sbc.opcode = MMC_SET_BLOCK_COUNT;
		brq->sbc.arg = brq->data.blocks |
			(do_rel_wr ? (1 << 31) : 0) |
			(do_data_tag ? (1 << 29) : 0);
		brq->sbc.flags = MMC_RSP_R1 | MMC_CMD_AC;
		brq->mrq.sbc = &brq->sbc;
	}

<<<<<<< HEAD
	mmc_set_data_timeout(&brq->data, card);

	brq->data.sg = mqrq->sg;
	brq->data.sg_len = mmc_queue_map_sg(mq, mqrq);

	/*
	 * Adjust the sg list so it is the same size as the
	 * request.
	 */
	if (brq->data.blocks != blk_rq_sectors(req)) {
		int i, data_size = brq->data.blocks << 9;
		struct scatterlist *sg;

		for_each_sg(brq->data.sg, sg, brq->data.sg_len, i) {
			data_size -= sg->length;
			if (data_size <= 0) {
				sg->length += data_size;
				i++;
				break;
			}
		}
		brq->data.sg_len = i;
	}

	mqrq->areq.mrq = &brq->mrq;
	mqrq->areq.err_check = mmc_blk_err_check;

	mmc_queue_bounce_pre(mqrq);
=======
	mqrq->areq.err_check = mmc_blk_err_check;
>>>>>>> 2ac97f0f
}

static bool mmc_blk_rw_cmd_err(struct mmc_blk_data *md, struct mmc_card *card,
			       struct mmc_blk_request *brq, struct request *req,
			       bool old_req_pending)
{
<<<<<<< HEAD
	struct mmc_queue_req *mq_rq;
	bool req_pending;

	mq_rq = container_of(brq, struct mmc_queue_req, brq);
=======
	bool req_pending;
>>>>>>> 2ac97f0f

	/*
	 * If this is an SD card and we're writing, we can first
	 * mark the known good sectors as ok.
	 *
	 * If the card is not SD, we can still ok written sectors
	 * as reported by the controller (which might be less than
	 * the real number of written sectors, but never more).
	 */
	if (mmc_card_sd(card)) {
		u32 blocks;
		int err;

		err = mmc_sd_num_wr_blocks(card, &blocks);
		if (err)
			req_pending = old_req_pending;
		else
			req_pending = blk_end_request(req, 0, blocks << 9);
	} else {
		req_pending = blk_end_request(req, 0, brq->data.bytes_xfered);
	}
	return req_pending;
<<<<<<< HEAD
}

static void mmc_blk_rw_cmd_abort(struct mmc_card *card, struct request *req)
{
	if (mmc_card_removed(card))
		req->rq_flags |= RQF_QUIET;
	while (blk_end_request(req, -EIO, blk_rq_cur_bytes(req)));
}

/**
 * mmc_blk_rw_try_restart() - tries to restart the current async request
 * @mq: the queue with the card and host to restart
 * @req: a new request that want to be started after the current one
 */
static void mmc_blk_rw_try_restart(struct mmc_queue *mq, struct request *req)
{
	if (!req)
		return;

	/*
	 * If the card was removed, just cancel everything and return.
	 */
	if (mmc_card_removed(mq->card)) {
		req->rq_flags |= RQF_QUIET;
		blk_end_request_all(req, -EIO);
		return;
	}
	/* Else proceed and try to restart the current async request */
	mmc_blk_rw_rq_prep(mq->mqrq_cur, mq->card, 0, mq);
	mmc_start_areq(mq->card->host, &mq->mqrq_cur->areq, NULL);
}

=======
}

static void mmc_blk_rw_cmd_abort(struct mmc_queue *mq, struct mmc_card *card,
				 struct request *req,
				 struct mmc_queue_req *mqrq)
{
	if (mmc_card_removed(card))
		req->rq_flags |= RQF_QUIET;
	while (blk_end_request(req, -EIO, blk_rq_cur_bytes(req)));
	mmc_queue_req_free(mq, mqrq);
}

/**
 * mmc_blk_rw_try_restart() - tries to restart the current async request
 * @mq: the queue with the card and host to restart
 * @req: a new request that want to be started after the current one
 */
static void mmc_blk_rw_try_restart(struct mmc_queue *mq, struct request *req,
				   struct mmc_queue_req *mqrq)
{
	if (!req)
		return;

	/*
	 * If the card was removed, just cancel everything and return.
	 */
	if (mmc_card_removed(mq->card)) {
		req->rq_flags |= RQF_QUIET;
		blk_end_request_all(req, -EIO);
		mmc_queue_req_free(mq, mqrq);
		return;
	}
	/* Else proceed and try to restart the current async request */
	mmc_blk_rw_rq_prep(mqrq, mq->card, 0, mq);
	mmc_start_areq(mq->card->host, &mqrq->areq, NULL);
}

>>>>>>> 2ac97f0f
static void mmc_blk_issue_rw_rq(struct mmc_queue *mq, struct request *new_req)
{
	struct mmc_blk_data *md = mq->blkdata;
	struct mmc_card *card = md->queue.card;
	struct mmc_blk_request *brq;
	int disable_multi = 0, retry = 0, type, retune_retry_done = 0;
	enum mmc_blk_status status;
	struct mmc_queue_req *mqrq_cur = NULL;
	struct mmc_queue_req *mq_rq;
	struct request *old_req;
	struct mmc_async_req *new_areq;
	struct mmc_async_req *old_areq;
	bool req_pending = true;
<<<<<<< HEAD

	if (!new_req && !mq->mqrq_prev->req)
=======

	if (new_req) {
		mqrq_cur = mmc_queue_req_find(mq, new_req);
		if (!mqrq_cur) {
			WARN_ON(1);
			mmc_blk_requeue(mq->queue, new_req);
			new_req = NULL;
		}
	}

	if (!mq->qcnt)
>>>>>>> 2ac97f0f
		return;

	do {
		if (new_req) {
			/*
			 * When 4KB native sector is enabled, only 8 blocks
			 * multiple read or write is allowed
			 */
			if (mmc_large_sector(card) &&
				!IS_ALIGNED(blk_rq_sectors(new_req), 8)) {
				pr_err("%s: Transfer size is not 4KB sector size aligned\n",
					new_req->rq_disk->disk_name);
<<<<<<< HEAD
				mmc_blk_rw_cmd_abort(card, new_req);
				return;
			}

			mmc_blk_rw_rq_prep(mq->mqrq_cur, card, 0, mq);
			new_areq = &mq->mqrq_cur->areq;
=======
				mmc_blk_rw_cmd_abort(mq, card, new_req, mqrq_cur);
				return;
			}

			mmc_blk_rw_rq_prep(mqrq_cur, card, 0, mq);
			new_areq = &mqrq_cur->areq;
>>>>>>> 2ac97f0f
		} else
			new_areq = NULL;

		old_areq = mmc_start_areq(card->host, new_areq, &status);
		if (!old_areq) {
			/*
			 * We have just put the first request into the pipeline
			 * and there is nothing more to do until it is
			 * complete.
			 */
<<<<<<< HEAD
			if (status == MMC_BLK_NEW_REQUEST)
				mq->new_request = true;
=======
>>>>>>> 2ac97f0f
			return;
		}

		/*
		 * An asynchronous request has been completed and we proceed
		 * to handle the result of it.
		 */
		mq_rq =	container_of(old_areq, struct mmc_queue_req, areq);
		brq = &mq_rq->brq;
		old_req = mq_rq->req;
		type = rq_data_dir(old_req) == READ ? MMC_BLK_READ : MMC_BLK_WRITE;
		mmc_queue_bounce_post(mq_rq);

		switch (status) {
		case MMC_BLK_SUCCESS:
		case MMC_BLK_PARTIAL:
			/*
			 * A block was successfully transferred.
			 */
			mmc_blk_reset_success(md, type);

			req_pending = blk_end_request(old_req, 0,
						      brq->data.bytes_xfered);
			/*
			 * If the blk_end_request function returns non-zero even
			 * though all data has been transferred and no errors
			 * were returned by the host controller, it's a bug.
			 */
			if (status == MMC_BLK_SUCCESS && req_pending) {
				pr_err("%s BUG rq_tot %d d_xfer %d\n",
				       __func__, blk_rq_bytes(old_req),
				       brq->data.bytes_xfered);
<<<<<<< HEAD
				mmc_blk_rw_cmd_abort(card, old_req);
=======
				mmc_blk_rw_cmd_abort(mq, card, old_req, mq_rq);
>>>>>>> 2ac97f0f
				return;
			}
			break;
		case MMC_BLK_CMD_ERR:
			req_pending = mmc_blk_rw_cmd_err(md, card, brq, old_req, req_pending);
			if (mmc_blk_reset(md, card->host, type)) {
<<<<<<< HEAD
				mmc_blk_rw_cmd_abort(card, old_req);
				mmc_blk_rw_try_restart(mq, new_req);
				return;
			}
			if (!req_pending) {
				mmc_blk_rw_try_restart(mq, new_req);
=======
				if (req_pending)
					mmc_blk_rw_cmd_abort(mq, card, old_req, mq_rq);
				else
					mmc_queue_req_free(mq, mq_rq);
				mmc_blk_rw_try_restart(mq, new_req, mqrq_cur);
				return;
			}
			if (!req_pending) {
				mmc_queue_req_free(mq, mq_rq);
				mmc_blk_rw_try_restart(mq, new_req, mqrq_cur);
>>>>>>> 2ac97f0f
				return;
			}
			break;
		case MMC_BLK_RETRY:
			retune_retry_done = brq->retune_retry_done;
			if (retry++ < 5)
				break;
			/* Fall through */
		case MMC_BLK_ABORT:
			if (!mmc_blk_reset(md, card->host, type))
				break;
<<<<<<< HEAD
			mmc_blk_rw_cmd_abort(card, old_req);
			mmc_blk_rw_try_restart(mq, new_req);
=======
			mmc_blk_rw_cmd_abort(mq, card, old_req, mq_rq);
			mmc_blk_rw_try_restart(mq, new_req, mqrq_cur);
>>>>>>> 2ac97f0f
			return;
		case MMC_BLK_DATA_ERR: {
			int err;

			err = mmc_blk_reset(md, card->host, type);
			if (!err)
				break;
			if (err == -ENODEV) {
<<<<<<< HEAD
				mmc_blk_rw_cmd_abort(card, old_req);
				mmc_blk_rw_try_restart(mq, new_req);
=======
				mmc_blk_rw_cmd_abort(mq, card, old_req, mq_rq);
				mmc_blk_rw_try_restart(mq, new_req, mqrq_cur);
>>>>>>> 2ac97f0f
				return;
			}
			/* Fall through */
		}
		case MMC_BLK_ECC_ERR:
			if (brq->data.blocks > 1) {
				/* Redo read one sector at a time */
				pr_warn("%s: retrying using single block read\n",
					old_req->rq_disk->disk_name);
				disable_multi = 1;
				break;
			}
			/*
			 * After an error, we redo I/O one sector at a
			 * time, so we only reach here after trying to
			 * read a single sector.
			 */
			req_pending = blk_end_request(old_req, -EIO,
						      brq->data.blksz);
			if (!req_pending) {
<<<<<<< HEAD
				mmc_blk_rw_try_restart(mq, new_req);
=======
				mmc_queue_req_free(mq, mq_rq);
				mmc_blk_rw_try_restart(mq, new_req, mqrq_cur);
>>>>>>> 2ac97f0f
				return;
			}
			break;
		case MMC_BLK_NOMEDIUM:
<<<<<<< HEAD
			mmc_blk_rw_cmd_abort(card, old_req);
			mmc_blk_rw_try_restart(mq, new_req);
=======
			mmc_blk_rw_cmd_abort(mq, card, old_req, mq_rq);
			mmc_blk_rw_try_restart(mq, new_req, mqrq_cur);
>>>>>>> 2ac97f0f
			return;
		default:
			pr_err("%s: Unhandled return value (%d)",
					old_req->rq_disk->disk_name, status);
<<<<<<< HEAD
			mmc_blk_rw_cmd_abort(card, old_req);
			mmc_blk_rw_try_restart(mq, new_req);
=======
			mmc_blk_rw_cmd_abort(mq, card, old_req, mq_rq);
			mmc_blk_rw_try_restart(mq, new_req, mqrq_cur);
>>>>>>> 2ac97f0f
			return;
		}

		if (req_pending) {
			/*
			 * In case of a incomplete request
			 * prepare it again and resend.
			 */
			mmc_blk_rw_rq_prep(mq_rq, card,
					disable_multi, mq);
			mmc_start_areq(card->host,
					&mq_rq->areq, NULL);
			mq_rq->brq.retune_retry_done = retune_retry_done;
		}
	} while (req_pending);
<<<<<<< HEAD
=======

	mmc_queue_req_free(mq, mq_rq);
>>>>>>> 2ac97f0f
}

void mmc_blk_issue_rq(struct mmc_queue *mq, struct request *req)
{
	int ret;
	struct mmc_blk_data *md = mq->blkdata;
	struct mmc_card *card = md->queue.card;

	if (req && !mq->qcnt)
		/* claim host only for the first request */
		mmc_get_card(card);

	ret = mmc_blk_part_switch(card, md);
	if (ret) {
		if (req) {
			blk_end_request_all(req, -EIO);
		}
		goto out;
	}

<<<<<<< HEAD
	mq->new_request = false;
=======
>>>>>>> 2ac97f0f
	if (req && req_op(req) == REQ_OP_DISCARD) {
		/* complete ongoing async transfer before issuing discard */
		if (mq->qcnt)
			mmc_blk_issue_rw_rq(mq, NULL);
		mmc_blk_issue_discard_rq(mq, req);
	} else if (req && req_op(req) == REQ_OP_SECURE_ERASE) {
		/* complete ongoing async transfer before issuing secure erase*/
		if (mq->qcnt)
			mmc_blk_issue_rw_rq(mq, NULL);
		mmc_blk_issue_secdiscard_rq(mq, req);
	} else if (req && req_op(req) == REQ_OP_FLUSH) {
		/* complete ongoing async transfer before issuing flush */
		if (mq->qcnt)
			mmc_blk_issue_rw_rq(mq, NULL);
		mmc_blk_issue_flush(mq, req);
	} else {
		mmc_blk_issue_rw_rq(mq, req);
<<<<<<< HEAD
	}

out:
	if ((!req && !mq->new_request) || req_is_special)
		/*
		 * Release host when there are no more requests
		 * and after special request(discard, flush) is done.
		 * In case sepecial request, there is no reentry to
		 * the 'mmc_blk_issue_rq' with 'mqrq_prev->req'.
		 */
=======
		card->host->context_info.is_waiting_last_req = false;
	}

out:
	if (!mq->qcnt)
>>>>>>> 2ac97f0f
		mmc_put_card(card);
}

static inline int mmc_blk_readonly(struct mmc_card *card)
{
	return mmc_card_readonly(card) ||
	       !(card->csd.cmdclass & CCC_BLOCK_WRITE);
}

static struct mmc_blk_data *mmc_blk_alloc_req(struct mmc_card *card,
					      struct device *parent,
					      sector_t size,
					      bool default_ro,
					      const char *subname,
					      int area_type)
{
	struct mmc_blk_data *md;
	int devidx, ret;

	devidx = ida_simple_get(&mmc_blk_ida, 0, max_devices, GFP_KERNEL);
	if (devidx < 0)
		return ERR_PTR(devidx);

	md = kzalloc(sizeof(struct mmc_blk_data), GFP_KERNEL);
	if (!md) {
		ret = -ENOMEM;
		goto out;
	}

	md->area_type = area_type;

	/*
	 * Set the read-only status based on the supported commands
	 * and the write protect switch.
	 */
	md->read_only = mmc_blk_readonly(card);

	md->disk = alloc_disk(perdev_minors);
	if (md->disk == NULL) {
		ret = -ENOMEM;
		goto err_kfree;
	}

	spin_lock_init(&md->lock);
	INIT_LIST_HEAD(&md->part);
	md->usage = 1;

	ret = mmc_init_queue(&md->queue, card, &md->lock, subname);
	if (ret)
		goto err_putdisk;

	md->queue.blkdata = md;

	md->disk->major	= MMC_BLOCK_MAJOR;
	md->disk->first_minor = devidx * perdev_minors;
	md->disk->fops = &mmc_bdops;
	md->disk->private_data = md;
	md->disk->queue = md->queue.queue;
	md->parent = parent;
	set_disk_ro(md->disk, md->read_only || default_ro);
	md->disk->flags = GENHD_FL_EXT_DEVT;
	if (area_type & (MMC_BLK_DATA_AREA_RPMB | MMC_BLK_DATA_AREA_BOOT))
		md->disk->flags |= GENHD_FL_NO_PART_SCAN;

	/*
	 * As discussed on lkml, GENHD_FL_REMOVABLE should:
	 *
	 * - be set for removable media with permanent block devices
	 * - be unset for removable block devices with permanent media
	 *
	 * Since MMC block devices clearly fall under the second
	 * case, we do not set GENHD_FL_REMOVABLE.  Userspace
	 * should use the block device creation/destruction hotplug
	 * messages to tell when the card is present.
	 */

	snprintf(md->disk->disk_name, sizeof(md->disk->disk_name),
		 "mmcblk%u%s", card->host->index, subname ? subname : "");

	if (mmc_card_mmc(card))
		blk_queue_logical_block_size(md->queue.queue,
					     card->ext_csd.data_sector_size);
	else
		blk_queue_logical_block_size(md->queue.queue, 512);

	set_capacity(md->disk, size);

	if (mmc_host_cmd23(card->host)) {
		if ((mmc_card_mmc(card) &&
		     card->csd.mmca_vsn >= CSD_SPEC_VER_3) ||
		    (mmc_card_sd(card) &&
		     card->scr.cmds & SD_SCR_CMD23_SUPPORT))
			md->flags |= MMC_BLK_CMD23;
	}

	if (mmc_card_mmc(card) &&
	    md->flags & MMC_BLK_CMD23 &&
	    ((card->ext_csd.rel_param & EXT_CSD_WR_REL_PARAM_EN) ||
	     card->ext_csd.rel_sectors)) {
		md->flags |= MMC_BLK_REL_WR;
		blk_queue_write_cache(md->queue.queue, true, true);
	}

	return md;

 err_putdisk:
	put_disk(md->disk);
 err_kfree:
	kfree(md);
 out:
	ida_simple_remove(&mmc_blk_ida, devidx);
	return ERR_PTR(ret);
}

static struct mmc_blk_data *mmc_blk_alloc(struct mmc_card *card)
{
	sector_t size;

	if (!mmc_card_sd(card) && mmc_card_blockaddr(card)) {
		/*
		 * The EXT_CSD sector count is in number or 512 byte
		 * sectors.
		 */
		size = card->ext_csd.sectors;
	} else {
		/*
		 * The CSD capacity field is in units of read_blkbits.
		 * set_capacity takes units of 512 bytes.
		 */
		size = (typeof(sector_t))card->csd.capacity
			<< (card->csd.read_blkbits - 9);
	}

	return mmc_blk_alloc_req(card, &card->dev, size, false, NULL,
					MMC_BLK_DATA_AREA_MAIN);
}

static int mmc_blk_alloc_part(struct mmc_card *card,
			      struct mmc_blk_data *md,
			      unsigned int part_type,
			      sector_t size,
			      bool default_ro,
			      const char *subname,
			      int area_type)
{
	char cap_str[10];
	struct mmc_blk_data *part_md;

	part_md = mmc_blk_alloc_req(card, disk_to_dev(md->disk), size, default_ro,
				    subname, area_type);
	if (IS_ERR(part_md))
		return PTR_ERR(part_md);
	part_md->part_type = part_type;
	list_add(&part_md->part, &md->part);

	string_get_size((u64)get_capacity(part_md->disk), 512, STRING_UNITS_2,
			cap_str, sizeof(cap_str));
	pr_info("%s: %s %s partition %u %s\n",
	       part_md->disk->disk_name, mmc_card_id(card),
	       mmc_card_name(card), part_md->part_type, cap_str);
	return 0;
}

/* MMC Physical partitions consist of two boot partitions and
 * up to four general purpose partitions.
 * For each partition enabled in EXT_CSD a block device will be allocatedi
 * to provide access to the partition.
 */

static int mmc_blk_alloc_parts(struct mmc_card *card, struct mmc_blk_data *md)
{
	int idx, ret = 0;

	if (!mmc_card_mmc(card))
		return 0;

	for (idx = 0; idx < card->nr_parts; idx++) {
		if (card->part[idx].size) {
			ret = mmc_blk_alloc_part(card, md,
				card->part[idx].part_cfg,
				card->part[idx].size >> 9,
				card->part[idx].force_ro,
				card->part[idx].name,
				card->part[idx].area_type);
			if (ret)
				return ret;
		}
	}

	return ret;
}

static void mmc_blk_remove_req(struct mmc_blk_data *md)
{
	struct mmc_card *card;

	if (md) {
		/*
		 * Flush remaining requests and free queues. It
		 * is freeing the queue that stops new requests
		 * from being accepted.
		 */
		card = md->queue.card;
		mmc_cleanup_queue(&md->queue);
		if (md->disk->flags & GENHD_FL_UP) {
			device_remove_file(disk_to_dev(md->disk), &md->force_ro);
			if ((md->area_type & MMC_BLK_DATA_AREA_BOOT) &&
					card->ext_csd.boot_ro_lockable)
				device_remove_file(disk_to_dev(md->disk),
					&md->power_ro_lock);

			del_gendisk(md->disk);
		}
		mmc_blk_put(md);
	}
}

static void mmc_blk_remove_parts(struct mmc_card *card,
				 struct mmc_blk_data *md)
{
	struct list_head *pos, *q;
	struct mmc_blk_data *part_md;

	list_for_each_safe(pos, q, &md->part) {
		part_md = list_entry(pos, struct mmc_blk_data, part);
		list_del(pos);
		mmc_blk_remove_req(part_md);
	}
}

static int mmc_add_disk(struct mmc_blk_data *md)
{
	int ret;
	struct mmc_card *card = md->queue.card;

	device_add_disk(md->parent, md->disk);
	md->force_ro.show = force_ro_show;
	md->force_ro.store = force_ro_store;
	sysfs_attr_init(&md->force_ro.attr);
	md->force_ro.attr.name = "force_ro";
	md->force_ro.attr.mode = S_IRUGO | S_IWUSR;
	ret = device_create_file(disk_to_dev(md->disk), &md->force_ro);
	if (ret)
		goto force_ro_fail;

	if ((md->area_type & MMC_BLK_DATA_AREA_BOOT) &&
	     card->ext_csd.boot_ro_lockable) {
		umode_t mode;

		if (card->ext_csd.boot_ro_lock & EXT_CSD_BOOT_WP_B_PWR_WP_DIS)
			mode = S_IRUGO;
		else
			mode = S_IRUGO | S_IWUSR;

		md->power_ro_lock.show = power_ro_lock_show;
		md->power_ro_lock.store = power_ro_lock_store;
		sysfs_attr_init(&md->power_ro_lock.attr);
		md->power_ro_lock.attr.mode = mode;
		md->power_ro_lock.attr.name =
					"ro_lock_until_next_power_on";
		ret = device_create_file(disk_to_dev(md->disk),
				&md->power_ro_lock);
		if (ret)
			goto power_ro_lock_fail;
	}
	return ret;

power_ro_lock_fail:
	device_remove_file(disk_to_dev(md->disk), &md->force_ro);
force_ro_fail:
	del_gendisk(md->disk);

	return ret;
}

static int mmc_blk_probe(struct mmc_card *card)
{
	struct mmc_blk_data *md, *part_md;
	char cap_str[10];
	int ret;

	/*
	 * Check that the card supports the command class(es) we need.
	 */
	if (!(card->csd.cmdclass & CCC_BLOCK_READ))
		return -ENODEV;

	mmc_fixup_device(card, mmc_blk_fixups);
<<<<<<< HEAD
=======

	ret = mmc_queue_alloc_shared_queue(card);
	if (ret)
		return ret;
>>>>>>> 2ac97f0f

	md = mmc_blk_alloc(card);
	if (IS_ERR(md)) {
		mmc_queue_free_shared_queue(card);
		return PTR_ERR(md);
	}

	string_get_size((u64)get_capacity(md->disk), 512, STRING_UNITS_2,
			cap_str, sizeof(cap_str));
	pr_info("%s: %s %s %s %s\n",
		md->disk->disk_name, mmc_card_id(card), mmc_card_name(card),
		cap_str, md->read_only ? "(ro)" : "");

	if (mmc_blk_alloc_parts(card, md))
		goto out;

	dev_set_drvdata(&card->dev, md);

	if (mmc_add_disk(md))
		goto out;

	list_for_each_entry(part_md, &md->part, part) {
		if (mmc_add_disk(part_md))
			goto out;
	}

	pm_runtime_set_autosuspend_delay(&card->dev, 3000);
	pm_runtime_use_autosuspend(&card->dev);

	/*
	 * Don't enable runtime PM for SD-combo cards here. Leave that
	 * decision to be taken during the SDIO init sequence instead.
	 */
	if (card->type != MMC_TYPE_SD_COMBO) {
		pm_runtime_set_active(&card->dev);
		pm_runtime_enable(&card->dev);
	}

	return 0;

 out:
	mmc_blk_remove_parts(card, md);
	mmc_blk_remove_req(md);
	mmc_queue_free_shared_queue(card);
	return 0;
}

static void mmc_blk_remove(struct mmc_card *card)
{
	struct mmc_blk_data *md = dev_get_drvdata(&card->dev);

	mmc_blk_remove_parts(card, md);
	pm_runtime_get_sync(&card->dev);
	mmc_claim_host(card->host);
	mmc_blk_part_switch(card, md);
	mmc_release_host(card->host);
	if (card->type != MMC_TYPE_SD_COMBO)
		pm_runtime_disable(&card->dev);
	pm_runtime_put_noidle(&card->dev);
	mmc_blk_remove_req(md);
	dev_set_drvdata(&card->dev, NULL);
	mmc_queue_free_shared_queue(card);
}

static int _mmc_blk_suspend(struct mmc_card *card)
{
	struct mmc_blk_data *part_md;
	struct mmc_blk_data *md = dev_get_drvdata(&card->dev);

	if (md) {
		mmc_queue_suspend(&md->queue);
		list_for_each_entry(part_md, &md->part, part) {
			mmc_queue_suspend(&part_md->queue);
		}
	}
	return 0;
}

static void mmc_blk_shutdown(struct mmc_card *card)
{
	_mmc_blk_suspend(card);
}

#ifdef CONFIG_PM_SLEEP
static int mmc_blk_suspend(struct device *dev)
{
	struct mmc_card *card = mmc_dev_to_card(dev);

	return _mmc_blk_suspend(card);
}

static int mmc_blk_resume(struct device *dev)
{
	struct mmc_blk_data *part_md;
	struct mmc_blk_data *md = dev_get_drvdata(dev);

	if (md) {
		/*
		 * Resume involves the card going into idle state,
		 * so current partition is always the main one.
		 */
		md->part_curr = md->part_type;
		mmc_queue_resume(&md->queue);
		list_for_each_entry(part_md, &md->part, part) {
			mmc_queue_resume(&part_md->queue);
		}
	}
	return 0;
}
#endif

static SIMPLE_DEV_PM_OPS(mmc_blk_pm_ops, mmc_blk_suspend, mmc_blk_resume);

static struct mmc_driver mmc_driver = {
	.drv		= {
		.name	= "mmcblk",
		.pm	= &mmc_blk_pm_ops,
	},
	.probe		= mmc_blk_probe,
	.remove		= mmc_blk_remove,
	.shutdown	= mmc_blk_shutdown,
};

static int __init mmc_blk_init(void)
{
	int res;

	if (perdev_minors != CONFIG_MMC_BLOCK_MINORS)
		pr_info("mmcblk: using %d minors per device\n", perdev_minors);

	max_devices = min(MAX_DEVICES, (1 << MINORBITS) / perdev_minors);

	res = register_blkdev(MMC_BLOCK_MAJOR, "mmc");
	if (res)
		goto out;

	res = mmc_register_driver(&mmc_driver);
	if (res)
		goto out2;

	return 0;
 out2:
	unregister_blkdev(MMC_BLOCK_MAJOR, "mmc");
 out:
	return res;
}

static void __exit mmc_blk_exit(void)
{
	mmc_unregister_driver(&mmc_driver);
	unregister_blkdev(MMC_BLOCK_MAJOR, "mmc");
}

module_init(mmc_blk_init);
module_exit(mmc_blk_exit);

MODULE_LICENSE("GPL");
MODULE_DESCRIPTION("Multimedia Card (MMC) block device driver");
<|MERGE_RESOLUTION|>--- conflicted
+++ resolved
@@ -1603,52 +1603,14 @@
 		brq->mrq.sbc = &brq->sbc;
 	}
 
-<<<<<<< HEAD
-	mmc_set_data_timeout(&brq->data, card);
-
-	brq->data.sg = mqrq->sg;
-	brq->data.sg_len = mmc_queue_map_sg(mq, mqrq);
-
-	/*
-	 * Adjust the sg list so it is the same size as the
-	 * request.
-	 */
-	if (brq->data.blocks != blk_rq_sectors(req)) {
-		int i, data_size = brq->data.blocks << 9;
-		struct scatterlist *sg;
-
-		for_each_sg(brq->data.sg, sg, brq->data.sg_len, i) {
-			data_size -= sg->length;
-			if (data_size <= 0) {
-				sg->length += data_size;
-				i++;
-				break;
-			}
-		}
-		brq->data.sg_len = i;
-	}
-
-	mqrq->areq.mrq = &brq->mrq;
 	mqrq->areq.err_check = mmc_blk_err_check;
-
-	mmc_queue_bounce_pre(mqrq);
-=======
-	mqrq->areq.err_check = mmc_blk_err_check;
->>>>>>> 2ac97f0f
 }
 
 static bool mmc_blk_rw_cmd_err(struct mmc_blk_data *md, struct mmc_card *card,
 			       struct mmc_blk_request *brq, struct request *req,
 			       bool old_req_pending)
 {
-<<<<<<< HEAD
-	struct mmc_queue_req *mq_rq;
 	bool req_pending;
-
-	mq_rq = container_of(brq, struct mmc_queue_req, brq);
-=======
-	bool req_pending;
->>>>>>> 2ac97f0f
 
 	/*
 	 * If this is an SD card and we're writing, we can first
@@ -1671,40 +1633,6 @@
 		req_pending = blk_end_request(req, 0, brq->data.bytes_xfered);
 	}
 	return req_pending;
-<<<<<<< HEAD
-}
-
-static void mmc_blk_rw_cmd_abort(struct mmc_card *card, struct request *req)
-{
-	if (mmc_card_removed(card))
-		req->rq_flags |= RQF_QUIET;
-	while (blk_end_request(req, -EIO, blk_rq_cur_bytes(req)));
-}
-
-/**
- * mmc_blk_rw_try_restart() - tries to restart the current async request
- * @mq: the queue with the card and host to restart
- * @req: a new request that want to be started after the current one
- */
-static void mmc_blk_rw_try_restart(struct mmc_queue *mq, struct request *req)
-{
-	if (!req)
-		return;
-
-	/*
-	 * If the card was removed, just cancel everything and return.
-	 */
-	if (mmc_card_removed(mq->card)) {
-		req->rq_flags |= RQF_QUIET;
-		blk_end_request_all(req, -EIO);
-		return;
-	}
-	/* Else proceed and try to restart the current async request */
-	mmc_blk_rw_rq_prep(mq->mqrq_cur, mq->card, 0, mq);
-	mmc_start_areq(mq->card->host, &mq->mqrq_cur->areq, NULL);
-}
-
-=======
 }
 
 static void mmc_blk_rw_cmd_abort(struct mmc_queue *mq, struct mmc_card *card,
@@ -1742,7 +1670,6 @@
 	mmc_start_areq(mq->card->host, &mqrq->areq, NULL);
 }
 
->>>>>>> 2ac97f0f
 static void mmc_blk_issue_rw_rq(struct mmc_queue *mq, struct request *new_req)
 {
 	struct mmc_blk_data *md = mq->blkdata;
@@ -1756,10 +1683,6 @@
 	struct mmc_async_req *new_areq;
 	struct mmc_async_req *old_areq;
 	bool req_pending = true;
-<<<<<<< HEAD
-
-	if (!new_req && !mq->mqrq_prev->req)
-=======
 
 	if (new_req) {
 		mqrq_cur = mmc_queue_req_find(mq, new_req);
@@ -1771,7 +1694,6 @@
 	}
 
 	if (!mq->qcnt)
->>>>>>> 2ac97f0f
 		return;
 
 	do {
@@ -1784,21 +1706,12 @@
 				!IS_ALIGNED(blk_rq_sectors(new_req), 8)) {
 				pr_err("%s: Transfer size is not 4KB sector size aligned\n",
 					new_req->rq_disk->disk_name);
-<<<<<<< HEAD
-				mmc_blk_rw_cmd_abort(card, new_req);
-				return;
-			}
-
-			mmc_blk_rw_rq_prep(mq->mqrq_cur, card, 0, mq);
-			new_areq = &mq->mqrq_cur->areq;
-=======
 				mmc_blk_rw_cmd_abort(mq, card, new_req, mqrq_cur);
 				return;
 			}
 
 			mmc_blk_rw_rq_prep(mqrq_cur, card, 0, mq);
 			new_areq = &mqrq_cur->areq;
->>>>>>> 2ac97f0f
 		} else
 			new_areq = NULL;
 
@@ -1809,11 +1722,6 @@
 			 * and there is nothing more to do until it is
 			 * complete.
 			 */
-<<<<<<< HEAD
-			if (status == MMC_BLK_NEW_REQUEST)
-				mq->new_request = true;
-=======
->>>>>>> 2ac97f0f
 			return;
 		}
 
@@ -1846,25 +1754,13 @@
 				pr_err("%s BUG rq_tot %d d_xfer %d\n",
 				       __func__, blk_rq_bytes(old_req),
 				       brq->data.bytes_xfered);
-<<<<<<< HEAD
-				mmc_blk_rw_cmd_abort(card, old_req);
-=======
 				mmc_blk_rw_cmd_abort(mq, card, old_req, mq_rq);
->>>>>>> 2ac97f0f
 				return;
 			}
 			break;
 		case MMC_BLK_CMD_ERR:
 			req_pending = mmc_blk_rw_cmd_err(md, card, brq, old_req, req_pending);
 			if (mmc_blk_reset(md, card->host, type)) {
-<<<<<<< HEAD
-				mmc_blk_rw_cmd_abort(card, old_req);
-				mmc_blk_rw_try_restart(mq, new_req);
-				return;
-			}
-			if (!req_pending) {
-				mmc_blk_rw_try_restart(mq, new_req);
-=======
 				if (req_pending)
 					mmc_blk_rw_cmd_abort(mq, card, old_req, mq_rq);
 				else
@@ -1875,7 +1771,6 @@
 			if (!req_pending) {
 				mmc_queue_req_free(mq, mq_rq);
 				mmc_blk_rw_try_restart(mq, new_req, mqrq_cur);
->>>>>>> 2ac97f0f
 				return;
 			}
 			break;
@@ -1887,13 +1782,8 @@
 		case MMC_BLK_ABORT:
 			if (!mmc_blk_reset(md, card->host, type))
 				break;
-<<<<<<< HEAD
-			mmc_blk_rw_cmd_abort(card, old_req);
-			mmc_blk_rw_try_restart(mq, new_req);
-=======
 			mmc_blk_rw_cmd_abort(mq, card, old_req, mq_rq);
 			mmc_blk_rw_try_restart(mq, new_req, mqrq_cur);
->>>>>>> 2ac97f0f
 			return;
 		case MMC_BLK_DATA_ERR: {
 			int err;
@@ -1902,13 +1792,8 @@
 			if (!err)
 				break;
 			if (err == -ENODEV) {
-<<<<<<< HEAD
-				mmc_blk_rw_cmd_abort(card, old_req);
-				mmc_blk_rw_try_restart(mq, new_req);
-=======
 				mmc_blk_rw_cmd_abort(mq, card, old_req, mq_rq);
 				mmc_blk_rw_try_restart(mq, new_req, mqrq_cur);
->>>>>>> 2ac97f0f
 				return;
 			}
 			/* Fall through */
@@ -1929,34 +1814,20 @@
 			req_pending = blk_end_request(old_req, -EIO,
 						      brq->data.blksz);
 			if (!req_pending) {
-<<<<<<< HEAD
-				mmc_blk_rw_try_restart(mq, new_req);
-=======
 				mmc_queue_req_free(mq, mq_rq);
 				mmc_blk_rw_try_restart(mq, new_req, mqrq_cur);
->>>>>>> 2ac97f0f
 				return;
 			}
 			break;
 		case MMC_BLK_NOMEDIUM:
-<<<<<<< HEAD
-			mmc_blk_rw_cmd_abort(card, old_req);
-			mmc_blk_rw_try_restart(mq, new_req);
-=======
 			mmc_blk_rw_cmd_abort(mq, card, old_req, mq_rq);
 			mmc_blk_rw_try_restart(mq, new_req, mqrq_cur);
->>>>>>> 2ac97f0f
 			return;
 		default:
 			pr_err("%s: Unhandled return value (%d)",
 					old_req->rq_disk->disk_name, status);
-<<<<<<< HEAD
-			mmc_blk_rw_cmd_abort(card, old_req);
-			mmc_blk_rw_try_restart(mq, new_req);
-=======
 			mmc_blk_rw_cmd_abort(mq, card, old_req, mq_rq);
 			mmc_blk_rw_try_restart(mq, new_req, mqrq_cur);
->>>>>>> 2ac97f0f
 			return;
 		}
 
@@ -1972,11 +1843,8 @@
 			mq_rq->brq.retune_retry_done = retune_retry_done;
 		}
 	} while (req_pending);
-<<<<<<< HEAD
-=======
 
 	mmc_queue_req_free(mq, mq_rq);
->>>>>>> 2ac97f0f
 }
 
 void mmc_blk_issue_rq(struct mmc_queue *mq, struct request *req)
@@ -1997,10 +1865,6 @@
 		goto out;
 	}
 
-<<<<<<< HEAD
-	mq->new_request = false;
-=======
->>>>>>> 2ac97f0f
 	if (req && req_op(req) == REQ_OP_DISCARD) {
 		/* complete ongoing async transfer before issuing discard */
 		if (mq->qcnt)
@@ -2018,24 +1882,11 @@
 		mmc_blk_issue_flush(mq, req);
 	} else {
 		mmc_blk_issue_rw_rq(mq, req);
-<<<<<<< HEAD
-	}
-
-out:
-	if ((!req && !mq->new_request) || req_is_special)
-		/*
-		 * Release host when there are no more requests
-		 * and after special request(discard, flush) is done.
-		 * In case sepecial request, there is no reentry to
-		 * the 'mmc_blk_issue_rq' with 'mqrq_prev->req'.
-		 */
-=======
 		card->host->context_info.is_waiting_last_req = false;
 	}
 
 out:
 	if (!mq->qcnt)
->>>>>>> 2ac97f0f
 		mmc_put_card(card);
 }
 
@@ -2324,13 +2175,10 @@
 		return -ENODEV;
 
 	mmc_fixup_device(card, mmc_blk_fixups);
-<<<<<<< HEAD
-=======
 
 	ret = mmc_queue_alloc_shared_queue(card);
 	if (ret)
 		return ret;
->>>>>>> 2ac97f0f
 
 	md = mmc_blk_alloc(card);
 	if (IS_ERR(md)) {
