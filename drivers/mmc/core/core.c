/*
 *  linux/drivers/mmc/core/core.c
 *
 *  Copyright (C) 2003-2004 Russell King, All Rights Reserved.
 *  SD support Copyright (C) 2004 Ian Molton, All Rights Reserved.
 *  Copyright (C) 2005-2008 Pierre Ossman, All Rights Reserved.
 *  MMCv4 support Copyright (C) 2006 Philip Langdale, All Rights Reserved.
 *
 * This program is free software; you can redistribute it and/or modify
 * it under the terms of the GNU General Public License version 2 as
 * published by the Free Software Foundation.
 */
#include <linux/module.h>
#include <linux/init.h>
#include <linux/interrupt.h>
#include <linux/completion.h>
#include <linux/device.h>
#include <linux/delay.h>
#include <linux/pagemap.h>
#include <linux/err.h>
#include <linux/leds.h>
#include <linux/scatterlist.h>
#include <linux/log2.h>
#include <linux/regulator/consumer.h>
#include <linux/pm_runtime.h>
#include <linux/pm_wakeup.h>
#include <linux/suspend.h>
#include <linux/fault-inject.h>
#include <linux/random.h>
#include <linux/slab.h>
#include <linux/of.h>

#include <linux/mmc/card.h>
#include <linux/mmc/host.h>
#include <linux/mmc/mmc.h>
#include <linux/mmc/sd.h>
#include <linux/mmc/slot-gpio.h>

#define CREATE_TRACE_POINTS
#include <trace/events/mmc.h>

#include "core.h"
#include "card.h"
#include "bus.h"
#include "host.h"
#include "sdio_bus.h"
#include "pwrseq.h"

#include "mmc_ops.h"
#include "sd_ops.h"
#include "sdio_ops.h"

/* If the device is not responding */
#define MMC_CORE_TIMEOUT_MS	(10 * 60 * 1000) /* 10 minute timeout */

/*
 * Background operations can take a long time, depending on the housekeeping
 * operations the card has to perform.
 */
#define MMC_BKOPS_MAX_TIMEOUT	(4 * 60 * 1000) /* max time to wait in ms */

/* The max erase timeout, used when host->max_busy_timeout isn't specified */
#define MMC_ERASE_TIMEOUT_MS	(60 * 1000) /* 60 s */

static const unsigned freqs[] = { 400000, 300000, 200000, 100000 };

/*
 * Enabling software CRCs on the data blocks can be a significant (30%)
 * performance cost, and for other reasons may not always be desired.
 * So we allow it it to be disabled.
 */
bool use_spi_crc = 1;
module_param(use_spi_crc, bool, 0);

static int mmc_schedule_delayed_work(struct delayed_work *work,
				     unsigned long delay)
{
	/*
	 * We use the system_freezable_wq, because of two reasons.
	 * First, it allows several works (not the same work item) to be
	 * executed simultaneously. Second, the queue becomes frozen when
	 * userspace becomes frozen during system PM.
	 */
	return queue_delayed_work(system_freezable_wq, work, delay);
}

#ifdef CONFIG_FAIL_MMC_REQUEST

/*
 * Internal function. Inject random data errors.
 * If mmc_data is NULL no errors are injected.
 */
static void mmc_should_fail_request(struct mmc_host *host,
				    struct mmc_request *mrq)
{
	struct mmc_command *cmd = mrq->cmd;
	struct mmc_data *data = mrq->data;
	static const int data_errors[] = {
		-ETIMEDOUT,
		-EILSEQ,
		-EIO,
	};

	if (!data)
		return;

	if (cmd->error || data->error ||
	    !should_fail(&host->fail_mmc_request, data->blksz * data->blocks))
		return;

	data->error = data_errors[prandom_u32() % ARRAY_SIZE(data_errors)];
	data->bytes_xfered = (prandom_u32() % (data->bytes_xfered >> 9)) << 9;
}

#else /* CONFIG_FAIL_MMC_REQUEST */

static inline void mmc_should_fail_request(struct mmc_host *host,
					   struct mmc_request *mrq)
{
}

#endif /* CONFIG_FAIL_MMC_REQUEST */

static inline void mmc_complete_cmd(struct mmc_request *mrq)
{
	if (mrq->cap_cmd_during_tfr && !completion_done(&mrq->cmd_completion))
		complete_all(&mrq->cmd_completion);
}

void mmc_command_done(struct mmc_host *host, struct mmc_request *mrq)
{
	if (!mrq->cap_cmd_during_tfr)
		return;

	mmc_complete_cmd(mrq);

	pr_debug("%s: cmd done, tfr ongoing (CMD%u)\n",
		 mmc_hostname(host), mrq->cmd->opcode);
}
EXPORT_SYMBOL(mmc_command_done);

/**
 *	mmc_request_done - finish processing an MMC request
 *	@host: MMC host which completed request
 *	@mrq: MMC request which request
 *
 *	MMC drivers should call this function when they have completed
 *	their processing of a request.
 */
void mmc_request_done(struct mmc_host *host, struct mmc_request *mrq)
{
	struct mmc_command *cmd = mrq->cmd;
	int err = cmd->error;

	/* Flag re-tuning needed on CRC errors */
	if ((cmd->opcode != MMC_SEND_TUNING_BLOCK &&
	    cmd->opcode != MMC_SEND_TUNING_BLOCK_HS200) &&
	    (err == -EILSEQ || (mrq->sbc && mrq->sbc->error == -EILSEQ) ||
	    (mrq->data && mrq->data->error == -EILSEQ) ||
	    (mrq->stop && mrq->stop->error == -EILSEQ)))
		mmc_retune_needed(host);

	if (err && cmd->retries && mmc_host_is_spi(host)) {
		if (cmd->resp[0] & R1_SPI_ILLEGAL_COMMAND)
			cmd->retries = 0;
	}

	if (host->ongoing_mrq == mrq)
		host->ongoing_mrq = NULL;

	mmc_complete_cmd(mrq);

	trace_mmc_request_done(host, mrq);

	/*
	 * We list various conditions for the command to be considered
	 * properly done:
	 *
	 * - There was no error, OK fine then
	 * - We are not doing some kind of retry
	 * - The card was removed (...so just complete everything no matter
	 *   if there are errors or retries)
	 */
	if (!err || !cmd->retries || mmc_card_removed(host->card)) {
		mmc_should_fail_request(host, mrq);

		if (!host->ongoing_mrq)
			led_trigger_event(host->led, LED_OFF);

		if (mrq->sbc) {
			pr_debug("%s: req done <CMD%u>: %d: %08x %08x %08x %08x\n",
				mmc_hostname(host), mrq->sbc->opcode,
				mrq->sbc->error,
				mrq->sbc->resp[0], mrq->sbc->resp[1],
				mrq->sbc->resp[2], mrq->sbc->resp[3]);
		}

		pr_debug("%s: req done (CMD%u): %d: %08x %08x %08x %08x\n",
			mmc_hostname(host), cmd->opcode, err,
			cmd->resp[0], cmd->resp[1],
			cmd->resp[2], cmd->resp[3]);

		if (mrq->data) {
			pr_debug("%s:     %d bytes transferred: %d\n",
				mmc_hostname(host),
				mrq->data->bytes_xfered, mrq->data->error);
		}

		if (mrq->stop) {
			pr_debug("%s:     (CMD%u): %d: %08x %08x %08x %08x\n",
				mmc_hostname(host), mrq->stop->opcode,
				mrq->stop->error,
				mrq->stop->resp[0], mrq->stop->resp[1],
				mrq->stop->resp[2], mrq->stop->resp[3]);
		}
	}
	/*
	 * Request starter must handle retries - see
	 * mmc_wait_for_req_done().
	 */
	if (mrq->done)
		mrq->done(mrq);
}

EXPORT_SYMBOL(mmc_request_done);

static void __mmc_start_request(struct mmc_host *host, struct mmc_request *mrq)
{
	int err;

	/* Assumes host controller has been runtime resumed by mmc_claim_host */
	err = mmc_retune(host);
	if (err) {
		mrq->cmd->error = err;
		mmc_request_done(host, mrq);
		return;
	}

	/*
	 * For sdio rw commands we must wait for card busy otherwise some
	 * sdio devices won't work properly.
	 * And bypass I/O abort, reset and bus suspend operations.
	 */
	if (sdio_is_io_busy(mrq->cmd->opcode, mrq->cmd->arg) &&
	    host->ops->card_busy) {
		int tries = 500; /* Wait aprox 500ms at maximum */

		while (host->ops->card_busy(host) && --tries)
			mmc_delay(1);

		if (tries == 0) {
			mrq->cmd->error = -EBUSY;
			mmc_request_done(host, mrq);
			return;
		}
	}

	if (mrq->cap_cmd_during_tfr) {
		host->ongoing_mrq = mrq;
		/*
		 * Retry path could come through here without having waiting on
		 * cmd_completion, so ensure it is reinitialised.
		 */
		reinit_completion(&mrq->cmd_completion);
	}

	trace_mmc_request_start(host, mrq);

	host->ops->request(host, mrq);
}

static void mmc_mrq_pr_debug(struct mmc_host *host, struct mmc_request *mrq)
{
	if (mrq->sbc) {
		pr_debug("<%s: starting CMD%u arg %08x flags %08x>\n",
			 mmc_hostname(host), mrq->sbc->opcode,
			 mrq->sbc->arg, mrq->sbc->flags);
	}

	if (mrq->cmd) {
		pr_debug("%s: starting CMD%u arg %08x flags %08x\n",
			 mmc_hostname(host), mrq->cmd->opcode, mrq->cmd->arg,
			 mrq->cmd->flags);
	}

	if (mrq->data) {
		pr_debug("%s:     blksz %d blocks %d flags %08x "
			"tsac %d ms nsac %d\n",
			mmc_hostname(host), mrq->data->blksz,
			mrq->data->blocks, mrq->data->flags,
			mrq->data->timeout_ns / 1000000,
			mrq->data->timeout_clks);
	}

	if (mrq->stop) {
		pr_debug("%s:     CMD%u arg %08x flags %08x\n",
			 mmc_hostname(host), mrq->stop->opcode,
			 mrq->stop->arg, mrq->stop->flags);
	}
}

static int mmc_mrq_prep(struct mmc_host *host, struct mmc_request *mrq)
{
#ifdef CONFIG_MMC_DEBUG
	unsigned int i, sz;
	struct scatterlist *sg;
#endif

	if (mrq->cmd) {
		mrq->cmd->error = 0;
		mrq->cmd->mrq = mrq;
		mrq->cmd->data = mrq->data;
	}
	if (mrq->sbc) {
		mrq->sbc->error = 0;
		mrq->sbc->mrq = mrq;
	}
	if (mrq->data) {
		if (mrq->data->blksz > host->max_blk_size ||
		    mrq->data->blocks > host->max_blk_count ||
		    mrq->data->blocks * mrq->data->blksz > host->max_req_size)
			return -EINVAL;
#ifdef CONFIG_MMC_DEBUG
		sz = 0;
		for_each_sg(mrq->data->sg, sg, mrq->data->sg_len, i)
			sz += sg->length;
		if (sz != mrq->data->blocks * mrq->data->blksz)
			return -EINVAL;
#endif
		mrq->data->error = 0;
		mrq->data->mrq = mrq;
		if (mrq->stop) {
			mrq->data->stop = mrq->stop;
			mrq->stop->error = 0;
			mrq->stop->mrq = mrq;
		}
	}

	return 0;
}

static int mmc_start_request(struct mmc_host *host, struct mmc_request *mrq)
{
	int err;

	mmc_retune_hold(host);

	if (mmc_card_removed(host->card))
		return -ENOMEDIUM;

	mmc_mrq_pr_debug(host, mrq);

	WARN_ON(!host->claimed);

	err = mmc_mrq_prep(host, mrq);
	if (err)
		return err;

	led_trigger_event(host->led, LED_FULL);
	__mmc_start_request(host, mrq);

	return 0;
}

/**
 *	mmc_start_bkops - start BKOPS for supported cards
 *	@card: MMC card to start BKOPS
 *	@form_exception: A flag to indicate if this function was
 *			 called due to an exception raised by the card
 *
 *	Start background operations whenever requested.
 *	When the urgent BKOPS bit is set in a R1 command response
 *	then background operations should be started immediately.
*/
void mmc_start_bkops(struct mmc_card *card, bool from_exception)
{
	int err;
	int timeout;
	bool use_busy_signal;

	if (!card->ext_csd.man_bkops_en || mmc_card_doing_bkops(card))
		return;

	err = mmc_read_bkops_status(card);
	if (err) {
		pr_err("%s: Failed to read bkops status: %d\n",
		       mmc_hostname(card->host), err);
		return;
	}

	if (!card->ext_csd.raw_bkops_status)
		return;

	if (card->ext_csd.raw_bkops_status < EXT_CSD_BKOPS_LEVEL_2 &&
	    from_exception)
		return;

	mmc_claim_host(card->host);
	if (card->ext_csd.raw_bkops_status >= EXT_CSD_BKOPS_LEVEL_2) {
		timeout = MMC_BKOPS_MAX_TIMEOUT;
		use_busy_signal = true;
	} else {
		timeout = 0;
		use_busy_signal = false;
	}

	mmc_retune_hold(card->host);

	err = __mmc_switch(card, EXT_CSD_CMD_SET_NORMAL,
			EXT_CSD_BKOPS_START, 1, timeout, 0,
			use_busy_signal, true, false);
	if (err) {
		pr_warn("%s: Error %d starting bkops\n",
			mmc_hostname(card->host), err);
		mmc_retune_release(card->host);
		goto out;
	}

	/*
	 * For urgent bkops status (LEVEL_2 and more)
	 * bkops executed synchronously, otherwise
	 * the operation is in progress
	 */
	if (!use_busy_signal)
		mmc_card_set_doing_bkops(card);
	else
		mmc_retune_release(card->host);
out:
	mmc_release_host(card->host);
}
EXPORT_SYMBOL(mmc_start_bkops);

/*
 * mmc_wait_data_done() - done callback for data request
 * @mrq: done data request
 *
 * Wakes up mmc context, passed as a callback to host controller driver
 */
static void mmc_wait_data_done(struct mmc_request *mrq)
{
	struct mmc_context_info *context_info = &mrq->host->context_info;

	context_info->is_done_rcv = true;
	wake_up_interruptible(&context_info->wait);
}

static void mmc_wait_done(struct mmc_request *mrq)
{
	complete(&mrq->completion);
}

static inline void mmc_wait_ongoing_tfr_cmd(struct mmc_host *host)
{
	struct mmc_request *ongoing_mrq = READ_ONCE(host->ongoing_mrq);

	/*
	 * If there is an ongoing transfer, wait for the command line to become
	 * available.
	 */
	if (ongoing_mrq && !completion_done(&ongoing_mrq->cmd_completion))
		wait_for_completion(&ongoing_mrq->cmd_completion);
}

/*
 *__mmc_start_data_req() - starts data request
 * @host: MMC host to start the request
 * @mrq: data request to start
 *
 * Sets the done callback to be called when request is completed by the card.
 * Starts data mmc request execution
 * If an ongoing transfer is already in progress, wait for the command line
 * to become available before sending another command.
 */
static int __mmc_start_data_req(struct mmc_host *host, struct mmc_request *mrq)
{
	int err;

	mmc_wait_ongoing_tfr_cmd(host);

	mrq->done = mmc_wait_data_done;
	mrq->host = host;

	init_completion(&mrq->cmd_completion);

	err = mmc_start_request(host, mrq);
	if (err) {
		mrq->cmd->error = err;
		mmc_complete_cmd(mrq);
		mmc_wait_data_done(mrq);
	}

	return err;
}

static int __mmc_start_req(struct mmc_host *host, struct mmc_request *mrq)
{
	int err;

	mmc_wait_ongoing_tfr_cmd(host);

	init_completion(&mrq->completion);
	mrq->done = mmc_wait_done;

	init_completion(&mrq->cmd_completion);

	err = mmc_start_request(host, mrq);
	if (err) {
		mrq->cmd->error = err;
		mmc_complete_cmd(mrq);
		complete(&mrq->completion);
	}

	return err;
}

void mmc_wait_for_req_done(struct mmc_host *host, struct mmc_request *mrq)
{
	struct mmc_command *cmd;

	while (1) {
		wait_for_completion(&mrq->completion);

		cmd = mrq->cmd;

		/*
		 * If host has timed out waiting for the sanitize
		 * to complete, card might be still in programming state
		 * so let's try to bring the card out of programming
		 * state.
		 */
		if (cmd->sanitize_busy && cmd->error == -ETIMEDOUT) {
			if (!mmc_interrupt_hpi(host->card)) {
				pr_warn("%s: %s: Interrupted sanitize\n",
					mmc_hostname(host), __func__);
				cmd->error = 0;
				break;
			} else {
				pr_err("%s: %s: Failed to interrupt sanitize\n",
				       mmc_hostname(host), __func__);
			}
		}
		if (!cmd->error || !cmd->retries ||
		    mmc_card_removed(host->card))
			break;

		mmc_retune_recheck(host);

		pr_debug("%s: req failed (CMD%u): %d, retrying...\n",
			 mmc_hostname(host), cmd->opcode, cmd->error);
		cmd->retries--;
		cmd->error = 0;
		__mmc_start_request(host, mrq);
	}

	mmc_retune_release(host);
}
EXPORT_SYMBOL(mmc_wait_for_req_done);

/**
 *	mmc_is_req_done - Determine if a 'cap_cmd_during_tfr' request is done
 *	@host: MMC host
 *	@mrq: MMC request
 *
 *	mmc_is_req_done() is used with requests that have
 *	mrq->cap_cmd_during_tfr = true. mmc_is_req_done() must be called after
 *	starting a request and before waiting for it to complete. That is,
 *	either in between calls to mmc_start_req(), or after mmc_wait_for_req()
 *	and before mmc_wait_for_req_done(). If it is called at other times the
 *	result is not meaningful.
 */
bool mmc_is_req_done(struct mmc_host *host, struct mmc_request *mrq)
{
	if (host->areq)
		return host->context_info.is_done_rcv;
	else
		return completion_done(&mrq->completion);
}
EXPORT_SYMBOL(mmc_is_req_done);

/**
 *	mmc_pre_req - Prepare for a new request
 *	@host: MMC host to prepare command
 *	@mrq: MMC request to prepare for
 *
 *	mmc_pre_req() is called in prior to mmc_start_req() to let
 *	host prepare for the new request. Preparation of a request may be
 *	performed while another request is running on the host.
 */
static void mmc_pre_req(struct mmc_host *host, struct mmc_request *mrq)
{
	if (host->ops->pre_req)
		host->ops->pre_req(host, mrq);
}

/**
 *	mmc_post_req - Post process a completed request
 *	@host: MMC host to post process command
 *	@mrq: MMC request to post process for
 *	@err: Error, if non zero, clean up any resources made in pre_req
 *
 *	Let the host post process a completed request. Post processing of
 *	a request may be performed while another reuqest is running.
 */
static void mmc_post_req(struct mmc_host *host, struct mmc_request *mrq,
			 int err)
{
	if (host->ops->post_req)
		host->ops->post_req(host, mrq, err);
}

/**
 * mmc_finalize_areq() - finalize an asynchronous request
 * @host: MMC host to finalize any ongoing request on
 *
 * Returns the status of the ongoing asynchronous request, but
 * MMC_BLK_SUCCESS if no request was going on.
 */
static enum mmc_blk_status mmc_finalize_areq(struct mmc_host *host)
{
<<<<<<< HEAD
=======
	struct mmc_context_info *context_info = &host->context_info;
>>>>>>> 2ac97f0f
	enum mmc_blk_status status;

	if (!host->areq)
		return MMC_BLK_SUCCESS;

<<<<<<< HEAD
	status = mmc_wait_for_data_req_done(host, host->areq->mrq);
	if (status == MMC_BLK_NEW_REQUEST)
		return status;
=======
	while (1) {
		wait_event_interruptible(context_info->wait,
				(context_info->is_done_rcv ||
				 context_info->is_new_req));

		if (context_info->is_done_rcv) {
			struct mmc_command *cmd;

			context_info->is_done_rcv = false;
			cmd = host->areq->mrq->cmd;

			if (!cmd->error || !cmd->retries ||
			    mmc_card_removed(host->card)) {
				status = host->areq->err_check(host->card,
							       host->areq);
				break; /* return status */
			} else {
				mmc_retune_recheck(host);
				pr_info("%s: req failed (CMD%u): %d, retrying...\n",
					mmc_hostname(host),
					cmd->opcode, cmd->error);
				cmd->retries--;
				cmd->error = 0;
				__mmc_start_request(host, host->areq->mrq);
				continue; /* wait for done/new event again */
			}
		}

		return MMC_BLK_NEW_REQUEST;
	}

	mmc_retune_release(host);
>>>>>>> 2ac97f0f

	/*
	 * Check BKOPS urgency for each R1 response
	 */
	if (host->card && mmc_card_mmc(host->card) &&
	    ((mmc_resp_type(host->areq->mrq->cmd) == MMC_RSP_R1) ||
	     (mmc_resp_type(host->areq->mrq->cmd) == MMC_RSP_R1B)) &&
	    (host->areq->mrq->cmd->resp[0] & R1_EXCEPTION_EVENT)) {
		mmc_start_bkops(host->card, true);
	}

	return status;
}

/**
 *	mmc_start_areq - start an asynchronous request
 *	@host: MMC host to start command
 *	@areq: asynchronous request to start
 *	@ret_stat: out parameter for status
 *
 *	Start a new MMC custom command request for a host.
 *	If there is on ongoing async request wait for completion
 *	of that request and start the new one and return.
 *	Does not wait for the new request to complete.
 *
 *      Returns the completed request, NULL in case of none completed.
 *	Wait for the an ongoing request (previoulsy started) to complete and
 *	return the completed request. If there is no ongoing request, NULL
 *	is returned without waiting. NULL is not an error condition.
 */
struct mmc_async_req *mmc_start_areq(struct mmc_host *host,
				     struct mmc_async_req *areq,
				     enum mmc_blk_status *ret_stat)
{
	enum mmc_blk_status status;
	int start_err = 0;
	struct mmc_async_req *previous = host->areq;

	/* Prepare a new request */
	if (areq)
		mmc_pre_req(host, areq->mrq);

	/* Finalize previous request */
	status = mmc_finalize_areq(host);
<<<<<<< HEAD

	/* The previous request is still going on... */
	if (status == MMC_BLK_NEW_REQUEST) {
		if (ret_stat)
			*ret_stat = status;
		return NULL;
	}
=======
	if (ret_stat)
		*ret_stat = status;

	/* The previous request is still going on... */
	if (status == MMC_BLK_NEW_REQUEST)
		return NULL;
>>>>>>> 2ac97f0f

	/* Fine so far, start the new request! */
	if (status == MMC_BLK_SUCCESS && areq)
		start_err = __mmc_start_data_req(host, areq->mrq);

	/* Postprocess the old request at this point */
	if (host->areq)
		mmc_post_req(host, host->areq->mrq, 0);

	/* Cancel a prepared request if it was not started. */
	if ((status != MMC_BLK_SUCCESS || start_err) && areq)
		mmc_post_req(host, areq->mrq, -EINVAL);

	if (status != MMC_BLK_SUCCESS)
		host->areq = NULL;
	else
		host->areq = areq;

	return previous;
}
EXPORT_SYMBOL(mmc_start_areq);

/**
 *	mmc_wait_for_req - start a request and wait for completion
 *	@host: MMC host to start command
 *	@mrq: MMC request to start
 *
 *	Start a new MMC custom command request for a host, and wait
 *	for the command to complete. In the case of 'cap_cmd_during_tfr'
 *	requests, the transfer is ongoing and the caller can issue further
 *	commands that do not use the data lines, and then wait by calling
 *	mmc_wait_for_req_done().
 *	Does not attempt to parse the response.
 */
void mmc_wait_for_req(struct mmc_host *host, struct mmc_request *mrq)
{
	__mmc_start_req(host, mrq);

	if (!mrq->cap_cmd_during_tfr)
		mmc_wait_for_req_done(host, mrq);
}
EXPORT_SYMBOL(mmc_wait_for_req);

/**
 *	mmc_interrupt_hpi - Issue for High priority Interrupt
 *	@card: the MMC card associated with the HPI transfer
 *
 *	Issued High Priority Interrupt, and check for card status
 *	until out-of prg-state.
 */
int mmc_interrupt_hpi(struct mmc_card *card)
{
	int err;
	u32 status;
	unsigned long prg_wait;

	if (!card->ext_csd.hpi_en) {
		pr_info("%s: HPI enable bit unset\n", mmc_hostname(card->host));
		return 1;
	}

	mmc_claim_host(card->host);
	err = mmc_send_status(card, &status);
	if (err) {
		pr_err("%s: Get card status fail\n", mmc_hostname(card->host));
		goto out;
	}

	switch (R1_CURRENT_STATE(status)) {
	case R1_STATE_IDLE:
	case R1_STATE_READY:
	case R1_STATE_STBY:
	case R1_STATE_TRAN:
		/*
		 * In idle and transfer states, HPI is not needed and the caller
		 * can issue the next intended command immediately
		 */
		goto out;
	case R1_STATE_PRG:
		break;
	default:
		/* In all other states, it's illegal to issue HPI */
		pr_debug("%s: HPI cannot be sent. Card state=%d\n",
			mmc_hostname(card->host), R1_CURRENT_STATE(status));
		err = -EINVAL;
		goto out;
	}

	err = mmc_send_hpi_cmd(card, &status);
	if (err)
		goto out;

	prg_wait = jiffies + msecs_to_jiffies(card->ext_csd.out_of_int_time);
	do {
		err = mmc_send_status(card, &status);

		if (!err && R1_CURRENT_STATE(status) == R1_STATE_TRAN)
			break;
		if (time_after(jiffies, prg_wait))
			err = -ETIMEDOUT;
	} while (!err);

out:
	mmc_release_host(card->host);
	return err;
}
EXPORT_SYMBOL(mmc_interrupt_hpi);

/**
 *	mmc_wait_for_cmd - start a command and wait for completion
 *	@host: MMC host to start command
 *	@cmd: MMC command to start
 *	@retries: maximum number of retries
 *
 *	Start a new MMC command for a host, and wait for the command
 *	to complete.  Return any error that occurred while the command
 *	was executing.  Do not attempt to parse the response.
 */
int mmc_wait_for_cmd(struct mmc_host *host, struct mmc_command *cmd, int retries)
{
	struct mmc_request mrq = {};

	WARN_ON(!host->claimed);

	memset(cmd->resp, 0, sizeof(cmd->resp));
	cmd->retries = retries;

	mrq.cmd = cmd;
	cmd->data = NULL;

	mmc_wait_for_req(host, &mrq);

	return cmd->error;
}

EXPORT_SYMBOL(mmc_wait_for_cmd);

/**
 *	mmc_stop_bkops - stop ongoing BKOPS
 *	@card: MMC card to check BKOPS
 *
 *	Send HPI command to stop ongoing background operations to
 *	allow rapid servicing of foreground operations, e.g. read/
 *	writes. Wait until the card comes out of the programming state
 *	to avoid errors in servicing read/write requests.
 */
int mmc_stop_bkops(struct mmc_card *card)
{
	int err = 0;

	err = mmc_interrupt_hpi(card);

	/*
	 * If err is EINVAL, we can't issue an HPI.
	 * It should complete the BKOPS.
	 */
	if (!err || (err == -EINVAL)) {
		mmc_card_clr_doing_bkops(card);
		mmc_retune_release(card->host);
		err = 0;
	}

	return err;
}
EXPORT_SYMBOL(mmc_stop_bkops);

int mmc_read_bkops_status(struct mmc_card *card)
{
	int err;
	u8 *ext_csd;

	mmc_claim_host(card->host);
	err = mmc_get_ext_csd(card, &ext_csd);
	mmc_release_host(card->host);
	if (err)
		return err;

	card->ext_csd.raw_bkops_status = ext_csd[EXT_CSD_BKOPS_STATUS];
	card->ext_csd.raw_exception_status = ext_csd[EXT_CSD_EXP_EVENTS_STATUS];
	kfree(ext_csd);
	return 0;
}
EXPORT_SYMBOL(mmc_read_bkops_status);

/**
 *	mmc_set_data_timeout - set the timeout for a data command
 *	@data: data phase for command
 *	@card: the MMC card associated with the data transfer
 *
 *	Computes the data timeout parameters according to the
 *	correct algorithm given the card type.
 */
void mmc_set_data_timeout(struct mmc_data *data, const struct mmc_card *card)
{
	unsigned int mult;

	/*
	 * SDIO cards only define an upper 1 s limit on access.
	 */
	if (mmc_card_sdio(card)) {
		data->timeout_ns = 1000000000;
		data->timeout_clks = 0;
		return;
	}

	/*
	 * SD cards use a 100 multiplier rather than 10
	 */
	mult = mmc_card_sd(card) ? 100 : 10;

	/*
	 * Scale up the multiplier (and therefore the timeout) by
	 * the r2w factor for writes.
	 */
	if (data->flags & MMC_DATA_WRITE)
		mult <<= card->csd.r2w_factor;

	data->timeout_ns = card->csd.tacc_ns * mult;
	data->timeout_clks = card->csd.tacc_clks * mult;

	/*
	 * SD cards also have an upper limit on the timeout.
	 */
	if (mmc_card_sd(card)) {
		unsigned int timeout_us, limit_us;

		timeout_us = data->timeout_ns / 1000;
		if (card->host->ios.clock)
			timeout_us += data->timeout_clks * 1000 /
				(card->host->ios.clock / 1000);

		if (data->flags & MMC_DATA_WRITE)
			/*
			 * The MMC spec "It is strongly recommended
			 * for hosts to implement more than 500ms
			 * timeout value even if the card indicates
			 * the 250ms maximum busy length."  Even the
			 * previous value of 300ms is known to be
			 * insufficient for some cards.
			 */
			limit_us = 3000000;
		else
			limit_us = 100000;

		/*
		 * SDHC cards always use these fixed values.
		 */
		if (timeout_us > limit_us || mmc_card_blockaddr(card)) {
			data->timeout_ns = limit_us * 1000;
			data->timeout_clks = 0;
		}

		/* assign limit value if invalid */
		if (timeout_us == 0)
			data->timeout_ns = limit_us * 1000;
	}

	/*
	 * Some cards require longer data read timeout than indicated in CSD.
	 * Address this by setting the read timeout to a "reasonably high"
	 * value. For the cards tested, 600ms has proven enough. If necessary,
	 * this value can be increased if other problematic cards require this.
	 */
	if (mmc_card_long_read_time(card) && data->flags & MMC_DATA_READ) {
		data->timeout_ns = 600000000;
		data->timeout_clks = 0;
	}

	/*
	 * Some cards need very high timeouts if driven in SPI mode.
	 * The worst observed timeout was 900ms after writing a
	 * continuous stream of data until the internal logic
	 * overflowed.
	 */
	if (mmc_host_is_spi(card->host)) {
		if (data->flags & MMC_DATA_WRITE) {
			if (data->timeout_ns < 1000000000)
				data->timeout_ns = 1000000000;	/* 1s */
		} else {
			if (data->timeout_ns < 100000000)
				data->timeout_ns =  100000000;	/* 100ms */
		}
	}
}
EXPORT_SYMBOL(mmc_set_data_timeout);

/**
 *	mmc_align_data_size - pads a transfer size to a more optimal value
 *	@card: the MMC card associated with the data transfer
 *	@sz: original transfer size
 *
 *	Pads the original data size with a number of extra bytes in
 *	order to avoid controller bugs and/or performance hits
 *	(e.g. some controllers revert to PIO for certain sizes).
 *
 *	Returns the improved size, which might be unmodified.
 *
 *	Note that this function is only relevant when issuing a
 *	single scatter gather entry.
 */
unsigned int mmc_align_data_size(struct mmc_card *card, unsigned int sz)
{
	/*
	 * FIXME: We don't have a system for the controller to tell
	 * the core about its problems yet, so for now we just 32-bit
	 * align the size.
	 */
	sz = ((sz + 3) / 4) * 4;

	return sz;
}
EXPORT_SYMBOL(mmc_align_data_size);

/**
 *	__mmc_claim_host - exclusively claim a host
 *	@host: mmc host to claim
 *	@abort: whether or not the operation should be aborted
 *
 *	Claim a host for a set of operations.  If @abort is non null and
 *	dereference a non-zero value then this will return prematurely with
 *	that non-zero value without acquiring the lock.  Returns zero
 *	with the lock held otherwise.
 */
int __mmc_claim_host(struct mmc_host *host, atomic_t *abort)
{
	DECLARE_WAITQUEUE(wait, current);
	unsigned long flags;
	int stop;
	bool pm = false;

	might_sleep();

	add_wait_queue(&host->wq, &wait);
	spin_lock_irqsave(&host->lock, flags);
	while (1) {
		set_current_state(TASK_UNINTERRUPTIBLE);
		stop = abort ? atomic_read(abort) : 0;
		if (stop || !host->claimed || host->claimer == current)
			break;
		spin_unlock_irqrestore(&host->lock, flags);
		schedule();
		spin_lock_irqsave(&host->lock, flags);
	}
	set_current_state(TASK_RUNNING);
	if (!stop) {
		host->claimed = 1;
		host->claimer = current;
		host->claim_cnt += 1;
		if (host->claim_cnt == 1)
			pm = true;
	} else
		wake_up(&host->wq);
	spin_unlock_irqrestore(&host->lock, flags);
	remove_wait_queue(&host->wq, &wait);

	if (pm)
		pm_runtime_get_sync(mmc_dev(host));

	return stop;
}
EXPORT_SYMBOL(__mmc_claim_host);

/**
 *	mmc_release_host - release a host
 *	@host: mmc host to release
 *
 *	Release a MMC host, allowing others to claim the host
 *	for their operations.
 */
void mmc_release_host(struct mmc_host *host)
{
	unsigned long flags;

	WARN_ON(!host->claimed);

	spin_lock_irqsave(&host->lock, flags);
	if (--host->claim_cnt) {
		/* Release for nested claim */
		spin_unlock_irqrestore(&host->lock, flags);
	} else {
		host->claimed = 0;
		host->claimer = NULL;
		spin_unlock_irqrestore(&host->lock, flags);
		wake_up(&host->wq);
		pm_runtime_mark_last_busy(mmc_dev(host));
		pm_runtime_put_autosuspend(mmc_dev(host));
	}
}
EXPORT_SYMBOL(mmc_release_host);

/*
 * This is a helper function, which fetches a runtime pm reference for the
 * card device and also claims the host.
 */
void mmc_get_card(struct mmc_card *card)
{
	pm_runtime_get_sync(&card->dev);
	mmc_claim_host(card->host);
}
EXPORT_SYMBOL(mmc_get_card);

/*
 * This is a helper function, which releases the host and drops the runtime
 * pm reference for the card device.
 */
void mmc_put_card(struct mmc_card *card)
{
	mmc_release_host(card->host);
	pm_runtime_mark_last_busy(&card->dev);
	pm_runtime_put_autosuspend(&card->dev);
}
EXPORT_SYMBOL(mmc_put_card);

/*
 * Internal function that does the actual ios call to the host driver,
 * optionally printing some debug output.
 */
static inline void mmc_set_ios(struct mmc_host *host)
{
	struct mmc_ios *ios = &host->ios;

	pr_debug("%s: clock %uHz busmode %u powermode %u cs %u Vdd %u "
		"width %u timing %u\n",
		 mmc_hostname(host), ios->clock, ios->bus_mode,
		 ios->power_mode, ios->chip_select, ios->vdd,
		 1 << ios->bus_width, ios->timing);

	host->ops->set_ios(host, ios);
}

/*
 * Control chip select pin on a host.
 */
void mmc_set_chip_select(struct mmc_host *host, int mode)
{
	host->ios.chip_select = mode;
	mmc_set_ios(host);
}

/*
 * Sets the host clock to the highest possible frequency that
 * is below "hz".
 */
void mmc_set_clock(struct mmc_host *host, unsigned int hz)
{
	WARN_ON(hz && hz < host->f_min);

	if (hz > host->f_max)
		hz = host->f_max;

	host->ios.clock = hz;
	mmc_set_ios(host);
}

int mmc_execute_tuning(struct mmc_card *card)
{
	struct mmc_host *host = card->host;
	u32 opcode;
	int err;

	if (!host->ops->execute_tuning)
		return 0;

	if (mmc_card_mmc(card))
		opcode = MMC_SEND_TUNING_BLOCK_HS200;
	else
		opcode = MMC_SEND_TUNING_BLOCK;

	err = host->ops->execute_tuning(host, opcode);

	if (err)
		pr_err("%s: tuning execution failed: %d\n",
			mmc_hostname(host), err);
	else
		mmc_retune_enable(host);

	return err;
}

/*
 * Change the bus mode (open drain/push-pull) of a host.
 */
void mmc_set_bus_mode(struct mmc_host *host, unsigned int mode)
{
	host->ios.bus_mode = mode;
	mmc_set_ios(host);
}

/*
 * Change data bus width of a host.
 */
void mmc_set_bus_width(struct mmc_host *host, unsigned int width)
{
	host->ios.bus_width = width;
	mmc_set_ios(host);
}

/*
 * Set initial state after a power cycle or a hw_reset.
 */
void mmc_set_initial_state(struct mmc_host *host)
{
	mmc_retune_disable(host);

	if (mmc_host_is_spi(host))
		host->ios.chip_select = MMC_CS_HIGH;
	else
		host->ios.chip_select = MMC_CS_DONTCARE;
	host->ios.bus_mode = MMC_BUSMODE_PUSHPULL;
	host->ios.bus_width = MMC_BUS_WIDTH_1;
	host->ios.timing = MMC_TIMING_LEGACY;
	host->ios.drv_type = 0;
	host->ios.enhanced_strobe = false;

	/*
	 * Make sure we are in non-enhanced strobe mode before we
	 * actually enable it in ext_csd.
	 */
	if ((host->caps2 & MMC_CAP2_HS400_ES) &&
	     host->ops->hs400_enhanced_strobe)
		host->ops->hs400_enhanced_strobe(host, &host->ios);

	mmc_set_ios(host);
}

/**
 * mmc_vdd_to_ocrbitnum - Convert a voltage to the OCR bit number
 * @vdd:	voltage (mV)
 * @low_bits:	prefer low bits in boundary cases
 *
 * This function returns the OCR bit number according to the provided @vdd
 * value. If conversion is not possible a negative errno value returned.
 *
 * Depending on the @low_bits flag the function prefers low or high OCR bits
 * on boundary voltages. For example,
 * with @low_bits = true, 3300 mV translates to ilog2(MMC_VDD_32_33);
 * with @low_bits = false, 3300 mV translates to ilog2(MMC_VDD_33_34);
 *
 * Any value in the [1951:1999] range translates to the ilog2(MMC_VDD_20_21).
 */
static int mmc_vdd_to_ocrbitnum(int vdd, bool low_bits)
{
	const int max_bit = ilog2(MMC_VDD_35_36);
	int bit;

	if (vdd < 1650 || vdd > 3600)
		return -EINVAL;

	if (vdd >= 1650 && vdd <= 1950)
		return ilog2(MMC_VDD_165_195);

	if (low_bits)
		vdd -= 1;

	/* Base 2000 mV, step 100 mV, bit's base 8. */
	bit = (vdd - 2000) / 100 + 8;
	if (bit > max_bit)
		return max_bit;
	return bit;
}

/**
 * mmc_vddrange_to_ocrmask - Convert a voltage range to the OCR mask
 * @vdd_min:	minimum voltage value (mV)
 * @vdd_max:	maximum voltage value (mV)
 *
 * This function returns the OCR mask bits according to the provided @vdd_min
 * and @vdd_max values. If conversion is not possible the function returns 0.
 *
 * Notes wrt boundary cases:
 * This function sets the OCR bits for all boundary voltages, for example
 * [3300:3400] range is translated to MMC_VDD_32_33 | MMC_VDD_33_34 |
 * MMC_VDD_34_35 mask.
 */
u32 mmc_vddrange_to_ocrmask(int vdd_min, int vdd_max)
{
	u32 mask = 0;

	if (vdd_max < vdd_min)
		return 0;

	/* Prefer high bits for the boundary vdd_max values. */
	vdd_max = mmc_vdd_to_ocrbitnum(vdd_max, false);
	if (vdd_max < 0)
		return 0;

	/* Prefer low bits for the boundary vdd_min values. */
	vdd_min = mmc_vdd_to_ocrbitnum(vdd_min, true);
	if (vdd_min < 0)
		return 0;

	/* Fill the mask, from max bit to min bit. */
	while (vdd_max >= vdd_min)
		mask |= 1 << vdd_max--;

	return mask;
}
EXPORT_SYMBOL(mmc_vddrange_to_ocrmask);

#ifdef CONFIG_OF

/**
 * mmc_of_parse_voltage - return mask of supported voltages
 * @np: The device node need to be parsed.
 * @mask: mask of voltages available for MMC/SD/SDIO
 *
 * Parse the "voltage-ranges" DT property, returning zero if it is not
 * found, negative errno if the voltage-range specification is invalid,
 * or one if the voltage-range is specified and successfully parsed.
 */
int mmc_of_parse_voltage(struct device_node *np, u32 *mask)
{
	const u32 *voltage_ranges;
	int num_ranges, i;

	voltage_ranges = of_get_property(np, "voltage-ranges", &num_ranges);
	num_ranges = num_ranges / sizeof(*voltage_ranges) / 2;
	if (!voltage_ranges) {
		pr_debug("%s: voltage-ranges unspecified\n", np->full_name);
		return 0;
	}
	if (!num_ranges) {
		pr_err("%s: voltage-ranges empty\n", np->full_name);
		return -EINVAL;
	}

	for (i = 0; i < num_ranges; i++) {
		const int j = i * 2;
		u32 ocr_mask;

		ocr_mask = mmc_vddrange_to_ocrmask(
				be32_to_cpu(voltage_ranges[j]),
				be32_to_cpu(voltage_ranges[j + 1]));
		if (!ocr_mask) {
			pr_err("%s: voltage-range #%d is invalid\n",
				np->full_name, i);
			return -EINVAL;
		}
		*mask |= ocr_mask;
	}

	return 1;
}
EXPORT_SYMBOL(mmc_of_parse_voltage);

#endif /* CONFIG_OF */

static int mmc_of_get_func_num(struct device_node *node)
{
	u32 reg;
	int ret;

	ret = of_property_read_u32(node, "reg", &reg);
	if (ret < 0)
		return ret;

	return reg;
}

struct device_node *mmc_of_find_child_device(struct mmc_host *host,
		unsigned func_num)
{
	struct device_node *node;

	if (!host->parent || !host->parent->of_node)
		return NULL;

	for_each_child_of_node(host->parent->of_node, node) {
		if (mmc_of_get_func_num(node) == func_num)
			return node;
	}

	return NULL;
}

#ifdef CONFIG_REGULATOR

/**
 * mmc_ocrbitnum_to_vdd - Convert a OCR bit number to its voltage
 * @vdd_bit:	OCR bit number
 * @min_uV:	minimum voltage value (mV)
 * @max_uV:	maximum voltage value (mV)
 *
 * This function returns the voltage range according to the provided OCR
 * bit number. If conversion is not possible a negative errno value returned.
 */
static int mmc_ocrbitnum_to_vdd(int vdd_bit, int *min_uV, int *max_uV)
{
	int		tmp;

	if (!vdd_bit)
		return -EINVAL;

	/*
	 * REVISIT mmc_vddrange_to_ocrmask() may have set some
	 * bits this regulator doesn't quite support ... don't
	 * be too picky, most cards and regulators are OK with
	 * a 0.1V range goof (it's a small error percentage).
	 */
	tmp = vdd_bit - ilog2(MMC_VDD_165_195);
	if (tmp == 0) {
		*min_uV = 1650 * 1000;
		*max_uV = 1950 * 1000;
	} else {
		*min_uV = 1900 * 1000 + tmp * 100 * 1000;
		*max_uV = *min_uV + 100 * 1000;
	}

	return 0;
}

/**
 * mmc_regulator_get_ocrmask - return mask of supported voltages
 * @supply: regulator to use
 *
 * This returns either a negative errno, or a mask of voltages that
 * can be provided to MMC/SD/SDIO devices using the specified voltage
 * regulator.  This would normally be called before registering the
 * MMC host adapter.
 */
int mmc_regulator_get_ocrmask(struct regulator *supply)
{
	int			result = 0;
	int			count;
	int			i;
	int			vdd_uV;
	int			vdd_mV;

	count = regulator_count_voltages(supply);
	if (count < 0)
		return count;

	for (i = 0; i < count; i++) {
		vdd_uV = regulator_list_voltage(supply, i);
		if (vdd_uV <= 0)
			continue;

		vdd_mV = vdd_uV / 1000;
		result |= mmc_vddrange_to_ocrmask(vdd_mV, vdd_mV);
	}

	if (!result) {
		vdd_uV = regulator_get_voltage(supply);
		if (vdd_uV <= 0)
			return vdd_uV;

		vdd_mV = vdd_uV / 1000;
		result = mmc_vddrange_to_ocrmask(vdd_mV, vdd_mV);
	}

	return result;
}
EXPORT_SYMBOL_GPL(mmc_regulator_get_ocrmask);

/**
 * mmc_regulator_set_ocr - set regulator to match host->ios voltage
 * @mmc: the host to regulate
 * @supply: regulator to use
 * @vdd_bit: zero for power off, else a bit number (host->ios.vdd)
 *
 * Returns zero on success, else negative errno.
 *
 * MMC host drivers may use this to enable or disable a regulator using
 * a particular supply voltage.  This would normally be called from the
 * set_ios() method.
 */
int mmc_regulator_set_ocr(struct mmc_host *mmc,
			struct regulator *supply,
			unsigned short vdd_bit)
{
	int			result = 0;
	int			min_uV, max_uV;

	if (vdd_bit) {
		mmc_ocrbitnum_to_vdd(vdd_bit, &min_uV, &max_uV);

		result = regulator_set_voltage(supply, min_uV, max_uV);
		if (result == 0 && !mmc->regulator_enabled) {
			result = regulator_enable(supply);
			if (!result)
				mmc->regulator_enabled = true;
		}
	} else if (mmc->regulator_enabled) {
		result = regulator_disable(supply);
		if (result == 0)
			mmc->regulator_enabled = false;
	}

	if (result)
		dev_err(mmc_dev(mmc),
			"could not set regulator OCR (%d)\n", result);
	return result;
}
EXPORT_SYMBOL_GPL(mmc_regulator_set_ocr);

static int mmc_regulator_set_voltage_if_supported(struct regulator *regulator,
						  int min_uV, int target_uV,
						  int max_uV)
{
	/*
	 * Check if supported first to avoid errors since we may try several
	 * signal levels during power up and don't want to show errors.
	 */
	if (!regulator_is_supported_voltage(regulator, min_uV, max_uV))
		return -EINVAL;

	return regulator_set_voltage_triplet(regulator, min_uV, target_uV,
					     max_uV);
}

/**
 * mmc_regulator_set_vqmmc - Set VQMMC as per the ios
 *
 * For 3.3V signaling, we try to match VQMMC to VMMC as closely as possible.
 * That will match the behavior of old boards where VQMMC and VMMC were supplied
 * by the same supply.  The Bus Operating conditions for 3.3V signaling in the
 * SD card spec also define VQMMC in terms of VMMC.
 * If this is not possible we'll try the full 2.7-3.6V of the spec.
 *
 * For 1.2V and 1.8V signaling we'll try to get as close as possible to the
 * requested voltage.  This is definitely a good idea for UHS where there's a
 * separate regulator on the card that's trying to make 1.8V and it's best if
 * we match.
 *
 * This function is expected to be used by a controller's
 * start_signal_voltage_switch() function.
 */
int mmc_regulator_set_vqmmc(struct mmc_host *mmc, struct mmc_ios *ios)
{
	struct device *dev = mmc_dev(mmc);
	int ret, volt, min_uV, max_uV;

	/* If no vqmmc supply then we can't change the voltage */
	if (IS_ERR(mmc->supply.vqmmc))
		return -EINVAL;

	switch (ios->signal_voltage) {
	case MMC_SIGNAL_VOLTAGE_120:
		return mmc_regulator_set_voltage_if_supported(mmc->supply.vqmmc,
						1100000, 1200000, 1300000);
	case MMC_SIGNAL_VOLTAGE_180:
		return mmc_regulator_set_voltage_if_supported(mmc->supply.vqmmc,
						1700000, 1800000, 1950000);
	case MMC_SIGNAL_VOLTAGE_330:
		ret = mmc_ocrbitnum_to_vdd(mmc->ios.vdd, &volt, &max_uV);
		if (ret < 0)
			return ret;

		dev_dbg(dev, "%s: found vmmc voltage range of %d-%duV\n",
			__func__, volt, max_uV);

		min_uV = max(volt - 300000, 2700000);
		max_uV = min(max_uV + 200000, 3600000);

		/*
		 * Due to a limitation in the current implementation of
		 * regulator_set_voltage_triplet() which is taking the lowest
		 * voltage possible if below the target, search for a suitable
		 * voltage in two steps and try to stay close to vmmc
		 * with a 0.3V tolerance at first.
		 */
		if (!mmc_regulator_set_voltage_if_supported(mmc->supply.vqmmc,
						min_uV, volt, max_uV))
			return 0;

		return mmc_regulator_set_voltage_if_supported(mmc->supply.vqmmc,
						2700000, volt, 3600000);
	default:
		return -EINVAL;
	}
}
EXPORT_SYMBOL_GPL(mmc_regulator_set_vqmmc);

#endif /* CONFIG_REGULATOR */

int mmc_regulator_get_supply(struct mmc_host *mmc)
{
	struct device *dev = mmc_dev(mmc);
	int ret;

	mmc->supply.vmmc = devm_regulator_get_optional(dev, "vmmc");
	mmc->supply.vqmmc = devm_regulator_get_optional(dev, "vqmmc");

	if (IS_ERR(mmc->supply.vmmc)) {
		if (PTR_ERR(mmc->supply.vmmc) == -EPROBE_DEFER)
			return -EPROBE_DEFER;
		dev_dbg(dev, "No vmmc regulator found\n");
	} else {
		ret = mmc_regulator_get_ocrmask(mmc->supply.vmmc);
		if (ret > 0)
			mmc->ocr_avail = ret;
		else
			dev_warn(dev, "Failed getting OCR mask: %d\n", ret);
	}

	if (IS_ERR(mmc->supply.vqmmc)) {
		if (PTR_ERR(mmc->supply.vqmmc) == -EPROBE_DEFER)
			return -EPROBE_DEFER;
		dev_dbg(dev, "No vqmmc regulator found\n");
	}

	return 0;
}
EXPORT_SYMBOL_GPL(mmc_regulator_get_supply);

/*
 * Mask off any voltages we don't support and select
 * the lowest voltage
 */
u32 mmc_select_voltage(struct mmc_host *host, u32 ocr)
{
	int bit;

	/*
	 * Sanity check the voltages that the card claims to
	 * support.
	 */
	if (ocr & 0x7F) {
		dev_warn(mmc_dev(host),
		"card claims to support voltages below defined range\n");
		ocr &= ~0x7F;
	}

	ocr &= host->ocr_avail;
	if (!ocr) {
		dev_warn(mmc_dev(host), "no support for card's volts\n");
		return 0;
	}

	if (host->caps2 & MMC_CAP2_FULL_PWR_CYCLE) {
		bit = ffs(ocr) - 1;
		ocr &= 3 << bit;
		mmc_power_cycle(host, ocr);
	} else {
		bit = fls(ocr) - 1;
		ocr &= 3 << bit;
		if (bit != host->ios.vdd)
			dev_warn(mmc_dev(host), "exceeding card's volts\n");
	}

	return ocr;
}

int mmc_set_signal_voltage(struct mmc_host *host, int signal_voltage)
{
	int err = 0;
	int old_signal_voltage = host->ios.signal_voltage;

	host->ios.signal_voltage = signal_voltage;
	if (host->ops->start_signal_voltage_switch)
		err = host->ops->start_signal_voltage_switch(host, &host->ios);

	if (err)
		host->ios.signal_voltage = old_signal_voltage;

	return err;

}

int mmc_set_uhs_voltage(struct mmc_host *host, u32 ocr)
{
	struct mmc_command cmd = {};
	int err = 0;
	u32 clock;

	/*
	 * If we cannot switch voltages, return failure so the caller
	 * can continue without UHS mode
	 */
	if (!host->ops->start_signal_voltage_switch)
		return -EPERM;
	if (!host->ops->card_busy)
		pr_warn("%s: cannot verify signal voltage switch\n",
			mmc_hostname(host));

	cmd.opcode = SD_SWITCH_VOLTAGE;
	cmd.arg = 0;
	cmd.flags = MMC_RSP_R1 | MMC_CMD_AC;

	err = mmc_wait_for_cmd(host, &cmd, 0);
	if (err)
		return err;

	if (!mmc_host_is_spi(host) && (cmd.resp[0] & R1_ERROR))
		return -EIO;

	/*
	 * The card should drive cmd and dat[0:3] low immediately
	 * after the response of cmd11, but wait 1 ms to be sure
	 */
	mmc_delay(1);
	if (host->ops->card_busy && !host->ops->card_busy(host)) {
		err = -EAGAIN;
		goto power_cycle;
	}
	/*
	 * During a signal voltage level switch, the clock must be gated
	 * for 5 ms according to the SD spec
	 */
	clock = host->ios.clock;
	host->ios.clock = 0;
	mmc_set_ios(host);

	if (mmc_set_signal_voltage(host, MMC_SIGNAL_VOLTAGE_180)) {
		/*
		 * Voltages may not have been switched, but we've already
		 * sent CMD11, so a power cycle is required anyway
		 */
		err = -EAGAIN;
		goto power_cycle;
	}

	/* Keep clock gated for at least 10 ms, though spec only says 5 ms */
	mmc_delay(10);
	host->ios.clock = clock;
	mmc_set_ios(host);

	/* Wait for at least 1 ms according to spec */
	mmc_delay(1);

	/*
	 * Failure to switch is indicated by the card holding
	 * dat[0:3] low
	 */
	if (host->ops->card_busy && host->ops->card_busy(host))
		err = -EAGAIN;

power_cycle:
	if (err) {
		pr_debug("%s: Signal voltage switch failed, "
			"power cycling card\n", mmc_hostname(host));
		mmc_power_cycle(host, ocr);
	}

	return err;
}

/*
 * Select timing parameters for host.
 */
void mmc_set_timing(struct mmc_host *host, unsigned int timing)
{
	host->ios.timing = timing;
	mmc_set_ios(host);
}

/*
 * Select appropriate driver type for host.
 */
void mmc_set_driver_type(struct mmc_host *host, unsigned int drv_type)
{
	host->ios.drv_type = drv_type;
	mmc_set_ios(host);
}

int mmc_select_drive_strength(struct mmc_card *card, unsigned int max_dtr,
			      int card_drv_type, int *drv_type)
{
	struct mmc_host *host = card->host;
	int host_drv_type = SD_DRIVER_TYPE_B;

	*drv_type = 0;

	if (!host->ops->select_drive_strength)
		return 0;

	/* Use SD definition of driver strength for hosts */
	if (host->caps & MMC_CAP_DRIVER_TYPE_A)
		host_drv_type |= SD_DRIVER_TYPE_A;

	if (host->caps & MMC_CAP_DRIVER_TYPE_C)
		host_drv_type |= SD_DRIVER_TYPE_C;

	if (host->caps & MMC_CAP_DRIVER_TYPE_D)
		host_drv_type |= SD_DRIVER_TYPE_D;

	/*
	 * The drive strength that the hardware can support
	 * depends on the board design.  Pass the appropriate
	 * information and let the hardware specific code
	 * return what is possible given the options
	 */
	return host->ops->select_drive_strength(card, max_dtr,
						host_drv_type,
						card_drv_type,
						drv_type);
}

/*
 * Apply power to the MMC stack.  This is a two-stage process.
 * First, we enable power to the card without the clock running.
 * We then wait a bit for the power to stabilise.  Finally,
 * enable the bus drivers and clock to the card.
 *
 * We must _NOT_ enable the clock prior to power stablising.
 *
 * If a host does all the power sequencing itself, ignore the
 * initial MMC_POWER_UP stage.
 */
void mmc_power_up(struct mmc_host *host, u32 ocr)
{
	if (host->ios.power_mode == MMC_POWER_ON)
		return;

	mmc_pwrseq_pre_power_on(host);

	host->ios.vdd = fls(ocr) - 1;
	host->ios.power_mode = MMC_POWER_UP;
	/* Set initial state and call mmc_set_ios */
	mmc_set_initial_state(host);

	/* Try to set signal voltage to 3.3V but fall back to 1.8v or 1.2v */
	if (!mmc_set_signal_voltage(host, MMC_SIGNAL_VOLTAGE_330))
		dev_dbg(mmc_dev(host), "Initial signal voltage of 3.3v\n");
	else if (!mmc_set_signal_voltage(host, MMC_SIGNAL_VOLTAGE_180))
		dev_dbg(mmc_dev(host), "Initial signal voltage of 1.8v\n");
	else if (!mmc_set_signal_voltage(host, MMC_SIGNAL_VOLTAGE_120))
		dev_dbg(mmc_dev(host), "Initial signal voltage of 1.2v\n");

	/*
	 * This delay should be sufficient to allow the power supply
	 * to reach the minimum voltage.
	 */
	mmc_delay(10);

	mmc_pwrseq_post_power_on(host);

	host->ios.clock = host->f_init;

	host->ios.power_mode = MMC_POWER_ON;
	mmc_set_ios(host);

	/*
	 * This delay must be at least 74 clock sizes, or 1 ms, or the
	 * time required to reach a stable voltage.
	 */
	mmc_delay(10);
}

void mmc_power_off(struct mmc_host *host)
{
	if (host->ios.power_mode == MMC_POWER_OFF)
		return;

	mmc_pwrseq_power_off(host);

	host->ios.clock = 0;
	host->ios.vdd = 0;

	host->ios.power_mode = MMC_POWER_OFF;
	/* Set initial state and call mmc_set_ios */
	mmc_set_initial_state(host);

	/*
	 * Some configurations, such as the 802.11 SDIO card in the OLPC
	 * XO-1.5, require a short delay after poweroff before the card
	 * can be successfully turned on again.
	 */
	mmc_delay(1);
}

void mmc_power_cycle(struct mmc_host *host, u32 ocr)
{
	mmc_power_off(host);
	/* Wait at least 1 ms according to SD spec */
	mmc_delay(1);
	mmc_power_up(host, ocr);
}

/*
 * Cleanup when the last reference to the bus operator is dropped.
 */
static void __mmc_release_bus(struct mmc_host *host)
{
	WARN_ON(!host->bus_dead);

	host->bus_ops = NULL;
}

/*
 * Increase reference count of bus operator
 */
static inline void mmc_bus_get(struct mmc_host *host)
{
	unsigned long flags;

	spin_lock_irqsave(&host->lock, flags);
	host->bus_refs++;
	spin_unlock_irqrestore(&host->lock, flags);
}

/*
 * Decrease reference count of bus operator and free it if
 * it is the last reference.
 */
static inline void mmc_bus_put(struct mmc_host *host)
{
	unsigned long flags;

	spin_lock_irqsave(&host->lock, flags);
	host->bus_refs--;
	if ((host->bus_refs == 0) && host->bus_ops)
		__mmc_release_bus(host);
	spin_unlock_irqrestore(&host->lock, flags);
}

/*
 * Assign a mmc bus handler to a host. Only one bus handler may control a
 * host at any given time.
 */
void mmc_attach_bus(struct mmc_host *host, const struct mmc_bus_ops *ops)
{
	unsigned long flags;

	WARN_ON(!host->claimed);

	spin_lock_irqsave(&host->lock, flags);

	WARN_ON(host->bus_ops);
	WARN_ON(host->bus_refs);

	host->bus_ops = ops;
	host->bus_refs = 1;
	host->bus_dead = 0;

	spin_unlock_irqrestore(&host->lock, flags);
}

/*
 * Remove the current bus handler from a host.
 */
void mmc_detach_bus(struct mmc_host *host)
{
	unsigned long flags;

	WARN_ON(!host->claimed);
	WARN_ON(!host->bus_ops);

	spin_lock_irqsave(&host->lock, flags);

	host->bus_dead = 1;

	spin_unlock_irqrestore(&host->lock, flags);

	mmc_bus_put(host);
}

static void _mmc_detect_change(struct mmc_host *host, unsigned long delay,
				bool cd_irq)
{
#ifdef CONFIG_MMC_DEBUG
	unsigned long flags;
	spin_lock_irqsave(&host->lock, flags);
	WARN_ON(host->removed);
	spin_unlock_irqrestore(&host->lock, flags);
#endif

	/*
	 * If the device is configured as wakeup, we prevent a new sleep for
	 * 5 s to give provision for user space to consume the event.
	 */
	if (cd_irq && !(host->caps & MMC_CAP_NEEDS_POLL) &&
		device_can_wakeup(mmc_dev(host)))
		pm_wakeup_event(mmc_dev(host), 5000);

	host->detect_change = 1;
	mmc_schedule_delayed_work(&host->detect, delay);
}

/**
 *	mmc_detect_change - process change of state on a MMC socket
 *	@host: host which changed state.
 *	@delay: optional delay to wait before detection (jiffies)
 *
 *	MMC drivers should call this when they detect a card has been
 *	inserted or removed. The MMC layer will confirm that any
 *	present card is still functional, and initialize any newly
 *	inserted.
 */
void mmc_detect_change(struct mmc_host *host, unsigned long delay)
{
	_mmc_detect_change(host, delay, true);
}
EXPORT_SYMBOL(mmc_detect_change);

void mmc_init_erase(struct mmc_card *card)
{
	unsigned int sz;

	if (is_power_of_2(card->erase_size))
		card->erase_shift = ffs(card->erase_size) - 1;
	else
		card->erase_shift = 0;

	/*
	 * It is possible to erase an arbitrarily large area of an SD or MMC
	 * card.  That is not desirable because it can take a long time
	 * (minutes) potentially delaying more important I/O, and also the
	 * timeout calculations become increasingly hugely over-estimated.
	 * Consequently, 'pref_erase' is defined as a guide to limit erases
	 * to that size and alignment.
	 *
	 * For SD cards that define Allocation Unit size, limit erases to one
	 * Allocation Unit at a time.
	 * For MMC, have a stab at ai good value and for modern cards it will
	 * end up being 4MiB. Note that if the value is too small, it can end
	 * up taking longer to erase. Also note, erase_size is already set to
	 * High Capacity Erase Size if available when this function is called.
	 */
	if (mmc_card_sd(card) && card->ssr.au) {
		card->pref_erase = card->ssr.au;
		card->erase_shift = ffs(card->ssr.au) - 1;
	} else if (card->erase_size) {
		sz = (card->csd.capacity << (card->csd.read_blkbits - 9)) >> 11;
		if (sz < 128)
			card->pref_erase = 512 * 1024 / 512;
		else if (sz < 512)
			card->pref_erase = 1024 * 1024 / 512;
		else if (sz < 1024)
			card->pref_erase = 2 * 1024 * 1024 / 512;
		else
			card->pref_erase = 4 * 1024 * 1024 / 512;
		if (card->pref_erase < card->erase_size)
			card->pref_erase = card->erase_size;
		else {
			sz = card->pref_erase % card->erase_size;
			if (sz)
				card->pref_erase += card->erase_size - sz;
		}
	} else
		card->pref_erase = 0;
}

static unsigned int mmc_mmc_erase_timeout(struct mmc_card *card,
				          unsigned int arg, unsigned int qty)
{
	unsigned int erase_timeout;

	if (arg == MMC_DISCARD_ARG ||
	    (arg == MMC_TRIM_ARG && card->ext_csd.rev >= 6)) {
		erase_timeout = card->ext_csd.trim_timeout;
	} else if (card->ext_csd.erase_group_def & 1) {
		/* High Capacity Erase Group Size uses HC timeouts */
		if (arg == MMC_TRIM_ARG)
			erase_timeout = card->ext_csd.trim_timeout;
		else
			erase_timeout = card->ext_csd.hc_erase_timeout;
	} else {
		/* CSD Erase Group Size uses write timeout */
		unsigned int mult = (10 << card->csd.r2w_factor);
		unsigned int timeout_clks = card->csd.tacc_clks * mult;
		unsigned int timeout_us;

		/* Avoid overflow: e.g. tacc_ns=80000000 mult=1280 */
		if (card->csd.tacc_ns < 1000000)
			timeout_us = (card->csd.tacc_ns * mult) / 1000;
		else
			timeout_us = (card->csd.tacc_ns / 1000) * mult;

		/*
		 * ios.clock is only a target.  The real clock rate might be
		 * less but not that much less, so fudge it by multiplying by 2.
		 */
		timeout_clks <<= 1;
		timeout_us += (timeout_clks * 1000) /
			      (card->host->ios.clock / 1000);

		erase_timeout = timeout_us / 1000;

		/*
		 * Theoretically, the calculation could underflow so round up
		 * to 1ms in that case.
		 */
		if (!erase_timeout)
			erase_timeout = 1;
	}

	/* Multiplier for secure operations */
	if (arg & MMC_SECURE_ARGS) {
		if (arg == MMC_SECURE_ERASE_ARG)
			erase_timeout *= card->ext_csd.sec_erase_mult;
		else
			erase_timeout *= card->ext_csd.sec_trim_mult;
	}

	erase_timeout *= qty;

	/*
	 * Ensure at least a 1 second timeout for SPI as per
	 * 'mmc_set_data_timeout()'
	 */
	if (mmc_host_is_spi(card->host) && erase_timeout < 1000)
		erase_timeout = 1000;

	return erase_timeout;
}

static unsigned int mmc_sd_erase_timeout(struct mmc_card *card,
					 unsigned int arg,
					 unsigned int qty)
{
	unsigned int erase_timeout;

	if (card->ssr.erase_timeout) {
		/* Erase timeout specified in SD Status Register (SSR) */
		erase_timeout = card->ssr.erase_timeout * qty +
				card->ssr.erase_offset;
	} else {
		/*
		 * Erase timeout not specified in SD Status Register (SSR) so
		 * use 250ms per write block.
		 */
		erase_timeout = 250 * qty;
	}

	/* Must not be less than 1 second */
	if (erase_timeout < 1000)
		erase_timeout = 1000;

	return erase_timeout;
}

static unsigned int mmc_erase_timeout(struct mmc_card *card,
				      unsigned int arg,
				      unsigned int qty)
{
	if (mmc_card_sd(card))
		return mmc_sd_erase_timeout(card, arg, qty);
	else
		return mmc_mmc_erase_timeout(card, arg, qty);
}

static int mmc_do_erase(struct mmc_card *card, unsigned int from,
			unsigned int to, unsigned int arg)
{
	struct mmc_command cmd = {};
	unsigned int qty = 0, busy_timeout = 0;
	bool use_r1b_resp = false;
	unsigned long timeout;
	int err;

	mmc_retune_hold(card->host);

	/*
	 * qty is used to calculate the erase timeout which depends on how many
	 * erase groups (or allocation units in SD terminology) are affected.
	 * We count erasing part of an erase group as one erase group.
	 * For SD, the allocation units are always a power of 2.  For MMC, the
	 * erase group size is almost certainly also power of 2, but it does not
	 * seem to insist on that in the JEDEC standard, so we fall back to
	 * division in that case.  SD may not specify an allocation unit size,
	 * in which case the timeout is based on the number of write blocks.
	 *
	 * Note that the timeout for secure trim 2 will only be correct if the
	 * number of erase groups specified is the same as the total of all
	 * preceding secure trim 1 commands.  Since the power may have been
	 * lost since the secure trim 1 commands occurred, it is generally
	 * impossible to calculate the secure trim 2 timeout correctly.
	 */
	if (card->erase_shift)
		qty += ((to >> card->erase_shift) -
			(from >> card->erase_shift)) + 1;
	else if (mmc_card_sd(card))
		qty += to - from + 1;
	else
		qty += ((to / card->erase_size) -
			(from / card->erase_size)) + 1;

	if (!mmc_card_blockaddr(card)) {
		from <<= 9;
		to <<= 9;
	}

	if (mmc_card_sd(card))
		cmd.opcode = SD_ERASE_WR_BLK_START;
	else
		cmd.opcode = MMC_ERASE_GROUP_START;
	cmd.arg = from;
	cmd.flags = MMC_RSP_SPI_R1 | MMC_RSP_R1 | MMC_CMD_AC;
	err = mmc_wait_for_cmd(card->host, &cmd, 0);
	if (err) {
		pr_err("mmc_erase: group start error %d, "
		       "status %#x\n", err, cmd.resp[0]);
		err = -EIO;
		goto out;
	}

	memset(&cmd, 0, sizeof(struct mmc_command));
	if (mmc_card_sd(card))
		cmd.opcode = SD_ERASE_WR_BLK_END;
	else
		cmd.opcode = MMC_ERASE_GROUP_END;
	cmd.arg = to;
	cmd.flags = MMC_RSP_SPI_R1 | MMC_RSP_R1 | MMC_CMD_AC;
	err = mmc_wait_for_cmd(card->host, &cmd, 0);
	if (err) {
		pr_err("mmc_erase: group end error %d, status %#x\n",
		       err, cmd.resp[0]);
		err = -EIO;
		goto out;
	}

	memset(&cmd, 0, sizeof(struct mmc_command));
	cmd.opcode = MMC_ERASE;
	cmd.arg = arg;
	busy_timeout = mmc_erase_timeout(card, arg, qty);
	/*
	 * If the host controller supports busy signalling and the timeout for
	 * the erase operation does not exceed the max_busy_timeout, we should
	 * use R1B response. Or we need to prevent the host from doing hw busy
	 * detection, which is done by converting to a R1 response instead.
	 */
	if (card->host->max_busy_timeout &&
	    busy_timeout > card->host->max_busy_timeout) {
		cmd.flags = MMC_RSP_SPI_R1 | MMC_RSP_R1 | MMC_CMD_AC;
	} else {
		cmd.flags = MMC_RSP_SPI_R1B | MMC_RSP_R1B | MMC_CMD_AC;
		cmd.busy_timeout = busy_timeout;
		use_r1b_resp = true;
	}

	err = mmc_wait_for_cmd(card->host, &cmd, 0);
	if (err) {
		pr_err("mmc_erase: erase error %d, status %#x\n",
		       err, cmd.resp[0]);
		err = -EIO;
		goto out;
	}

	if (mmc_host_is_spi(card->host))
		goto out;

	/*
	 * In case of when R1B + MMC_CAP_WAIT_WHILE_BUSY is used, the polling
	 * shall be avoided.
	 */
	if ((card->host->caps & MMC_CAP_WAIT_WHILE_BUSY) && use_r1b_resp)
		goto out;

	timeout = jiffies + msecs_to_jiffies(busy_timeout);
	do {
		memset(&cmd, 0, sizeof(struct mmc_command));
		cmd.opcode = MMC_SEND_STATUS;
		cmd.arg = card->rca << 16;
		cmd.flags = MMC_RSP_R1 | MMC_CMD_AC;
		/* Do not retry else we can't see errors */
		err = mmc_wait_for_cmd(card->host, &cmd, 0);
		if (err || (cmd.resp[0] & 0xFDF92000)) {
			pr_err("error %d requesting status %#x\n",
				err, cmd.resp[0]);
			err = -EIO;
			goto out;
		}

		/* Timeout if the device never becomes ready for data and
		 * never leaves the program state.
		 */
		if (time_after(jiffies, timeout)) {
			pr_err("%s: Card stuck in programming state! %s\n",
				mmc_hostname(card->host), __func__);
			err =  -EIO;
			goto out;
		}

	} while (!(cmd.resp[0] & R1_READY_FOR_DATA) ||
		 (R1_CURRENT_STATE(cmd.resp[0]) == R1_STATE_PRG));
out:
	mmc_retune_release(card->host);
	return err;
}

static unsigned int mmc_align_erase_size(struct mmc_card *card,
					 unsigned int *from,
					 unsigned int *to,
					 unsigned int nr)
{
	unsigned int from_new = *from, nr_new = nr, rem;

	/*
	 * When the 'card->erase_size' is power of 2, we can use round_up/down()
	 * to align the erase size efficiently.
	 */
	if (is_power_of_2(card->erase_size)) {
		unsigned int temp = from_new;

		from_new = round_up(temp, card->erase_size);
		rem = from_new - temp;

		if (nr_new > rem)
			nr_new -= rem;
		else
			return 0;

		nr_new = round_down(nr_new, card->erase_size);
	} else {
		rem = from_new % card->erase_size;
		if (rem) {
			rem = card->erase_size - rem;
			from_new += rem;
			if (nr_new > rem)
				nr_new -= rem;
			else
				return 0;
		}

		rem = nr_new % card->erase_size;
		if (rem)
			nr_new -= rem;
	}

	if (nr_new == 0)
		return 0;

	*to = from_new + nr_new;
	*from = from_new;

	return nr_new;
}

/**
 * mmc_erase - erase sectors.
 * @card: card to erase
 * @from: first sector to erase
 * @nr: number of sectors to erase
 * @arg: erase command argument (SD supports only %MMC_ERASE_ARG)
 *
 * Caller must claim host before calling this function.
 */
int mmc_erase(struct mmc_card *card, unsigned int from, unsigned int nr,
	      unsigned int arg)
{
	unsigned int rem, to = from + nr;
	int err;

	if (!(card->host->caps & MMC_CAP_ERASE) ||
	    !(card->csd.cmdclass & CCC_ERASE))
		return -EOPNOTSUPP;

	if (!card->erase_size)
		return -EOPNOTSUPP;

	if (mmc_card_sd(card) && arg != MMC_ERASE_ARG)
		return -EOPNOTSUPP;

	if ((arg & MMC_SECURE_ARGS) &&
	    !(card->ext_csd.sec_feature_support & EXT_CSD_SEC_ER_EN))
		return -EOPNOTSUPP;

	if ((arg & MMC_TRIM_ARGS) &&
	    !(card->ext_csd.sec_feature_support & EXT_CSD_SEC_GB_CL_EN))
		return -EOPNOTSUPP;

	if (arg == MMC_SECURE_ERASE_ARG) {
		if (from % card->erase_size || nr % card->erase_size)
			return -EINVAL;
	}

	if (arg == MMC_ERASE_ARG)
		nr = mmc_align_erase_size(card, &from, &to, nr);

	if (nr == 0)
		return 0;

	if (to <= from)
		return -EINVAL;

	/* 'from' and 'to' are inclusive */
	to -= 1;

	/*
	 * Special case where only one erase-group fits in the timeout budget:
	 * If the region crosses an erase-group boundary on this particular
	 * case, we will be trimming more than one erase-group which, does not
	 * fit in the timeout budget of the controller, so we need to split it
	 * and call mmc_do_erase() twice if necessary. This special case is
	 * identified by the card->eg_boundary flag.
	 */
	rem = card->erase_size - (from % card->erase_size);
	if ((arg & MMC_TRIM_ARGS) && (card->eg_boundary) && (nr > rem)) {
		err = mmc_do_erase(card, from, from + rem - 1, arg);
		from += rem;
		if ((err) || (to <= from))
			return err;
	}

	return mmc_do_erase(card, from, to, arg);
}
EXPORT_SYMBOL(mmc_erase);

int mmc_can_erase(struct mmc_card *card)
{
	if ((card->host->caps & MMC_CAP_ERASE) &&
	    (card->csd.cmdclass & CCC_ERASE) && card->erase_size)
		return 1;
	return 0;
}
EXPORT_SYMBOL(mmc_can_erase);

int mmc_can_trim(struct mmc_card *card)
{
	if ((card->ext_csd.sec_feature_support & EXT_CSD_SEC_GB_CL_EN) &&
	    (!(card->quirks & MMC_QUIRK_TRIM_BROKEN)))
		return 1;
	return 0;
}
EXPORT_SYMBOL(mmc_can_trim);

int mmc_can_discard(struct mmc_card *card)
{
	/*
	 * As there's no way to detect the discard support bit at v4.5
	 * use the s/w feature support filed.
	 */
	if (card->ext_csd.feature_support & MMC_DISCARD_FEATURE)
		return 1;
	return 0;
}
EXPORT_SYMBOL(mmc_can_discard);

int mmc_can_sanitize(struct mmc_card *card)
{
	if (!mmc_can_trim(card) && !mmc_can_erase(card))
		return 0;
	if (card->ext_csd.sec_feature_support & EXT_CSD_SEC_SANITIZE)
		return 1;
	return 0;
}
EXPORT_SYMBOL(mmc_can_sanitize);

int mmc_can_secure_erase_trim(struct mmc_card *card)
{
	if ((card->ext_csd.sec_feature_support & EXT_CSD_SEC_ER_EN) &&
	    !(card->quirks & MMC_QUIRK_SEC_ERASE_TRIM_BROKEN))
		return 1;
	return 0;
}
EXPORT_SYMBOL(mmc_can_secure_erase_trim);

int mmc_erase_group_aligned(struct mmc_card *card, unsigned int from,
			    unsigned int nr)
{
	if (!card->erase_size)
		return 0;
	if (from % card->erase_size || nr % card->erase_size)
		return 0;
	return 1;
}
EXPORT_SYMBOL(mmc_erase_group_aligned);

static unsigned int mmc_do_calc_max_discard(struct mmc_card *card,
					    unsigned int arg)
{
	struct mmc_host *host = card->host;
	unsigned int max_discard, x, y, qty = 0, max_qty, min_qty, timeout;
	unsigned int last_timeout = 0;
	unsigned int max_busy_timeout = host->max_busy_timeout ?
			host->max_busy_timeout : MMC_ERASE_TIMEOUT_MS;

	if (card->erase_shift) {
		max_qty = UINT_MAX >> card->erase_shift;
		min_qty = card->pref_erase >> card->erase_shift;
	} else if (mmc_card_sd(card)) {
		max_qty = UINT_MAX;
		min_qty = card->pref_erase;
	} else {
		max_qty = UINT_MAX / card->erase_size;
		min_qty = card->pref_erase / card->erase_size;
	}

	/*
	 * We should not only use 'host->max_busy_timeout' as the limitation
	 * when deciding the max discard sectors. We should set a balance value
	 * to improve the erase speed, and it can not get too long timeout at
	 * the same time.
	 *
	 * Here we set 'card->pref_erase' as the minimal discard sectors no
	 * matter what size of 'host->max_busy_timeout', but if the
	 * 'host->max_busy_timeout' is large enough for more discard sectors,
	 * then we can continue to increase the max discard sectors until we
	 * get a balance value. In cases when the 'host->max_busy_timeout'
	 * isn't specified, use the default max erase timeout.
	 */
	do {
		y = 0;
		for (x = 1; x && x <= max_qty && max_qty - x >= qty; x <<= 1) {
			timeout = mmc_erase_timeout(card, arg, qty + x);

			if (qty + x > min_qty && timeout > max_busy_timeout)
				break;

			if (timeout < last_timeout)
				break;
			last_timeout = timeout;
			y = x;
		}
		qty += y;
	} while (y);

	if (!qty)
		return 0;

	/*
	 * When specifying a sector range to trim, chances are we might cross
	 * an erase-group boundary even if the amount of sectors is less than
	 * one erase-group.
	 * If we can only fit one erase-group in the controller timeout budget,
	 * we have to care that erase-group boundaries are not crossed by a
	 * single trim operation. We flag that special case with "eg_boundary".
	 * In all other cases we can just decrement qty and pretend that we
	 * always touch (qty + 1) erase-groups as a simple optimization.
	 */
	if (qty == 1)
		card->eg_boundary = 1;
	else
		qty--;

	/* Convert qty to sectors */
	if (card->erase_shift)
		max_discard = qty << card->erase_shift;
	else if (mmc_card_sd(card))
		max_discard = qty + 1;
	else
		max_discard = qty * card->erase_size;

	return max_discard;
}

unsigned int mmc_calc_max_discard(struct mmc_card *card)
{
	struct mmc_host *host = card->host;
	unsigned int max_discard, max_trim;

	/*
	 * Without erase_group_def set, MMC erase timeout depends on clock
	 * frequence which can change.  In that case, the best choice is
	 * just the preferred erase size.
	 */
	if (mmc_card_mmc(card) && !(card->ext_csd.erase_group_def & 1))
		return card->pref_erase;

	max_discard = mmc_do_calc_max_discard(card, MMC_ERASE_ARG);
	if (mmc_can_trim(card)) {
		max_trim = mmc_do_calc_max_discard(card, MMC_TRIM_ARG);
		if (max_trim < max_discard)
			max_discard = max_trim;
	} else if (max_discard < card->erase_size) {
		max_discard = 0;
	}
	pr_debug("%s: calculated max. discard sectors %u for timeout %u ms\n",
		mmc_hostname(host), max_discard, host->max_busy_timeout ?
		host->max_busy_timeout : MMC_ERASE_TIMEOUT_MS);
	return max_discard;
}
EXPORT_SYMBOL(mmc_calc_max_discard);

bool mmc_card_is_blockaddr(struct mmc_card *card)
{
	return card ? mmc_card_blockaddr(card) : false;
}
EXPORT_SYMBOL(mmc_card_is_blockaddr);

int mmc_set_blocklen(struct mmc_card *card, unsigned int blocklen)
{
	struct mmc_command cmd = {};

	if (mmc_card_blockaddr(card) || mmc_card_ddr52(card) ||
	    mmc_card_hs400(card) || mmc_card_hs400es(card))
		return 0;

	cmd.opcode = MMC_SET_BLOCKLEN;
	cmd.arg = blocklen;
	cmd.flags = MMC_RSP_SPI_R1 | MMC_RSP_R1 | MMC_CMD_AC;
	return mmc_wait_for_cmd(card->host, &cmd, 5);
}
EXPORT_SYMBOL(mmc_set_blocklen);

int mmc_set_blockcount(struct mmc_card *card, unsigned int blockcount,
			bool is_rel_write)
{
	struct mmc_command cmd = {};

	cmd.opcode = MMC_SET_BLOCK_COUNT;
	cmd.arg = blockcount & 0x0000FFFF;
	if (is_rel_write)
		cmd.arg |= 1 << 31;
	cmd.flags = MMC_RSP_SPI_R1 | MMC_RSP_R1 | MMC_CMD_AC;
	return mmc_wait_for_cmd(card->host, &cmd, 5);
}
EXPORT_SYMBOL(mmc_set_blockcount);

static void mmc_hw_reset_for_init(struct mmc_host *host)
{
	if (!(host->caps & MMC_CAP_HW_RESET) || !host->ops->hw_reset)
		return;
	host->ops->hw_reset(host);
}

int mmc_hw_reset(struct mmc_host *host)
{
	int ret;

	if (!host->card)
		return -EINVAL;

	mmc_bus_get(host);
	if (!host->bus_ops || host->bus_dead || !host->bus_ops->reset) {
		mmc_bus_put(host);
		return -EOPNOTSUPP;
	}

	ret = host->bus_ops->reset(host);
	mmc_bus_put(host);

	if (ret)
		pr_warn("%s: tried to reset card, got error %d\n",
			mmc_hostname(host), ret);

	return ret;
}
EXPORT_SYMBOL(mmc_hw_reset);

static int mmc_rescan_try_freq(struct mmc_host *host, unsigned freq)
{
	host->f_init = freq;

#ifdef CONFIG_MMC_DEBUG
	pr_info("%s: %s: trying to init card at %u Hz\n",
		mmc_hostname(host), __func__, host->f_init);
#endif
	mmc_power_up(host, host->ocr_avail);

	/*
	 * Some eMMCs (with VCCQ always on) may not be reset after power up, so
	 * do a hardware reset if possible.
	 */
	mmc_hw_reset_for_init(host);

	/*
	 * sdio_reset sends CMD52 to reset card.  Since we do not know
	 * if the card is being re-initialized, just send it.  CMD52
	 * should be ignored by SD/eMMC cards.
	 * Skip it if we already know that we do not support SDIO commands
	 */
	if (!(host->caps2 & MMC_CAP2_NO_SDIO))
		sdio_reset(host);

	mmc_go_idle(host);

	if (!(host->caps2 & MMC_CAP2_NO_SD))
		mmc_send_if_cond(host, host->ocr_avail);

	/* Order's important: probe SDIO, then SD, then MMC */
	if (!(host->caps2 & MMC_CAP2_NO_SDIO))
		if (!mmc_attach_sdio(host))
			return 0;

	if (!(host->caps2 & MMC_CAP2_NO_SD))
		if (!mmc_attach_sd(host))
			return 0;

	if (!(host->caps2 & MMC_CAP2_NO_MMC))
		if (!mmc_attach_mmc(host))
			return 0;

	mmc_power_off(host);
	return -EIO;
}

int _mmc_detect_card_removed(struct mmc_host *host)
{
	int ret;

	if (!host->card || mmc_card_removed(host->card))
		return 1;

	ret = host->bus_ops->alive(host);

	/*
	 * Card detect status and alive check may be out of sync if card is
	 * removed slowly, when card detect switch changes while card/slot
	 * pads are still contacted in hardware (refer to "SD Card Mechanical
	 * Addendum, Appendix C: Card Detection Switch"). So reschedule a
	 * detect work 200ms later for this case.
	 */
	if (!ret && host->ops->get_cd && !host->ops->get_cd(host)) {
		mmc_detect_change(host, msecs_to_jiffies(200));
		pr_debug("%s: card removed too slowly\n", mmc_hostname(host));
	}

	if (ret) {
		mmc_card_set_removed(host->card);
		pr_debug("%s: card remove detected\n", mmc_hostname(host));
	}

	return ret;
}

int mmc_detect_card_removed(struct mmc_host *host)
{
	struct mmc_card *card = host->card;
	int ret;

	WARN_ON(!host->claimed);

	if (!card)
		return 1;

	if (!mmc_card_is_removable(host))
		return 0;

	ret = mmc_card_removed(card);
	/*
	 * The card will be considered unchanged unless we have been asked to
	 * detect a change or host requires polling to provide card detection.
	 */
	if (!host->detect_change && !(host->caps & MMC_CAP_NEEDS_POLL))
		return ret;

	host->detect_change = 0;
	if (!ret) {
		ret = _mmc_detect_card_removed(host);
		if (ret && (host->caps & MMC_CAP_NEEDS_POLL)) {
			/*
			 * Schedule a detect work as soon as possible to let a
			 * rescan handle the card removal.
			 */
			cancel_delayed_work(&host->detect);
			_mmc_detect_change(host, 0, false);
		}
	}

	return ret;
}
EXPORT_SYMBOL(mmc_detect_card_removed);

void mmc_rescan(struct work_struct *work)
{
	struct mmc_host *host =
		container_of(work, struct mmc_host, detect.work);
	int i;

	if (host->rescan_disable)
		return;

	/* If there is a non-removable card registered, only scan once */
	if (!mmc_card_is_removable(host) && host->rescan_entered)
		return;
	host->rescan_entered = 1;

	if (host->trigger_card_event && host->ops->card_event) {
		mmc_claim_host(host);
		host->ops->card_event(host);
		mmc_release_host(host);
		host->trigger_card_event = false;
	}

	mmc_bus_get(host);

	/*
	 * if there is a _removable_ card registered, check whether it is
	 * still present
	 */
	if (host->bus_ops && !host->bus_dead && mmc_card_is_removable(host))
		host->bus_ops->detect(host);

	host->detect_change = 0;

	/*
	 * Let mmc_bus_put() free the bus/bus_ops if we've found that
	 * the card is no longer present.
	 */
	mmc_bus_put(host);
	mmc_bus_get(host);

	/* if there still is a card present, stop here */
	if (host->bus_ops != NULL) {
		mmc_bus_put(host);
		goto out;
	}

	/*
	 * Only we can add a new handler, so it's safe to
	 * release the lock here.
	 */
	mmc_bus_put(host);

	mmc_claim_host(host);
	if (mmc_card_is_removable(host) && host->ops->get_cd &&
			host->ops->get_cd(host) == 0) {
		mmc_power_off(host);
		mmc_release_host(host);
		goto out;
	}

	for (i = 0; i < ARRAY_SIZE(freqs); i++) {
		if (!mmc_rescan_try_freq(host, max(freqs[i], host->f_min)))
			break;
		if (freqs[i] <= host->f_min)
			break;
	}
	mmc_release_host(host);

 out:
	if (host->caps & MMC_CAP_NEEDS_POLL)
		mmc_schedule_delayed_work(&host->detect, HZ);
}

void mmc_start_host(struct mmc_host *host)
{
	host->f_init = max(freqs[0], host->f_min);
	host->rescan_disable = 0;
	host->ios.power_mode = MMC_POWER_UNDEFINED;

	if (!(host->caps2 & MMC_CAP2_NO_PRESCAN_POWERUP)) {
		mmc_claim_host(host);
		mmc_power_up(host, host->ocr_avail);
		mmc_release_host(host);
	}

	mmc_gpiod_request_cd_irq(host);
	_mmc_detect_change(host, 0, false);
}

void mmc_stop_host(struct mmc_host *host)
{
#ifdef CONFIG_MMC_DEBUG
	unsigned long flags;
	spin_lock_irqsave(&host->lock, flags);
	host->removed = 1;
	spin_unlock_irqrestore(&host->lock, flags);
#endif
	if (host->slot.cd_irq >= 0)
		disable_irq(host->slot.cd_irq);

	host->rescan_disable = 1;
	cancel_delayed_work_sync(&host->detect);

	/* clear pm flags now and let card drivers set them as needed */
	host->pm_flags = 0;

	mmc_bus_get(host);
	if (host->bus_ops && !host->bus_dead) {
		/* Calling bus_ops->remove() with a claimed host can deadlock */
		host->bus_ops->remove(host);
		mmc_claim_host(host);
		mmc_detach_bus(host);
		mmc_power_off(host);
		mmc_release_host(host);
		mmc_bus_put(host);
		return;
	}
	mmc_bus_put(host);

	mmc_claim_host(host);
	mmc_power_off(host);
	mmc_release_host(host);
}

int mmc_power_save_host(struct mmc_host *host)
{
	int ret = 0;

#ifdef CONFIG_MMC_DEBUG
	pr_info("%s: %s: powering down\n", mmc_hostname(host), __func__);
#endif

	mmc_bus_get(host);

	if (!host->bus_ops || host->bus_dead) {
		mmc_bus_put(host);
		return -EINVAL;
	}

	if (host->bus_ops->power_save)
		ret = host->bus_ops->power_save(host);

	mmc_bus_put(host);

	mmc_power_off(host);

	return ret;
}
EXPORT_SYMBOL(mmc_power_save_host);

int mmc_power_restore_host(struct mmc_host *host)
{
	int ret;

#ifdef CONFIG_MMC_DEBUG
	pr_info("%s: %s: powering up\n", mmc_hostname(host), __func__);
#endif

	mmc_bus_get(host);

	if (!host->bus_ops || host->bus_dead) {
		mmc_bus_put(host);
		return -EINVAL;
	}

	mmc_power_up(host, host->card->ocr);
	ret = host->bus_ops->power_restore(host);

	mmc_bus_put(host);

	return ret;
}
EXPORT_SYMBOL(mmc_power_restore_host);

/*
 * Flush the cache to the non-volatile storage.
 */
int mmc_flush_cache(struct mmc_card *card)
{
	int err = 0;

	if (mmc_card_mmc(card) &&
			(card->ext_csd.cache_size > 0) &&
			(card->ext_csd.cache_ctrl & 1)) {
		err = mmc_switch(card, EXT_CSD_CMD_SET_NORMAL,
				EXT_CSD_FLUSH_CACHE, 1, 0);
		if (err)
			pr_err("%s: cache flush error %d\n",
					mmc_hostname(card->host), err);
	}

	return err;
}
EXPORT_SYMBOL(mmc_flush_cache);

#ifdef CONFIG_PM_SLEEP
/* Do the card removal on suspend if card is assumed removeable
 * Do that in pm notifier while userspace isn't yet frozen, so we will be able
   to sync the card.
*/
static int mmc_pm_notify(struct notifier_block *notify_block,
			unsigned long mode, void *unused)
{
	struct mmc_host *host = container_of(
		notify_block, struct mmc_host, pm_notify);
	unsigned long flags;
	int err = 0;

	switch (mode) {
	case PM_HIBERNATION_PREPARE:
	case PM_SUSPEND_PREPARE:
	case PM_RESTORE_PREPARE:
		spin_lock_irqsave(&host->lock, flags);
		host->rescan_disable = 1;
		spin_unlock_irqrestore(&host->lock, flags);
		cancel_delayed_work_sync(&host->detect);

		if (!host->bus_ops)
			break;

		/* Validate prerequisites for suspend */
		if (host->bus_ops->pre_suspend)
			err = host->bus_ops->pre_suspend(host);
		if (!err)
			break;

		/* Calling bus_ops->remove() with a claimed host can deadlock */
		host->bus_ops->remove(host);
		mmc_claim_host(host);
		mmc_detach_bus(host);
		mmc_power_off(host);
		mmc_release_host(host);
		host->pm_flags = 0;
		break;

	case PM_POST_SUSPEND:
	case PM_POST_HIBERNATION:
	case PM_POST_RESTORE:

		spin_lock_irqsave(&host->lock, flags);
		host->rescan_disable = 0;
		spin_unlock_irqrestore(&host->lock, flags);
		_mmc_detect_change(host, 0, false);

	}

	return 0;
}

void mmc_register_pm_notifier(struct mmc_host *host)
{
	host->pm_notify.notifier_call = mmc_pm_notify;
	register_pm_notifier(&host->pm_notify);
}

void mmc_unregister_pm_notifier(struct mmc_host *host)
{
	unregister_pm_notifier(&host->pm_notify);
}
#endif

/**
 * mmc_init_context_info() - init synchronization context
 * @host: mmc host
 *
 * Init struct context_info needed to implement asynchronous
 * request mechanism, used by mmc core, host driver and mmc requests
 * supplier.
 */
void mmc_init_context_info(struct mmc_host *host)
{
	host->context_info.is_new_req = false;
	host->context_info.is_done_rcv = false;
	host->context_info.is_waiting_last_req = false;
	init_waitqueue_head(&host->context_info.wait);
}

static int __init mmc_init(void)
{
	int ret;

	ret = mmc_register_bus();
	if (ret)
		return ret;

	ret = mmc_register_host_class();
	if (ret)
		goto unregister_bus;

	ret = sdio_register_bus();
	if (ret)
		goto unregister_host_class;

	return 0;

unregister_host_class:
	mmc_unregister_host_class();
unregister_bus:
	mmc_unregister_bus();
	return ret;
}

static void __exit mmc_exit(void)
{
	sdio_unregister_bus();
	mmc_unregister_host_class();
	mmc_unregister_bus();
}

subsys_initcall(mmc_init);
module_exit(mmc_exit);

MODULE_LICENSE("GPL");<|MERGE_RESOLUTION|>--- conflicted
+++ resolved
@@ -617,20 +617,12 @@
  */
 static enum mmc_blk_status mmc_finalize_areq(struct mmc_host *host)
 {
-<<<<<<< HEAD
-=======
 	struct mmc_context_info *context_info = &host->context_info;
->>>>>>> 2ac97f0f
 	enum mmc_blk_status status;
 
 	if (!host->areq)
 		return MMC_BLK_SUCCESS;
 
-<<<<<<< HEAD
-	status = mmc_wait_for_data_req_done(host, host->areq->mrq);
-	if (status == MMC_BLK_NEW_REQUEST)
-		return status;
-=======
 	while (1) {
 		wait_event_interruptible(context_info->wait,
 				(context_info->is_done_rcv ||
@@ -663,7 +655,6 @@
 	}
 
 	mmc_retune_release(host);
->>>>>>> 2ac97f0f
 
 	/*
 	 * Check BKOPS urgency for each R1 response
@@ -708,22 +699,12 @@
 
 	/* Finalize previous request */
 	status = mmc_finalize_areq(host);
-<<<<<<< HEAD
-
-	/* The previous request is still going on... */
-	if (status == MMC_BLK_NEW_REQUEST) {
-		if (ret_stat)
-			*ret_stat = status;
-		return NULL;
-	}
-=======
 	if (ret_stat)
 		*ret_stat = status;
 
 	/* The previous request is still going on... */
 	if (status == MMC_BLK_NEW_REQUEST)
 		return NULL;
->>>>>>> 2ac97f0f
 
 	/* Fine so far, start the new request! */
 	if (status == MMC_BLK_SUCCESS && areq)
