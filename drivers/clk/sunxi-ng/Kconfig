config SUNXI_CCU
	bool "Clock support for Allwinner SoCs"
	depends on ARCH_SUNXI || COMPILE_TEST
	select RESET_CONTROLLER
	default ARCH_SUNXI

if SUNXI_CCU

# Base clock types

config SUNXI_CCU_DIV
	bool
	select SUNXI_CCU_MUX

config SUNXI_CCU_FRAC
	bool

config SUNXI_CCU_GATE
	def_bool y

config SUNXI_CCU_MUX
	bool

config SUNXI_CCU_MULT
	bool
	select SUNXI_CCU_MUX

config SUNXI_CCU_PHASE
	bool

# Multi-factor clocks

config SUNXI_CCU_NK
	bool
	select SUNXI_CCU_GATE

config SUNXI_CCU_NKM
	bool
	select SUNXI_CCU_GATE

config SUNXI_CCU_NKMP
	bool
	select SUNXI_CCU_GATE

config SUNXI_CCU_NM
	bool
	select SUNXI_CCU_FRAC
	select SUNXI_CCU_GATE

config SUNXI_CCU_MP
	bool
	select SUNXI_CCU_GATE
	select SUNXI_CCU_MUX

# SoC Drivers

config SUN50I_A64_CCU
	bool "Support for the Allwinner A64 CCU"
	select SUNXI_CCU_DIV
	select SUNXI_CCU_NK
	select SUNXI_CCU_NKM
	select SUNXI_CCU_NKMP
	select SUNXI_CCU_NM
	select SUNXI_CCU_MP
	select SUNXI_CCU_PHASE
	default ARM64 && ARCH_SUNXI
	depends on (ARM64 && ARCH_SUNXI) || COMPILE_TEST

config SUN5I_CCU
	bool "Support for the Allwinner sun5i family CCM"
	select SUNXI_CCU_DIV
	select SUNXI_CCU_MULT
	select SUNXI_CCU_NK
	select SUNXI_CCU_NKM
	select SUNXI_CCU_NM
	select SUNXI_CCU_MP
	select SUNXI_CCU_PHASE
	default MACH_SUN5I
	depends on MACH_SUN5I || COMPILE_TEST

config SUN6I_A31_CCU
	bool "Support for the Allwinner A31/A31s CCU"
	select SUNXI_CCU_DIV
	select SUNXI_CCU_NK
	select SUNXI_CCU_NKM
	select SUNXI_CCU_NKMP
	select SUNXI_CCU_NM
	select SUNXI_CCU_MP
	select SUNXI_CCU_PHASE
	default MACH_SUN6I
	depends on MACH_SUN6I || COMPILE_TEST

config SUN8I_A23_CCU
	bool "Support for the Allwinner A23 CCU"
	select SUNXI_CCU_DIV
	select SUNXI_CCU_MULT
	select SUNXI_CCU_NK
	select SUNXI_CCU_NKM
	select SUNXI_CCU_NKMP
	select SUNXI_CCU_NM
	select SUNXI_CCU_MP
	select SUNXI_CCU_PHASE
	default MACH_SUN8I
	depends on MACH_SUN8I || COMPILE_TEST

config SUN8I_A33_CCU
	bool "Support for the Allwinner A33 CCU"
	select SUNXI_CCU_DIV
	select SUNXI_CCU_MULT
	select SUNXI_CCU_NK
	select SUNXI_CCU_NKM
	select SUNXI_CCU_NKMP
	select SUNXI_CCU_NM
	select SUNXI_CCU_MP
	select SUNXI_CCU_PHASE
	default MACH_SUN8I
	depends on MACH_SUN8I || COMPILE_TEST

config SUN8I_H3_CCU
	bool "Support for the Allwinner H3 CCU"
	select SUNXI_CCU_DIV
	select SUNXI_CCU_NK
	select SUNXI_CCU_NKM
	select SUNXI_CCU_NKMP
	select SUNXI_CCU_NM
	select SUNXI_CCU_MP
	select SUNXI_CCU_PHASE
	default MACH_SUN8I || (ARM64 && ARCH_SUNXI)
	depends on MACH_SUN8I || (ARM64 && ARCH_SUNXI) || COMPILE_TEST

config SUN8I_V3S_CCU
	bool "Support for the Allwinner V3s CCU"
	select SUNXI_CCU_DIV
	select SUNXI_CCU_NK
	select SUNXI_CCU_NKM
	select SUNXI_CCU_NKMP
	select SUNXI_CCU_NM
	select SUNXI_CCU_MP
	select SUNXI_CCU_PHASE
	default MACH_SUN8I
	depends on MACH_SUN8I || COMPILE_TEST

config SUN9I_A80_CCU
	bool "Support for the Allwinner A80 CCU"
	select SUNXI_CCU_DIV
	select SUNXI_CCU_MULT
	select SUNXI_CCU_GATE
	select SUNXI_CCU_NKMP
	select SUNXI_CCU_NM
	select SUNXI_CCU_MP
	select SUNXI_CCU_PHASE
	default MACH_SUN9I
	depends on MACH_SUN9I || COMPILE_TEST

config SUN8I_R_CCU
	bool "Support for Allwinner SoCs' PRCM CCUs"
	select SUNXI_CCU_DIV
	select SUNXI_CCU_GATE
<<<<<<< HEAD
=======
	select SUNXI_CCU_MP
>>>>>>> 13b2e1ba
	default MACH_SUN8I || (ARCH_SUNXI && ARM64)

endif<|MERGE_RESOLUTION|>--- conflicted
+++ resolved
@@ -156,10 +156,7 @@
 	bool "Support for Allwinner SoCs' PRCM CCUs"
 	select SUNXI_CCU_DIV
 	select SUNXI_CCU_GATE
-<<<<<<< HEAD
-=======
 	select SUNXI_CCU_MP
->>>>>>> 13b2e1ba
 	default MACH_SUN8I || (ARCH_SUNXI && ARM64)
 
 endif