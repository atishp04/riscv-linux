--- conflicted
+++ resolved
@@ -136,10 +136,7 @@
 config SUN9I_A80_CCU
 	bool "Support for the Allwinner A80 CCU"
 	select SUNXI_CCU_DIV
-<<<<<<< HEAD
-=======
 	select SUNXI_CCU_MULT
->>>>>>> 2ac97f0f
 	select SUNXI_CCU_GATE
 	select SUNXI_CCU_NKMP
 	select SUNXI_CCU_NM
