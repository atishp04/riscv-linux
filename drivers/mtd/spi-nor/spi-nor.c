--- conflicted
+++ resolved
@@ -1045,7 +1045,6 @@
 	{ "640s33b",  INFO(0x898913, 0, 64 * 1024, 128, 0) },
 
 	/* ISSI */
-<<<<<<< HEAD
 	{ "is25cd512",  INFO(0x7f9d20, 0, 32 * 1024,   2, SECT_4K) },
 	{ "is25lq040b", INFO(0x9d4013, 0, 64 * 1024,   8,
 			SECT_4K | SPI_NOR_DUAL_READ | SPI_NOR_QUAD_READ) },
@@ -1053,13 +1052,10 @@
 			SECT_4K | SPI_NOR_DUAL_READ | SPI_NOR_QUAD_READ) },
 	{ "is25lp128",  INFO(0x9d6018, 0, 64 * 1024, 256,
 			SECT_4K | SPI_NOR_DUAL_READ) },
-=======
-	{ "is25cd512", INFO(0x7f9d20, 0, 32 * 1024,   2, SECT_4K) },
 	{ "is25wp256d", INFO(0x9d7019, 0, 32 * 1024, 1024,
 	                SECT_4K | SPI_NOR_DUAL_READ | SPI_NOR_QUAD_READ | SPI_NOR_4B_OPCODES)
 			.quad_enable = macronix_quad_enable,
 	},
->>>>>>> 37e797fe
 
 	/* Macronix */
 	{ "mx25l512e",   INFO(0xc22010, 0, 64 * 1024,   1, SECT_4K) },
