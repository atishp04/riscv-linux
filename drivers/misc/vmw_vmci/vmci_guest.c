/*
 * VMware VMCI Driver
 *
 * Copyright (C) 2012 VMware, Inc. All rights reserved.
 *
 * This program is free software; you can redistribute it and/or modify it
 * under the terms of the GNU General Public License as published by the
 * Free Software Foundation version 2 and no later version.
 *
 * This program is distributed in the hope that it will be useful, but
 * WITHOUT ANY WARRANTY; without even the implied warranty of MERCHANTABILITY
 * or FITNESS FOR A PARTICULAR PURPOSE.  See the GNU General Public License
 * for more details.
 */

#include <linux/vmw_vmci_defs.h>
#include <linux/vmw_vmci_api.h>
#include <linux/moduleparam.h>
#include <linux/interrupt.h>
#include <linux/highmem.h>
#include <linux/kernel.h>
#include <linux/mm.h>
#include <linux/module.h>
#include <linux/sched.h>
#include <linux/slab.h>
#include <linux/init.h>
#include <linux/pci.h>
#include <linux/smp.h>
#include <linux/io.h>
#include <linux/vmalloc.h>

#include "vmci_datagram.h"
#include "vmci_doorbell.h"
#include "vmci_context.h"
#include "vmci_driver.h"
#include "vmci_event.h"

#define PCI_DEVICE_ID_VMWARE_VMCI	0x0740

#define VMCI_UTIL_NUM_RESOURCES 1

static bool vmci_disable_msi;
module_param_named(disable_msi, vmci_disable_msi, bool, 0);
MODULE_PARM_DESC(disable_msi, "Disable MSI use in driver - (default=0)");

static bool vmci_disable_msix;
module_param_named(disable_msix, vmci_disable_msix, bool, 0);
MODULE_PARM_DESC(disable_msix, "Disable MSI-X use in driver - (default=0)");

static u32 ctx_update_sub_id = VMCI_INVALID_ID;
static u32 vm_context_id = VMCI_INVALID_ID;

struct vmci_guest_device {
	struct device *dev;	/* PCI device we are attached to */
	void __iomem *iobase;

	bool exclusive_vectors;

	struct tasklet_struct datagram_tasklet;
	struct tasklet_struct bm_tasklet;

	void *data_buffer;
	void *notification_bitmap;
	dma_addr_t notification_base;
};

/* vmci_dev singleton device and supporting data*/
struct pci_dev *vmci_pdev;
static struct vmci_guest_device *vmci_dev_g;
static DEFINE_SPINLOCK(vmci_dev_spinlock);

static atomic_t vmci_num_guest_devices = ATOMIC_INIT(0);

bool vmci_guest_code_active(void)
{
	return atomic_read(&vmci_num_guest_devices) != 0;
}

u32 vmci_get_vm_context_id(void)
{
	if (vm_context_id == VMCI_INVALID_ID) {
		struct vmci_datagram get_cid_msg;
		get_cid_msg.dst =
		    vmci_make_handle(VMCI_HYPERVISOR_CONTEXT_ID,
				     VMCI_GET_CONTEXT_ID);
		get_cid_msg.src = VMCI_ANON_SRC_HANDLE;
		get_cid_msg.payload_size = 0;
		vm_context_id = vmci_send_datagram(&get_cid_msg);
	}
	return vm_context_id;
}

/*
 * VM to hypervisor call mechanism. We use the standard VMware naming
 * convention since shared code is calling this function as well.
 */
int vmci_send_datagram(struct vmci_datagram *dg)
{
	unsigned long flags;
	int result;

	/* Check args. */
	if (dg == NULL)
		return VMCI_ERROR_INVALID_ARGS;

	/*
	 * Need to acquire spinlock on the device because the datagram
	 * data may be spread over multiple pages and the monitor may
	 * interleave device user rpc calls from multiple
	 * VCPUs. Acquiring the spinlock precludes that
	 * possibility. Disabling interrupts to avoid incoming
	 * datagrams during a "rep out" and possibly landing up in
	 * this function.
	 */
	spin_lock_irqsave(&vmci_dev_spinlock, flags);

	if (vmci_dev_g) {
		iowrite8_rep(vmci_dev_g->iobase + VMCI_DATA_OUT_ADDR,
			     dg, VMCI_DG_SIZE(dg));
		result = ioread32(vmci_dev_g->iobase + VMCI_RESULT_LOW_ADDR);
	} else {
		result = VMCI_ERROR_UNAVAILABLE;
	}

	spin_unlock_irqrestore(&vmci_dev_spinlock, flags);

	return result;
}
EXPORT_SYMBOL_GPL(vmci_send_datagram);

/*
 * Gets called with the new context id if updated or resumed.
 * Context id.
 */
static void vmci_guest_cid_update(u32 sub_id,
				  const struct vmci_event_data *event_data,
				  void *client_data)
{
	const struct vmci_event_payld_ctx *ev_payload =
				vmci_event_data_const_payload(event_data);

	if (sub_id != ctx_update_sub_id) {
		pr_devel("Invalid subscriber (ID=0x%x)\n", sub_id);
		return;
	}

	if (!event_data || ev_payload->context_id == VMCI_INVALID_ID) {
		pr_devel("Invalid event data\n");
		return;
	}

	pr_devel("Updating context from (ID=0x%x) to (ID=0x%x) on event (type=%d)\n",
		 vm_context_id, ev_payload->context_id, event_data->event);

	vm_context_id = ev_payload->context_id;
}

/*
 * Verify that the host supports the hypercalls we need. If it does not,
 * try to find fallback hypercalls and use those instead.  Returns
 * true if required hypercalls (or fallback hypercalls) are
 * supported by the host, false otherwise.
 */
static int vmci_check_host_caps(struct pci_dev *pdev)
{
	bool result;
	struct vmci_resource_query_msg *msg;
	u32 msg_size = sizeof(struct vmci_resource_query_hdr) +
				VMCI_UTIL_NUM_RESOURCES * sizeof(u32);
	struct vmci_datagram *check_msg;

	check_msg = kmalloc(msg_size, GFP_KERNEL);
	if (!check_msg) {
		dev_err(&pdev->dev, "%s: Insufficient memory\n", __func__);
		return -ENOMEM;
	}

	check_msg->dst = vmci_make_handle(VMCI_HYPERVISOR_CONTEXT_ID,
					  VMCI_RESOURCES_QUERY);
	check_msg->src = VMCI_ANON_SRC_HANDLE;
	check_msg->payload_size = msg_size - VMCI_DG_HEADERSIZE;
	msg = (struct vmci_resource_query_msg *)VMCI_DG_PAYLOAD(check_msg);

	msg->num_resources = VMCI_UTIL_NUM_RESOURCES;
	msg->resources[0] = VMCI_GET_CONTEXT_ID;

	/* Checks that hyper calls are supported */
	result = vmci_send_datagram(check_msg) == 0x01;
	kfree(check_msg);

	dev_dbg(&pdev->dev, "%s: Host capability check: %s\n",
		__func__, result ? "PASSED" : "FAILED");

	/* We need the vector. There are no fallbacks. */
	return result ? 0 : -ENXIO;
}

/*
 * Reads datagrams from the data in port and dispatches them. We
 * always start reading datagrams into only the first page of the
 * datagram buffer. If the datagrams don't fit into one page, we
 * use the maximum datagram buffer size for the remainder of the
 * invocation. This is a simple heuristic for not penalizing
 * small datagrams.
 *
 * This function assumes that it has exclusive access to the data
 * in port for the duration of the call.
 */
static void vmci_dispatch_dgs(unsigned long data)
{
	struct vmci_guest_device *vmci_dev = (struct vmci_guest_device *)data;
	u8 *dg_in_buffer = vmci_dev->data_buffer;
	struct vmci_datagram *dg;
	size_t dg_in_buffer_size = VMCI_MAX_DG_SIZE;
	size_t current_dg_in_buffer_size = PAGE_SIZE;
	size_t remaining_bytes;

	BUILD_BUG_ON(VMCI_MAX_DG_SIZE < PAGE_SIZE);

	ioread8_rep(vmci_dev->iobase + VMCI_DATA_IN_ADDR,
		    vmci_dev->data_buffer, current_dg_in_buffer_size);
	dg = (struct vmci_datagram *)dg_in_buffer;
	remaining_bytes = current_dg_in_buffer_size;

	while (dg->dst.resource != VMCI_INVALID_ID ||
	       remaining_bytes > PAGE_SIZE) {
		unsigned dg_in_size;

		/*
		 * When the input buffer spans multiple pages, a datagram can
		 * start on any page boundary in the buffer.
		 */
		if (dg->dst.resource == VMCI_INVALID_ID) {
			dg = (struct vmci_datagram *)roundup(
				(uintptr_t)dg + 1, PAGE_SIZE);
			remaining_bytes =
				(size_t)(dg_in_buffer +
					 current_dg_in_buffer_size -
					 (u8 *)dg);
			continue;
		}

		dg_in_size = VMCI_DG_SIZE_ALIGNED(dg);

		if (dg_in_size <= dg_in_buffer_size) {
			int result;

			/*
			 * If the remaining bytes in the datagram
			 * buffer doesn't contain the complete
			 * datagram, we first make sure we have enough
			 * room for it and then we read the reminder
			 * of the datagram and possibly any following
			 * datagrams.
			 */
			if (dg_in_size > remaining_bytes) {
				if (remaining_bytes !=
				    current_dg_in_buffer_size) {

					/*
					 * We move the partial
					 * datagram to the front and
					 * read the reminder of the
					 * datagram and possibly
					 * following calls into the
					 * following bytes.
					 */
					memmove(dg_in_buffer, dg_in_buffer +
						current_dg_in_buffer_size -
						remaining_bytes,
						remaining_bytes);
					dg = (struct vmci_datagram *)
					    dg_in_buffer;
				}

				if (current_dg_in_buffer_size !=
				    dg_in_buffer_size)
					current_dg_in_buffer_size =
					    dg_in_buffer_size;

				ioread8_rep(vmci_dev->iobase +
						VMCI_DATA_IN_ADDR,
					vmci_dev->data_buffer +
						remaining_bytes,
					current_dg_in_buffer_size -
						remaining_bytes);
			}

			/*
			 * We special case event datagrams from the
			 * hypervisor.
			 */
			if (dg->src.context == VMCI_HYPERVISOR_CONTEXT_ID &&
			    dg->dst.resource == VMCI_EVENT_HANDLER) {
				result = vmci_event_dispatch(dg);
			} else {
				result = vmci_datagram_invoke_guest_handler(dg);
			}
			if (result < VMCI_SUCCESS)
				dev_dbg(vmci_dev->dev,
					"Datagram with resource (ID=0x%x) failed (err=%d)\n",
					 dg->dst.resource, result);

			/* On to the next datagram. */
			dg = (struct vmci_datagram *)((u8 *)dg +
						      dg_in_size);
		} else {
			size_t bytes_to_skip;

			/*
			 * Datagram doesn't fit in datagram buffer of maximal
			 * size. We drop it.
			 */
			dev_dbg(vmci_dev->dev,
				"Failed to receive datagram (size=%u bytes)\n",
				 dg_in_size);

			bytes_to_skip = dg_in_size - remaining_bytes;
			if (current_dg_in_buffer_size != dg_in_buffer_size)
				current_dg_in_buffer_size = dg_in_buffer_size;

			for (;;) {
				ioread8_rep(vmci_dev->iobase +
						VMCI_DATA_IN_ADDR,
					vmci_dev->data_buffer,
					current_dg_in_buffer_size);
				if (bytes_to_skip <= current_dg_in_buffer_size)
					break;

				bytes_to_skip -= current_dg_in_buffer_size;
			}
			dg = (struct vmci_datagram *)(dg_in_buffer +
						      bytes_to_skip);
		}

		remaining_bytes =
		    (size_t) (dg_in_buffer + current_dg_in_buffer_size -
			      (u8 *)dg);

		if (remaining_bytes < VMCI_DG_HEADERSIZE) {
			/* Get the next batch of datagrams. */

			ioread8_rep(vmci_dev->iobase + VMCI_DATA_IN_ADDR,
				    vmci_dev->data_buffer,
				    current_dg_in_buffer_size);
			dg = (struct vmci_datagram *)dg_in_buffer;
			remaining_bytes = current_dg_in_buffer_size;
		}
	}
}

/*
 * Scans the notification bitmap for raised flags, clears them
 * and handles the notifications.
 */
static void vmci_process_bitmap(unsigned long data)
{
	struct vmci_guest_device *dev = (struct vmci_guest_device *)data;

	if (!dev->notification_bitmap) {
		dev_dbg(dev->dev, "No bitmap present in %s\n", __func__);
		return;
	}

	vmci_dbell_scan_notification_entries(dev->notification_bitmap);
}

/*
 * Interrupt handler for legacy or MSI interrupt, or for first MSI-X
 * interrupt (vector VMCI_INTR_DATAGRAM).
 */
static irqreturn_t vmci_interrupt(int irq, void *_dev)
{
	struct vmci_guest_device *dev = _dev;

	/*
	 * If we are using MSI-X with exclusive vectors then we simply schedule
	 * the datagram tasklet, since we know the interrupt was meant for us.
	 * Otherwise we must read the ICR to determine what to do.
	 */

	if (dev->exclusive_vectors) {
		tasklet_schedule(&dev->datagram_tasklet);
	} else {
		unsigned int icr;

		/* Acknowledge interrupt and determine what needs doing. */
		icr = ioread32(dev->iobase + VMCI_ICR_ADDR);
		if (icr == 0 || icr == ~0)
			return IRQ_NONE;

		if (icr & VMCI_ICR_DATAGRAM) {
			tasklet_schedule(&dev->datagram_tasklet);
			icr &= ~VMCI_ICR_DATAGRAM;
		}

		if (icr & VMCI_ICR_NOTIFICATION) {
			tasklet_schedule(&dev->bm_tasklet);
			icr &= ~VMCI_ICR_NOTIFICATION;
		}

		if (icr != 0)
			dev_warn(dev->dev,
				 "Ignoring unknown interrupt cause (%d)\n",
				 icr);
	}

	return IRQ_HANDLED;
}

/*
 * Interrupt handler for MSI-X interrupt vector VMCI_INTR_NOTIFICATION,
 * which is for the notification bitmap.  Will only get called if we are
 * using MSI-X with exclusive vectors.
 */
static irqreturn_t vmci_interrupt_bm(int irq, void *_dev)
{
	struct vmci_guest_device *dev = _dev;

	/* For MSI-X we can just assume it was meant for us. */
	tasklet_schedule(&dev->bm_tasklet);

	return IRQ_HANDLED;
}

/*
 * Most of the initialization at module load time is done here.
 */
static int vmci_guest_probe_device(struct pci_dev *pdev,
				   const struct pci_device_id *id)
{
	struct vmci_guest_device *vmci_dev;
	void __iomem *iobase;
	unsigned int capabilities;
	unsigned long cmd;
	int vmci_err;
	int error;

	dev_dbg(&pdev->dev, "Probing for vmci/PCI guest device\n");

	error = pcim_enable_device(pdev);
	if (error) {
		dev_err(&pdev->dev,
			"Failed to enable VMCI device: %d\n", error);
		return error;
	}

	error = pcim_iomap_regions(pdev, 1 << 0, KBUILD_MODNAME);
	if (error) {
		dev_err(&pdev->dev, "Failed to reserve/map IO regions\n");
		return error;
	}

	iobase = pcim_iomap_table(pdev)[0];

	dev_info(&pdev->dev, "Found VMCI PCI device at %#lx, irq %u\n",
		 (unsigned long)iobase, pdev->irq);

	vmci_dev = devm_kzalloc(&pdev->dev, sizeof(*vmci_dev), GFP_KERNEL);
	if (!vmci_dev) {
		dev_err(&pdev->dev,
			"Can't allocate memory for VMCI device\n");
		return -ENOMEM;
	}

	vmci_dev->dev = &pdev->dev;
	vmci_dev->exclusive_vectors = false;
	vmci_dev->iobase = iobase;

	tasklet_init(&vmci_dev->datagram_tasklet,
		     vmci_dispatch_dgs, (unsigned long)vmci_dev);
	tasklet_init(&vmci_dev->bm_tasklet,
		     vmci_process_bitmap, (unsigned long)vmci_dev);

	vmci_dev->data_buffer = vmalloc(VMCI_MAX_DG_SIZE);
	if (!vmci_dev->data_buffer) {
		dev_err(&pdev->dev,
			"Can't allocate memory for datagram buffer\n");
		return -ENOMEM;
	}

	pci_set_master(pdev);	/* To enable queue_pair functionality. */

	/*
	 * Verify that the VMCI Device supports the capabilities that
	 * we need. If the device is missing capabilities that we would
	 * like to use, check for fallback capabilities and use those
	 * instead (so we can run a new VM on old hosts). Fail the load if
	 * a required capability is missing and there is no fallback.
	 *
	 * Right now, we need datagrams. There are no fallbacks.
	 */
	capabilities = ioread32(vmci_dev->iobase + VMCI_CAPS_ADDR);
	if (!(capabilities & VMCI_CAPS_DATAGRAM)) {
		dev_err(&pdev->dev, "Device does not support datagrams\n");
		error = -ENXIO;
		goto err_free_data_buffer;
	}

	/*
	 * If the hardware supports notifications, we will use that as
	 * well.
	 */
	if (capabilities & VMCI_CAPS_NOTIFICATIONS) {
		vmci_dev->notification_bitmap = dma_alloc_coherent(
			&pdev->dev, PAGE_SIZE, &vmci_dev->notification_base,
			GFP_KERNEL);
		if (!vmci_dev->notification_bitmap) {
			dev_warn(&pdev->dev,
				 "Unable to allocate notification bitmap\n");
		} else {
			memset(vmci_dev->notification_bitmap, 0, PAGE_SIZE);
			capabilities |= VMCI_CAPS_NOTIFICATIONS;
		}
	}

	dev_info(&pdev->dev, "Using capabilities 0x%x\n", capabilities);

	/* Let the host know which capabilities we intend to use. */
	iowrite32(capabilities, vmci_dev->iobase + VMCI_CAPS_ADDR);

	/* Set up global device so that we can start sending datagrams */
	spin_lock_irq(&vmci_dev_spinlock);
	vmci_dev_g = vmci_dev;
	vmci_pdev = pdev;
	spin_unlock_irq(&vmci_dev_spinlock);

	/*
	 * Register notification bitmap with device if that capability is
	 * used.
	 */
	if (capabilities & VMCI_CAPS_NOTIFICATIONS) {
		unsigned long bitmap_ppn =
			vmci_dev->notification_base >> PAGE_SHIFT;
		if (!vmci_dbell_register_notification_bitmap(bitmap_ppn)) {
			dev_warn(&pdev->dev,
				 "VMCI device unable to register notification bitmap with PPN 0x%x\n",
				 (u32) bitmap_ppn);
			error = -ENXIO;
			goto err_remove_vmci_dev_g;
		}
	}

	/* Check host capabilities. */
	error = vmci_check_host_caps(pdev);
	if (error)
		goto err_remove_bitmap;

	/* Enable device. */

	/*
	 * We subscribe to the VMCI_EVENT_CTX_ID_UPDATE here so we can
	 * update the internal context id when needed.
	 */
	vmci_err = vmci_event_subscribe(VMCI_EVENT_CTX_ID_UPDATE,
					vmci_guest_cid_update, NULL,
					&ctx_update_sub_id);
	if (vmci_err < VMCI_SUCCESS)
		dev_warn(&pdev->dev,
			 "Failed to subscribe to event (type=%d): %d\n",
			 VMCI_EVENT_CTX_ID_UPDATE, vmci_err);

	/*
	 * Enable interrupts.  Try MSI-X first, then MSI, and then fallback on
	 * legacy interrupts.
	 */
	error = pci_alloc_irq_vectors(pdev, VMCI_MAX_INTRS, VMCI_MAX_INTRS,
			PCI_IRQ_MSIX);
<<<<<<< HEAD
	if (error) {
		error = pci_alloc_irq_vectors(pdev, 1, 1,
				PCI_IRQ_MSIX | PCI_IRQ_MSI | PCI_IRQ_LEGACY);
		if (error)
=======
	if (error < 0) {
		error = pci_alloc_irq_vectors(pdev, 1, 1,
				PCI_IRQ_MSIX | PCI_IRQ_MSI | PCI_IRQ_LEGACY);
		if (error < 0)
>>>>>>> 2ac97f0f
			goto err_remove_bitmap;
	} else {
		vmci_dev->exclusive_vectors = true;
	}

	/*
	 * Request IRQ for legacy or MSI interrupts, or for first
	 * MSI-X vector.
	 */
	error = request_irq(pci_irq_vector(pdev, 0), vmci_interrupt,
			    IRQF_SHARED, KBUILD_MODNAME, vmci_dev);
	if (error) {
		dev_err(&pdev->dev, "Irq %u in use: %d\n",
			pci_irq_vector(pdev, 0), error);
		goto err_disable_msi;
	}

	/*
	 * For MSI-X with exclusive vectors we need to request an
	 * interrupt for each vector so that we get a separate
	 * interrupt handler routine.  This allows us to distinguish
	 * between the vectors.
	 */
	if (vmci_dev->exclusive_vectors) {
		error = request_irq(pci_irq_vector(pdev, 1),
				    vmci_interrupt_bm, 0, KBUILD_MODNAME,
				    vmci_dev);
		if (error) {
			dev_err(&pdev->dev,
				"Failed to allocate irq %u: %d\n",
				pci_irq_vector(pdev, 1), error);
			goto err_free_irq;
		}
	}

	dev_dbg(&pdev->dev, "Registered device\n");

	atomic_inc(&vmci_num_guest_devices);

	/* Enable specific interrupt bits. */
	cmd = VMCI_IMR_DATAGRAM;
	if (capabilities & VMCI_CAPS_NOTIFICATIONS)
		cmd |= VMCI_IMR_NOTIFICATION;
	iowrite32(cmd, vmci_dev->iobase + VMCI_IMR_ADDR);

	/* Enable interrupts. */
	iowrite32(VMCI_CONTROL_INT_ENABLE,
		  vmci_dev->iobase + VMCI_CONTROL_ADDR);

	pci_set_drvdata(pdev, vmci_dev);
	return 0;

err_free_irq:
	free_irq(pci_irq_vector(pdev, 0), vmci_dev);
	tasklet_kill(&vmci_dev->datagram_tasklet);
	tasklet_kill(&vmci_dev->bm_tasklet);

err_disable_msi:
	pci_free_irq_vectors(pdev);

	vmci_err = vmci_event_unsubscribe(ctx_update_sub_id);
	if (vmci_err < VMCI_SUCCESS)
		dev_warn(&pdev->dev,
			 "Failed to unsubscribe from event (type=%d) with subscriber (ID=0x%x): %d\n",
			 VMCI_EVENT_CTX_ID_UPDATE, ctx_update_sub_id, vmci_err);

err_remove_bitmap:
	if (vmci_dev->notification_bitmap) {
		iowrite32(VMCI_CONTROL_RESET,
			  vmci_dev->iobase + VMCI_CONTROL_ADDR);
		dma_free_coherent(&pdev->dev, PAGE_SIZE,
				  vmci_dev->notification_bitmap,
				  vmci_dev->notification_base);
	}

err_remove_vmci_dev_g:
	spin_lock_irq(&vmci_dev_spinlock);
	vmci_pdev = NULL;
	vmci_dev_g = NULL;
	spin_unlock_irq(&vmci_dev_spinlock);

err_free_data_buffer:
	vfree(vmci_dev->data_buffer);

	/* The rest are managed resources and will be freed by PCI core */
	return error;
}

static void vmci_guest_remove_device(struct pci_dev *pdev)
{
	struct vmci_guest_device *vmci_dev = pci_get_drvdata(pdev);
	int vmci_err;

	dev_dbg(&pdev->dev, "Removing device\n");

	atomic_dec(&vmci_num_guest_devices);

	vmci_qp_guest_endpoints_exit();

	vmci_err = vmci_event_unsubscribe(ctx_update_sub_id);
	if (vmci_err < VMCI_SUCCESS)
		dev_warn(&pdev->dev,
			 "Failed to unsubscribe from event (type=%d) with subscriber (ID=0x%x): %d\n",
			 VMCI_EVENT_CTX_ID_UPDATE, ctx_update_sub_id, vmci_err);

	spin_lock_irq(&vmci_dev_spinlock);
	vmci_dev_g = NULL;
	vmci_pdev = NULL;
	spin_unlock_irq(&vmci_dev_spinlock);

	dev_dbg(&pdev->dev, "Resetting vmci device\n");
	iowrite32(VMCI_CONTROL_RESET, vmci_dev->iobase + VMCI_CONTROL_ADDR);

	/*
	 * Free IRQ and then disable MSI/MSI-X as appropriate.  For
	 * MSI-X, we might have multiple vectors, each with their own
	 * IRQ, which we must free too.
	 */
	if (vmci_dev->exclusive_vectors)
		free_irq(pci_irq_vector(pdev, 1), vmci_dev);
	free_irq(pci_irq_vector(pdev, 0), vmci_dev);
	pci_free_irq_vectors(pdev);

	tasklet_kill(&vmci_dev->datagram_tasklet);
	tasklet_kill(&vmci_dev->bm_tasklet);

	if (vmci_dev->notification_bitmap) {
		/*
		 * The device reset above cleared the bitmap state of the
		 * device, so we can safely free it here.
		 */

		dma_free_coherent(&pdev->dev, PAGE_SIZE,
				  vmci_dev->notification_bitmap,
				  vmci_dev->notification_base);
	}

	vfree(vmci_dev->data_buffer);

	/* The rest are managed resources and will be freed by PCI core */
}

static const struct pci_device_id vmci_ids[] = {
	{ PCI_DEVICE(PCI_VENDOR_ID_VMWARE, PCI_DEVICE_ID_VMWARE_VMCI), },
	{ 0 },
};
MODULE_DEVICE_TABLE(pci, vmci_ids);

static struct pci_driver vmci_guest_driver = {
	.name		= KBUILD_MODNAME,
	.id_table	= vmci_ids,
	.probe		= vmci_guest_probe_device,
	.remove		= vmci_guest_remove_device,
};

int __init vmci_guest_init(void)
{
	return pci_register_driver(&vmci_guest_driver);
}

void __exit vmci_guest_exit(void)
{
	pci_unregister_driver(&vmci_guest_driver);
}<|MERGE_RESOLUTION|>--- conflicted
+++ resolved
@@ -566,17 +566,10 @@
 	 */
 	error = pci_alloc_irq_vectors(pdev, VMCI_MAX_INTRS, VMCI_MAX_INTRS,
 			PCI_IRQ_MSIX);
-<<<<<<< HEAD
-	if (error) {
-		error = pci_alloc_irq_vectors(pdev, 1, 1,
-				PCI_IRQ_MSIX | PCI_IRQ_MSI | PCI_IRQ_LEGACY);
-		if (error)
-=======
 	if (error < 0) {
 		error = pci_alloc_irq_vectors(pdev, 1, 1,
 				PCI_IRQ_MSIX | PCI_IRQ_MSI | PCI_IRQ_LEGACY);
 		if (error < 0)
->>>>>>> 2ac97f0f
 			goto err_remove_bitmap;
 	} else {
 		vmci_dev->exclusive_vectors = true;
