/*
 * NVMe over Fabrics RDMA host code.
 * Copyright (c) 2015-2016 HGST, a Western Digital Company.
 *
 * This program is free software; you can redistribute it and/or modify it
 * under the terms and conditions of the GNU General Public License,
 * version 2, as published by the Free Software Foundation.
 *
 * This program is distributed in the hope it will be useful, but WITHOUT
 * ANY WARRANTY; without even the implied warranty of MERCHANTABILITY or
 * FITNESS FOR A PARTICULAR PURPOSE.  See the GNU General Public License for
 * more details.
 */
#define pr_fmt(fmt) KBUILD_MODNAME ": " fmt
#include <linux/module.h>
#include <linux/init.h>
#include <linux/slab.h>
#include <linux/err.h>
#include <linux/string.h>
#include <linux/atomic.h>
#include <linux/blk-mq.h>
#include <linux/types.h>
#include <linux/list.h>
#include <linux/mutex.h>
#include <linux/scatterlist.h>
#include <linux/nvme.h>
#include <asm/unaligned.h>

#include <rdma/ib_verbs.h>
#include <rdma/rdma_cm.h>
#include <linux/nvme-rdma.h>

#include "nvme.h"
#include "fabrics.h"


#define NVME_RDMA_CONNECT_TIMEOUT_MS	3000		/* 3 second */

#define NVME_RDMA_MAX_SEGMENT_SIZE	0xffffff	/* 24-bit SGL field */

#define NVME_RDMA_MAX_SEGMENTS		256

#define NVME_RDMA_MAX_INLINE_SEGMENTS	1

/*
 * We handle AEN commands ourselves and don't even let the
 * block layer know about them.
 */
#define NVME_RDMA_NR_AEN_COMMANDS      1
#define NVME_RDMA_AQ_BLKMQ_DEPTH       \
	(NVMF_AQ_DEPTH - NVME_RDMA_NR_AEN_COMMANDS)

struct nvme_rdma_device {
	struct ib_device       *dev;
	struct ib_pd	       *pd;
	struct kref		ref;
	struct list_head	entry;
};

struct nvme_rdma_qe {
	struct ib_cqe		cqe;
	void			*data;
	u64			dma;
};

struct nvme_rdma_queue;
struct nvme_rdma_request {
	struct nvme_request	req;
	struct ib_mr		*mr;
	struct nvme_rdma_qe	sqe;
	struct ib_sge		sge[1 + NVME_RDMA_MAX_INLINE_SEGMENTS];
	u32			num_sge;
	int			nents;
	bool			inline_data;
	struct ib_reg_wr	reg_wr;
	struct ib_cqe		reg_cqe;
	struct nvme_rdma_queue  *queue;
	struct sg_table		sg_table;
	struct scatterlist	first_sgl[];
};

enum nvme_rdma_queue_flags {
	NVME_RDMA_Q_CONNECTED = (1 << 0),
	NVME_RDMA_IB_QUEUE_ALLOCATED = (1 << 1),
	NVME_RDMA_Q_DELETING = (1 << 2),
	NVME_RDMA_Q_LIVE = (1 << 3),
};

struct nvme_rdma_queue {
	struct nvme_rdma_qe	*rsp_ring;
	u8			sig_count;
	int			queue_size;
	size_t			cmnd_capsule_len;
	struct nvme_rdma_ctrl	*ctrl;
	struct nvme_rdma_device	*device;
	struct ib_cq		*ib_cq;
	struct ib_qp		*qp;

	unsigned long		flags;
	struct rdma_cm_id	*cm_id;
	int			cm_error;
	struct completion	cm_done;
};

struct nvme_rdma_ctrl {
	/* read and written in the hot path */
	spinlock_t		lock;

	/* read only in the hot path */
	struct nvme_rdma_queue	*queues;
	u32			queue_count;

	/* other member variables */
	struct blk_mq_tag_set	tag_set;
	struct work_struct	delete_work;
	struct work_struct	reset_work;
	struct work_struct	err_work;

	struct nvme_rdma_qe	async_event_sqe;

	struct delayed_work	reconnect_work;

	struct list_head	list;

	struct blk_mq_tag_set	admin_tag_set;
	struct nvme_rdma_device	*device;

	u64			cap;
	u32			max_fr_pages;

<<<<<<< HEAD
	union {
		struct sockaddr addr;
		struct sockaddr_in addr_in;
	};
	union {
		struct sockaddr src_addr;
		struct sockaddr_in src_addr_in;
	};
=======
	struct sockaddr_storage addr;
	struct sockaddr_storage src_addr;
>>>>>>> 2ac97f0f

	struct nvme_ctrl	ctrl;
};

static inline struct nvme_rdma_ctrl *to_rdma_ctrl(struct nvme_ctrl *ctrl)
{
	return container_of(ctrl, struct nvme_rdma_ctrl, ctrl);
}

static LIST_HEAD(device_list);
static DEFINE_MUTEX(device_list_mutex);

static LIST_HEAD(nvme_rdma_ctrl_list);
static DEFINE_MUTEX(nvme_rdma_ctrl_mutex);

static struct workqueue_struct *nvme_rdma_wq;

/*
 * Disabling this option makes small I/O goes faster, but is fundamentally
 * unsafe.  With it turned off we will have to register a global rkey that
 * allows read and write access to all physical memory.
 */
static bool register_always = true;
module_param(register_always, bool, 0444);
MODULE_PARM_DESC(register_always,
	 "Use memory registration even for contiguous memory regions");

static int nvme_rdma_cm_handler(struct rdma_cm_id *cm_id,
		struct rdma_cm_event *event);
static void nvme_rdma_recv_done(struct ib_cq *cq, struct ib_wc *wc);

/* XXX: really should move to a generic header sooner or later.. */
static inline void put_unaligned_le24(u32 val, u8 *p)
{
	*p++ = val;
	*p++ = val >> 8;
	*p++ = val >> 16;
}

static inline int nvme_rdma_queue_idx(struct nvme_rdma_queue *queue)
{
	return queue - queue->ctrl->queues;
}

static inline size_t nvme_rdma_inline_data_size(struct nvme_rdma_queue *queue)
{
	return queue->cmnd_capsule_len - sizeof(struct nvme_command);
}

static void nvme_rdma_free_qe(struct ib_device *ibdev, struct nvme_rdma_qe *qe,
		size_t capsule_size, enum dma_data_direction dir)
{
	ib_dma_unmap_single(ibdev, qe->dma, capsule_size, dir);
	kfree(qe->data);
}

static int nvme_rdma_alloc_qe(struct ib_device *ibdev, struct nvme_rdma_qe *qe,
		size_t capsule_size, enum dma_data_direction dir)
{
	qe->data = kzalloc(capsule_size, GFP_KERNEL);
	if (!qe->data)
		return -ENOMEM;

	qe->dma = ib_dma_map_single(ibdev, qe->data, capsule_size, dir);
	if (ib_dma_mapping_error(ibdev, qe->dma)) {
		kfree(qe->data);
		return -ENOMEM;
	}

	return 0;
}

static void nvme_rdma_free_ring(struct ib_device *ibdev,
		struct nvme_rdma_qe *ring, size_t ib_queue_size,
		size_t capsule_size, enum dma_data_direction dir)
{
	int i;

	for (i = 0; i < ib_queue_size; i++)
		nvme_rdma_free_qe(ibdev, &ring[i], capsule_size, dir);
	kfree(ring);
}

static struct nvme_rdma_qe *nvme_rdma_alloc_ring(struct ib_device *ibdev,
		size_t ib_queue_size, size_t capsule_size,
		enum dma_data_direction dir)
{
	struct nvme_rdma_qe *ring;
	int i;

	ring = kcalloc(ib_queue_size, sizeof(struct nvme_rdma_qe), GFP_KERNEL);
	if (!ring)
		return NULL;

	for (i = 0; i < ib_queue_size; i++) {
		if (nvme_rdma_alloc_qe(ibdev, &ring[i], capsule_size, dir))
			goto out_free_ring;
	}

	return ring;

out_free_ring:
	nvme_rdma_free_ring(ibdev, ring, i, capsule_size, dir);
	return NULL;
}

static void nvme_rdma_qp_event(struct ib_event *event, void *context)
{
	pr_debug("QP event %s (%d)\n",
		 ib_event_msg(event->event), event->event);

}

static int nvme_rdma_wait_for_cm(struct nvme_rdma_queue *queue)
{
	wait_for_completion_interruptible_timeout(&queue->cm_done,
			msecs_to_jiffies(NVME_RDMA_CONNECT_TIMEOUT_MS) + 1);
	return queue->cm_error;
}

static int nvme_rdma_create_qp(struct nvme_rdma_queue *queue, const int factor)
{
	struct nvme_rdma_device *dev = queue->device;
	struct ib_qp_init_attr init_attr;
	int ret;

	memset(&init_attr, 0, sizeof(init_attr));
	init_attr.event_handler = nvme_rdma_qp_event;
	/* +1 for drain */
	init_attr.cap.max_send_wr = factor * queue->queue_size + 1;
	/* +1 for drain */
	init_attr.cap.max_recv_wr = queue->queue_size + 1;
	init_attr.cap.max_recv_sge = 1;
	init_attr.cap.max_send_sge = 1 + NVME_RDMA_MAX_INLINE_SEGMENTS;
	init_attr.sq_sig_type = IB_SIGNAL_REQ_WR;
	init_attr.qp_type = IB_QPT_RC;
	init_attr.send_cq = queue->ib_cq;
	init_attr.recv_cq = queue->ib_cq;

	ret = rdma_create_qp(queue->cm_id, dev->pd, &init_attr);

	queue->qp = queue->cm_id->qp;
	return ret;
}

static int nvme_rdma_reinit_request(void *data, struct request *rq)
{
	struct nvme_rdma_ctrl *ctrl = data;
	struct nvme_rdma_device *dev = ctrl->device;
	struct nvme_rdma_request *req = blk_mq_rq_to_pdu(rq);
	int ret = 0;

	if (!req->mr->need_inval)
		goto out;

	ib_dereg_mr(req->mr);

	req->mr = ib_alloc_mr(dev->pd, IB_MR_TYPE_MEM_REG,
			ctrl->max_fr_pages);
	if (IS_ERR(req->mr)) {
		ret = PTR_ERR(req->mr);
		req->mr = NULL;
		goto out;
	}

	req->mr->need_inval = false;

out:
	return ret;
}

static void __nvme_rdma_exit_request(struct nvme_rdma_ctrl *ctrl,
		struct request *rq, unsigned int queue_idx)
{
	struct nvme_rdma_request *req = blk_mq_rq_to_pdu(rq);
	struct nvme_rdma_queue *queue = &ctrl->queues[queue_idx];
	struct nvme_rdma_device *dev = queue->device;

	if (req->mr)
		ib_dereg_mr(req->mr);

	nvme_rdma_free_qe(dev->dev, &req->sqe, sizeof(struct nvme_command),
			DMA_TO_DEVICE);
}

static void nvme_rdma_exit_request(void *data, struct request *rq,
				unsigned int hctx_idx, unsigned int rq_idx)
{
	return __nvme_rdma_exit_request(data, rq, hctx_idx + 1);
}

static void nvme_rdma_exit_admin_request(void *data, struct request *rq,
				unsigned int hctx_idx, unsigned int rq_idx)
{
	return __nvme_rdma_exit_request(data, rq, 0);
}

static int __nvme_rdma_init_request(struct nvme_rdma_ctrl *ctrl,
		struct request *rq, unsigned int queue_idx)
{
	struct nvme_rdma_request *req = blk_mq_rq_to_pdu(rq);
	struct nvme_rdma_queue *queue = &ctrl->queues[queue_idx];
	struct nvme_rdma_device *dev = queue->device;
	struct ib_device *ibdev = dev->dev;
	int ret;

	ret = nvme_rdma_alloc_qe(ibdev, &req->sqe, sizeof(struct nvme_command),
			DMA_TO_DEVICE);
	if (ret)
		return ret;

	req->mr = ib_alloc_mr(dev->pd, IB_MR_TYPE_MEM_REG,
			ctrl->max_fr_pages);
	if (IS_ERR(req->mr)) {
		ret = PTR_ERR(req->mr);
		goto out_free_qe;
	}

	req->queue = queue;

	return 0;

out_free_qe:
	nvme_rdma_free_qe(dev->dev, &req->sqe, sizeof(struct nvme_command),
			DMA_TO_DEVICE);
	return -ENOMEM;
}

static int nvme_rdma_init_request(void *data, struct request *rq,
				unsigned int hctx_idx, unsigned int rq_idx,
				unsigned int numa_node)
{
	return __nvme_rdma_init_request(data, rq, hctx_idx + 1);
}

static int nvme_rdma_init_admin_request(void *data, struct request *rq,
				unsigned int hctx_idx, unsigned int rq_idx,
				unsigned int numa_node)
{
	return __nvme_rdma_init_request(data, rq, 0);
}

static int nvme_rdma_init_hctx(struct blk_mq_hw_ctx *hctx, void *data,
		unsigned int hctx_idx)
{
	struct nvme_rdma_ctrl *ctrl = data;
	struct nvme_rdma_queue *queue = &ctrl->queues[hctx_idx + 1];

	BUG_ON(hctx_idx >= ctrl->queue_count);

	hctx->driver_data = queue;
	return 0;
}

static int nvme_rdma_init_admin_hctx(struct blk_mq_hw_ctx *hctx, void *data,
		unsigned int hctx_idx)
{
	struct nvme_rdma_ctrl *ctrl = data;
	struct nvme_rdma_queue *queue = &ctrl->queues[0];

	BUG_ON(hctx_idx != 0);

	hctx->driver_data = queue;
	return 0;
}

static void nvme_rdma_free_dev(struct kref *ref)
{
	struct nvme_rdma_device *ndev =
		container_of(ref, struct nvme_rdma_device, ref);

	mutex_lock(&device_list_mutex);
	list_del(&ndev->entry);
	mutex_unlock(&device_list_mutex);

	ib_dealloc_pd(ndev->pd);
	kfree(ndev);
}

static void nvme_rdma_dev_put(struct nvme_rdma_device *dev)
{
	kref_put(&dev->ref, nvme_rdma_free_dev);
}

static int nvme_rdma_dev_get(struct nvme_rdma_device *dev)
{
	return kref_get_unless_zero(&dev->ref);
}

static struct nvme_rdma_device *
nvme_rdma_find_get_device(struct rdma_cm_id *cm_id)
{
	struct nvme_rdma_device *ndev;

	mutex_lock(&device_list_mutex);
	list_for_each_entry(ndev, &device_list, entry) {
		if (ndev->dev->node_guid == cm_id->device->node_guid &&
		    nvme_rdma_dev_get(ndev))
			goto out_unlock;
	}

	ndev = kzalloc(sizeof(*ndev), GFP_KERNEL);
	if (!ndev)
		goto out_err;

	ndev->dev = cm_id->device;
	kref_init(&ndev->ref);

	ndev->pd = ib_alloc_pd(ndev->dev,
		register_always ? 0 : IB_PD_UNSAFE_GLOBAL_RKEY);
	if (IS_ERR(ndev->pd))
		goto out_free_dev;

	if (!(ndev->dev->attrs.device_cap_flags &
	      IB_DEVICE_MEM_MGT_EXTENSIONS)) {
		dev_err(&ndev->dev->dev,
			"Memory registrations not supported.\n");
		goto out_free_pd;
	}

	list_add(&ndev->entry, &device_list);
out_unlock:
	mutex_unlock(&device_list_mutex);
	return ndev;

out_free_pd:
	ib_dealloc_pd(ndev->pd);
out_free_dev:
	kfree(ndev);
out_err:
	mutex_unlock(&device_list_mutex);
	return NULL;
}

static void nvme_rdma_destroy_queue_ib(struct nvme_rdma_queue *queue)
{
	struct nvme_rdma_device *dev;
	struct ib_device *ibdev;

	if (!test_and_clear_bit(NVME_RDMA_IB_QUEUE_ALLOCATED, &queue->flags))
		return;

	dev = queue->device;
	ibdev = dev->dev;
	rdma_destroy_qp(queue->cm_id);
	ib_free_cq(queue->ib_cq);

	nvme_rdma_free_ring(ibdev, queue->rsp_ring, queue->queue_size,
			sizeof(struct nvme_completion), DMA_FROM_DEVICE);

	nvme_rdma_dev_put(dev);
}

static int nvme_rdma_create_queue_ib(struct nvme_rdma_queue *queue,
		struct nvme_rdma_device *dev)
{
	struct ib_device *ibdev = dev->dev;
	const int send_wr_factor = 3;			/* MR, SEND, INV */
	const int cq_factor = send_wr_factor + 1;	/* + RECV */
	int comp_vector, idx = nvme_rdma_queue_idx(queue);

	int ret;

	queue->device = dev;

	/*
	 * The admin queue is barely used once the controller is live, so don't
	 * bother to spread it out.
	 */
	if (idx == 0)
		comp_vector = 0;
	else
		comp_vector = idx % ibdev->num_comp_vectors;


	/* +1 for ib_stop_cq */
	queue->ib_cq = ib_alloc_cq(dev->dev, queue,
				cq_factor * queue->queue_size + 1, comp_vector,
				IB_POLL_SOFTIRQ);
	if (IS_ERR(queue->ib_cq)) {
		ret = PTR_ERR(queue->ib_cq);
		goto out;
	}

	ret = nvme_rdma_create_qp(queue, send_wr_factor);
	if (ret)
		goto out_destroy_ib_cq;

	queue->rsp_ring = nvme_rdma_alloc_ring(ibdev, queue->queue_size,
			sizeof(struct nvme_completion), DMA_FROM_DEVICE);
	if (!queue->rsp_ring) {
		ret = -ENOMEM;
		goto out_destroy_qp;
	}
	set_bit(NVME_RDMA_IB_QUEUE_ALLOCATED, &queue->flags);

	return 0;

out_destroy_qp:
	ib_destroy_qp(queue->qp);
out_destroy_ib_cq:
	ib_free_cq(queue->ib_cq);
out:
	return ret;
}

static int nvme_rdma_init_queue(struct nvme_rdma_ctrl *ctrl,
		int idx, size_t queue_size)
{
	struct nvme_rdma_queue *queue;
	struct sockaddr *src_addr = NULL;
	int ret;

	queue = &ctrl->queues[idx];
	queue->ctrl = ctrl;
	init_completion(&queue->cm_done);

	if (idx > 0)
		queue->cmnd_capsule_len = ctrl->ctrl.ioccsz * 16;
	else
		queue->cmnd_capsule_len = sizeof(struct nvme_command);

	queue->queue_size = queue_size;

	queue->cm_id = rdma_create_id(&init_net, nvme_rdma_cm_handler, queue,
			RDMA_PS_TCP, IB_QPT_RC);
	if (IS_ERR(queue->cm_id)) {
		dev_info(ctrl->ctrl.device,
			"failed to create CM ID: %ld\n", PTR_ERR(queue->cm_id));
		return PTR_ERR(queue->cm_id);
	}

	if (ctrl->ctrl.opts->mask & NVMF_OPT_HOST_TRADDR)
		src_addr = (struct sockaddr *)&ctrl->src_addr;

	queue->cm_error = -ETIMEDOUT;
<<<<<<< HEAD
	if (ctrl->ctrl.opts->mask & NVMF_OPT_HOST_TRADDR)
		src_addr = &ctrl->src_addr;

	ret = rdma_resolve_addr(queue->cm_id, src_addr, &ctrl->addr,
=======
	ret = rdma_resolve_addr(queue->cm_id, src_addr,
			(struct sockaddr *)&ctrl->addr,
>>>>>>> 2ac97f0f
			NVME_RDMA_CONNECT_TIMEOUT_MS);
	if (ret) {
		dev_info(ctrl->ctrl.device,
			"rdma_resolve_addr failed (%d).\n", ret);
		goto out_destroy_cm_id;
	}

	ret = nvme_rdma_wait_for_cm(queue);
	if (ret) {
		dev_info(ctrl->ctrl.device,
			"rdma_resolve_addr wait failed (%d).\n", ret);
		goto out_destroy_cm_id;
	}

	clear_bit(NVME_RDMA_Q_DELETING, &queue->flags);
	set_bit(NVME_RDMA_Q_CONNECTED, &queue->flags);

	return 0;

out_destroy_cm_id:
	nvme_rdma_destroy_queue_ib(queue);
	rdma_destroy_id(queue->cm_id);
	return ret;
}

static void nvme_rdma_stop_queue(struct nvme_rdma_queue *queue)
{
	rdma_disconnect(queue->cm_id);
	ib_drain_qp(queue->qp);
}

static void nvme_rdma_free_queue(struct nvme_rdma_queue *queue)
{
	nvme_rdma_destroy_queue_ib(queue);
	rdma_destroy_id(queue->cm_id);
}

static void nvme_rdma_stop_and_free_queue(struct nvme_rdma_queue *queue)
{
	if (test_and_set_bit(NVME_RDMA_Q_DELETING, &queue->flags))
		return;
	nvme_rdma_stop_queue(queue);
	nvme_rdma_free_queue(queue);
}

static void nvme_rdma_free_io_queues(struct nvme_rdma_ctrl *ctrl)
{
	int i;

	for (i = 1; i < ctrl->queue_count; i++)
		nvme_rdma_stop_and_free_queue(&ctrl->queues[i]);
}

static int nvme_rdma_connect_io_queues(struct nvme_rdma_ctrl *ctrl)
{
	int i, ret = 0;

	for (i = 1; i < ctrl->queue_count; i++) {
		ret = nvmf_connect_io_queue(&ctrl->ctrl, i);
		if (ret) {
			dev_info(ctrl->ctrl.device,
				"failed to connect i/o queue: %d\n", ret);
			goto out_free_queues;
		}
		set_bit(NVME_RDMA_Q_LIVE, &ctrl->queues[i].flags);
	}

	return 0;

out_free_queues:
	nvme_rdma_free_io_queues(ctrl);
	return ret;
}

static int nvme_rdma_init_io_queues(struct nvme_rdma_ctrl *ctrl)
{
	struct nvmf_ctrl_options *opts = ctrl->ctrl.opts;
	unsigned int nr_io_queues;
	int i, ret;

	nr_io_queues = min(opts->nr_io_queues, num_online_cpus());
	ret = nvme_set_queue_count(&ctrl->ctrl, &nr_io_queues);
	if (ret)
		return ret;

	ctrl->queue_count = nr_io_queues + 1;
	if (ctrl->queue_count < 2)
		return 0;

	dev_info(ctrl->ctrl.device,
		"creating %d I/O queues.\n", nr_io_queues);

	for (i = 1; i < ctrl->queue_count; i++) {
		ret = nvme_rdma_init_queue(ctrl, i,
					   ctrl->ctrl.opts->queue_size);
		if (ret) {
			dev_info(ctrl->ctrl.device,
				"failed to initialize i/o queue: %d\n", ret);
			goto out_free_queues;
		}
	}

	return 0;

out_free_queues:
	for (i--; i >= 1; i--)
		nvme_rdma_stop_and_free_queue(&ctrl->queues[i]);

	return ret;
}

static void nvme_rdma_destroy_admin_queue(struct nvme_rdma_ctrl *ctrl)
{
	nvme_rdma_free_qe(ctrl->queues[0].device->dev, &ctrl->async_event_sqe,
			sizeof(struct nvme_command), DMA_TO_DEVICE);
	nvme_rdma_stop_and_free_queue(&ctrl->queues[0]);
	blk_cleanup_queue(ctrl->ctrl.admin_q);
	blk_mq_free_tag_set(&ctrl->admin_tag_set);
	nvme_rdma_dev_put(ctrl->device);
}

static void nvme_rdma_free_ctrl(struct nvme_ctrl *nctrl)
{
	struct nvme_rdma_ctrl *ctrl = to_rdma_ctrl(nctrl);

	if (list_empty(&ctrl->list))
		goto free_ctrl;

	mutex_lock(&nvme_rdma_ctrl_mutex);
	list_del(&ctrl->list);
	mutex_unlock(&nvme_rdma_ctrl_mutex);

	kfree(ctrl->queues);
	nvmf_free_options(nctrl->opts);
free_ctrl:
	kfree(ctrl);
}

static void nvme_rdma_reconnect_or_remove(struct nvme_rdma_ctrl *ctrl)
{
	/* If we are resetting/deleting then do nothing */
	if (ctrl->ctrl.state != NVME_CTRL_RECONNECTING) {
		WARN_ON_ONCE(ctrl->ctrl.state == NVME_CTRL_NEW ||
			ctrl->ctrl.state == NVME_CTRL_LIVE);
		return;
	}

	if (nvmf_should_reconnect(&ctrl->ctrl)) {
		dev_info(ctrl->ctrl.device, "Reconnecting in %d seconds...\n",
			ctrl->ctrl.opts->reconnect_delay);
		queue_delayed_work(nvme_rdma_wq, &ctrl->reconnect_work,
				ctrl->ctrl.opts->reconnect_delay * HZ);
	} else {
		dev_info(ctrl->ctrl.device, "Removing controller...\n");
		queue_work(nvme_rdma_wq, &ctrl->delete_work);
	}
}

static void nvme_rdma_reconnect_ctrl_work(struct work_struct *work)
{
	struct nvme_rdma_ctrl *ctrl = container_of(to_delayed_work(work),
			struct nvme_rdma_ctrl, reconnect_work);
	bool changed;
	int ret;

	++ctrl->ctrl.opts->nr_reconnects;

	if (ctrl->queue_count > 1) {
		nvme_rdma_free_io_queues(ctrl);

		ret = blk_mq_reinit_tagset(&ctrl->tag_set);
		if (ret)
			goto requeue;
	}

	nvme_rdma_stop_and_free_queue(&ctrl->queues[0]);

	ret = blk_mq_reinit_tagset(&ctrl->admin_tag_set);
	if (ret)
		goto requeue;

	ret = nvme_rdma_init_queue(ctrl, 0, NVMF_AQ_DEPTH);
	if (ret)
		goto requeue;

	blk_mq_start_stopped_hw_queues(ctrl->ctrl.admin_q, true);

	ret = nvmf_connect_admin_queue(&ctrl->ctrl);
	if (ret)
		goto stop_admin_q;

	set_bit(NVME_RDMA_Q_LIVE, &ctrl->queues[0].flags);

	ret = nvme_enable_ctrl(&ctrl->ctrl, ctrl->cap);
	if (ret)
		goto stop_admin_q;

	nvme_start_keep_alive(&ctrl->ctrl);

	if (ctrl->queue_count > 1) {
		ret = nvme_rdma_init_io_queues(ctrl);
		if (ret)
			goto stop_admin_q;

		ret = nvme_rdma_connect_io_queues(ctrl);
		if (ret)
			goto stop_admin_q;
	}

	changed = nvme_change_ctrl_state(&ctrl->ctrl, NVME_CTRL_LIVE);
	WARN_ON_ONCE(!changed);
	ctrl->ctrl.opts->nr_reconnects = 0;

	if (ctrl->queue_count > 1) {
		nvme_start_queues(&ctrl->ctrl);
		nvme_queue_scan(&ctrl->ctrl);
		nvme_queue_async_events(&ctrl->ctrl);
	}

	dev_info(ctrl->ctrl.device, "Successfully reconnected\n");

	return;

stop_admin_q:
	blk_mq_stop_hw_queues(ctrl->ctrl.admin_q);
requeue:
	dev_info(ctrl->ctrl.device, "Failed reconnect attempt %d\n",
			ctrl->ctrl.opts->nr_reconnects);
	nvme_rdma_reconnect_or_remove(ctrl);
}

static void nvme_rdma_error_recovery_work(struct work_struct *work)
{
	struct nvme_rdma_ctrl *ctrl = container_of(work,
			struct nvme_rdma_ctrl, err_work);
	int i;

	nvme_stop_keep_alive(&ctrl->ctrl);

	for (i = 0; i < ctrl->queue_count; i++) {
		clear_bit(NVME_RDMA_Q_CONNECTED, &ctrl->queues[i].flags);
		clear_bit(NVME_RDMA_Q_LIVE, &ctrl->queues[i].flags);
	}

	if (ctrl->queue_count > 1)
		nvme_stop_queues(&ctrl->ctrl);
	blk_mq_stop_hw_queues(ctrl->ctrl.admin_q);

	/* We must take care of fastfail/requeue all our inflight requests */
	if (ctrl->queue_count > 1)
		blk_mq_tagset_busy_iter(&ctrl->tag_set,
					nvme_cancel_request, &ctrl->ctrl);
	blk_mq_tagset_busy_iter(&ctrl->admin_tag_set,
				nvme_cancel_request, &ctrl->ctrl);

	nvme_rdma_reconnect_or_remove(ctrl);
}

static void nvme_rdma_error_recovery(struct nvme_rdma_ctrl *ctrl)
{
	if (!nvme_change_ctrl_state(&ctrl->ctrl, NVME_CTRL_RECONNECTING))
		return;

	queue_work(nvme_rdma_wq, &ctrl->err_work);
}

static void nvme_rdma_wr_error(struct ib_cq *cq, struct ib_wc *wc,
		const char *op)
{
	struct nvme_rdma_queue *queue = cq->cq_context;
	struct nvme_rdma_ctrl *ctrl = queue->ctrl;

	if (ctrl->ctrl.state == NVME_CTRL_LIVE)
		dev_info(ctrl->ctrl.device,
			     "%s for CQE 0x%p failed with status %s (%d)\n",
			     op, wc->wr_cqe,
			     ib_wc_status_msg(wc->status), wc->status);
	nvme_rdma_error_recovery(ctrl);
}

static void nvme_rdma_memreg_done(struct ib_cq *cq, struct ib_wc *wc)
{
	if (unlikely(wc->status != IB_WC_SUCCESS))
		nvme_rdma_wr_error(cq, wc, "MEMREG");
}

static void nvme_rdma_inv_rkey_done(struct ib_cq *cq, struct ib_wc *wc)
{
	if (unlikely(wc->status != IB_WC_SUCCESS))
		nvme_rdma_wr_error(cq, wc, "LOCAL_INV");
}

static int nvme_rdma_inv_rkey(struct nvme_rdma_queue *queue,
		struct nvme_rdma_request *req)
{
	struct ib_send_wr *bad_wr;
	struct ib_send_wr wr = {
		.opcode		    = IB_WR_LOCAL_INV,
		.next		    = NULL,
		.num_sge	    = 0,
		.send_flags	    = 0,
		.ex.invalidate_rkey = req->mr->rkey,
	};

	req->reg_cqe.done = nvme_rdma_inv_rkey_done;
	wr.wr_cqe = &req->reg_cqe;

	return ib_post_send(queue->qp, &wr, &bad_wr);
}

static void nvme_rdma_unmap_data(struct nvme_rdma_queue *queue,
		struct request *rq)
{
	struct nvme_rdma_request *req = blk_mq_rq_to_pdu(rq);
	struct nvme_rdma_ctrl *ctrl = queue->ctrl;
	struct nvme_rdma_device *dev = queue->device;
	struct ib_device *ibdev = dev->dev;
	int res;

	if (!blk_rq_bytes(rq))
		return;

	if (req->mr->need_inval) {
		res = nvme_rdma_inv_rkey(queue, req);
		if (res < 0) {
			dev_err(ctrl->ctrl.device,
				"Queueing INV WR for rkey %#x failed (%d)\n",
				req->mr->rkey, res);
			nvme_rdma_error_recovery(queue->ctrl);
		}
	}

	ib_dma_unmap_sg(ibdev, req->sg_table.sgl,
			req->nents, rq_data_dir(rq) ==
				    WRITE ? DMA_TO_DEVICE : DMA_FROM_DEVICE);

	nvme_cleanup_cmd(rq);
	sg_free_table_chained(&req->sg_table, true);
}

static int nvme_rdma_set_sg_null(struct nvme_command *c)
{
	struct nvme_keyed_sgl_desc *sg = &c->common.dptr.ksgl;

	sg->addr = 0;
	put_unaligned_le24(0, sg->length);
	put_unaligned_le32(0, sg->key);
	sg->type = NVME_KEY_SGL_FMT_DATA_DESC << 4;
	return 0;
}

static int nvme_rdma_map_sg_inline(struct nvme_rdma_queue *queue,
		struct nvme_rdma_request *req, struct nvme_command *c)
{
	struct nvme_sgl_desc *sg = &c->common.dptr.sgl;

	req->sge[1].addr = sg_dma_address(req->sg_table.sgl);
	req->sge[1].length = sg_dma_len(req->sg_table.sgl);
	req->sge[1].lkey = queue->device->pd->local_dma_lkey;

	sg->addr = cpu_to_le64(queue->ctrl->ctrl.icdoff);
	sg->length = cpu_to_le32(sg_dma_len(req->sg_table.sgl));
	sg->type = (NVME_SGL_FMT_DATA_DESC << 4) | NVME_SGL_FMT_OFFSET;

	req->inline_data = true;
	req->num_sge++;
	return 0;
}

static int nvme_rdma_map_sg_single(struct nvme_rdma_queue *queue,
		struct nvme_rdma_request *req, struct nvme_command *c)
{
	struct nvme_keyed_sgl_desc *sg = &c->common.dptr.ksgl;

	sg->addr = cpu_to_le64(sg_dma_address(req->sg_table.sgl));
	put_unaligned_le24(sg_dma_len(req->sg_table.sgl), sg->length);
	put_unaligned_le32(queue->device->pd->unsafe_global_rkey, sg->key);
	sg->type = NVME_KEY_SGL_FMT_DATA_DESC << 4;
	return 0;
}

static int nvme_rdma_map_sg_fr(struct nvme_rdma_queue *queue,
		struct nvme_rdma_request *req, struct nvme_command *c,
		int count)
{
	struct nvme_keyed_sgl_desc *sg = &c->common.dptr.ksgl;
	int nr;

	nr = ib_map_mr_sg(req->mr, req->sg_table.sgl, count, NULL, PAGE_SIZE);
	if (nr < count) {
		if (nr < 0)
			return nr;
		return -EINVAL;
	}

	ib_update_fast_reg_key(req->mr, ib_inc_rkey(req->mr->rkey));

	req->reg_cqe.done = nvme_rdma_memreg_done;
	memset(&req->reg_wr, 0, sizeof(req->reg_wr));
	req->reg_wr.wr.opcode = IB_WR_REG_MR;
	req->reg_wr.wr.wr_cqe = &req->reg_cqe;
	req->reg_wr.wr.num_sge = 0;
	req->reg_wr.mr = req->mr;
	req->reg_wr.key = req->mr->rkey;
	req->reg_wr.access = IB_ACCESS_LOCAL_WRITE |
			     IB_ACCESS_REMOTE_READ |
			     IB_ACCESS_REMOTE_WRITE;

	req->mr->need_inval = true;

	sg->addr = cpu_to_le64(req->mr->iova);
	put_unaligned_le24(req->mr->length, sg->length);
	put_unaligned_le32(req->mr->rkey, sg->key);
	sg->type = (NVME_KEY_SGL_FMT_DATA_DESC << 4) |
			NVME_SGL_FMT_INVALIDATE;

	return 0;
}

static int nvme_rdma_map_data(struct nvme_rdma_queue *queue,
		struct request *rq, struct nvme_command *c)
{
	struct nvme_rdma_request *req = blk_mq_rq_to_pdu(rq);
	struct nvme_rdma_device *dev = queue->device;
	struct ib_device *ibdev = dev->dev;
	int count, ret;

	req->num_sge = 1;
	req->inline_data = false;
	req->mr->need_inval = false;

	c->common.flags |= NVME_CMD_SGL_METABUF;

	if (!blk_rq_bytes(rq))
		return nvme_rdma_set_sg_null(c);

	req->sg_table.sgl = req->first_sgl;
	ret = sg_alloc_table_chained(&req->sg_table,
			blk_rq_nr_phys_segments(rq), req->sg_table.sgl);
	if (ret)
		return -ENOMEM;

	req->nents = blk_rq_map_sg(rq->q, rq, req->sg_table.sgl);

	count = ib_dma_map_sg(ibdev, req->sg_table.sgl, req->nents,
		    rq_data_dir(rq) == WRITE ? DMA_TO_DEVICE : DMA_FROM_DEVICE);
	if (unlikely(count <= 0)) {
		sg_free_table_chained(&req->sg_table, true);
		return -EIO;
	}

	if (count == 1) {
		if (rq_data_dir(rq) == WRITE && nvme_rdma_queue_idx(queue) &&
		    blk_rq_payload_bytes(rq) <=
				nvme_rdma_inline_data_size(queue))
			return nvme_rdma_map_sg_inline(queue, req, c);

		if (dev->pd->flags & IB_PD_UNSAFE_GLOBAL_RKEY)
			return nvme_rdma_map_sg_single(queue, req, c);
	}

	return nvme_rdma_map_sg_fr(queue, req, c, count);
}

static void nvme_rdma_send_done(struct ib_cq *cq, struct ib_wc *wc)
{
	if (unlikely(wc->status != IB_WC_SUCCESS))
		nvme_rdma_wr_error(cq, wc, "SEND");
}

static int nvme_rdma_post_send(struct nvme_rdma_queue *queue,
		struct nvme_rdma_qe *qe, struct ib_sge *sge, u32 num_sge,
		struct ib_send_wr *first, bool flush)
{
	struct ib_send_wr wr, *bad_wr;
	int ret;

	sge->addr   = qe->dma;
	sge->length = sizeof(struct nvme_command),
	sge->lkey   = queue->device->pd->local_dma_lkey;

	qe->cqe.done = nvme_rdma_send_done;

	wr.next       = NULL;
	wr.wr_cqe     = &qe->cqe;
	wr.sg_list    = sge;
	wr.num_sge    = num_sge;
	wr.opcode     = IB_WR_SEND;
	wr.send_flags = 0;

	/*
	 * Unsignalled send completions are another giant desaster in the
	 * IB Verbs spec:  If we don't regularly post signalled sends
	 * the send queue will fill up and only a QP reset will rescue us.
	 * Would have been way to obvious to handle this in hardware or
	 * at least the RDMA stack..
	 *
	 * This messy and racy code sniplet is copy and pasted from the iSER
	 * initiator, and the magic '32' comes from there as well.
	 *
	 * Always signal the flushes. The magic request used for the flush
	 * sequencer is not allocated in our driver's tagset and it's
	 * triggered to be freed by blk_cleanup_queue(). So we need to
	 * always mark it as signaled to ensure that the "wr_cqe", which is
	 * embedded in request's payload, is not freed when __ib_process_cq()
	 * calls wr_cqe->done().
	 */
	if ((++queue->sig_count % 32) == 0 || flush)
		wr.send_flags |= IB_SEND_SIGNALED;

	if (first)
		first->next = &wr;
	else
		first = &wr;

	ret = ib_post_send(queue->qp, first, &bad_wr);
	if (ret) {
		dev_err(queue->ctrl->ctrl.device,
			     "%s failed with error code %d\n", __func__, ret);
	}
	return ret;
}

static int nvme_rdma_post_recv(struct nvme_rdma_queue *queue,
		struct nvme_rdma_qe *qe)
{
	struct ib_recv_wr wr, *bad_wr;
	struct ib_sge list;
	int ret;

	list.addr   = qe->dma;
	list.length = sizeof(struct nvme_completion);
	list.lkey   = queue->device->pd->local_dma_lkey;

	qe->cqe.done = nvme_rdma_recv_done;

	wr.next     = NULL;
	wr.wr_cqe   = &qe->cqe;
	wr.sg_list  = &list;
	wr.num_sge  = 1;

	ret = ib_post_recv(queue->qp, &wr, &bad_wr);
	if (ret) {
		dev_err(queue->ctrl->ctrl.device,
			"%s failed with error code %d\n", __func__, ret);
	}
	return ret;
}

static struct blk_mq_tags *nvme_rdma_tagset(struct nvme_rdma_queue *queue)
{
	u32 queue_idx = nvme_rdma_queue_idx(queue);

	if (queue_idx == 0)
		return queue->ctrl->admin_tag_set.tags[queue_idx];
	return queue->ctrl->tag_set.tags[queue_idx - 1];
}

static void nvme_rdma_submit_async_event(struct nvme_ctrl *arg, int aer_idx)
{
	struct nvme_rdma_ctrl *ctrl = to_rdma_ctrl(arg);
	struct nvme_rdma_queue *queue = &ctrl->queues[0];
	struct ib_device *dev = queue->device->dev;
	struct nvme_rdma_qe *sqe = &ctrl->async_event_sqe;
	struct nvme_command *cmd = sqe->data;
	struct ib_sge sge;
	int ret;

	if (WARN_ON_ONCE(aer_idx != 0))
		return;

	ib_dma_sync_single_for_cpu(dev, sqe->dma, sizeof(*cmd), DMA_TO_DEVICE);

	memset(cmd, 0, sizeof(*cmd));
	cmd->common.opcode = nvme_admin_async_event;
	cmd->common.command_id = NVME_RDMA_AQ_BLKMQ_DEPTH;
	cmd->common.flags |= NVME_CMD_SGL_METABUF;
	nvme_rdma_set_sg_null(cmd);

	ib_dma_sync_single_for_device(dev, sqe->dma, sizeof(*cmd),
			DMA_TO_DEVICE);

	ret = nvme_rdma_post_send(queue, sqe, &sge, 1, NULL, false);
	WARN_ON_ONCE(ret);
}

static int nvme_rdma_process_nvme_rsp(struct nvme_rdma_queue *queue,
		struct nvme_completion *cqe, struct ib_wc *wc, int tag)
{
	struct request *rq;
	struct nvme_rdma_request *req;
	int ret = 0;

	rq = blk_mq_tag_to_rq(nvme_rdma_tagset(queue), cqe->command_id);
	if (!rq) {
		dev_err(queue->ctrl->ctrl.device,
			"tag 0x%x on QP %#x not found\n",
			cqe->command_id, queue->qp->qp_num);
		nvme_rdma_error_recovery(queue->ctrl);
		return ret;
	}
	req = blk_mq_rq_to_pdu(rq);

	if (rq->tag == tag)
		ret = 1;

	if ((wc->wc_flags & IB_WC_WITH_INVALIDATE) &&
	    wc->ex.invalidate_rkey == req->mr->rkey)
		req->mr->need_inval = false;

	nvme_end_request(rq, cqe->status, cqe->result);
	return ret;
}

static int __nvme_rdma_recv_done(struct ib_cq *cq, struct ib_wc *wc, int tag)
{
	struct nvme_rdma_qe *qe =
		container_of(wc->wr_cqe, struct nvme_rdma_qe, cqe);
	struct nvme_rdma_queue *queue = cq->cq_context;
	struct ib_device *ibdev = queue->device->dev;
	struct nvme_completion *cqe = qe->data;
	const size_t len = sizeof(struct nvme_completion);
	int ret = 0;

	if (unlikely(wc->status != IB_WC_SUCCESS)) {
		nvme_rdma_wr_error(cq, wc, "RECV");
		return 0;
	}

	ib_dma_sync_single_for_cpu(ibdev, qe->dma, len, DMA_FROM_DEVICE);
	/*
	 * AEN requests are special as they don't time out and can
	 * survive any kind of queue freeze and often don't respond to
	 * aborts.  We don't even bother to allocate a struct request
	 * for them but rather special case them here.
	 */
	if (unlikely(nvme_rdma_queue_idx(queue) == 0 &&
			cqe->command_id >= NVME_RDMA_AQ_BLKMQ_DEPTH))
		nvme_complete_async_event(&queue->ctrl->ctrl, cqe->status,
				&cqe->result);
	else
		ret = nvme_rdma_process_nvme_rsp(queue, cqe, wc, tag);
	ib_dma_sync_single_for_device(ibdev, qe->dma, len, DMA_FROM_DEVICE);

	nvme_rdma_post_recv(queue, qe);
	return ret;
}

static void nvme_rdma_recv_done(struct ib_cq *cq, struct ib_wc *wc)
{
	__nvme_rdma_recv_done(cq, wc, -1);
}

static int nvme_rdma_conn_established(struct nvme_rdma_queue *queue)
{
	int ret, i;

	for (i = 0; i < queue->queue_size; i++) {
		ret = nvme_rdma_post_recv(queue, &queue->rsp_ring[i]);
		if (ret)
			goto out_destroy_queue_ib;
	}

	return 0;

out_destroy_queue_ib:
	nvme_rdma_destroy_queue_ib(queue);
	return ret;
}

static int nvme_rdma_conn_rejected(struct nvme_rdma_queue *queue,
		struct rdma_cm_event *ev)
{
	struct rdma_cm_id *cm_id = queue->cm_id;
	int status = ev->status;
	const char *rej_msg;
	const struct nvme_rdma_cm_rej *rej_data;
	u8 rej_data_len;

	rej_msg = rdma_reject_msg(cm_id, status);
	rej_data = rdma_consumer_reject_data(cm_id, ev, &rej_data_len);

	if (rej_data && rej_data_len >= sizeof(u16)) {
		u16 sts = le16_to_cpu(rej_data->sts);

		dev_err(queue->ctrl->ctrl.device,
		      "Connect rejected: status %d (%s) nvme status %d (%s).\n",
		      status, rej_msg, sts, nvme_rdma_cm_msg(sts));
	} else {
		dev_err(queue->ctrl->ctrl.device,
			"Connect rejected: status %d (%s).\n", status, rej_msg);
	}

	return -ECONNRESET;
}

static int nvme_rdma_addr_resolved(struct nvme_rdma_queue *queue)
{
	struct nvme_rdma_device *dev;
	int ret;

	dev = nvme_rdma_find_get_device(queue->cm_id);
	if (!dev) {
		dev_err(queue->cm_id->device->dev.parent,
			"no client data found!\n");
		return -ECONNREFUSED;
	}

	ret = nvme_rdma_create_queue_ib(queue, dev);
	if (ret) {
		nvme_rdma_dev_put(dev);
		goto out;
	}

	ret = rdma_resolve_route(queue->cm_id, NVME_RDMA_CONNECT_TIMEOUT_MS);
	if (ret) {
		dev_err(queue->ctrl->ctrl.device,
			"rdma_resolve_route failed (%d).\n",
			queue->cm_error);
		goto out_destroy_queue;
	}

	return 0;

out_destroy_queue:
	nvme_rdma_destroy_queue_ib(queue);
out:
	return ret;
}

static int nvme_rdma_route_resolved(struct nvme_rdma_queue *queue)
{
	struct nvme_rdma_ctrl *ctrl = queue->ctrl;
	struct rdma_conn_param param = { };
	struct nvme_rdma_cm_req priv = { };
	int ret;

	param.qp_num = queue->qp->qp_num;
	param.flow_control = 1;

	param.responder_resources = queue->device->dev->attrs.max_qp_rd_atom;
	/* maximum retry count */
	param.retry_count = 7;
	param.rnr_retry_count = 7;
	param.private_data = &priv;
	param.private_data_len = sizeof(priv);

	priv.recfmt = cpu_to_le16(NVME_RDMA_CM_FMT_1_0);
	priv.qid = cpu_to_le16(nvme_rdma_queue_idx(queue));
	/*
	 * set the admin queue depth to the minimum size
	 * specified by the Fabrics standard.
	 */
	if (priv.qid == 0) {
		priv.hrqsize = cpu_to_le16(NVMF_AQ_DEPTH);
		priv.hsqsize = cpu_to_le16(NVMF_AQ_DEPTH - 1);
	} else {
		/*
		 * current interpretation of the fabrics spec
		 * is at minimum you make hrqsize sqsize+1, or a
		 * 1's based representation of sqsize.
		 */
		priv.hrqsize = cpu_to_le16(queue->queue_size);
		priv.hsqsize = cpu_to_le16(queue->ctrl->ctrl.sqsize);
	}

	ret = rdma_connect(queue->cm_id, &param);
	if (ret) {
		dev_err(ctrl->ctrl.device,
			"rdma_connect failed (%d).\n", ret);
		goto out_destroy_queue_ib;
	}

	return 0;

out_destroy_queue_ib:
	nvme_rdma_destroy_queue_ib(queue);
	return ret;
}

static int nvme_rdma_cm_handler(struct rdma_cm_id *cm_id,
		struct rdma_cm_event *ev)
{
	struct nvme_rdma_queue *queue = cm_id->context;
	int cm_error = 0;

	dev_dbg(queue->ctrl->ctrl.device, "%s (%d): status %d id %p\n",
		rdma_event_msg(ev->event), ev->event,
		ev->status, cm_id);

	switch (ev->event) {
	case RDMA_CM_EVENT_ADDR_RESOLVED:
		cm_error = nvme_rdma_addr_resolved(queue);
		break;
	case RDMA_CM_EVENT_ROUTE_RESOLVED:
		cm_error = nvme_rdma_route_resolved(queue);
		break;
	case RDMA_CM_EVENT_ESTABLISHED:
		queue->cm_error = nvme_rdma_conn_established(queue);
		/* complete cm_done regardless of success/failure */
		complete(&queue->cm_done);
		return 0;
	case RDMA_CM_EVENT_REJECTED:
		cm_error = nvme_rdma_conn_rejected(queue, ev);
		break;
	case RDMA_CM_EVENT_ADDR_ERROR:
	case RDMA_CM_EVENT_ROUTE_ERROR:
	case RDMA_CM_EVENT_CONNECT_ERROR:
	case RDMA_CM_EVENT_UNREACHABLE:
		dev_dbg(queue->ctrl->ctrl.device,
			"CM error event %d\n", ev->event);
		cm_error = -ECONNRESET;
		break;
	case RDMA_CM_EVENT_DISCONNECTED:
	case RDMA_CM_EVENT_ADDR_CHANGE:
	case RDMA_CM_EVENT_TIMEWAIT_EXIT:
		dev_dbg(queue->ctrl->ctrl.device,
			"disconnect received - connection closed\n");
		nvme_rdma_error_recovery(queue->ctrl);
		break;
	case RDMA_CM_EVENT_DEVICE_REMOVAL:
		/* device removal is handled via the ib_client API */
		break;
	default:
		dev_err(queue->ctrl->ctrl.device,
			"Unexpected RDMA CM event (%d)\n", ev->event);
		nvme_rdma_error_recovery(queue->ctrl);
		break;
	}

	if (cm_error) {
		queue->cm_error = cm_error;
		complete(&queue->cm_done);
	}

	return 0;
}

static enum blk_eh_timer_return
nvme_rdma_timeout(struct request *rq, bool reserved)
{
	struct nvme_rdma_request *req = blk_mq_rq_to_pdu(rq);

	/* queue error recovery */
	nvme_rdma_error_recovery(req->queue->ctrl);

	/* fail with DNR on cmd timeout */
	nvme_req(rq)->status = NVME_SC_ABORT_REQ | NVME_SC_DNR;

	return BLK_EH_HANDLED;
}

/*
 * We cannot accept any other command until the Connect command has completed.
 */
static inline bool nvme_rdma_queue_is_ready(struct nvme_rdma_queue *queue,
		struct request *rq)
{
	if (unlikely(!test_bit(NVME_RDMA_Q_LIVE, &queue->flags))) {
		struct nvme_command *cmd = nvme_req(rq)->cmd;

		if (!blk_rq_is_passthrough(rq) ||
		    cmd->common.opcode != nvme_fabrics_command ||
		    cmd->fabrics.fctype != nvme_fabrics_type_connect)
			return false;
	}

	return true;
}

static int nvme_rdma_queue_rq(struct blk_mq_hw_ctx *hctx,
		const struct blk_mq_queue_data *bd)
{
	struct nvme_ns *ns = hctx->queue->queuedata;
	struct nvme_rdma_queue *queue = hctx->driver_data;
	struct request *rq = bd->rq;
	struct nvme_rdma_request *req = blk_mq_rq_to_pdu(rq);
	struct nvme_rdma_qe *sqe = &req->sqe;
	struct nvme_command *c = sqe->data;
	bool flush = false;
	struct ib_device *dev;
	int ret;

	WARN_ON_ONCE(rq->tag < 0);

	if (!nvme_rdma_queue_is_ready(queue, rq))
		return BLK_MQ_RQ_QUEUE_BUSY;

	dev = queue->device->dev;
	ib_dma_sync_single_for_cpu(dev, sqe->dma,
			sizeof(struct nvme_command), DMA_TO_DEVICE);

	ret = nvme_setup_cmd(ns, rq, c);
	if (ret != BLK_MQ_RQ_QUEUE_OK)
		return ret;

	blk_mq_start_request(rq);

	ret = nvme_rdma_map_data(queue, rq, c);
	if (ret < 0) {
		dev_err(queue->ctrl->ctrl.device,
			     "Failed to map data (%d)\n", ret);
		nvme_cleanup_cmd(rq);
		goto err;
	}

	ib_dma_sync_single_for_device(dev, sqe->dma,
			sizeof(struct nvme_command), DMA_TO_DEVICE);

	if (req_op(rq) == REQ_OP_FLUSH)
		flush = true;
	ret = nvme_rdma_post_send(queue, sqe, req->sge, req->num_sge,
			req->mr->need_inval ? &req->reg_wr.wr : NULL, flush);
	if (ret) {
		nvme_rdma_unmap_data(queue, rq);
		goto err;
	}

	return BLK_MQ_RQ_QUEUE_OK;
err:
	return (ret == -ENOMEM || ret == -EAGAIN) ?
		BLK_MQ_RQ_QUEUE_BUSY : BLK_MQ_RQ_QUEUE_ERROR;
}

static int nvme_rdma_poll(struct blk_mq_hw_ctx *hctx, unsigned int tag)
{
	struct nvme_rdma_queue *queue = hctx->driver_data;
	struct ib_cq *cq = queue->ib_cq;
	struct ib_wc wc;
	int found = 0;

	ib_req_notify_cq(cq, IB_CQ_NEXT_COMP);
	while (ib_poll_cq(cq, 1, &wc) > 0) {
		struct ib_cqe *cqe = wc.wr_cqe;

		if (cqe) {
			if (cqe->done == nvme_rdma_recv_done)
				found |= __nvme_rdma_recv_done(cq, &wc, tag);
			else
				cqe->done(cq, &wc);
		}
	}

	return found;
}

static void nvme_rdma_complete_rq(struct request *rq)
{
	struct nvme_rdma_request *req = blk_mq_rq_to_pdu(rq);

<<<<<<< HEAD
	nvme_rdma_unmap_data(queue, rq);

	if (unlikely(rq->errors)) {
		if (nvme_req_needs_retry(rq, rq->errors)) {
			nvme_requeue_req(rq);
			return;
		}

		if (blk_rq_is_passthrough(rq))
			error = rq->errors;
		else
			error = nvme_error_status(rq->errors);
	}

	blk_mq_end_request(rq, error);
=======
	nvme_rdma_unmap_data(req->queue, rq);
	nvme_complete_rq(rq);
>>>>>>> 2ac97f0f
}

static const struct blk_mq_ops nvme_rdma_mq_ops = {
	.queue_rq	= nvme_rdma_queue_rq,
	.complete	= nvme_rdma_complete_rq,
	.init_request	= nvme_rdma_init_request,
	.exit_request	= nvme_rdma_exit_request,
	.reinit_request	= nvme_rdma_reinit_request,
	.init_hctx	= nvme_rdma_init_hctx,
	.poll		= nvme_rdma_poll,
	.timeout	= nvme_rdma_timeout,
};

static const struct blk_mq_ops nvme_rdma_admin_mq_ops = {
	.queue_rq	= nvme_rdma_queue_rq,
	.complete	= nvme_rdma_complete_rq,
	.init_request	= nvme_rdma_init_admin_request,
	.exit_request	= nvme_rdma_exit_admin_request,
	.reinit_request	= nvme_rdma_reinit_request,
	.init_hctx	= nvme_rdma_init_admin_hctx,
	.timeout	= nvme_rdma_timeout,
};

static int nvme_rdma_configure_admin_queue(struct nvme_rdma_ctrl *ctrl)
{
	int error;

	error = nvme_rdma_init_queue(ctrl, 0, NVMF_AQ_DEPTH);
	if (error)
		return error;

	ctrl->device = ctrl->queues[0].device;

	/*
	 * We need a reference on the device as long as the tag_set is alive,
	 * as the MRs in the request structures need a valid ib_device.
	 */
	error = -EINVAL;
	if (!nvme_rdma_dev_get(ctrl->device))
		goto out_free_queue;

	ctrl->max_fr_pages = min_t(u32, NVME_RDMA_MAX_SEGMENTS,
		ctrl->device->dev->attrs.max_fast_reg_page_list_len);

	memset(&ctrl->admin_tag_set, 0, sizeof(ctrl->admin_tag_set));
	ctrl->admin_tag_set.ops = &nvme_rdma_admin_mq_ops;
	ctrl->admin_tag_set.queue_depth = NVME_RDMA_AQ_BLKMQ_DEPTH;
	ctrl->admin_tag_set.reserved_tags = 2; /* connect + keep-alive */
	ctrl->admin_tag_set.numa_node = NUMA_NO_NODE;
	ctrl->admin_tag_set.cmd_size = sizeof(struct nvme_rdma_request) +
		SG_CHUNK_SIZE * sizeof(struct scatterlist);
	ctrl->admin_tag_set.driver_data = ctrl;
	ctrl->admin_tag_set.nr_hw_queues = 1;
	ctrl->admin_tag_set.timeout = ADMIN_TIMEOUT;

	error = blk_mq_alloc_tag_set(&ctrl->admin_tag_set);
	if (error)
		goto out_put_dev;

	ctrl->ctrl.admin_q = blk_mq_init_queue(&ctrl->admin_tag_set);
	if (IS_ERR(ctrl->ctrl.admin_q)) {
		error = PTR_ERR(ctrl->ctrl.admin_q);
		goto out_free_tagset;
	}

	error = nvmf_connect_admin_queue(&ctrl->ctrl);
	if (error)
		goto out_cleanup_queue;

	set_bit(NVME_RDMA_Q_LIVE, &ctrl->queues[0].flags);

	error = nvmf_reg_read64(&ctrl->ctrl, NVME_REG_CAP, &ctrl->cap);
	if (error) {
		dev_err(ctrl->ctrl.device,
			"prop_get NVME_REG_CAP failed\n");
		goto out_cleanup_queue;
	}

	ctrl->ctrl.sqsize =
		min_t(int, NVME_CAP_MQES(ctrl->cap), ctrl->ctrl.sqsize);

	error = nvme_enable_ctrl(&ctrl->ctrl, ctrl->cap);
	if (error)
		goto out_cleanup_queue;

	ctrl->ctrl.max_hw_sectors =
		(ctrl->max_fr_pages - 1) << (PAGE_SHIFT - 9);

	error = nvme_init_identify(&ctrl->ctrl);
	if (error)
		goto out_cleanup_queue;

	error = nvme_rdma_alloc_qe(ctrl->queues[0].device->dev,
			&ctrl->async_event_sqe, sizeof(struct nvme_command),
			DMA_TO_DEVICE);
	if (error)
		goto out_cleanup_queue;

	nvme_start_keep_alive(&ctrl->ctrl);

	return 0;

out_cleanup_queue:
	blk_cleanup_queue(ctrl->ctrl.admin_q);
out_free_tagset:
	/* disconnect and drain the queue before freeing the tagset */
	nvme_rdma_stop_queue(&ctrl->queues[0]);
	blk_mq_free_tag_set(&ctrl->admin_tag_set);
out_put_dev:
	nvme_rdma_dev_put(ctrl->device);
out_free_queue:
	nvme_rdma_free_queue(&ctrl->queues[0]);
	return error;
}

static void nvme_rdma_shutdown_ctrl(struct nvme_rdma_ctrl *ctrl)
{
	nvme_stop_keep_alive(&ctrl->ctrl);
	cancel_work_sync(&ctrl->err_work);
	cancel_delayed_work_sync(&ctrl->reconnect_work);

	if (ctrl->queue_count > 1) {
		nvme_stop_queues(&ctrl->ctrl);
		blk_mq_tagset_busy_iter(&ctrl->tag_set,
					nvme_cancel_request, &ctrl->ctrl);
		nvme_rdma_free_io_queues(ctrl);
	}

	if (test_bit(NVME_RDMA_Q_CONNECTED, &ctrl->queues[0].flags))
		nvme_shutdown_ctrl(&ctrl->ctrl);

	blk_mq_stop_hw_queues(ctrl->ctrl.admin_q);
	blk_mq_tagset_busy_iter(&ctrl->admin_tag_set,
				nvme_cancel_request, &ctrl->ctrl);
	nvme_rdma_destroy_admin_queue(ctrl);
}

static void __nvme_rdma_remove_ctrl(struct nvme_rdma_ctrl *ctrl, bool shutdown)
{
	nvme_uninit_ctrl(&ctrl->ctrl);
	if (shutdown)
		nvme_rdma_shutdown_ctrl(ctrl);

	if (ctrl->ctrl.tagset) {
		blk_cleanup_queue(ctrl->ctrl.connect_q);
		blk_mq_free_tag_set(&ctrl->tag_set);
		nvme_rdma_dev_put(ctrl->device);
	}

	nvme_put_ctrl(&ctrl->ctrl);
}

static void nvme_rdma_del_ctrl_work(struct work_struct *work)
{
	struct nvme_rdma_ctrl *ctrl = container_of(work,
				struct nvme_rdma_ctrl, delete_work);

	__nvme_rdma_remove_ctrl(ctrl, true);
}

static int __nvme_rdma_del_ctrl(struct nvme_rdma_ctrl *ctrl)
{
	if (!nvme_change_ctrl_state(&ctrl->ctrl, NVME_CTRL_DELETING))
		return -EBUSY;

	if (!queue_work(nvme_rdma_wq, &ctrl->delete_work))
		return -EBUSY;

	return 0;
}

static int nvme_rdma_del_ctrl(struct nvme_ctrl *nctrl)
{
	struct nvme_rdma_ctrl *ctrl = to_rdma_ctrl(nctrl);
	int ret = 0;

	/*
	 * Keep a reference until all work is flushed since
	 * __nvme_rdma_del_ctrl can free the ctrl mem
	 */
	if (!kref_get_unless_zero(&ctrl->ctrl.kref))
		return -EBUSY;
	ret = __nvme_rdma_del_ctrl(ctrl);
	if (!ret)
		flush_work(&ctrl->delete_work);
	nvme_put_ctrl(&ctrl->ctrl);
	return ret;
}

static void nvme_rdma_remove_ctrl_work(struct work_struct *work)
{
	struct nvme_rdma_ctrl *ctrl = container_of(work,
				struct nvme_rdma_ctrl, delete_work);

	__nvme_rdma_remove_ctrl(ctrl, false);
}

static void nvme_rdma_reset_ctrl_work(struct work_struct *work)
{
	struct nvme_rdma_ctrl *ctrl = container_of(work,
					struct nvme_rdma_ctrl, reset_work);
	int ret;
	bool changed;

	nvme_rdma_shutdown_ctrl(ctrl);

	ret = nvme_rdma_configure_admin_queue(ctrl);
	if (ret) {
		/* ctrl is already shutdown, just remove the ctrl */
		INIT_WORK(&ctrl->delete_work, nvme_rdma_remove_ctrl_work);
		goto del_dead_ctrl;
	}

	if (ctrl->queue_count > 1) {
		ret = blk_mq_reinit_tagset(&ctrl->tag_set);
		if (ret)
			goto del_dead_ctrl;

		ret = nvme_rdma_init_io_queues(ctrl);
		if (ret)
			goto del_dead_ctrl;

		ret = nvme_rdma_connect_io_queues(ctrl);
		if (ret)
			goto del_dead_ctrl;
	}

	changed = nvme_change_ctrl_state(&ctrl->ctrl, NVME_CTRL_LIVE);
	WARN_ON_ONCE(!changed);

	if (ctrl->queue_count > 1) {
		nvme_start_queues(&ctrl->ctrl);
		nvme_queue_scan(&ctrl->ctrl);
		nvme_queue_async_events(&ctrl->ctrl);
	}

	return;

del_dead_ctrl:
	/* Deleting this dead controller... */
	dev_warn(ctrl->ctrl.device, "Removing after reset failure\n");
	WARN_ON(!queue_work(nvme_rdma_wq, &ctrl->delete_work));
}

static int nvme_rdma_reset_ctrl(struct nvme_ctrl *nctrl)
{
	struct nvme_rdma_ctrl *ctrl = to_rdma_ctrl(nctrl);

	if (!nvme_change_ctrl_state(&ctrl->ctrl, NVME_CTRL_RESETTING))
		return -EBUSY;

	if (!queue_work(nvme_rdma_wq, &ctrl->reset_work))
		return -EBUSY;

	flush_work(&ctrl->reset_work);

	return 0;
}

static const struct nvme_ctrl_ops nvme_rdma_ctrl_ops = {
	.name			= "rdma",
	.module			= THIS_MODULE,
	.is_fabrics		= true,
	.reg_read32		= nvmf_reg_read32,
	.reg_read64		= nvmf_reg_read64,
	.reg_write32		= nvmf_reg_write32,
	.reset_ctrl		= nvme_rdma_reset_ctrl,
	.free_ctrl		= nvme_rdma_free_ctrl,
	.submit_async_event	= nvme_rdma_submit_async_event,
	.delete_ctrl		= nvme_rdma_del_ctrl,
	.get_subsysnqn		= nvmf_get_subsysnqn,
	.get_address		= nvmf_get_address,
};

static int nvme_rdma_create_io_queues(struct nvme_rdma_ctrl *ctrl)
{
	int ret;

	ret = nvme_rdma_init_io_queues(ctrl);
	if (ret)
		return ret;

	/*
	 * We need a reference on the device as long as the tag_set is alive,
	 * as the MRs in the request structures need a valid ib_device.
	 */
	ret = -EINVAL;
	if (!nvme_rdma_dev_get(ctrl->device))
		goto out_free_io_queues;

	memset(&ctrl->tag_set, 0, sizeof(ctrl->tag_set));
	ctrl->tag_set.ops = &nvme_rdma_mq_ops;
	ctrl->tag_set.queue_depth = ctrl->ctrl.opts->queue_size;
	ctrl->tag_set.reserved_tags = 1; /* fabric connect */
	ctrl->tag_set.numa_node = NUMA_NO_NODE;
	ctrl->tag_set.flags = BLK_MQ_F_SHOULD_MERGE;
	ctrl->tag_set.cmd_size = sizeof(struct nvme_rdma_request) +
		SG_CHUNK_SIZE * sizeof(struct scatterlist);
	ctrl->tag_set.driver_data = ctrl;
	ctrl->tag_set.nr_hw_queues = ctrl->queue_count - 1;
	ctrl->tag_set.timeout = NVME_IO_TIMEOUT;

	ret = blk_mq_alloc_tag_set(&ctrl->tag_set);
	if (ret)
		goto out_put_dev;
	ctrl->ctrl.tagset = &ctrl->tag_set;

	ctrl->ctrl.connect_q = blk_mq_init_queue(&ctrl->tag_set);
	if (IS_ERR(ctrl->ctrl.connect_q)) {
		ret = PTR_ERR(ctrl->ctrl.connect_q);
		goto out_free_tag_set;
	}

	ret = nvme_rdma_connect_io_queues(ctrl);
	if (ret)
		goto out_cleanup_connect_q;

	return 0;

out_cleanup_connect_q:
	blk_cleanup_queue(ctrl->ctrl.connect_q);
out_free_tag_set:
	blk_mq_free_tag_set(&ctrl->tag_set);
out_put_dev:
	nvme_rdma_dev_put(ctrl->device);
out_free_io_queues:
	nvme_rdma_free_io_queues(ctrl);
	return ret;
}

static struct nvme_ctrl *nvme_rdma_create_ctrl(struct device *dev,
		struct nvmf_ctrl_options *opts)
{
	struct nvme_rdma_ctrl *ctrl;
	int ret;
	bool changed;
	char *port;

	ctrl = kzalloc(sizeof(*ctrl), GFP_KERNEL);
	if (!ctrl)
		return ERR_PTR(-ENOMEM);
	ctrl->ctrl.opts = opts;
	INIT_LIST_HEAD(&ctrl->list);

	if (opts->mask & NVMF_OPT_TRSVCID)
		port = opts->trsvcid;
	else
		port = __stringify(NVME_RDMA_IP_PORT);

	ret = inet_pton_with_scope(&init_net, AF_UNSPEC,
			opts->traddr, port, &ctrl->addr);
	if (ret) {
		pr_err("malformed address passed: %s:%s\n", opts->traddr, port);
		goto out_free_ctrl;
	}

	if (opts->mask & NVMF_OPT_HOST_TRADDR) {
<<<<<<< HEAD
		ret = nvme_rdma_parse_ipaddr(&ctrl->src_addr_in,
				opts->host_traddr);
		if (ret) {
			pr_err("malformed src IP address passed: %s\n",
			       opts->host_traddr);
			goto out_free_ctrl;
		}
	}

	if (opts->mask & NVMF_OPT_TRSVCID) {
		u16 port;

		ret = kstrtou16(opts->trsvcid, 0, &port);
		if (ret)
=======
		ret = inet_pton_with_scope(&init_net, AF_UNSPEC,
			opts->host_traddr, NULL, &ctrl->src_addr);
		if (ret) {
			pr_err("malformed src address passed: %s\n",
			       opts->host_traddr);
>>>>>>> 2ac97f0f
			goto out_free_ctrl;
		}
	}

	ret = nvme_init_ctrl(&ctrl->ctrl, dev, &nvme_rdma_ctrl_ops,
				0 /* no quirks, we're perfect! */);
	if (ret)
		goto out_free_ctrl;

	INIT_DELAYED_WORK(&ctrl->reconnect_work,
			nvme_rdma_reconnect_ctrl_work);
	INIT_WORK(&ctrl->err_work, nvme_rdma_error_recovery_work);
	INIT_WORK(&ctrl->delete_work, nvme_rdma_del_ctrl_work);
	INIT_WORK(&ctrl->reset_work, nvme_rdma_reset_ctrl_work);
	spin_lock_init(&ctrl->lock);

	ctrl->queue_count = opts->nr_io_queues + 1; /* +1 for admin queue */
	ctrl->ctrl.sqsize = opts->queue_size - 1;
	ctrl->ctrl.kato = opts->kato;

	ret = -ENOMEM;
	ctrl->queues = kcalloc(ctrl->queue_count, sizeof(*ctrl->queues),
				GFP_KERNEL);
	if (!ctrl->queues)
		goto out_uninit_ctrl;

	ret = nvme_rdma_configure_admin_queue(ctrl);
	if (ret)
		goto out_kfree_queues;

	/* sanity check icdoff */
	if (ctrl->ctrl.icdoff) {
		dev_err(ctrl->ctrl.device, "icdoff is not supported!\n");
		goto out_remove_admin_queue;
	}

	/* sanity check keyed sgls */
	if (!(ctrl->ctrl.sgls & (1 << 20))) {
		dev_err(ctrl->ctrl.device, "Mandatory keyed sgls are not support\n");
		goto out_remove_admin_queue;
	}

	if (opts->queue_size > ctrl->ctrl.maxcmd) {
		/* warn if maxcmd is lower than queue_size */
		dev_warn(ctrl->ctrl.device,
			"queue_size %zu > ctrl maxcmd %u, clamping down\n",
			opts->queue_size, ctrl->ctrl.maxcmd);
		opts->queue_size = ctrl->ctrl.maxcmd;
	}

	if (opts->queue_size > ctrl->ctrl.sqsize + 1) {
		/* warn if sqsize is lower than queue_size */
		dev_warn(ctrl->ctrl.device,
			"queue_size %zu > ctrl sqsize %u, clamping down\n",
			opts->queue_size, ctrl->ctrl.sqsize + 1);
		opts->queue_size = ctrl->ctrl.sqsize + 1;
	}

	if (opts->nr_io_queues) {
		ret = nvme_rdma_create_io_queues(ctrl);
		if (ret)
			goto out_remove_admin_queue;
	}

	changed = nvme_change_ctrl_state(&ctrl->ctrl, NVME_CTRL_LIVE);
	WARN_ON_ONCE(!changed);

	dev_info(ctrl->ctrl.device, "new ctrl: NQN \"%s\", addr %pISpcs\n",
		ctrl->ctrl.opts->subsysnqn, &ctrl->addr);

	kref_get(&ctrl->ctrl.kref);

	mutex_lock(&nvme_rdma_ctrl_mutex);
	list_add_tail(&ctrl->list, &nvme_rdma_ctrl_list);
	mutex_unlock(&nvme_rdma_ctrl_mutex);

	if (opts->nr_io_queues) {
		nvme_queue_scan(&ctrl->ctrl);
		nvme_queue_async_events(&ctrl->ctrl);
	}

	return &ctrl->ctrl;

out_remove_admin_queue:
	nvme_stop_keep_alive(&ctrl->ctrl);
	nvme_rdma_destroy_admin_queue(ctrl);
out_kfree_queues:
	kfree(ctrl->queues);
out_uninit_ctrl:
	nvme_uninit_ctrl(&ctrl->ctrl);
	nvme_put_ctrl(&ctrl->ctrl);
	if (ret > 0)
		ret = -EIO;
	return ERR_PTR(ret);
out_free_ctrl:
	kfree(ctrl);
	return ERR_PTR(ret);
}

static struct nvmf_transport_ops nvme_rdma_transport = {
	.name		= "rdma",
	.required_opts	= NVMF_OPT_TRADDR,
	.allowed_opts	= NVMF_OPT_TRSVCID | NVMF_OPT_RECONNECT_DELAY |
<<<<<<< HEAD
			  NVMF_OPT_HOST_TRADDR,
=======
			  NVMF_OPT_HOST_TRADDR | NVMF_OPT_CTRL_LOSS_TMO,
>>>>>>> 2ac97f0f
	.create_ctrl	= nvme_rdma_create_ctrl,
};

static void nvme_rdma_add_one(struct ib_device *ib_device)
{
}

static void nvme_rdma_remove_one(struct ib_device *ib_device, void *client_data)
{
	struct nvme_rdma_ctrl *ctrl;

	/* Delete all controllers using this device */
	mutex_lock(&nvme_rdma_ctrl_mutex);
	list_for_each_entry(ctrl, &nvme_rdma_ctrl_list, list) {
		if (ctrl->device->dev != ib_device)
			continue;
		dev_info(ctrl->ctrl.device,
			"Removing ctrl: NQN \"%s\", addr %pISp\n",
			ctrl->ctrl.opts->subsysnqn, &ctrl->addr);
		__nvme_rdma_del_ctrl(ctrl);
	}
	mutex_unlock(&nvme_rdma_ctrl_mutex);

	flush_workqueue(nvme_rdma_wq);
}

static struct ib_client nvme_rdma_ib_client = {
	.name   = "nvme_rdma",
	.add = nvme_rdma_add_one,
	.remove = nvme_rdma_remove_one
};

static int __init nvme_rdma_init_module(void)
{
	int ret;

	nvme_rdma_wq = create_workqueue("nvme_rdma_wq");
	if (!nvme_rdma_wq)
		return -ENOMEM;

	ret = ib_register_client(&nvme_rdma_ib_client);
	if (ret)
		goto err_destroy_wq;

	ret = nvmf_register_transport(&nvme_rdma_transport);
	if (ret)
		goto err_unreg_client;

<<<<<<< HEAD
	return nvmf_register_transport(&nvme_rdma_transport);
=======
	return 0;

err_unreg_client:
	ib_unregister_client(&nvme_rdma_ib_client);
err_destroy_wq:
	destroy_workqueue(nvme_rdma_wq);
	return ret;
>>>>>>> 2ac97f0f
}

static void __exit nvme_rdma_cleanup_module(void)
{
	nvmf_unregister_transport(&nvme_rdma_transport);
	ib_unregister_client(&nvme_rdma_ib_client);
	destroy_workqueue(nvme_rdma_wq);
}

module_init(nvme_rdma_init_module);
module_exit(nvme_rdma_cleanup_module);

MODULE_LICENSE("GPL v2");<|MERGE_RESOLUTION|>--- conflicted
+++ resolved
@@ -128,19 +128,8 @@
 	u64			cap;
 	u32			max_fr_pages;
 
-<<<<<<< HEAD
-	union {
-		struct sockaddr addr;
-		struct sockaddr_in addr_in;
-	};
-	union {
-		struct sockaddr src_addr;
-		struct sockaddr_in src_addr_in;
-	};
-=======
 	struct sockaddr_storage addr;
 	struct sockaddr_storage src_addr;
->>>>>>> 2ac97f0f
 
 	struct nvme_ctrl	ctrl;
 };
@@ -577,15 +566,8 @@
 		src_addr = (struct sockaddr *)&ctrl->src_addr;
 
 	queue->cm_error = -ETIMEDOUT;
-<<<<<<< HEAD
-	if (ctrl->ctrl.opts->mask & NVMF_OPT_HOST_TRADDR)
-		src_addr = &ctrl->src_addr;
-
-	ret = rdma_resolve_addr(queue->cm_id, src_addr, &ctrl->addr,
-=======
 	ret = rdma_resolve_addr(queue->cm_id, src_addr,
 			(struct sockaddr *)&ctrl->addr,
->>>>>>> 2ac97f0f
 			NVME_RDMA_CONNECT_TIMEOUT_MS);
 	if (ret) {
 		dev_info(ctrl->ctrl.device,
@@ -1536,26 +1518,8 @@
 {
 	struct nvme_rdma_request *req = blk_mq_rq_to_pdu(rq);
 
-<<<<<<< HEAD
-	nvme_rdma_unmap_data(queue, rq);
-
-	if (unlikely(rq->errors)) {
-		if (nvme_req_needs_retry(rq, rq->errors)) {
-			nvme_requeue_req(rq);
-			return;
-		}
-
-		if (blk_rq_is_passthrough(rq))
-			error = rq->errors;
-		else
-			error = nvme_error_status(rq->errors);
-	}
-
-	blk_mq_end_request(rq, error);
-=======
 	nvme_rdma_unmap_data(req->queue, rq);
 	nvme_complete_rq(rq);
->>>>>>> 2ac97f0f
 }
 
 static const struct blk_mq_ops nvme_rdma_mq_ops = {
@@ -1913,28 +1877,11 @@
 	}
 
 	if (opts->mask & NVMF_OPT_HOST_TRADDR) {
-<<<<<<< HEAD
-		ret = nvme_rdma_parse_ipaddr(&ctrl->src_addr_in,
-				opts->host_traddr);
-		if (ret) {
-			pr_err("malformed src IP address passed: %s\n",
-			       opts->host_traddr);
-			goto out_free_ctrl;
-		}
-	}
-
-	if (opts->mask & NVMF_OPT_TRSVCID) {
-		u16 port;
-
-		ret = kstrtou16(opts->trsvcid, 0, &port);
-		if (ret)
-=======
 		ret = inet_pton_with_scope(&init_net, AF_UNSPEC,
 			opts->host_traddr, NULL, &ctrl->src_addr);
 		if (ret) {
 			pr_err("malformed src address passed: %s\n",
 			       opts->host_traddr);
->>>>>>> 2ac97f0f
 			goto out_free_ctrl;
 		}
 	}
@@ -2038,11 +1985,7 @@
 	.name		= "rdma",
 	.required_opts	= NVMF_OPT_TRADDR,
 	.allowed_opts	= NVMF_OPT_TRSVCID | NVMF_OPT_RECONNECT_DELAY |
-<<<<<<< HEAD
-			  NVMF_OPT_HOST_TRADDR,
-=======
 			  NVMF_OPT_HOST_TRADDR | NVMF_OPT_CTRL_LOSS_TMO,
->>>>>>> 2ac97f0f
 	.create_ctrl	= nvme_rdma_create_ctrl,
 };
 
@@ -2091,9 +2034,6 @@
 	if (ret)
 		goto err_unreg_client;
 
-<<<<<<< HEAD
-	return nvmf_register_transport(&nvme_rdma_transport);
-=======
 	return 0;
 
 err_unreg_client:
@@ -2101,7 +2041,6 @@
 err_destroy_wq:
 	destroy_workqueue(nvme_rdma_wq);
 	return ret;
->>>>>>> 2ac97f0f
 }
 
 static void __exit nvme_rdma_cleanup_module(void)
