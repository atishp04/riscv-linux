/*
 * Copyright (c) 2004 Topspin Communications.  All rights reserved.
 * Copyright (c) 2005 Sun Microsystems, Inc. All rights reserved.
 * Copyright (c) 2004 Voltaire, Inc. All rights reserved.
 *
 * This software is available to you under a choice of one of two
 * licenses.  You may choose to be licensed under the terms of the GNU
 * General Public License (GPL) Version 2, available from the file
 * COPYING in the main directory of this source tree, or the
 * OpenIB.org BSD license below:
 *
 *     Redistribution and use in source and binary forms, with or
 *     without modification, are permitted provided that the following
 *     conditions are met:
 *
 *      - Redistributions of source code must retain the above
 *        copyright notice, this list of conditions and the following
 *        disclaimer.
 *
 *      - Redistributions in binary form must reproduce the above
 *        copyright notice, this list of conditions and the following
 *        disclaimer in the documentation and/or other materials
 *        provided with the distribution.
 *
 * THE SOFTWARE IS PROVIDED "AS IS", WITHOUT WARRANTY OF ANY KIND,
 * EXPRESS OR IMPLIED, INCLUDING BUT NOT LIMITED TO THE WARRANTIES OF
 * MERCHANTABILITY, FITNESS FOR A PARTICULAR PURPOSE AND
 * NONINFRINGEMENT. IN NO EVENT SHALL THE AUTHORS OR COPYRIGHT HOLDERS
 * BE LIABLE FOR ANY CLAIM, DAMAGES OR OTHER LIABILITY, WHETHER IN AN
 * ACTION OF CONTRACT, TORT OR OTHERWISE, ARISING FROM, OUT OF OR IN
 * CONNECTION WITH THE SOFTWARE OR THE USE OR OTHER DEALINGS IN THE
 * SOFTWARE.
 */

#include "ipoib.h"

#include <linux/module.h>

#include <linux/init.h>
#include <linux/slab.h>
#include <linux/kernel.h>
#include <linux/vmalloc.h>

#include <linux/if_arp.h>	/* For ARPHRD_xxx */

#include <linux/ip.h>
#include <linux/in.h>

#include <linux/jhash.h>
#include <net/arp.h>
#include <net/addrconf.h>
#include <linux/inetdevice.h>
#include <rdma/ib_cache.h>
#include <linux/pci.h>

#define DRV_VERSION "1.0.0"

const char ipoib_driver_version[] = DRV_VERSION;

MODULE_AUTHOR("Roland Dreier");
MODULE_DESCRIPTION("IP-over-InfiniBand net driver");
MODULE_LICENSE("Dual BSD/GPL");
MODULE_VERSION(DRV_VERSION);

int ipoib_sendq_size __read_mostly = IPOIB_TX_RING_SIZE;
int ipoib_recvq_size __read_mostly = IPOIB_RX_RING_SIZE;

module_param_named(send_queue_size, ipoib_sendq_size, int, 0444);
MODULE_PARM_DESC(send_queue_size, "Number of descriptors in send queue");
module_param_named(recv_queue_size, ipoib_recvq_size, int, 0444);
MODULE_PARM_DESC(recv_queue_size, "Number of descriptors in receive queue");

#ifdef CONFIG_INFINIBAND_IPOIB_DEBUG
int ipoib_debug_level;

module_param_named(debug_level, ipoib_debug_level, int, 0644);
MODULE_PARM_DESC(debug_level, "Enable debug tracing if > 0");
#endif

struct ipoib_path_iter {
	struct net_device *dev;
	struct ipoib_path  path;
};

static const u8 ipv4_bcast_addr[] = {
	0x00, 0xff, 0xff, 0xff,
	0xff, 0x12, 0x40, 0x1b,	0x00, 0x00, 0x00, 0x00,
	0x00, 0x00, 0x00, 0x00,	0xff, 0xff, 0xff, 0xff
};

struct workqueue_struct *ipoib_workqueue;

struct ib_sa_client ipoib_sa_client;

static void ipoib_add_one(struct ib_device *device);
static void ipoib_remove_one(struct ib_device *device, void *client_data);
static void ipoib_neigh_reclaim(struct rcu_head *rp);
static struct net_device *ipoib_get_net_dev_by_params(
		struct ib_device *dev, u8 port, u16 pkey,
		const union ib_gid *gid, const struct sockaddr *addr,
		void *client_data);
static int ipoib_set_mac(struct net_device *dev, void *addr);

static struct ib_client ipoib_client = {
	.name   = "ipoib",
	.add    = ipoib_add_one,
	.remove = ipoib_remove_one,
	.get_net_dev_by_params = ipoib_get_net_dev_by_params,
};

#ifdef CONFIG_INFINIBAND_IPOIB_DEBUG
static int ipoib_netdev_event(struct notifier_block *this,
			      unsigned long event, void *ptr)
{
	struct netdev_notifier_info *ni = ptr;
	struct net_device *dev = ni->dev;

	if (dev->netdev_ops->ndo_open != ipoib_open)
		return NOTIFY_DONE;

	switch (event) {
	case NETDEV_REGISTER:
		ipoib_create_debug_files(dev);
		break;
	case NETDEV_CHANGENAME:
		ipoib_delete_debug_files(dev);
		ipoib_create_debug_files(dev);
		break;
	case NETDEV_UNREGISTER:
		ipoib_delete_debug_files(dev);
		break;
	}

	return NOTIFY_DONE;
}
#endif

int ipoib_open(struct net_device *dev)
{
	struct ipoib_dev_priv *priv = ipoib_priv(dev);

	ipoib_dbg(priv, "bringing up interface\n");

	netif_carrier_off(dev);

	set_bit(IPOIB_FLAG_ADMIN_UP, &priv->flags);

	priv->sm_fullmember_sendonly_support = false;

	if (ipoib_ib_dev_open(dev)) {
		if (!test_bit(IPOIB_PKEY_ASSIGNED, &priv->flags))
			return 0;
		goto err_disable;
	}

	ipoib_ib_dev_up(dev);

	if (!test_bit(IPOIB_FLAG_SUBINTERFACE, &priv->flags)) {
		struct ipoib_dev_priv *cpriv;

		/* Bring up any child interfaces too */
		down_read(&priv->vlan_rwsem);
		list_for_each_entry(cpriv, &priv->child_intfs, list) {
			int flags;

			flags = cpriv->dev->flags;
			if (flags & IFF_UP)
				continue;

			dev_change_flags(cpriv->dev, flags | IFF_UP);
		}
		up_read(&priv->vlan_rwsem);
	}

	netif_start_queue(dev);

	return 0;

err_disable:
	clear_bit(IPOIB_FLAG_ADMIN_UP, &priv->flags);

	return -EINVAL;
}

static int ipoib_stop(struct net_device *dev)
{
	struct ipoib_dev_priv *priv = ipoib_priv(dev);

	ipoib_dbg(priv, "stopping interface\n");

	clear_bit(IPOIB_FLAG_ADMIN_UP, &priv->flags);

	netif_stop_queue(dev);

	ipoib_ib_dev_down(dev);
	ipoib_ib_dev_stop(dev);

	if (!test_bit(IPOIB_FLAG_SUBINTERFACE, &priv->flags)) {
		struct ipoib_dev_priv *cpriv;

		/* Bring down any child interfaces too */
		down_read(&priv->vlan_rwsem);
		list_for_each_entry(cpriv, &priv->child_intfs, list) {
			int flags;

			flags = cpriv->dev->flags;
			if (!(flags & IFF_UP))
				continue;

			dev_change_flags(cpriv->dev, flags & ~IFF_UP);
		}
		up_read(&priv->vlan_rwsem);
	}

	return 0;
}

static void ipoib_uninit(struct net_device *dev)
{
	ipoib_dev_cleanup(dev);
}

static netdev_features_t ipoib_fix_features(struct net_device *dev, netdev_features_t features)
{
	struct ipoib_dev_priv *priv = ipoib_priv(dev);

	if (test_bit(IPOIB_FLAG_ADMIN_CM, &priv->flags))
		features &= ~(NETIF_F_IP_CSUM | NETIF_F_TSO);

	return features;
}

static int ipoib_change_mtu(struct net_device *dev, int new_mtu)
{
	struct ipoib_dev_priv *priv = ipoib_priv(dev);

	/* dev->mtu > 2K ==> connected mode */
	if (ipoib_cm_admin_enabled(dev)) {
		if (new_mtu > ipoib_cm_max_mtu(dev))
			return -EINVAL;

		if (new_mtu > priv->mcast_mtu)
			ipoib_warn(priv, "mtu > %d will cause multicast packet drops.\n",
				   priv->mcast_mtu);

		dev->mtu = new_mtu;
		return 0;
	}

	if (new_mtu > IPOIB_UD_MTU(priv->max_ib_mtu))
		return -EINVAL;

	priv->admin_mtu = new_mtu;

	if (priv->mcast_mtu < priv->admin_mtu)
		ipoib_dbg(priv, "MTU must be smaller than the underlying "
				"link layer MTU - 4 (%u)\n", priv->mcast_mtu);

	dev->mtu = min(priv->mcast_mtu, priv->admin_mtu);

	return 0;
}

/* Called with an RCU read lock taken */
static bool ipoib_is_dev_match_addr_rcu(const struct sockaddr *addr,
					struct net_device *dev)
{
	struct net *net = dev_net(dev);
	struct in_device *in_dev;
	struct sockaddr_in *addr_in = (struct sockaddr_in *)addr;
	struct sockaddr_in6 *addr_in6 = (struct sockaddr_in6 *)addr;
	__be32 ret_addr;

	switch (addr->sa_family) {
	case AF_INET:
		in_dev = in_dev_get(dev);
		if (!in_dev)
			return false;

		ret_addr = inet_confirm_addr(net, in_dev, 0,
					     addr_in->sin_addr.s_addr,
					     RT_SCOPE_HOST);
		in_dev_put(in_dev);
		if (ret_addr)
			return true;

		break;
	case AF_INET6:
		if (IS_ENABLED(CONFIG_IPV6) &&
		    ipv6_chk_addr(net, &addr_in6->sin6_addr, dev, 1))
			return true;

		break;
	}
	return false;
}

/**
 * Find the master net_device on top of the given net_device.
 * @dev: base IPoIB net_device
 *
 * Returns the master net_device with a reference held, or the same net_device
 * if no master exists.
 */
static struct net_device *ipoib_get_master_net_dev(struct net_device *dev)
{
	struct net_device *master;

	rcu_read_lock();
	master = netdev_master_upper_dev_get_rcu(dev);
	if (master)
		dev_hold(master);
	rcu_read_unlock();

	if (master)
		return master;

	dev_hold(dev);
	return dev;
}

struct ipoib_walk_data {
	const struct sockaddr *addr;
	struct net_device *result;
};

static int ipoib_upper_walk(struct net_device *upper, void *_data)
{
	struct ipoib_walk_data *data = _data;
	int ret = 0;

	if (ipoib_is_dev_match_addr_rcu(data->addr, upper)) {
		dev_hold(upper);
		data->result = upper;
		ret = 1;
	}

	return ret;
}

/**
 * Find a net_device matching the given address, which is an upper device of
 * the given net_device.
 * @addr: IP address to look for.
 * @dev: base IPoIB net_device
 *
 * If found, returns the net_device with a reference held. Otherwise return
 * NULL.
 */
static struct net_device *ipoib_get_net_dev_match_addr(
		const struct sockaddr *addr, struct net_device *dev)
{
	struct ipoib_walk_data data = {
		.addr = addr,
	};

	rcu_read_lock();
	if (ipoib_is_dev_match_addr_rcu(addr, dev)) {
		dev_hold(dev);
		data.result = dev;
		goto out;
	}

	netdev_walk_all_upper_dev_rcu(dev, ipoib_upper_walk, &data);
out:
	rcu_read_unlock();
	return data.result;
}

/* returns the number of IPoIB netdevs on top a given ipoib device matching a
 * pkey_index and address, if one exists.
 *
 * @found_net_dev: contains a matching net_device if the return value >= 1,
 * with a reference held. */
static int ipoib_match_gid_pkey_addr(struct ipoib_dev_priv *priv,
				     const union ib_gid *gid,
				     u16 pkey_index,
				     const struct sockaddr *addr,
				     int nesting,
				     struct net_device **found_net_dev)
{
	struct ipoib_dev_priv *child_priv;
	struct net_device *net_dev = NULL;
	int matches = 0;

	if (priv->pkey_index == pkey_index &&
	    (!gid || !memcmp(gid, &priv->local_gid, sizeof(*gid)))) {
		if (!addr) {
			net_dev = ipoib_get_master_net_dev(priv->dev);
		} else {
			/* Verify the net_device matches the IP address, as
			 * IPoIB child devices currently share a GID. */
			net_dev = ipoib_get_net_dev_match_addr(addr, priv->dev);
		}
		if (net_dev) {
			if (!*found_net_dev)
				*found_net_dev = net_dev;
			else
				dev_put(net_dev);
			++matches;
		}
	}

	/* Check child interfaces */
	down_read_nested(&priv->vlan_rwsem, nesting);
	list_for_each_entry(child_priv, &priv->child_intfs, list) {
		matches += ipoib_match_gid_pkey_addr(child_priv, gid,
						    pkey_index, addr,
						    nesting + 1,
						    found_net_dev);
		if (matches > 1)
			break;
	}
	up_read(&priv->vlan_rwsem);

	return matches;
}

/* Returns the number of matching net_devs found (between 0 and 2). Also
 * return the matching net_device in the @net_dev parameter, holding a
 * reference to the net_device, if the number of matches >= 1 */
static int __ipoib_get_net_dev_by_params(struct list_head *dev_list, u8 port,
					 u16 pkey_index,
					 const union ib_gid *gid,
					 const struct sockaddr *addr,
					 struct net_device **net_dev)
{
	struct ipoib_dev_priv *priv;
	int matches = 0;

	*net_dev = NULL;

	list_for_each_entry(priv, dev_list, list) {
		if (priv->port != port)
			continue;

		matches += ipoib_match_gid_pkey_addr(priv, gid, pkey_index,
						     addr, 0, net_dev);
		if (matches > 1)
			break;
	}

	return matches;
}

static struct net_device *ipoib_get_net_dev_by_params(
		struct ib_device *dev, u8 port, u16 pkey,
		const union ib_gid *gid, const struct sockaddr *addr,
		void *client_data)
{
	struct net_device *net_dev;
	struct list_head *dev_list = client_data;
	u16 pkey_index;
	int matches;
	int ret;

	if (!rdma_protocol_ib(dev, port))
		return NULL;

	ret = ib_find_cached_pkey(dev, port, pkey, &pkey_index);
	if (ret)
		return NULL;

	if (!dev_list)
		return NULL;

	/* See if we can find a unique device matching the L2 parameters */
	matches = __ipoib_get_net_dev_by_params(dev_list, port, pkey_index,
						gid, NULL, &net_dev);

	switch (matches) {
	case 0:
		return NULL;
	case 1:
		return net_dev;
	}

	dev_put(net_dev);

	/* Couldn't find a unique device with L2 parameters only. Use L3
	 * address to uniquely match the net device */
	matches = __ipoib_get_net_dev_by_params(dev_list, port, pkey_index,
						gid, addr, &net_dev);
	switch (matches) {
	case 0:
		return NULL;
	default:
		dev_warn_ratelimited(&dev->dev,
				     "duplicate IP address detected\n");
		/* Fall through */
	case 1:
		return net_dev;
	}
}

int ipoib_set_mode(struct net_device *dev, const char *buf)
{
	struct ipoib_dev_priv *priv = ipoib_priv(dev);

	if ((test_bit(IPOIB_FLAG_ADMIN_CM, &priv->flags) &&
	     !strcmp(buf, "connected\n")) ||
	     (!test_bit(IPOIB_FLAG_ADMIN_CM, &priv->flags) &&
	     !strcmp(buf, "datagram\n"))) {
		return 0;
	}

	/* flush paths if we switch modes so that connections are restarted */
	if (IPOIB_CM_SUPPORTED(dev->dev_addr) && !strcmp(buf, "connected\n")) {
		set_bit(IPOIB_FLAG_ADMIN_CM, &priv->flags);
		ipoib_warn(priv, "enabling connected mode "
			   "will cause multicast packet drops\n");
		netdev_update_features(dev);
		dev_set_mtu(dev, ipoib_cm_max_mtu(dev));
		rtnl_unlock();
		priv->tx_wr.wr.send_flags &= ~IB_SEND_IP_CSUM;

		ipoib_flush_paths(dev);
		return (!rtnl_trylock()) ? -EBUSY : 0;
	}

	if (!strcmp(buf, "datagram\n")) {
		clear_bit(IPOIB_FLAG_ADMIN_CM, &priv->flags);
		netdev_update_features(dev);
		dev_set_mtu(dev, min(priv->mcast_mtu, dev->mtu));
		rtnl_unlock();
		ipoib_flush_paths(dev);
		return (!rtnl_trylock()) ? -EBUSY : 0;
	}

	return -EINVAL;
}

struct ipoib_path *__path_find(struct net_device *dev, void *gid)
{
	struct ipoib_dev_priv *priv = ipoib_priv(dev);
	struct rb_node *n = priv->path_tree.rb_node;
	struct ipoib_path *path;
	int ret;

	while (n) {
		path = rb_entry(n, struct ipoib_path, rb_node);

		ret = memcmp(gid, path->pathrec.dgid.raw,
			     sizeof (union ib_gid));

		if (ret < 0)
			n = n->rb_left;
		else if (ret > 0)
			n = n->rb_right;
		else
			return path;
	}

	return NULL;
}

static int __path_add(struct net_device *dev, struct ipoib_path *path)
{
	struct ipoib_dev_priv *priv = ipoib_priv(dev);
	struct rb_node **n = &priv->path_tree.rb_node;
	struct rb_node *pn = NULL;
	struct ipoib_path *tpath;
	int ret;

	while (*n) {
		pn = *n;
		tpath = rb_entry(pn, struct ipoib_path, rb_node);

		ret = memcmp(path->pathrec.dgid.raw, tpath->pathrec.dgid.raw,
			     sizeof (union ib_gid));
		if (ret < 0)
			n = &pn->rb_left;
		else if (ret > 0)
			n = &pn->rb_right;
		else
			return -EEXIST;
	}

	rb_link_node(&path->rb_node, pn, n);
	rb_insert_color(&path->rb_node, &priv->path_tree);

	list_add_tail(&path->list, &priv->path_list);

	return 0;
}

static void path_free(struct net_device *dev, struct ipoib_path *path)
{
	struct sk_buff *skb;

	while ((skb = __skb_dequeue(&path->queue)))
		dev_kfree_skb_irq(skb);

	ipoib_dbg(ipoib_priv(dev), "path_free\n");

	/* remove all neigh connected to this path */
	ipoib_del_neighs_by_gid(dev, path->pathrec.dgid.raw);

	if (path->ah)
		ipoib_put_ah(path->ah);

	kfree(path);
}

#ifdef CONFIG_INFINIBAND_IPOIB_DEBUG

struct ipoib_path_iter *ipoib_path_iter_init(struct net_device *dev)
{
	struct ipoib_path_iter *iter;

	iter = kmalloc(sizeof *iter, GFP_KERNEL);
	if (!iter)
		return NULL;

	iter->dev = dev;
	memset(iter->path.pathrec.dgid.raw, 0, 16);

	if (ipoib_path_iter_next(iter)) {
		kfree(iter);
		return NULL;
	}

	return iter;
}

int ipoib_path_iter_next(struct ipoib_path_iter *iter)
{
	struct ipoib_dev_priv *priv = ipoib_priv(iter->dev);
	struct rb_node *n;
	struct ipoib_path *path;
	int ret = 1;

	spin_lock_irq(&priv->lock);

	n = rb_first(&priv->path_tree);

	while (n) {
		path = rb_entry(n, struct ipoib_path, rb_node);

		if (memcmp(iter->path.pathrec.dgid.raw, path->pathrec.dgid.raw,
			   sizeof (union ib_gid)) < 0) {
			iter->path = *path;
			ret = 0;
			break;
		}

		n = rb_next(n);
	}

	spin_unlock_irq(&priv->lock);

	return ret;
}

void ipoib_path_iter_read(struct ipoib_path_iter *iter,
			  struct ipoib_path *path)
{
	*path = iter->path;
}

#endif /* CONFIG_INFINIBAND_IPOIB_DEBUG */

void ipoib_mark_paths_invalid(struct net_device *dev)
{
	struct ipoib_dev_priv *priv = ipoib_priv(dev);
	struct ipoib_path *path, *tp;

	spin_lock_irq(&priv->lock);

	list_for_each_entry_safe(path, tp, &priv->path_list, list) {
		ipoib_dbg(priv, "mark path LID 0x%08x GID %pI6 invalid\n",
			  be32_to_cpu(sa_path_get_dlid(&path->pathrec)),
			  path->pathrec.dgid.raw);
		path->valid =  0;
	}

	spin_unlock_irq(&priv->lock);
}

static void push_pseudo_header(struct sk_buff *skb, const char *daddr)
{
	struct ipoib_pseudo_header *phdr;

	phdr = (struct ipoib_pseudo_header *)skb_push(skb, sizeof(*phdr));
	memcpy(phdr->hwaddr, daddr, INFINIBAND_ALEN);
}

void ipoib_flush_paths(struct net_device *dev)
{
	struct ipoib_dev_priv *priv = ipoib_priv(dev);
	struct ipoib_path *path, *tp;
	LIST_HEAD(remove_list);
	unsigned long flags;

	netif_tx_lock_bh(dev);
	spin_lock_irqsave(&priv->lock, flags);

	list_splice_init(&priv->path_list, &remove_list);

	list_for_each_entry(path, &remove_list, list)
		rb_erase(&path->rb_node, &priv->path_tree);

	list_for_each_entry_safe(path, tp, &remove_list, list) {
		if (path->query)
			ib_sa_cancel_query(path->query_id, path->query);
		spin_unlock_irqrestore(&priv->lock, flags);
		netif_tx_unlock_bh(dev);
		wait_for_completion(&path->done);
		path_free(dev, path);
		netif_tx_lock_bh(dev);
		spin_lock_irqsave(&priv->lock, flags);
	}

	spin_unlock_irqrestore(&priv->lock, flags);
	netif_tx_unlock_bh(dev);
}

static void path_rec_completion(int status,
				struct sa_path_rec *pathrec,
				void *path_ptr)
{
	struct ipoib_path *path = path_ptr;
	struct net_device *dev = path->dev;
	struct ipoib_dev_priv *priv = ipoib_priv(dev);
	struct ipoib_ah *ah = NULL;
	struct ipoib_ah *old_ah = NULL;
	struct ipoib_neigh *neigh, *tn;
	struct sk_buff_head skqueue;
	struct sk_buff *skb;
	unsigned long flags;

	if (!status)
		ipoib_dbg(priv, "PathRec LID 0x%04x for GID %pI6\n",
			  be32_to_cpu(sa_path_get_dlid(pathrec)),
			  pathrec->dgid.raw);
	else
		ipoib_dbg(priv, "PathRec status %d for GID %pI6\n",
			  status, path->pathrec.dgid.raw);

	skb_queue_head_init(&skqueue);

	if (!status) {
		struct rdma_ah_attr av;

		if (!ib_init_ah_from_path(priv->ca, priv->port, pathrec, &av))
			ah = ipoib_create_ah(dev, priv->pd, &av);
	}

	spin_lock_irqsave(&priv->lock, flags);

	if (!IS_ERR_OR_NULL(ah)) {
		path->pathrec = *pathrec;

		old_ah   = path->ah;
		path->ah = ah;

		ipoib_dbg(priv, "created address handle %p for LID 0x%04x, SL %d\n",
			  ah, be32_to_cpu(sa_path_get_dlid(pathrec)),
			  pathrec->sl);

		while ((skb = __skb_dequeue(&path->queue)))
			__skb_queue_tail(&skqueue, skb);

		list_for_each_entry_safe(neigh, tn, &path->neigh_list, list) {
			if (neigh->ah) {
				WARN_ON(neigh->ah != old_ah);
				/*
				 * Dropping the ah reference inside
				 * priv->lock is safe here, because we
				 * will hold one more reference from
				 * the original value of path->ah (ie
				 * old_ah).
				 */
				ipoib_put_ah(neigh->ah);
			}
			kref_get(&path->ah->ref);
			neigh->ah = path->ah;

			if (ipoib_cm_enabled(dev, neigh->daddr)) {
				if (!ipoib_cm_get(neigh))
					ipoib_cm_set(neigh, ipoib_cm_create_tx(dev,
									       path,
									       neigh));
				if (!ipoib_cm_get(neigh)) {
					ipoib_neigh_free(neigh);
					continue;
				}
			}

			while ((skb = __skb_dequeue(&neigh->queue)))
				__skb_queue_tail(&skqueue, skb);
		}
		path->valid = 1;
	}

	path->query = NULL;
	complete(&path->done);

	spin_unlock_irqrestore(&priv->lock, flags);

	if (IS_ERR_OR_NULL(ah))
		ipoib_del_neighs_by_gid(dev, path->pathrec.dgid.raw);

	if (old_ah)
		ipoib_put_ah(old_ah);

	while ((skb = __skb_dequeue(&skqueue))) {
		int ret;
		skb->dev = dev;
		ret = dev_queue_xmit(skb);
		if (ret)
			ipoib_warn(priv, "%s: dev_queue_xmit failed to re-queue packet, ret:%d\n",
				   __func__, ret);
	}
}

static struct ipoib_path *path_rec_create(struct net_device *dev, void *gid)
{
	struct ipoib_dev_priv *priv = ipoib_priv(dev);
	struct ipoib_path *path;

	if (!priv->broadcast)
		return NULL;

	path = kzalloc(sizeof *path, GFP_ATOMIC);
	if (!path)
		return NULL;

	path->dev = dev;

	skb_queue_head_init(&path->queue);

	INIT_LIST_HEAD(&path->neigh_list);

	if (rdma_cap_opa_ah(priv->ca, priv->port))
		path->pathrec.rec_type = SA_PATH_REC_TYPE_OPA;
	else
		path->pathrec.rec_type = SA_PATH_REC_TYPE_IB;
	memcpy(path->pathrec.dgid.raw, gid, sizeof (union ib_gid));
	path->pathrec.sgid	    = priv->local_gid;
	path->pathrec.pkey	    = cpu_to_be16(priv->pkey);
	path->pathrec.numb_path     = 1;
	path->pathrec.traffic_class = priv->broadcast->mcmember.traffic_class;

	return path;
}

static int path_rec_start(struct net_device *dev,
			  struct ipoib_path *path)
{
	struct ipoib_dev_priv *priv = ipoib_priv(dev);

	ipoib_dbg(priv, "Start path record lookup for %pI6\n",
		  path->pathrec.dgid.raw);

	init_completion(&path->done);

	path->query_id =
		ib_sa_path_rec_get(&ipoib_sa_client, priv->ca, priv->port,
				   &path->pathrec,
				   IB_SA_PATH_REC_DGID		|
				   IB_SA_PATH_REC_SGID		|
				   IB_SA_PATH_REC_NUMB_PATH	|
				   IB_SA_PATH_REC_TRAFFIC_CLASS |
				   IB_SA_PATH_REC_PKEY,
				   1000, GFP_ATOMIC,
				   path_rec_completion,
				   path, &path->query);
	if (path->query_id < 0) {
		ipoib_warn(priv, "ib_sa_path_rec_get failed: %d\n", path->query_id);
		path->query = NULL;
		complete(&path->done);
		return path->query_id;
	}

	return 0;
}

static void neigh_add_path(struct sk_buff *skb, u8 *daddr,
			   struct net_device *dev)
{
	struct ipoib_dev_priv *priv = ipoib_priv(dev);
	struct rdma_netdev *rn = netdev_priv(dev);
	struct ipoib_path *path;
	struct ipoib_neigh *neigh;
	unsigned long flags;

	spin_lock_irqsave(&priv->lock, flags);
	neigh = ipoib_neigh_alloc(daddr, dev);
	if (!neigh) {
		spin_unlock_irqrestore(&priv->lock, flags);
		++dev->stats.tx_dropped;
		dev_kfree_skb_any(skb);
		return;
	}

	path = __path_find(dev, daddr + 4);
	if (!path) {
		path = path_rec_create(dev, daddr + 4);
		if (!path)
			goto err_path;

		__path_add(dev, path);
	}

	list_add_tail(&neigh->list, &path->neigh_list);

	if (path->ah) {
		kref_get(&path->ah->ref);
		neigh->ah = path->ah;

		if (ipoib_cm_enabled(dev, neigh->daddr)) {
			if (!ipoib_cm_get(neigh))
				ipoib_cm_set(neigh, ipoib_cm_create_tx(dev, path, neigh));
			if (!ipoib_cm_get(neigh)) {
				ipoib_neigh_free(neigh);
				goto err_drop;
			}
			if (skb_queue_len(&neigh->queue) <
			    IPOIB_MAX_PATH_REC_QUEUE) {
				push_pseudo_header(skb, neigh->daddr);
				__skb_queue_tail(&neigh->queue, skb);
			} else {
				ipoib_warn(priv, "queue length limit %d. Packet drop.\n",
					   skb_queue_len(&neigh->queue));
				goto err_drop;
			}
		} else {
			spin_unlock_irqrestore(&priv->lock, flags);
			path->ah->last_send = rn->send(dev, skb, path->ah->ah,
						       IPOIB_QPN(daddr));
			ipoib_neigh_put(neigh);
			return;
		}
	} else {
		neigh->ah  = NULL;

		if (!path->query && path_rec_start(dev, path))
			goto err_path;
		if (skb_queue_len(&neigh->queue) < IPOIB_MAX_PATH_REC_QUEUE) {
			push_pseudo_header(skb, neigh->daddr);
			__skb_queue_tail(&neigh->queue, skb);
		} else {
			goto err_drop;
		}
	}

	spin_unlock_irqrestore(&priv->lock, flags);
	ipoib_neigh_put(neigh);
	return;

err_path:
	ipoib_neigh_free(neigh);
err_drop:
	++dev->stats.tx_dropped;
	dev_kfree_skb_any(skb);

	spin_unlock_irqrestore(&priv->lock, flags);
	ipoib_neigh_put(neigh);
}

static void unicast_arp_send(struct sk_buff *skb, struct net_device *dev,
			     struct ipoib_pseudo_header *phdr)
{
	struct ipoib_dev_priv *priv = ipoib_priv(dev);
	struct rdma_netdev *rn = netdev_priv(dev);
	struct ipoib_path *path;
	unsigned long flags;

	spin_lock_irqsave(&priv->lock, flags);

	path = __path_find(dev, phdr->hwaddr + 4);
	if (!path || !path->valid) {
		int new_path = 0;

		if (!path) {
			path = path_rec_create(dev, phdr->hwaddr + 4);
			new_path = 1;
		}
		if (path) {
			if (skb_queue_len(&path->queue) < IPOIB_MAX_PATH_REC_QUEUE) {
				push_pseudo_header(skb, phdr->hwaddr);
				__skb_queue_tail(&path->queue, skb);
			} else {
				++dev->stats.tx_dropped;
				dev_kfree_skb_any(skb);
			}

			if (!path->query && path_rec_start(dev, path)) {
				spin_unlock_irqrestore(&priv->lock, flags);
				if (new_path)
					path_free(dev, path);
				return;
			} else
				__path_add(dev, path);
		} else {
			++dev->stats.tx_dropped;
			dev_kfree_skb_any(skb);
		}

		spin_unlock_irqrestore(&priv->lock, flags);
		return;
	}

	if (path->ah) {
		ipoib_dbg(priv, "Send unicast ARP to %08x\n",
			  be32_to_cpu(sa_path_get_dlid(&path->pathrec)));

		spin_unlock_irqrestore(&priv->lock, flags);
		path->ah->last_send = rn->send(dev, skb, path->ah->ah,
					       IPOIB_QPN(phdr->hwaddr));
		return;
	} else if ((path->query || !path_rec_start(dev, path)) &&
		   skb_queue_len(&path->queue) < IPOIB_MAX_PATH_REC_QUEUE) {
		push_pseudo_header(skb, phdr->hwaddr);
		__skb_queue_tail(&path->queue, skb);
	} else {
		++dev->stats.tx_dropped;
		dev_kfree_skb_any(skb);
	}

	spin_unlock_irqrestore(&priv->lock, flags);
}

static int ipoib_start_xmit(struct sk_buff *skb, struct net_device *dev)
{
	struct ipoib_dev_priv *priv = ipoib_priv(dev);
	struct rdma_netdev *rn = netdev_priv(dev);
	struct ipoib_neigh *neigh;
	struct ipoib_pseudo_header *phdr;
	struct ipoib_header *header;
	unsigned long flags;

	phdr = (struct ipoib_pseudo_header *) skb->data;
	skb_pull(skb, sizeof(*phdr));
	header = (struct ipoib_header *) skb->data;

	if (unlikely(phdr->hwaddr[4] == 0xff)) {
		/* multicast, arrange "if" according to probability */
		if ((header->proto != htons(ETH_P_IP)) &&
		    (header->proto != htons(ETH_P_IPV6)) &&
		    (header->proto != htons(ETH_P_ARP)) &&
		    (header->proto != htons(ETH_P_RARP)) &&
		    (header->proto != htons(ETH_P_TIPC))) {
			/* ethertype not supported by IPoIB */
			++dev->stats.tx_dropped;
			dev_kfree_skb_any(skb);
			return NETDEV_TX_OK;
		}
		/* Add in the P_Key for multicast*/
		phdr->hwaddr[8] = (priv->pkey >> 8) & 0xff;
		phdr->hwaddr[9] = priv->pkey & 0xff;

		neigh = ipoib_neigh_get(dev, phdr->hwaddr);
		if (likely(neigh))
			goto send_using_neigh;
		ipoib_mcast_send(dev, phdr->hwaddr, skb);
		return NETDEV_TX_OK;
	}

	/* unicast, arrange "switch" according to probability */
	switch (header->proto) {
	case htons(ETH_P_IP):
	case htons(ETH_P_IPV6):
	case htons(ETH_P_TIPC):
		neigh = ipoib_neigh_get(dev, phdr->hwaddr);
		if (unlikely(!neigh)) {
			neigh_add_path(skb, phdr->hwaddr, dev);
			return NETDEV_TX_OK;
		}
		break;
	case htons(ETH_P_ARP):
	case htons(ETH_P_RARP):
		/* for unicast ARP and RARP should always perform path find */
		unicast_arp_send(skb, dev, phdr);
		return NETDEV_TX_OK;
	default:
		/* ethertype not supported by IPoIB */
		++dev->stats.tx_dropped;
		dev_kfree_skb_any(skb);
		return NETDEV_TX_OK;
	}

send_using_neigh:
	/* note we now hold a ref to neigh */
	if (ipoib_cm_get(neigh)) {
		if (ipoib_cm_up(neigh)) {
			ipoib_cm_send(dev, skb, ipoib_cm_get(neigh));
			goto unref;
		}
	} else if (neigh->ah) {
		neigh->ah->last_send = rn->send(dev, skb, neigh->ah->ah,
						IPOIB_QPN(phdr->hwaddr));
		goto unref;
	}

	if (skb_queue_len(&neigh->queue) < IPOIB_MAX_PATH_REC_QUEUE) {
		push_pseudo_header(skb, phdr->hwaddr);
		spin_lock_irqsave(&priv->lock, flags);
		__skb_queue_tail(&neigh->queue, skb);
		spin_unlock_irqrestore(&priv->lock, flags);
	} else {
		++dev->stats.tx_dropped;
		dev_kfree_skb_any(skb);
	}

unref:
	ipoib_neigh_put(neigh);

	return NETDEV_TX_OK;
}

static void ipoib_timeout(struct net_device *dev)
{
	struct ipoib_dev_priv *priv = ipoib_priv(dev);

	ipoib_warn(priv, "transmit timeout: latency %d msecs\n",
		   jiffies_to_msecs(jiffies - dev_trans_start(dev)));
	ipoib_warn(priv, "queue stopped %d, tx_head %u, tx_tail %u\n",
		   netif_queue_stopped(dev),
		   priv->tx_head, priv->tx_tail);
	/* XXX reset QP, etc. */
}

static int ipoib_hard_header(struct sk_buff *skb,
			     struct net_device *dev,
			     unsigned short type,
			     const void *daddr, const void *saddr, unsigned len)
{
	struct ipoib_header *header;

	header = (struct ipoib_header *) skb_push(skb, sizeof *header);

	header->proto = htons(type);
	header->reserved = 0;

	/*
	 * we don't rely on dst_entry structure,  always stuff the
	 * destination address into skb hard header so we can figure out where
	 * to send the packet later.
	 */
	push_pseudo_header(skb, daddr);

	return IPOIB_HARD_LEN;
}

static void ipoib_set_mcast_list(struct net_device *dev)
{
	struct ipoib_dev_priv *priv = ipoib_priv(dev);

	if (!test_bit(IPOIB_FLAG_OPER_UP, &priv->flags)) {
		ipoib_dbg(priv, "IPOIB_FLAG_OPER_UP not set");
		return;
	}

	queue_work(priv->wq, &priv->restart_task);
}

static int ipoib_get_iflink(const struct net_device *dev)
{
	struct ipoib_dev_priv *priv = ipoib_priv(dev);

	/* parent interface */
	if (!test_bit(IPOIB_FLAG_SUBINTERFACE, &priv->flags))
		return dev->ifindex;

	/* child/vlan interface */
	return priv->parent->ifindex;
}

static u32 ipoib_addr_hash(struct ipoib_neigh_hash *htbl, u8 *daddr)
{
	/*
	 * Use only the address parts that contributes to spreading
	 * The subnet prefix is not used as one can not connect to
	 * same remote port (GUID) using the same remote QPN via two
	 * different subnets.
	 */
	 /* qpn octets[1:4) & port GUID octets[12:20) */
	u32 *d32 = (u32 *) daddr;
	u32 hv;

	hv = jhash_3words(d32[3], d32[4], IPOIB_QPN_MASK & d32[0], 0);
	return hv & htbl->mask;
}

struct ipoib_neigh *ipoib_neigh_get(struct net_device *dev, u8 *daddr)
{
	struct ipoib_dev_priv *priv = ipoib_priv(dev);
	struct ipoib_neigh_table *ntbl = &priv->ntbl;
	struct ipoib_neigh_hash *htbl;
	struct ipoib_neigh *neigh = NULL;
	u32 hash_val;

	rcu_read_lock_bh();

	htbl = rcu_dereference_bh(ntbl->htbl);

	if (!htbl)
		goto out_unlock;

	hash_val = ipoib_addr_hash(htbl, daddr);
	for (neigh = rcu_dereference_bh(htbl->buckets[hash_val]);
	     neigh != NULL;
	     neigh = rcu_dereference_bh(neigh->hnext)) {
		if (memcmp(daddr, neigh->daddr, INFINIBAND_ALEN) == 0) {
			/* found, take one ref on behalf of the caller */
			if (!atomic_inc_not_zero(&neigh->refcnt)) {
				/* deleted */
				neigh = NULL;
				goto out_unlock;
			}

			if (likely(skb_queue_len(&neigh->queue) < IPOIB_MAX_PATH_REC_QUEUE))
				neigh->alive = jiffies;
			goto out_unlock;
		}
	}

out_unlock:
	rcu_read_unlock_bh();
	return neigh;
}

static void __ipoib_reap_neigh(struct ipoib_dev_priv *priv)
{
	struct ipoib_neigh_table *ntbl = &priv->ntbl;
	struct ipoib_neigh_hash *htbl;
	unsigned long neigh_obsolete;
	unsigned long dt;
	unsigned long flags;
	int i;
	LIST_HEAD(remove_list);

	if (test_bit(IPOIB_STOP_NEIGH_GC, &priv->flags))
		return;

	spin_lock_irqsave(&priv->lock, flags);

	htbl = rcu_dereference_protected(ntbl->htbl,
					 lockdep_is_held(&priv->lock));

	if (!htbl)
		goto out_unlock;

	/* neigh is obsolete if it was idle for two GC periods */
	dt = 2 * arp_tbl.gc_interval;
	neigh_obsolete = jiffies - dt;
	/* handle possible race condition */
	if (test_bit(IPOIB_STOP_NEIGH_GC, &priv->flags))
		goto out_unlock;

	for (i = 0; i < htbl->size; i++) {
		struct ipoib_neigh *neigh;
		struct ipoib_neigh __rcu **np = &htbl->buckets[i];

		while ((neigh = rcu_dereference_protected(*np,
							  lockdep_is_held(&priv->lock))) != NULL) {
			/* was the neigh idle for two GC periods */
			if (time_after(neigh_obsolete, neigh->alive)) {

				ipoib_check_and_add_mcast_sendonly(priv, neigh->daddr + 4, &remove_list);

				rcu_assign_pointer(*np,
						   rcu_dereference_protected(neigh->hnext,
									     lockdep_is_held(&priv->lock)));
				/* remove from path/mc list */
				list_del_init(&neigh->list);
				call_rcu(&neigh->rcu, ipoib_neigh_reclaim);
			} else {
				np = &neigh->hnext;
			}

		}
	}

out_unlock:
	spin_unlock_irqrestore(&priv->lock, flags);
	ipoib_mcast_remove_list(&remove_list);
}

static void ipoib_reap_neigh(struct work_struct *work)
{
	struct ipoib_dev_priv *priv =
		container_of(work, struct ipoib_dev_priv, neigh_reap_task.work);

	__ipoib_reap_neigh(priv);

	if (!test_bit(IPOIB_STOP_NEIGH_GC, &priv->flags))
		queue_delayed_work(priv->wq, &priv->neigh_reap_task,
				   arp_tbl.gc_interval);
}


static struct ipoib_neigh *ipoib_neigh_ctor(u8 *daddr,
				      struct net_device *dev)
{
	struct ipoib_neigh *neigh;

	neigh = kzalloc(sizeof *neigh, GFP_ATOMIC);
	if (!neigh)
		return NULL;

	neigh->dev = dev;
	memcpy(&neigh->daddr, daddr, sizeof(neigh->daddr));
	skb_queue_head_init(&neigh->queue);
	INIT_LIST_HEAD(&neigh->list);
	ipoib_cm_set(neigh, NULL);
	/* one ref on behalf of the caller */
	atomic_set(&neigh->refcnt, 1);

	return neigh;
}

struct ipoib_neigh *ipoib_neigh_alloc(u8 *daddr,
				      struct net_device *dev)
{
	struct ipoib_dev_priv *priv = ipoib_priv(dev);
	struct ipoib_neigh_table *ntbl = &priv->ntbl;
	struct ipoib_neigh_hash *htbl;
	struct ipoib_neigh *neigh;
	u32 hash_val;

	htbl = rcu_dereference_protected(ntbl->htbl,
					 lockdep_is_held(&priv->lock));
	if (!htbl) {
		neigh = NULL;
		goto out_unlock;
	}

	/* need to add a new neigh, but maybe some other thread succeeded?
	 * recalc hash, maybe hash resize took place so we do a search
	 */
	hash_val = ipoib_addr_hash(htbl, daddr);
	for (neigh = rcu_dereference_protected(htbl->buckets[hash_val],
					       lockdep_is_held(&priv->lock));
	     neigh != NULL;
	     neigh = rcu_dereference_protected(neigh->hnext,
					       lockdep_is_held(&priv->lock))) {
		if (memcmp(daddr, neigh->daddr, INFINIBAND_ALEN) == 0) {
			/* found, take one ref on behalf of the caller */
			if (!atomic_inc_not_zero(&neigh->refcnt)) {
				/* deleted */
				neigh = NULL;
				break;
			}
			neigh->alive = jiffies;
			goto out_unlock;
		}
	}

	neigh = ipoib_neigh_ctor(daddr, dev);
	if (!neigh)
		goto out_unlock;

	/* one ref on behalf of the hash table */
	atomic_inc(&neigh->refcnt);
	neigh->alive = jiffies;
	/* put in hash */
	rcu_assign_pointer(neigh->hnext,
			   rcu_dereference_protected(htbl->buckets[hash_val],
						     lockdep_is_held(&priv->lock)));
	rcu_assign_pointer(htbl->buckets[hash_val], neigh);
	atomic_inc(&ntbl->entries);

out_unlock:

	return neigh;
}

void ipoib_neigh_dtor(struct ipoib_neigh *neigh)
{
	/* neigh reference count was dropprd to zero */
	struct net_device *dev = neigh->dev;
	struct ipoib_dev_priv *priv = ipoib_priv(dev);
	struct sk_buff *skb;
	if (neigh->ah)
		ipoib_put_ah(neigh->ah);
	while ((skb = __skb_dequeue(&neigh->queue))) {
		++dev->stats.tx_dropped;
		dev_kfree_skb_any(skb);
	}
	if (ipoib_cm_get(neigh))
		ipoib_cm_destroy_tx(ipoib_cm_get(neigh));
	ipoib_dbg(ipoib_priv(dev),
		  "neigh free for %06x %pI6\n",
		  IPOIB_QPN(neigh->daddr),
		  neigh->daddr + 4);
	kfree(neigh);
	if (atomic_dec_and_test(&priv->ntbl.entries)) {
		if (test_bit(IPOIB_NEIGH_TBL_FLUSH, &priv->flags))
			complete(&priv->ntbl.flushed);
	}
}

static void ipoib_neigh_reclaim(struct rcu_head *rp)
{
	/* Called as a result of removal from hash table */
	struct ipoib_neigh *neigh = container_of(rp, struct ipoib_neigh, rcu);
	/* note TX context may hold another ref */
	ipoib_neigh_put(neigh);
}

void ipoib_neigh_free(struct ipoib_neigh *neigh)
{
	struct net_device *dev = neigh->dev;
	struct ipoib_dev_priv *priv = ipoib_priv(dev);
	struct ipoib_neigh_table *ntbl = &priv->ntbl;
	struct ipoib_neigh_hash *htbl;
	struct ipoib_neigh __rcu **np;
	struct ipoib_neigh *n;
	u32 hash_val;

	htbl = rcu_dereference_protected(ntbl->htbl,
					lockdep_is_held(&priv->lock));
	if (!htbl)
		return;

	hash_val = ipoib_addr_hash(htbl, neigh->daddr);
	np = &htbl->buckets[hash_val];
	for (n = rcu_dereference_protected(*np,
					    lockdep_is_held(&priv->lock));
	     n != NULL;
	     n = rcu_dereference_protected(*np,
					lockdep_is_held(&priv->lock))) {
		if (n == neigh) {
			/* found */
			rcu_assign_pointer(*np,
					   rcu_dereference_protected(neigh->hnext,
								     lockdep_is_held(&priv->lock)));
			/* remove from parent list */
			list_del_init(&neigh->list);
			call_rcu(&neigh->rcu, ipoib_neigh_reclaim);
			return;
		} else {
			np = &n->hnext;
		}
	}
}

static int ipoib_neigh_hash_init(struct ipoib_dev_priv *priv)
{
	struct ipoib_neigh_table *ntbl = &priv->ntbl;
	struct ipoib_neigh_hash *htbl;
	struct ipoib_neigh __rcu **buckets;
	u32 size;

	clear_bit(IPOIB_NEIGH_TBL_FLUSH, &priv->flags);
	ntbl->htbl = NULL;
	htbl = kzalloc(sizeof(*htbl), GFP_KERNEL);
	if (!htbl)
		return -ENOMEM;
	set_bit(IPOIB_STOP_NEIGH_GC, &priv->flags);
	size = roundup_pow_of_two(arp_tbl.gc_thresh3);
	buckets = kzalloc(size * sizeof(*buckets), GFP_KERNEL);
	if (!buckets) {
		kfree(htbl);
		return -ENOMEM;
	}
	htbl->size = size;
	htbl->mask = (size - 1);
	htbl->buckets = buckets;
	RCU_INIT_POINTER(ntbl->htbl, htbl);
	htbl->ntbl = ntbl;
	atomic_set(&ntbl->entries, 0);

	/* start garbage collection */
	clear_bit(IPOIB_STOP_NEIGH_GC, &priv->flags);
	queue_delayed_work(priv->wq, &priv->neigh_reap_task,
			   arp_tbl.gc_interval);

	return 0;
}

static void neigh_hash_free_rcu(struct rcu_head *head)
{
	struct ipoib_neigh_hash *htbl = container_of(head,
						    struct ipoib_neigh_hash,
						    rcu);
	struct ipoib_neigh __rcu **buckets = htbl->buckets;
	struct ipoib_neigh_table *ntbl = htbl->ntbl;

	kfree(buckets);
	kfree(htbl);
	complete(&ntbl->deleted);
}

void ipoib_del_neighs_by_gid(struct net_device *dev, u8 *gid)
{
	struct ipoib_dev_priv *priv = ipoib_priv(dev);
	struct ipoib_neigh_table *ntbl = &priv->ntbl;
	struct ipoib_neigh_hash *htbl;
	unsigned long flags;
	int i;

	/* remove all neigh connected to a given path or mcast */
	spin_lock_irqsave(&priv->lock, flags);

	htbl = rcu_dereference_protected(ntbl->htbl,
					 lockdep_is_held(&priv->lock));

	if (!htbl)
		goto out_unlock;

	for (i = 0; i < htbl->size; i++) {
		struct ipoib_neigh *neigh;
		struct ipoib_neigh __rcu **np = &htbl->buckets[i];

		while ((neigh = rcu_dereference_protected(*np,
							  lockdep_is_held(&priv->lock))) != NULL) {
			/* delete neighs belong to this parent */
			if (!memcmp(gid, neigh->daddr + 4, sizeof (union ib_gid))) {
				rcu_assign_pointer(*np,
						   rcu_dereference_protected(neigh->hnext,
									     lockdep_is_held(&priv->lock)));
				/* remove from parent list */
				list_del_init(&neigh->list);
				call_rcu(&neigh->rcu, ipoib_neigh_reclaim);
			} else {
				np = &neigh->hnext;
			}

		}
	}
out_unlock:
	spin_unlock_irqrestore(&priv->lock, flags);
}

static void ipoib_flush_neighs(struct ipoib_dev_priv *priv)
{
	struct ipoib_neigh_table *ntbl = &priv->ntbl;
	struct ipoib_neigh_hash *htbl;
	unsigned long flags;
	int i, wait_flushed = 0;

	init_completion(&priv->ntbl.flushed);

	spin_lock_irqsave(&priv->lock, flags);

	htbl = rcu_dereference_protected(ntbl->htbl,
					lockdep_is_held(&priv->lock));
	if (!htbl)
		goto out_unlock;

	wait_flushed = atomic_read(&priv->ntbl.entries);
	if (!wait_flushed)
		goto free_htbl;

	for (i = 0; i < htbl->size; i++) {
		struct ipoib_neigh *neigh;
		struct ipoib_neigh __rcu **np = &htbl->buckets[i];

		while ((neigh = rcu_dereference_protected(*np,
				       lockdep_is_held(&priv->lock))) != NULL) {
			rcu_assign_pointer(*np,
					   rcu_dereference_protected(neigh->hnext,
								     lockdep_is_held(&priv->lock)));
			/* remove from path/mc list */
			list_del_init(&neigh->list);
			call_rcu(&neigh->rcu, ipoib_neigh_reclaim);
		}
	}

free_htbl:
	rcu_assign_pointer(ntbl->htbl, NULL);
	call_rcu(&htbl->rcu, neigh_hash_free_rcu);

out_unlock:
	spin_unlock_irqrestore(&priv->lock, flags);
	if (wait_flushed)
		wait_for_completion(&priv->ntbl.flushed);
}

static void ipoib_neigh_hash_uninit(struct net_device *dev)
{
	struct ipoib_dev_priv *priv = ipoib_priv(dev);
	int stopped;

	ipoib_dbg(priv, "ipoib_neigh_hash_uninit\n");
	init_completion(&priv->ntbl.deleted);
	set_bit(IPOIB_NEIGH_TBL_FLUSH, &priv->flags);

	/* Stop GC if called at init fail need to cancel work */
	stopped = test_and_set_bit(IPOIB_STOP_NEIGH_GC, &priv->flags);
	if (!stopped)
		cancel_delayed_work(&priv->neigh_reap_task);

	ipoib_flush_neighs(priv);

	wait_for_completion(&priv->ntbl.deleted);
}

static void ipoib_dev_uninit_default(struct net_device *dev)
{
	struct ipoib_dev_priv *priv = ipoib_priv(dev);

	ipoib_transport_dev_cleanup(dev);

<<<<<<< HEAD
=======
	netif_napi_del(&priv->napi);

>>>>>>> 13b2e1ba
	ipoib_cm_dev_cleanup(dev);

	kfree(priv->rx_ring);
	vfree(priv->tx_ring);

	priv->rx_ring = NULL;
	priv->tx_ring = NULL;
}

static int ipoib_dev_init_default(struct net_device *dev)
{
	struct ipoib_dev_priv *priv = ipoib_priv(dev);

	netif_napi_add(dev, &priv->napi, ipoib_poll, NAPI_POLL_WEIGHT);

	/* Allocate RX/TX "rings" to hold queued skbs */
	priv->rx_ring =	kzalloc(ipoib_recvq_size * sizeof *priv->rx_ring,
				GFP_KERNEL);
	if (!priv->rx_ring)
		goto out;

	priv->tx_ring = vzalloc(ipoib_sendq_size * sizeof *priv->tx_ring);
	if (!priv->tx_ring) {
		printk(KERN_WARNING "%s: failed to allocate TX ring (%d entries)\n",
		       priv->ca->name, ipoib_sendq_size);
		goto out_rx_ring_cleanup;
	}

	/* priv->tx_head, tx_tail & tx_outstanding are already 0 */

	if (ipoib_transport_dev_init(dev, priv->ca)) {
		pr_warn("%s: ipoib_transport_dev_init failed\n",
			priv->ca->name);
		goto out_tx_ring_cleanup;
	}

	/* after qp created set dev address */
	priv->dev->dev_addr[1] = (priv->qp->qp_num >> 16) & 0xff;
	priv->dev->dev_addr[2] = (priv->qp->qp_num >>  8) & 0xff;
	priv->dev->dev_addr[3] = (priv->qp->qp_num) & 0xff;

	setup_timer(&priv->poll_timer, ipoib_ib_tx_timer_func,
		    (unsigned long)dev);

	return 0;

out_tx_ring_cleanup:
	vfree(priv->tx_ring);

out_rx_ring_cleanup:
	kfree(priv->rx_ring);

out:
<<<<<<< HEAD
=======
	netif_napi_del(&priv->napi);
>>>>>>> 13b2e1ba
	return -ENOMEM;
}

int ipoib_dev_init(struct net_device *dev, struct ib_device *ca, int port)
{
	struct ipoib_dev_priv *priv = ipoib_priv(dev);
	int ret = -ENOMEM;

	priv->ca = ca;
	priv->port = port;
	priv->qp = NULL;

	/*
	 * the various IPoIB tasks assume they will never race against
	 * themselves, so always use a single thread workqueue
	 */
	priv->wq = alloc_ordered_workqueue("ipoib_wq", WQ_MEM_RECLAIM);
	if (!priv->wq) {
		pr_warn("%s: failed to allocate device WQ\n", dev->name);
		goto out;
	}

	/* create pd, which used both for control and datapath*/
	priv->pd = ib_alloc_pd(priv->ca, 0);
	if (IS_ERR(priv->pd)) {
		pr_warn("%s: failed to allocate PD\n", ca->name);
		goto clean_wq;
	}

	ret = priv->rn_ops->ndo_init(dev);
	if (ret) {
		pr_warn("%s failed to init HW resource\n", dev->name);
		goto out_free_pd;
	}

	if (ipoib_neigh_hash_init(priv) < 0) {
		pr_warn("%s failed to init neigh hash\n", dev->name);
		goto out_dev_uninit;
	}

	if (dev->flags & IFF_UP) {
		if (ipoib_ib_dev_open(dev)) {
			pr_warn("%s failed to open device\n", dev->name);
			ret = -ENODEV;
			goto out_dev_uninit;
		}
	}

	return 0;

out_dev_uninit:
	ipoib_ib_dev_cleanup(dev);

out_free_pd:
	if (priv->pd) {
		ib_dealloc_pd(priv->pd);
		priv->pd = NULL;
	}

clean_wq:
	if (priv->wq) {
		destroy_workqueue(priv->wq);
		priv->wq = NULL;
	}

out:
	return ret;
}

void ipoib_dev_cleanup(struct net_device *dev)
{
	struct ipoib_dev_priv *priv = ipoib_priv(dev), *cpriv, *tcpriv;
	LIST_HEAD(head);

	ASSERT_RTNL();

	/* Delete any child interfaces first */
	list_for_each_entry_safe(cpriv, tcpriv, &priv->child_intfs, list) {
		/* Stop GC on child */
		set_bit(IPOIB_STOP_NEIGH_GC, &cpriv->flags);
		cancel_delayed_work(&cpriv->neigh_reap_task);
		unregister_netdevice_queue(cpriv->dev, &head);
	}
	unregister_netdevice_many(&head);

	ipoib_neigh_hash_uninit(dev);

	ipoib_ib_dev_cleanup(dev);

	/* no more works over the priv->wq */
	if (priv->wq) {
		flush_workqueue(priv->wq);
		destroy_workqueue(priv->wq);
		priv->wq = NULL;
	}
}

static int ipoib_set_vf_link_state(struct net_device *dev, int vf, int link_state)
{
	struct ipoib_dev_priv *priv = ipoib_priv(dev);

	return ib_set_vf_link_state(priv->ca, vf, priv->port, link_state);
}

static int ipoib_get_vf_config(struct net_device *dev, int vf,
			       struct ifla_vf_info *ivf)
{
	struct ipoib_dev_priv *priv = ipoib_priv(dev);
	int err;

	err = ib_get_vf_config(priv->ca, vf, priv->port, ivf);
	if (err)
		return err;

	ivf->vf = vf;

	return 0;
}

static int ipoib_set_vf_guid(struct net_device *dev, int vf, u64 guid, int type)
{
	struct ipoib_dev_priv *priv = ipoib_priv(dev);

	if (type != IFLA_VF_IB_NODE_GUID && type != IFLA_VF_IB_PORT_GUID)
		return -EINVAL;

	return ib_set_vf_guid(priv->ca, vf, priv->port, guid, type);
}

static int ipoib_get_vf_stats(struct net_device *dev, int vf,
			      struct ifla_vf_stats *vf_stats)
{
	struct ipoib_dev_priv *priv = ipoib_priv(dev);

	return ib_get_vf_stats(priv->ca, vf, priv->port, vf_stats);
}

static const struct header_ops ipoib_header_ops = {
	.create	= ipoib_hard_header,
};

static const struct net_device_ops ipoib_netdev_ops_pf = {
	.ndo_uninit		 = ipoib_uninit,
	.ndo_open		 = ipoib_open,
	.ndo_stop		 = ipoib_stop,
	.ndo_change_mtu		 = ipoib_change_mtu,
	.ndo_fix_features	 = ipoib_fix_features,
	.ndo_start_xmit		 = ipoib_start_xmit,
	.ndo_tx_timeout		 = ipoib_timeout,
	.ndo_set_rx_mode	 = ipoib_set_mcast_list,
	.ndo_get_iflink		 = ipoib_get_iflink,
	.ndo_set_vf_link_state	 = ipoib_set_vf_link_state,
	.ndo_get_vf_config	 = ipoib_get_vf_config,
	.ndo_get_vf_stats	 = ipoib_get_vf_stats,
	.ndo_set_vf_guid	 = ipoib_set_vf_guid,
	.ndo_set_mac_address	 = ipoib_set_mac,
};

static const struct net_device_ops ipoib_netdev_ops_vf = {
	.ndo_uninit		 = ipoib_uninit,
	.ndo_open		 = ipoib_open,
	.ndo_stop		 = ipoib_stop,
	.ndo_change_mtu		 = ipoib_change_mtu,
	.ndo_fix_features	 = ipoib_fix_features,
	.ndo_start_xmit	 	 = ipoib_start_xmit,
	.ndo_tx_timeout		 = ipoib_timeout,
	.ndo_set_rx_mode	 = ipoib_set_mcast_list,
	.ndo_get_iflink		 = ipoib_get_iflink,
};

void ipoib_setup_common(struct net_device *dev)
{
	dev->header_ops		 = &ipoib_header_ops;

	ipoib_set_ethtool_ops(dev);

	dev->watchdog_timeo	 = HZ;

	dev->flags		|= IFF_BROADCAST | IFF_MULTICAST;

	dev->hard_header_len	 = IPOIB_HARD_LEN;
	dev->addr_len		 = INFINIBAND_ALEN;
	dev->type		 = ARPHRD_INFINIBAND;
	dev->tx_queue_len	 = ipoib_sendq_size * 2;
	dev->features		 = (NETIF_F_VLAN_CHALLENGED	|
				    NETIF_F_HIGHDMA);
	netif_keep_dst(dev);

	memcpy(dev->broadcast, ipv4_bcast_addr, INFINIBAND_ALEN);
}

static void ipoib_build_priv(struct net_device *dev)
{
	struct ipoib_dev_priv *priv = ipoib_priv(dev);

	priv->dev = dev;
	spin_lock_init(&priv->lock);
	init_rwsem(&priv->vlan_rwsem);

	INIT_LIST_HEAD(&priv->path_list);
	INIT_LIST_HEAD(&priv->child_intfs);
	INIT_LIST_HEAD(&priv->dead_ahs);
	INIT_LIST_HEAD(&priv->multicast_list);

	INIT_DELAYED_WORK(&priv->mcast_task,   ipoib_mcast_join_task);
	INIT_WORK(&priv->carrier_on_task, ipoib_mcast_carrier_on_task);
	INIT_WORK(&priv->flush_light,   ipoib_ib_dev_flush_light);
	INIT_WORK(&priv->flush_normal,   ipoib_ib_dev_flush_normal);
	INIT_WORK(&priv->flush_heavy,   ipoib_ib_dev_flush_heavy);
	INIT_WORK(&priv->restart_task, ipoib_mcast_restart_task);
	INIT_DELAYED_WORK(&priv->ah_reap_task, ipoib_reap_ah);
	INIT_DELAYED_WORK(&priv->neigh_reap_task, ipoib_reap_neigh);
}

static const struct net_device_ops ipoib_netdev_default_pf = {
	.ndo_init		 = ipoib_dev_init_default,
	.ndo_uninit		 = ipoib_dev_uninit_default,
	.ndo_open		 = ipoib_ib_dev_open_default,
	.ndo_stop		 = ipoib_ib_dev_stop_default,
};

static struct net_device
*ipoib_create_netdev_default(struct ib_device *hca,
			     const char *name,
			     unsigned char name_assign_type,
			     void (*setup)(struct net_device *))
{
	struct net_device *dev;
	struct rdma_netdev *rn;

	dev = alloc_netdev((int)sizeof(struct rdma_netdev),
			   name,
			   name_assign_type, setup);
	if (!dev)
		return NULL;

	rn = netdev_priv(dev);

	rn->send = ipoib_send;
	rn->attach_mcast = ipoib_mcast_attach;
	rn->detach_mcast = ipoib_mcast_detach;
	rn->hca = hca;

	dev->netdev_ops = &ipoib_netdev_default_pf;

	return dev;
}

static struct net_device *ipoib_get_netdev(struct ib_device *hca, u8 port,
					   const char *name)
{
	struct net_device *dev;

	if (hca->alloc_rdma_netdev) {
		dev = hca->alloc_rdma_netdev(hca, port,
					     RDMA_NETDEV_IPOIB, name,
					     NET_NAME_UNKNOWN,
					     ipoib_setup_common);
		if (IS_ERR_OR_NULL(dev) && PTR_ERR(dev) != -EOPNOTSUPP)
			return NULL;
	}

	if (!hca->alloc_rdma_netdev || PTR_ERR(dev) == -EOPNOTSUPP)
		dev = ipoib_create_netdev_default(hca, name, NET_NAME_UNKNOWN,
						  ipoib_setup_common);

	return dev;
}

struct ipoib_dev_priv *ipoib_intf_alloc(struct ib_device *hca, u8 port,
					const char *name)
{
	struct net_device *dev;
	struct ipoib_dev_priv *priv;
	struct rdma_netdev *rn;

	priv = kzalloc(sizeof(*priv), GFP_KERNEL);
	if (!priv)
		return NULL;

	dev = ipoib_get_netdev(hca, port, name);
	if (!dev)
		goto free_priv;

	priv->rn_ops = dev->netdev_ops;

	/* fixme : should be after the query_cap */
	if (priv->hca_caps & IB_DEVICE_VIRTUAL_FUNCTION)
		dev->netdev_ops	= &ipoib_netdev_ops_vf;
	else
		dev->netdev_ops	= &ipoib_netdev_ops_pf;

	rn = netdev_priv(dev);
	rn->clnt_priv = priv;
	ipoib_build_priv(dev);

	return priv;
free_priv:
	kfree(priv);
	return NULL;
}

static ssize_t show_pkey(struct device *dev,
			 struct device_attribute *attr, char *buf)
{
	struct net_device *ndev = to_net_dev(dev);
	struct ipoib_dev_priv *priv = ipoib_priv(ndev);

	return sprintf(buf, "0x%04x\n", priv->pkey);
}
static DEVICE_ATTR(pkey, S_IRUGO, show_pkey, NULL);

static ssize_t show_umcast(struct device *dev,
			   struct device_attribute *attr, char *buf)
{
	struct net_device *ndev = to_net_dev(dev);
	struct ipoib_dev_priv *priv = ipoib_priv(ndev);

	return sprintf(buf, "%d\n", test_bit(IPOIB_FLAG_UMCAST, &priv->flags));
}

void ipoib_set_umcast(struct net_device *ndev, int umcast_val)
{
	struct ipoib_dev_priv *priv = ipoib_priv(ndev);

	if (umcast_val > 0) {
		set_bit(IPOIB_FLAG_UMCAST, &priv->flags);
		ipoib_warn(priv, "ignoring multicast groups joined directly "
				"by userspace\n");
	} else
		clear_bit(IPOIB_FLAG_UMCAST, &priv->flags);
}

static ssize_t set_umcast(struct device *dev,
			  struct device_attribute *attr,
			  const char *buf, size_t count)
{
	unsigned long umcast_val = simple_strtoul(buf, NULL, 0);

	ipoib_set_umcast(to_net_dev(dev), umcast_val);

	return count;
}
static DEVICE_ATTR(umcast, S_IWUSR | S_IRUGO, show_umcast, set_umcast);

int ipoib_add_umcast_attr(struct net_device *dev)
{
	return device_create_file(&dev->dev, &dev_attr_umcast);
}

static void set_base_guid(struct ipoib_dev_priv *priv, union ib_gid *gid)
{
	struct ipoib_dev_priv *child_priv;
	struct net_device *netdev = priv->dev;

	netif_addr_lock_bh(netdev);

	memcpy(&priv->local_gid.global.interface_id,
	       &gid->global.interface_id,
	       sizeof(gid->global.interface_id));
	memcpy(netdev->dev_addr + 4, &priv->local_gid, sizeof(priv->local_gid));
	clear_bit(IPOIB_FLAG_DEV_ADDR_SET, &priv->flags);

	netif_addr_unlock_bh(netdev);

	if (!test_bit(IPOIB_FLAG_SUBINTERFACE, &priv->flags)) {
		down_read(&priv->vlan_rwsem);
		list_for_each_entry(child_priv, &priv->child_intfs, list)
			set_base_guid(child_priv, gid);
		up_read(&priv->vlan_rwsem);
	}
}

static int ipoib_check_lladdr(struct net_device *dev,
			      struct sockaddr_storage *ss)
{
	union ib_gid *gid = (union ib_gid *)(ss->__data + 4);
	int ret = 0;

	netif_addr_lock_bh(dev);

	/* Make sure the QPN, reserved and subnet prefix match the current
	 * lladdr, it also makes sure the lladdr is unicast.
	 */
	if (memcmp(dev->dev_addr, ss->__data,
		   4 + sizeof(gid->global.subnet_prefix)) ||
	    gid->global.interface_id == 0)
		ret = -EINVAL;

	netif_addr_unlock_bh(dev);

	return ret;
}

static int ipoib_set_mac(struct net_device *dev, void *addr)
{
	struct ipoib_dev_priv *priv = ipoib_priv(dev);
	struct sockaddr_storage *ss = addr;
	int ret;

	if (!(dev->priv_flags & IFF_LIVE_ADDR_CHANGE) && netif_running(dev))
		return -EBUSY;

	ret = ipoib_check_lladdr(dev, ss);
	if (ret)
		return ret;

	set_base_guid(priv, (union ib_gid *)(ss->__data + 4));

	queue_work(ipoib_workqueue, &priv->flush_light);

	return 0;
}

static ssize_t create_child(struct device *dev,
			    struct device_attribute *attr,
			    const char *buf, size_t count)
{
	int pkey;
	int ret;

	if (sscanf(buf, "%i", &pkey) != 1)
		return -EINVAL;

	if (pkey <= 0 || pkey > 0xffff || pkey == 0x8000)
		return -EINVAL;

	/*
	 * Set the full membership bit, so that we join the right
	 * broadcast group, etc.
	 */
	pkey |= 0x8000;

	ret = ipoib_vlan_add(to_net_dev(dev), pkey);

	return ret ? ret : count;
}
static DEVICE_ATTR(create_child, S_IWUSR, NULL, create_child);

static ssize_t delete_child(struct device *dev,
			    struct device_attribute *attr,
			    const char *buf, size_t count)
{
	int pkey;
	int ret;

	if (sscanf(buf, "%i", &pkey) != 1)
		return -EINVAL;

	if (pkey < 0 || pkey > 0xffff)
		return -EINVAL;

	ret = ipoib_vlan_delete(to_net_dev(dev), pkey);

	return ret ? ret : count;

}
static DEVICE_ATTR(delete_child, S_IWUSR, NULL, delete_child);

int ipoib_add_pkey_attr(struct net_device *dev)
{
	return device_create_file(&dev->dev, &dev_attr_pkey);
}

void ipoib_set_dev_features(struct ipoib_dev_priv *priv, struct ib_device *hca)
{
	priv->hca_caps = hca->attrs.device_cap_flags;

	if (priv->hca_caps & IB_DEVICE_UD_IP_CSUM) {
		priv->dev->hw_features |= NETIF_F_IP_CSUM | NETIF_F_RXCSUM;

		if (priv->hca_caps & IB_DEVICE_UD_TSO)
			priv->dev->hw_features |= NETIF_F_TSO;

		priv->dev->features |= priv->dev->hw_features;
	}
}

static struct net_device *ipoib_add_port(const char *format,
					 struct ib_device *hca, u8 port)
{
	struct ipoib_dev_priv *priv;
	struct ib_port_attr attr;
	int result = -ENOMEM;

	priv = ipoib_intf_alloc(hca, port, format);
	if (!priv)
		goto alloc_mem_failed;

	SET_NETDEV_DEV(priv->dev, hca->dev.parent);
	priv->dev->dev_id = port - 1;

	result = ib_query_port(hca, port, &attr);
	if (!result)
		priv->max_ib_mtu = ib_mtu_enum_to_int(attr.max_mtu);
	else {
		printk(KERN_WARNING "%s: ib_query_port %d failed\n",
		       hca->name, port);
		goto device_init_failed;
	}

	/* MTU will be reset when mcast join happens */
	priv->dev->mtu  = IPOIB_UD_MTU(priv->max_ib_mtu);
	priv->mcast_mtu  = priv->admin_mtu = priv->dev->mtu;
	priv->dev->max_mtu = IPOIB_CM_MTU;

	priv->dev->neigh_priv_len = sizeof(struct ipoib_neigh);

	result = ib_query_pkey(hca, port, 0, &priv->pkey);
	if (result) {
		printk(KERN_WARNING "%s: ib_query_pkey port %d failed (ret = %d)\n",
		       hca->name, port, result);
		goto device_init_failed;
	}

	ipoib_set_dev_features(priv, hca);

	/*
	 * Set the full membership bit, so that we join the right
	 * broadcast group, etc.
	 */
	priv->pkey |= 0x8000;

	priv->dev->broadcast[8] = priv->pkey >> 8;
	priv->dev->broadcast[9] = priv->pkey & 0xff;

	result = ib_query_gid(hca, port, 0, &priv->local_gid, NULL);
	if (result) {
		printk(KERN_WARNING "%s: ib_query_gid port %d failed (ret = %d)\n",
		       hca->name, port, result);
		goto device_init_failed;
	} else
		memcpy(priv->dev->dev_addr + 4, priv->local_gid.raw, sizeof (union ib_gid));
	set_bit(IPOIB_FLAG_DEV_ADDR_SET, &priv->flags);

	result = ipoib_dev_init(priv->dev, hca, port);
	if (result < 0) {
		printk(KERN_WARNING "%s: failed to initialize port %d (ret = %d)\n",
		       hca->name, port, result);
		goto device_init_failed;
	}

	INIT_IB_EVENT_HANDLER(&priv->event_handler,
			      priv->ca, ipoib_event);
	result = ib_register_event_handler(&priv->event_handler);
	if (result < 0) {
		printk(KERN_WARNING "%s: ib_register_event_handler failed for "
		       "port %d (ret = %d)\n",
		       hca->name, port, result);
		goto event_failed;
	}

	result = register_netdev(priv->dev);
	if (result) {
		printk(KERN_WARNING "%s: couldn't register ipoib port %d; error %d\n",
		       hca->name, port, result);
		goto register_failed;
	}

	if (ipoib_cm_add_mode_attr(priv->dev))
		goto sysfs_failed;
	if (ipoib_add_pkey_attr(priv->dev))
		goto sysfs_failed;
	if (ipoib_add_umcast_attr(priv->dev))
		goto sysfs_failed;
	if (device_create_file(&priv->dev->dev, &dev_attr_create_child))
		goto sysfs_failed;
	if (device_create_file(&priv->dev->dev, &dev_attr_delete_child))
		goto sysfs_failed;

	return priv->dev;

sysfs_failed:
	unregister_netdev(priv->dev);

register_failed:
	ib_unregister_event_handler(&priv->event_handler);
	flush_workqueue(ipoib_workqueue);
	/* Stop GC if started before flush */
	set_bit(IPOIB_STOP_NEIGH_GC, &priv->flags);
	cancel_delayed_work(&priv->neigh_reap_task);
	flush_workqueue(priv->wq);

event_failed:
	ipoib_dev_cleanup(priv->dev);

device_init_failed:
	free_netdev(priv->dev);
	kfree(priv);

alloc_mem_failed:
	return ERR_PTR(result);
}

static void ipoib_add_one(struct ib_device *device)
{
	struct list_head *dev_list;
	struct net_device *dev;
	struct ipoib_dev_priv *priv;
	int p;
	int count = 0;

	dev_list = kmalloc(sizeof *dev_list, GFP_KERNEL);
	if (!dev_list)
		return;

	INIT_LIST_HEAD(dev_list);

	for (p = rdma_start_port(device); p <= rdma_end_port(device); ++p) {
		if (!rdma_protocol_ib(device, p))
			continue;
		dev = ipoib_add_port("ib%d", device, p);
		if (!IS_ERR(dev)) {
			priv = ipoib_priv(dev);
			list_add_tail(&priv->list, dev_list);
			count++;
		}
	}

	if (!count) {
		kfree(dev_list);
		return;
	}

	ib_set_client_data(device, &ipoib_client, dev_list);
}

static void ipoib_remove_one(struct ib_device *device, void *client_data)
{
	struct ipoib_dev_priv *priv, *tmp, *cpriv, *tcpriv;
	struct list_head *dev_list = client_data;

	if (!dev_list)
		return;

	list_for_each_entry_safe(priv, tmp, dev_list, list) {
		ib_unregister_event_handler(&priv->event_handler);
		flush_workqueue(ipoib_workqueue);

		/* mark interface in the middle of destruction */
		set_bit(IPOIB_FLAG_GOING_DOWN, &priv->flags);

		rtnl_lock();
		dev_change_flags(priv->dev, priv->dev->flags & ~IFF_UP);
		rtnl_unlock();

		/* Stop GC */
		set_bit(IPOIB_STOP_NEIGH_GC, &priv->flags);
		cancel_delayed_work(&priv->neigh_reap_task);
		flush_workqueue(priv->wq);

		unregister_netdev(priv->dev);
<<<<<<< HEAD
		free_netdev(priv->dev);
=======
		if (device->free_rdma_netdev)
			device->free_rdma_netdev(priv->dev);
		else
			free_netdev(priv->dev);

		list_for_each_entry_safe(cpriv, tcpriv, &priv->child_intfs, list)
			kfree(cpriv);

>>>>>>> 13b2e1ba
		kfree(priv);
	}

	kfree(dev_list);
}

#ifdef CONFIG_INFINIBAND_IPOIB_DEBUG
static struct notifier_block ipoib_netdev_notifier = {
	.notifier_call = ipoib_netdev_event,
};
#endif

static int __init ipoib_init_module(void)
{
	int ret;

	ipoib_recvq_size = roundup_pow_of_two(ipoib_recvq_size);
	ipoib_recvq_size = min(ipoib_recvq_size, IPOIB_MAX_QUEUE_SIZE);
	ipoib_recvq_size = max(ipoib_recvq_size, IPOIB_MIN_QUEUE_SIZE);

	ipoib_sendq_size = roundup_pow_of_two(ipoib_sendq_size);
	ipoib_sendq_size = min(ipoib_sendq_size, IPOIB_MAX_QUEUE_SIZE);
	ipoib_sendq_size = max3(ipoib_sendq_size, 2 * MAX_SEND_CQE, IPOIB_MIN_QUEUE_SIZE);
#ifdef CONFIG_INFINIBAND_IPOIB_CM
	ipoib_max_conn_qp = min(ipoib_max_conn_qp, IPOIB_CM_MAX_CONN_QP);
#endif

	/*
	 * When copying small received packets, we only copy from the
	 * linear data part of the SKB, so we rely on this condition.
	 */
	BUILD_BUG_ON(IPOIB_CM_COPYBREAK > IPOIB_CM_HEAD_SIZE);

	ret = ipoib_register_debugfs();
	if (ret)
		return ret;

	/*
	 * We create a global workqueue here that is used for all flush
	 * operations.  However, if you attempt to flush a workqueue
	 * from a task on that same workqueue, it deadlocks the system.
	 * We want to be able to flush the tasks associated with a
	 * specific net device, so we also create a workqueue for each
	 * netdevice.  We queue up the tasks for that device only on
	 * its private workqueue, and we only queue up flush events
	 * on our global flush workqueue.  This avoids the deadlocks.
	 */
	ipoib_workqueue = alloc_ordered_workqueue("ipoib_flush",
						  WQ_MEM_RECLAIM);
	if (!ipoib_workqueue) {
		ret = -ENOMEM;
		goto err_fs;
	}

	ib_sa_register_client(&ipoib_sa_client);

	ret = ib_register_client(&ipoib_client);
	if (ret)
		goto err_sa;

	ret = ipoib_netlink_init();
	if (ret)
		goto err_client;

#ifdef CONFIG_INFINIBAND_IPOIB_DEBUG
	register_netdevice_notifier(&ipoib_netdev_notifier);
#endif
	return 0;

err_client:
	ib_unregister_client(&ipoib_client);

err_sa:
	ib_sa_unregister_client(&ipoib_sa_client);
	destroy_workqueue(ipoib_workqueue);

err_fs:
	ipoib_unregister_debugfs();

	return ret;
}

static void __exit ipoib_cleanup_module(void)
{
#ifdef CONFIG_INFINIBAND_IPOIB_DEBUG
	unregister_netdevice_notifier(&ipoib_netdev_notifier);
#endif
	ipoib_netlink_fini();
	ib_unregister_client(&ipoib_client);
	ib_sa_unregister_client(&ipoib_sa_client);
	ipoib_unregister_debugfs();
	destroy_workqueue(ipoib_workqueue);
}

module_init(ipoib_init_module);
module_exit(ipoib_cleanup_module);<|MERGE_RESOLUTION|>--- conflicted
+++ resolved
@@ -1596,11 +1596,8 @@
 
 	ipoib_transport_dev_cleanup(dev);
 
-<<<<<<< HEAD
-=======
 	netif_napi_del(&priv->napi);
 
->>>>>>> 13b2e1ba
 	ipoib_cm_dev_cleanup(dev);
 
 	kfree(priv->rx_ring);
@@ -1654,10 +1651,7 @@
 	kfree(priv->rx_ring);
 
 out:
-<<<<<<< HEAD
-=======
 	netif_napi_del(&priv->napi);
->>>>>>> 13b2e1ba
 	return -ENOMEM;
 }
 
@@ -2310,9 +2304,6 @@
 		flush_workqueue(priv->wq);
 
 		unregister_netdev(priv->dev);
-<<<<<<< HEAD
-		free_netdev(priv->dev);
-=======
 		if (device->free_rdma_netdev)
 			device->free_rdma_netdev(priv->dev);
 		else
@@ -2321,7 +2312,6 @@
 		list_for_each_entry_safe(cpriv, tcpriv, &priv->child_intfs, list)
 			kfree(cpriv);
 
->>>>>>> 13b2e1ba
 		kfree(priv);
 	}
 
