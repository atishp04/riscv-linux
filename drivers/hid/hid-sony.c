/*
 *  HID driver for Sony / PS2 / PS3 / PS4 BD devices.
 *
 *  Copyright (c) 1999 Andreas Gal
 *  Copyright (c) 2000-2005 Vojtech Pavlik <vojtech@suse.cz>
 *  Copyright (c) 2005 Michael Haboustak <mike-@cinci.rr.com> for Concept2, Inc
 *  Copyright (c) 2008 Jiri Slaby
 *  Copyright (c) 2012 David Dillow <dave@thedillows.org>
 *  Copyright (c) 2006-2013 Jiri Kosina
 *  Copyright (c) 2013 Colin Leitner <colin.leitner@gmail.com>
 *  Copyright (c) 2014-2016 Frank Praznik <frank.praznik@gmail.com>
 */

/*
 * This program is free software; you can redistribute it and/or modify it
 * under the terms of the GNU General Public License as published by the Free
 * Software Foundation; either version 2 of the License, or (at your option)
 * any later version.
 */

/*
 * NOTE: in order for the Sony PS3 BD Remote Control to be found by
 * a Bluetooth host, the key combination Start+Enter has to be kept pressed
 * for about 7 seconds with the Bluetooth Host Controller in discovering mode.
 *
 * There will be no PIN request from the device.
 */

#include <linux/device.h>
#include <linux/hid.h>
#include <linux/module.h>
#include <linux/slab.h>
#include <linux/leds.h>
#include <linux/power_supply.h>
#include <linux/spinlock.h>
#include <linux/list.h>
#include <linux/idr.h>
#include <linux/input/mt.h>
#include <linux/crc32.h>
#include <asm/unaligned.h>

#include "hid-ids.h"

#define VAIO_RDESC_CONSTANT       BIT(0)
#define SIXAXIS_CONTROLLER_USB    BIT(1)
#define SIXAXIS_CONTROLLER_BT     BIT(2)
#define BUZZ_CONTROLLER           BIT(3)
#define PS3REMOTE                 BIT(4)
#define DUALSHOCK4_CONTROLLER_USB BIT(5)
#define DUALSHOCK4_CONTROLLER_BT  BIT(6)
#define DUALSHOCK4_DONGLE         BIT(7)
#define MOTION_CONTROLLER_USB     BIT(8)
#define MOTION_CONTROLLER_BT      BIT(9)
#define NAVIGATION_CONTROLLER_USB BIT(10)
#define NAVIGATION_CONTROLLER_BT  BIT(11)
#define SINO_LITE_CONTROLLER      BIT(12)
#define FUTUREMAX_DANCE_MAT       BIT(13)

#define SIXAXIS_CONTROLLER (SIXAXIS_CONTROLLER_USB | SIXAXIS_CONTROLLER_BT)
#define MOTION_CONTROLLER (MOTION_CONTROLLER_USB | MOTION_CONTROLLER_BT)
#define NAVIGATION_CONTROLLER (NAVIGATION_CONTROLLER_USB |\
				NAVIGATION_CONTROLLER_BT)
#define DUALSHOCK4_CONTROLLER (DUALSHOCK4_CONTROLLER_USB |\
				DUALSHOCK4_CONTROLLER_BT | \
				DUALSHOCK4_DONGLE)
#define SONY_LED_SUPPORT (SIXAXIS_CONTROLLER | BUZZ_CONTROLLER |\
				DUALSHOCK4_CONTROLLER | MOTION_CONTROLLER |\
				NAVIGATION_CONTROLLER)
#define SONY_BATTERY_SUPPORT (SIXAXIS_CONTROLLER | DUALSHOCK4_CONTROLLER |\
				MOTION_CONTROLLER_BT | NAVIGATION_CONTROLLER)
#define SONY_FF_SUPPORT (SIXAXIS_CONTROLLER | DUALSHOCK4_CONTROLLER |\
				MOTION_CONTROLLER)
#define SONY_BT_DEVICE (SIXAXIS_CONTROLLER_BT | DUALSHOCK4_CONTROLLER_BT |\
			MOTION_CONTROLLER_BT | NAVIGATION_CONTROLLER_BT)

#define MAX_LEDS 4


/* PS/3 Motion controller */
static u8 motion_rdesc[] = {
	0x05, 0x01,         /*  Usage Page (Desktop),               */
	0x09, 0x04,         /*  Usage (Joystick),                   */
	0xA1, 0x01,         /*  Collection (Application),           */
	0xA1, 0x02,         /*      Collection (Logical),           */
	0x85, 0x01,         /*          Report ID (1),              */
	0x75, 0x01,         /*          Report Size (1),            */
	0x95, 0x15,         /*          Report Count (21),          */
	0x15, 0x00,         /*          Logical Minimum (0),        */
	0x25, 0x01,         /*          Logical Maximum (1),        */
	0x35, 0x00,         /*          Physical Minimum (0),       */
	0x45, 0x01,         /*          Physical Maximum (1),       */
	0x05, 0x09,         /*          Usage Page (Button),        */
	0x19, 0x01,         /*          Usage Minimum (01h),        */
	0x29, 0x15,         /*          Usage Maximum (15h),        */
	0x81, 0x02,         /*          Input (Variable),           * Buttons */
	0x95, 0x0B,         /*          Report Count (11),          */
	0x06, 0x00, 0xFF,   /*          Usage Page (FF00h),         */
	0x81, 0x03,         /*          Input (Constant, Variable), * Padding */
	0x15, 0x00,         /*          Logical Minimum (0),        */
	0x26, 0xFF, 0x00,   /*          Logical Maximum (255),      */
	0x05, 0x01,         /*          Usage Page (Desktop),       */
	0xA1, 0x00,         /*          Collection (Physical),      */
	0x75, 0x08,         /*              Report Size (8),        */
	0x95, 0x01,         /*              Report Count (1),       */
	0x35, 0x00,         /*              Physical Minimum (0),   */
	0x46, 0xFF, 0x00,   /*              Physical Maximum (255), */
	0x09, 0x30,         /*              Usage (X),              */
	0x81, 0x02,         /*              Input (Variable),       * Trigger */
	0xC0,               /*          End Collection,             */
	0x06, 0x00, 0xFF,   /*          Usage Page (FF00h),         */
	0x75, 0x08,         /*          Report Size (8),            */
	0x95, 0x07,         /*          Report Count (7),           * skip 7 bytes */
	0x81, 0x02,         /*          Input (Variable),           */
	0x05, 0x01,         /*          Usage Page (Desktop),       */
	0x75, 0x10,         /*          Report Size (16),           */
	0x46, 0xFF, 0xFF,   /*          Physical Maximum (65535),   */
	0x27, 0xFF, 0xFF, 0x00, 0x00, /*      Logical Maximum (65535),    */
	0x95, 0x03,         /*          Report Count (3),           * 3x Accels */
	0x09, 0x33,         /*              Usage (rX),             */
	0x09, 0x34,         /*              Usage (rY),             */
	0x09, 0x35,         /*              Usage (rZ),             */
	0x81, 0x02,         /*          Input (Variable),           */
	0x06, 0x00, 0xFF,   /*          Usage Page (FF00h),         */
	0x95, 0x03,         /*          Report Count (3),           * Skip Accels 2nd frame */
	0x81, 0x02,         /*          Input (Variable),           */
	0x05, 0x01,         /*          Usage Page (Desktop),       */
	0x09, 0x01,         /*          Usage (Pointer),            */
	0x95, 0x03,         /*          Report Count (3),           * 3x Gyros */
	0x81, 0x02,         /*          Input (Variable),           */
	0x06, 0x00, 0xFF,   /*          Usage Page (FF00h),         */
	0x95, 0x03,         /*          Report Count (3),           * Skip Gyros 2nd frame */
	0x81, 0x02,         /*          Input (Variable),           */
	0x75, 0x0C,         /*          Report Size (12),           */
	0x46, 0xFF, 0x0F,   /*          Physical Maximum (4095),    */
	0x26, 0xFF, 0x0F,   /*          Logical Maximum (4095),     */
	0x95, 0x04,         /*          Report Count (4),           * Skip Temp and Magnetometers */
	0x81, 0x02,         /*          Input (Variable),           */
	0x75, 0x08,         /*          Report Size (8),            */
	0x46, 0xFF, 0x00,   /*          Physical Maximum (255),     */
	0x26, 0xFF, 0x00,   /*          Logical Maximum (255),      */
	0x95, 0x06,         /*          Report Count (6),           * Skip Timestamp and Extension Bytes */
	0x81, 0x02,         /*          Input (Variable),           */
	0x75, 0x08,         /*          Report Size (8),            */
	0x95, 0x30,         /*          Report Count (48),          */
	0x09, 0x01,         /*          Usage (Pointer),            */
	0x91, 0x02,         /*          Output (Variable),          */
	0x75, 0x08,         /*          Report Size (8),            */
	0x95, 0x30,         /*          Report Count (48),          */
	0x09, 0x01,         /*          Usage (Pointer),            */
	0xB1, 0x02,         /*          Feature (Variable),         */
	0xC0,               /*      End Collection,                 */
	0xA1, 0x02,         /*      Collection (Logical),           */
	0x85, 0x02,         /*          Report ID (2),              */
	0x75, 0x08,         /*          Report Size (8),            */
	0x95, 0x30,         /*          Report Count (48),          */
	0x09, 0x01,         /*          Usage (Pointer),            */
	0xB1, 0x02,         /*          Feature (Variable),         */
	0xC0,               /*      End Collection,                 */
	0xA1, 0x02,         /*      Collection (Logical),           */
	0x85, 0xEE,         /*          Report ID (238),            */
	0x75, 0x08,         /*          Report Size (8),            */
	0x95, 0x30,         /*          Report Count (48),          */
	0x09, 0x01,         /*          Usage (Pointer),            */
	0xB1, 0x02,         /*          Feature (Variable),         */
	0xC0,               /*      End Collection,                 */
	0xA1, 0x02,         /*      Collection (Logical),           */
	0x85, 0xEF,         /*          Report ID (239),            */
	0x75, 0x08,         /*          Report Size (8),            */
	0x95, 0x30,         /*          Report Count (48),          */
	0x09, 0x01,         /*          Usage (Pointer),            */
	0xB1, 0x02,         /*          Feature (Variable),         */
	0xC0,               /*      End Collection,                 */
	0xC0                /*  End Collection                      */
};

static u8 ps3remote_rdesc[] = {
	0x05, 0x01,          /* GUsagePage Generic Desktop */
	0x09, 0x05,          /* LUsage 0x05 [Game Pad] */
	0xA1, 0x01,          /* MCollection Application (mouse, keyboard) */

	 /* Use collection 1 for joypad buttons */
	 0xA1, 0x02,         /* MCollection Logical (interrelated data) */

	  /*
	   * Ignore the 1st byte, maybe it is used for a controller
	   * number but it's not needed for correct operation
	   */
	  0x75, 0x08,        /* GReportSize 0x08 [8] */
	  0x95, 0x01,        /* GReportCount 0x01 [1] */
	  0x81, 0x01,        /* MInput 0x01 (Const[0] Arr[1] Abs[2]) */

	  /*
	   * Bytes from 2nd to 4th are a bitmap for joypad buttons, for these
	   * buttons multiple keypresses are allowed
	   */
	  0x05, 0x09,        /* GUsagePage Button */
	  0x19, 0x01,        /* LUsageMinimum 0x01 [Button 1 (primary/trigger)] */
	  0x29, 0x18,        /* LUsageMaximum 0x18 [Button 24] */
	  0x14,              /* GLogicalMinimum [0] */
	  0x25, 0x01,        /* GLogicalMaximum 0x01 [1] */
	  0x75, 0x01,        /* GReportSize 0x01 [1] */
	  0x95, 0x18,        /* GReportCount 0x18 [24] */
	  0x81, 0x02,        /* MInput 0x02 (Data[0] Var[1] Abs[2]) */

	  0xC0,              /* MEndCollection */

	 /* Use collection 2 for remote control buttons */
	 0xA1, 0x02,         /* MCollection Logical (interrelated data) */

	  /* 5th byte is used for remote control buttons */
	  0x05, 0x09,        /* GUsagePage Button */
	  0x18,              /* LUsageMinimum [No button pressed] */
	  0x29, 0xFE,        /* LUsageMaximum 0xFE [Button 254] */
	  0x14,              /* GLogicalMinimum [0] */
	  0x26, 0xFE, 0x00,  /* GLogicalMaximum 0x00FE [254] */
	  0x75, 0x08,        /* GReportSize 0x08 [8] */
	  0x95, 0x01,        /* GReportCount 0x01 [1] */
	  0x80,              /* MInput  */

	  /*
	   * Ignore bytes from 6th to 11th, 6th to 10th are always constant at
	   * 0xff and 11th is for press indication
	   */
	  0x75, 0x08,        /* GReportSize 0x08 [8] */
	  0x95, 0x06,        /* GReportCount 0x06 [6] */
	  0x81, 0x01,        /* MInput 0x01 (Const[0] Arr[1] Abs[2]) */

	  /* 12th byte is for battery strength */
	  0x05, 0x06,        /* GUsagePage Generic Device Controls */
	  0x09, 0x20,        /* LUsage 0x20 [Battery Strength] */
	  0x14,              /* GLogicalMinimum [0] */
	  0x25, 0x05,        /* GLogicalMaximum 0x05 [5] */
	  0x75, 0x08,        /* GReportSize 0x08 [8] */
	  0x95, 0x01,        /* GReportCount 0x01 [1] */
	  0x81, 0x02,        /* MInput 0x02 (Data[0] Var[1] Abs[2]) */

	  0xC0,              /* MEndCollection */

	 0xC0                /* MEndCollection [Game Pad] */
};

static const unsigned int ps3remote_keymap_joypad_buttons[] = {
	[0x01] = KEY_SELECT,
	[0x02] = BTN_THUMBL,		/* L3 */
	[0x03] = BTN_THUMBR,		/* R3 */
	[0x04] = BTN_START,
	[0x05] = KEY_UP,
	[0x06] = KEY_RIGHT,
	[0x07] = KEY_DOWN,
	[0x08] = KEY_LEFT,
	[0x09] = BTN_TL2,		/* L2 */
	[0x0a] = BTN_TR2,		/* R2 */
	[0x0b] = BTN_TL,		/* L1 */
	[0x0c] = BTN_TR,		/* R1 */
	[0x0d] = KEY_OPTION,		/* options/triangle */
	[0x0e] = KEY_BACK,		/* back/circle */
	[0x0f] = BTN_0,			/* cross */
	[0x10] = KEY_SCREEN,		/* view/square */
	[0x11] = KEY_HOMEPAGE,		/* PS button */
	[0x14] = KEY_ENTER,
};
static const unsigned int ps3remote_keymap_remote_buttons[] = {
	[0x00] = KEY_1,
	[0x01] = KEY_2,
	[0x02] = KEY_3,
	[0x03] = KEY_4,
	[0x04] = KEY_5,
	[0x05] = KEY_6,
	[0x06] = KEY_7,
	[0x07] = KEY_8,
	[0x08] = KEY_9,
	[0x09] = KEY_0,
	[0x0e] = KEY_ESC,		/* return */
	[0x0f] = KEY_CLEAR,
	[0x16] = KEY_EJECTCD,
	[0x1a] = KEY_MENU,		/* top menu */
	[0x28] = KEY_TIME,
	[0x30] = KEY_PREVIOUS,
	[0x31] = KEY_NEXT,
	[0x32] = KEY_PLAY,
	[0x33] = KEY_REWIND,		/* scan back */
	[0x34] = KEY_FORWARD,		/* scan forward */
	[0x38] = KEY_STOP,
	[0x39] = KEY_PAUSE,
	[0x40] = KEY_CONTEXT_MENU,	/* pop up/menu */
	[0x60] = KEY_FRAMEBACK,		/* slow/step back */
	[0x61] = KEY_FRAMEFORWARD,	/* slow/step forward */
	[0x63] = KEY_SUBTITLE,
	[0x64] = KEY_AUDIO,
	[0x65] = KEY_ANGLE,
	[0x70] = KEY_INFO,		/* display */
	[0x80] = KEY_BLUE,
	[0x81] = KEY_RED,
	[0x82] = KEY_GREEN,
	[0x83] = KEY_YELLOW,
};

static const unsigned int buzz_keymap[] = {
	/*
	 * The controller has 4 remote buzzers, each with one LED and 5
	 * buttons.
	 *
	 * We use the mapping chosen by the controller, which is:
	 *
	 * Key          Offset
	 * -------------------
	 * Buzz              1
	 * Blue              5
	 * Orange            4
	 * Green             3
	 * Yellow            2
	 *
	 * So, for example, the orange button on the third buzzer is mapped to
	 * BTN_TRIGGER_HAPPY14
	 */
	 [1] = BTN_TRIGGER_HAPPY1,
	 [2] = BTN_TRIGGER_HAPPY2,
	 [3] = BTN_TRIGGER_HAPPY3,
	 [4] = BTN_TRIGGER_HAPPY4,
	 [5] = BTN_TRIGGER_HAPPY5,
	 [6] = BTN_TRIGGER_HAPPY6,
	 [7] = BTN_TRIGGER_HAPPY7,
	 [8] = BTN_TRIGGER_HAPPY8,
	 [9] = BTN_TRIGGER_HAPPY9,
	[10] = BTN_TRIGGER_HAPPY10,
	[11] = BTN_TRIGGER_HAPPY11,
	[12] = BTN_TRIGGER_HAPPY12,
	[13] = BTN_TRIGGER_HAPPY13,
	[14] = BTN_TRIGGER_HAPPY14,
	[15] = BTN_TRIGGER_HAPPY15,
	[16] = BTN_TRIGGER_HAPPY16,
	[17] = BTN_TRIGGER_HAPPY17,
	[18] = BTN_TRIGGER_HAPPY18,
	[19] = BTN_TRIGGER_HAPPY19,
	[20] = BTN_TRIGGER_HAPPY20,
};

/* The Navigation controller is a partial DS3 and uses the same HID report
 * and hence the same keymap indices, however not not all axes/buttons
 * are physically present. We use the same axis and button mapping as
 * the DS3, which uses the Linux gamepad spec.
 */
static const unsigned int navigation_absmap[] = {
	[0x30] = ABS_X,
	[0x31] = ABS_Y,
	[0x33] = ABS_Z, /* L2 */
};

/* Buttons not physically available on the device, but still available
 * in the reports are explicitly set to 0 for documentation purposes.
 */
static const unsigned int navigation_keymap[] = {
	[0x01] = 0, /* Select */
	[0x02] = BTN_THUMBL, /* L3 */
	[0x03] = 0, /* R3 */
	[0x04] = 0, /* Start */
	[0x05] = BTN_DPAD_UP, /* Up */
	[0x06] = BTN_DPAD_RIGHT, /* Right */
	[0x07] = BTN_DPAD_DOWN, /* Down */
	[0x08] = BTN_DPAD_LEFT, /* Left */
	[0x09] = BTN_TL2, /* L2 */
	[0x0a] = 0, /* R2 */
	[0x0b] = BTN_TL, /* L1 */
	[0x0c] = 0, /* R1 */
	[0x0d] = BTN_NORTH, /* Triangle */
	[0x0e] = BTN_EAST, /* Circle */
	[0x0f] = BTN_SOUTH, /* Cross */
	[0x10] = BTN_WEST, /* Square */
	[0x11] = BTN_MODE, /* PS */
};

static const unsigned int sixaxis_absmap[] = {
	[0x30] = ABS_X,
	[0x31] = ABS_Y,
	[0x32] = ABS_RX, /* right stick X */
	[0x35] = ABS_RY, /* right stick Y */
};

static const unsigned int sixaxis_keymap[] = {
	[0x01] = BTN_SELECT, /* Select */
	[0x02] = BTN_THUMBL, /* L3 */
	[0x03] = BTN_THUMBR, /* R3 */
	[0x04] = BTN_START, /* Start */
	[0x05] = BTN_DPAD_UP, /* Up */
	[0x06] = BTN_DPAD_RIGHT, /* Right */
	[0x07] = BTN_DPAD_DOWN, /* Down */
	[0x08] = BTN_DPAD_LEFT, /* Left */
	[0x09] = BTN_TL2, /* L2 */
	[0x0a] = BTN_TR2, /* R2 */
	[0x0b] = BTN_TL, /* L1 */
	[0x0c] = BTN_TR, /* R1 */
	[0x0d] = BTN_NORTH, /* Triangle */
	[0x0e] = BTN_EAST, /* Circle */
	[0x0f] = BTN_SOUTH, /* Cross */
	[0x10] = BTN_WEST, /* Square */
	[0x11] = BTN_MODE, /* PS */
};

static const unsigned int ds4_absmap[] = {
	[0x30] = ABS_X,
	[0x31] = ABS_Y,
	[0x32] = ABS_RX, /* right stick X */
	[0x33] = ABS_Z, /* L2 */
	[0x34] = ABS_RZ, /* R2 */
	[0x35] = ABS_RY, /* right stick Y */
};

static const unsigned int ds4_keymap[] = {
	[0x1] = BTN_WEST, /* Square */
	[0x2] = BTN_SOUTH, /* Cross */
	[0x3] = BTN_EAST, /* Circle */
	[0x4] = BTN_NORTH, /* Triangle */
	[0x5] = BTN_TL, /* L1 */
	[0x6] = BTN_TR, /* R1 */
	[0x7] = BTN_TL2, /* L2 */
	[0x8] = BTN_TR2, /* R2 */
	[0x9] = BTN_SELECT, /* Share */
	[0xa] = BTN_START, /* Options */
	[0xb] = BTN_THUMBL, /* L3 */
	[0xc] = BTN_THUMBR, /* R3 */
	[0xd] = BTN_MODE, /* PS */
};

static const struct {int x; int y; } ds4_hat_mapping[] = {
	{0, -1}, {1, -1}, {1, 0}, {1, 1}, {0, 1}, {-1, 1}, {-1, 0}, {-1, -1},
	{0, 0}
};

static enum power_supply_property sony_battery_props[] = {
	POWER_SUPPLY_PROP_PRESENT,
	POWER_SUPPLY_PROP_CAPACITY,
	POWER_SUPPLY_PROP_SCOPE,
	POWER_SUPPLY_PROP_STATUS,
};

struct sixaxis_led {
	u8 time_enabled; /* the total time the led is active (0xff means forever) */
	u8 duty_length;  /* how long a cycle is in deciseconds (0 means "really fast") */
	u8 enabled;
	u8 duty_off; /* % of duty_length the led is off (0xff means 100%) */
	u8 duty_on;  /* % of duty_length the led is on (0xff mean 100%) */
} __packed;

struct sixaxis_rumble {
	u8 padding;
	u8 right_duration; /* Right motor duration (0xff means forever) */
	u8 right_motor_on; /* Right (small) motor on/off, only supports values of 0 or 1 (off/on) */
	u8 left_duration;    /* Left motor duration (0xff means forever) */
	u8 left_motor_force; /* left (large) motor, supports force values from 0 to 255 */
} __packed;

struct sixaxis_output_report {
	u8 report_id;
	struct sixaxis_rumble rumble;
	u8 padding[4];
	u8 leds_bitmap; /* bitmap of enabled LEDs: LED_1 = 0x02, LED_2 = 0x04, ... */
	struct sixaxis_led led[4];    /* LEDx at (4 - x) */
	struct sixaxis_led _reserved; /* LED5, not actually soldered */
} __packed;

union sixaxis_output_report_01 {
	struct sixaxis_output_report data;
	u8 buf[36];
};

struct motion_output_report_02 {
	u8 type, zero;
	u8 r, g, b;
	u8 zero2;
	u8 rumble;
};

#define DS4_FEATURE_REPORT_0x02_SIZE 37
#define DS4_FEATURE_REPORT_0x05_SIZE 41
#define DS4_FEATURE_REPORT_0x81_SIZE 7
#define DS4_INPUT_REPORT_0x11_SIZE 78
#define DS4_OUTPUT_REPORT_0x05_SIZE 32
#define DS4_OUTPUT_REPORT_0x11_SIZE 78
#define SIXAXIS_REPORT_0xF2_SIZE 17
#define SIXAXIS_REPORT_0xF5_SIZE 8
#define MOTION_REPORT_0x02_SIZE 49

/* Offsets relative to USB input report (0x1). Bluetooth (0x11) requires an
 * additional +2.
 */
#define DS4_INPUT_REPORT_AXIS_OFFSET      1
#define DS4_INPUT_REPORT_BUTTON_OFFSET    5
#define DS4_INPUT_REPORT_TIMESTAMP_OFFSET 10
#define DS4_INPUT_REPORT_GYRO_X_OFFSET   13
#define DS4_INPUT_REPORT_BATTERY_OFFSET  30
#define DS4_INPUT_REPORT_TOUCHPAD_OFFSET 33

#define SENSOR_SUFFIX " Motion Sensors"
#define DS4_TOUCHPAD_SUFFIX " Touchpad"

/* Default to 4ms poll interval, which is same as USB (not adjustable). */
#define DS4_BT_DEFAULT_POLL_INTERVAL_MS 4
#define DS4_BT_MAX_POLL_INTERVAL_MS 62
#define DS4_GYRO_RES_PER_DEG_S 1024
#define DS4_ACC_RES_PER_G      8192

#define SIXAXIS_INPUT_REPORT_ACC_X_OFFSET 41
#define SIXAXIS_ACC_RES_PER_G 113

static DEFINE_SPINLOCK(sony_dev_list_lock);
static LIST_HEAD(sony_device_list);
static DEFINE_IDA(sony_device_id_allocator);

/* Used for calibration of DS4 accelerometer and gyro. */
struct ds4_calibration_data {
	int abs_code;
	short bias;
	/* Calibration requires scaling against a sensitivity value, which is a
	 * float. Store sensitivity as a fraction to limit floating point
	 * calculations until final calibration.
	 */
	int sens_numer;
	int sens_denom;
};

enum ds4_dongle_state {
	DONGLE_DISCONNECTED,
	DONGLE_CALIBRATING,
	DONGLE_CONNECTED,
	DONGLE_DISABLED
};

enum sony_worker {
	SONY_WORKER_STATE,
	SONY_WORKER_HOTPLUG
};

struct sony_sc {
	spinlock_t lock;
	struct list_head list_node;
	struct hid_device *hdev;
	struct input_dev *touchpad;
	struct input_dev *sensor_dev;
	struct led_classdev *leds[MAX_LEDS];
	unsigned long quirks;
	struct work_struct hotplug_worker;
	struct work_struct state_worker;
	void (*send_output_report)(struct sony_sc *);
	struct power_supply *battery;
	struct power_supply_desc battery_desc;
	int device_id;
	u8 *output_report_dmabuf;

#ifdef CONFIG_SONY_FF
	u8 left;
	u8 right;
#endif

	u8 mac_address[6];
	u8 hotplug_worker_initialized;
	u8 state_worker_initialized;
	u8 defer_initialization;
	u8 cable_state;
	u8 battery_charging;
	u8 battery_capacity;
	u8 led_state[MAX_LEDS];
	u8 led_delay_on[MAX_LEDS];
	u8 led_delay_off[MAX_LEDS];
	u8 led_count;

	bool timestamp_initialized;
	u16 prev_timestamp;
	unsigned int timestamp_us;

	u8 ds4_bt_poll_interval;
	enum ds4_dongle_state ds4_dongle_state;
	/* DS4 calibration data */
	struct ds4_calibration_data ds4_calib_data[6];
};

static void sony_set_leds(struct sony_sc *sc);

static inline void sony_schedule_work(struct sony_sc *sc,
				      enum sony_worker which)
{
	switch (which) {
	case SONY_WORKER_STATE:
		if (!sc->defer_initialization)
			schedule_work(&sc->state_worker);
		break;
	case SONY_WORKER_HOTPLUG:
		if (sc->hotplug_worker_initialized)
			schedule_work(&sc->hotplug_worker);
		break;
	}
}

static ssize_t ds4_show_poll_interval(struct device *dev,
				struct device_attribute
				*attr, char *buf)
{
	struct hid_device *hdev = to_hid_device(dev);
	struct sony_sc *sc = hid_get_drvdata(hdev);

	return snprintf(buf, PAGE_SIZE, "%i\n", sc->ds4_bt_poll_interval);
}

static ssize_t ds4_store_poll_interval(struct device *dev,
				struct device_attribute *attr,
				const char *buf, size_t count)
{
	struct hid_device *hdev = to_hid_device(dev);
	struct sony_sc *sc = hid_get_drvdata(hdev);
	unsigned long flags;
	u8 interval;

	if (kstrtou8(buf, 0, &interval))
		return -EINVAL;

	if (interval > DS4_BT_MAX_POLL_INTERVAL_MS)
		return -EINVAL;

	spin_lock_irqsave(&sc->lock, flags);
	sc->ds4_bt_poll_interval = interval;
	spin_unlock_irqrestore(&sc->lock, flags);

	sony_schedule_work(sc, SONY_WORKER_STATE);

	return count;
}

static DEVICE_ATTR(bt_poll_interval, 0644, ds4_show_poll_interval,
		ds4_store_poll_interval);


static u8 *motion_fixup(struct hid_device *hdev, u8 *rdesc,
			     unsigned int *rsize)
{
	*rsize = sizeof(motion_rdesc);
	return motion_rdesc;
}

static u8 *ps3remote_fixup(struct hid_device *hdev, u8 *rdesc,
			     unsigned int *rsize)
{
	*rsize = sizeof(ps3remote_rdesc);
	return ps3remote_rdesc;
}

static int ps3remote_mapping(struct hid_device *hdev, struct hid_input *hi,
			     struct hid_field *field, struct hid_usage *usage,
			     unsigned long **bit, int *max)
{
	unsigned int key = usage->hid & HID_USAGE;

	if ((usage->hid & HID_USAGE_PAGE) != HID_UP_BUTTON)
		return -1;

	switch (usage->collection_index) {
	case 1:
		if (key >= ARRAY_SIZE(ps3remote_keymap_joypad_buttons))
			return -1;

		key = ps3remote_keymap_joypad_buttons[key];
		if (!key)
			return -1;
		break;
	case 2:
		if (key >= ARRAY_SIZE(ps3remote_keymap_remote_buttons))
			return -1;

		key = ps3remote_keymap_remote_buttons[key];
		if (!key)
			return -1;
		break;
	default:
		return -1;
	}

	hid_map_usage_clear(hi, usage, bit, max, EV_KEY, key);
	return 1;
}

static int navigation_mapping(struct hid_device *hdev, struct hid_input *hi,
			  struct hid_field *field, struct hid_usage *usage,
			  unsigned long **bit, int *max)
{
	if ((usage->hid & HID_USAGE_PAGE) == HID_UP_BUTTON) {
		unsigned int key = usage->hid & HID_USAGE;

		if (key >= ARRAY_SIZE(sixaxis_keymap))
			return -1;

		key = navigation_keymap[key];
		if (!key)
			return -1;

		hid_map_usage_clear(hi, usage, bit, max, EV_KEY, key);
		return 1;
	} else if (usage->hid == HID_GD_POINTER) {
		/* See comment in sixaxis_mapping, basically the L2 (and R2)
		 * triggers are reported through GD Pointer.
		 * In addition we ignore any analog button 'axes' and only
		 * support digital buttons.
		 */
		switch (usage->usage_index) {
		case 8: /* L2 */
			usage->hid = HID_GD_Z;
			break;
		default:
			return -1;
		}

		hid_map_usage_clear(hi, usage, bit, max, EV_ABS, usage->hid & 0xf);
		return 1;
	} else if ((usage->hid & HID_USAGE_PAGE) == HID_UP_GENDESK) {
		unsigned int abs = usage->hid & HID_USAGE;

		if (abs >= ARRAY_SIZE(navigation_absmap))
			return -1;

		abs = navigation_absmap[abs];

		hid_map_usage_clear(hi, usage, bit, max, EV_ABS, abs);
		return 1;
	}

	return -1;
}


static int sixaxis_mapping(struct hid_device *hdev, struct hid_input *hi,
			  struct hid_field *field, struct hid_usage *usage,
			  unsigned long **bit, int *max)
{
	if ((usage->hid & HID_USAGE_PAGE) == HID_UP_BUTTON) {
		unsigned int key = usage->hid & HID_USAGE;

		if (key >= ARRAY_SIZE(sixaxis_keymap))
			return -1;

		key = sixaxis_keymap[key];
		hid_map_usage_clear(hi, usage, bit, max, EV_KEY, key);
		return 1;
	} else if (usage->hid == HID_GD_POINTER) {
		/* The DS3 provides analog values for most buttons and even
		 * for HAT axes through GD Pointer. L2 and R2 are reported
		 * among these as well instead of as GD Z / RZ. Remap L2
		 * and R2 and ignore other analog 'button axes' as there is
		 * no good way for reporting them.
		 */
		switch (usage->usage_index) {
		case 8: /* L2 */
			usage->hid = HID_GD_Z;
			break;
		case 9: /* R2 */
			usage->hid = HID_GD_RZ;
			break;
		default:
			return -1;
		}

		hid_map_usage_clear(hi, usage, bit, max, EV_ABS, usage->hid & 0xf);
		return 1;
	} else if ((usage->hid & HID_USAGE_PAGE) == HID_UP_GENDESK) {
		unsigned int abs = usage->hid & HID_USAGE;

		if (abs >= ARRAY_SIZE(sixaxis_absmap))
			return -1;

		abs = sixaxis_absmap[abs];

		hid_map_usage_clear(hi, usage, bit, max, EV_ABS, abs);
		return 1;
	}

	return -1;
}

static int ds4_mapping(struct hid_device *hdev, struct hid_input *hi,
		       struct hid_field *field, struct hid_usage *usage,
		       unsigned long **bit, int *max)
{
	if ((usage->hid & HID_USAGE_PAGE) == HID_UP_BUTTON) {
		unsigned int key = usage->hid & HID_USAGE;

		if (key >= ARRAY_SIZE(ds4_keymap))
			return -1;

		key = ds4_keymap[key];
		hid_map_usage_clear(hi, usage, bit, max, EV_KEY, key);
		return 1;
	} else if ((usage->hid & HID_USAGE_PAGE) == HID_UP_GENDESK) {
		unsigned int abs = usage->hid & HID_USAGE;

		/* Let the HID parser deal with the HAT. */
		if (usage->hid == HID_GD_HATSWITCH)
			return 0;

		if (abs >= ARRAY_SIZE(ds4_absmap))
			return -1;

		abs = ds4_absmap[abs];
		hid_map_usage_clear(hi, usage, bit, max, EV_ABS, abs);
		return 1;
	}

	return 0;
}

static u8 *sony_report_fixup(struct hid_device *hdev, u8 *rdesc,
		unsigned int *rsize)
{
	struct sony_sc *sc = hid_get_drvdata(hdev);

	if (sc->quirks & (SINO_LITE_CONTROLLER | FUTUREMAX_DANCE_MAT))
		return rdesc;

	/*
	 * Some Sony RF receivers wrongly declare the mouse pointer as a
	 * a constant non-data variable.
	 */
	if ((sc->quirks & VAIO_RDESC_CONSTANT) && *rsize >= 56 &&
	    /* usage page: generic desktop controls */
	    /* rdesc[0] == 0x05 && rdesc[1] == 0x01 && */
	    /* usage: mouse */
	    rdesc[2] == 0x09 && rdesc[3] == 0x02 &&
	    /* input (usage page for x,y axes): constant, variable, relative */
	    rdesc[54] == 0x81 && rdesc[55] == 0x07) {
		hid_info(hdev, "Fixing up Sony RF Receiver report descriptor\n");
		/* input: data, variable, relative */
		rdesc[55] = 0x06;
	}

	if (sc->quirks & MOTION_CONTROLLER)
		return motion_fixup(hdev, rdesc, rsize);

	if (sc->quirks & PS3REMOTE)
		return ps3remote_fixup(hdev, rdesc, rsize);

	return rdesc;
}

static void sixaxis_parse_report(struct sony_sc *sc, u8 *rd, int size)
{
	static const u8 sixaxis_battery_capacity[] = { 0, 1, 25, 50, 75, 100 };
	unsigned long flags;
	int offset;
	u8 cable_state, battery_capacity, battery_charging;

	/*
	 * The sixaxis is charging if the battery value is 0xee
	 * and it is fully charged if the value is 0xef.
	 * It does not report the actual level while charging so it
	 * is set to 100% while charging is in progress.
	 */
	offset = (sc->quirks & MOTION_CONTROLLER) ? 12 : 30;

	if (rd[offset] >= 0xee) {
		battery_capacity = 100;
		battery_charging = !(rd[offset] & 0x01);
		cable_state = 1;
	} else {
		u8 index = rd[offset] <= 5 ? rd[offset] : 5;
		battery_capacity = sixaxis_battery_capacity[index];
		battery_charging = 0;
		cable_state = 0;
	}

	spin_lock_irqsave(&sc->lock, flags);
	sc->cable_state = cable_state;
	sc->battery_capacity = battery_capacity;
	sc->battery_charging = battery_charging;
	spin_unlock_irqrestore(&sc->lock, flags);

	if (sc->quirks & SIXAXIS_CONTROLLER) {
		int val;

		offset = SIXAXIS_INPUT_REPORT_ACC_X_OFFSET;
		val = ((rd[offset+1] << 8) | rd[offset]) - 511;
		input_report_abs(sc->sensor_dev, ABS_X, val);

		/* Y and Z are swapped and inversed */
		val = 511 - ((rd[offset+5] << 8) | rd[offset+4]);
		input_report_abs(sc->sensor_dev, ABS_Y, val);

		val = 511 - ((rd[offset+3] << 8) | rd[offset+2]);
		input_report_abs(sc->sensor_dev, ABS_Z, val);

		input_sync(sc->sensor_dev);
	}
}

static void dualshock4_parse_report(struct sony_sc *sc, u8 *rd, int size)
{
	struct hid_input *hidinput = list_entry(sc->hdev->inputs.next,
						struct hid_input, list);
	struct input_dev *input_dev = hidinput->input;
	unsigned long flags;
	int n, m, offset, num_touch_data, max_touch_data;
	u8 cable_state, battery_capacity, battery_charging;
	u16 timestamp;

	/* When using Bluetooth the header is 2 bytes longer, so skip these. */
	int data_offset = (sc->quirks & DUALSHOCK4_CONTROLLER_BT) ? 2 : 0;

	/* Second bit of third button byte is for the touchpad button. */
	offset = data_offset + DS4_INPUT_REPORT_BUTTON_OFFSET;
	input_report_key(sc->touchpad, BTN_LEFT, rd[offset+2] & 0x2);

	/*
	 * The default behavior of the Dualshock 4 is to send reports using
	 * report type 1 when running over Bluetooth. However, when feature
	 * report 2 is requested during the controller initialization it starts
	 * sending input reports in report 17. Since report 17 is undefined
	 * in the default HID descriptor, the HID layer won't generate events.
	 * While it is possible (and this was done before) to fixup the HID
	 * descriptor to add this mapping, it was better to do this manually.
	 * The reason is there were various pieces software both open and closed
	 * source, relying on the descriptors to be the same across various
	 * operating systems. If the descriptors wouldn't match some
	 * applications e.g. games on Wine would not be able to function due
	 * to different descriptors, which such applications are not parsing.
	 */
	if (rd[0] == 17) {
		int value;

		offset = data_offset + DS4_INPUT_REPORT_AXIS_OFFSET;
		input_report_abs(input_dev, ABS_X, rd[offset]);
		input_report_abs(input_dev, ABS_Y, rd[offset+1]);
		input_report_abs(input_dev, ABS_RX, rd[offset+2]);
		input_report_abs(input_dev, ABS_RY, rd[offset+3]);

		value = rd[offset+4] & 0xf;
		if (value > 7)
			value = 8; /* Center 0, 0 */
		input_report_abs(input_dev, ABS_HAT0X, ds4_hat_mapping[value].x);
		input_report_abs(input_dev, ABS_HAT0Y, ds4_hat_mapping[value].y);

		input_report_key(input_dev, BTN_WEST, rd[offset+4] & 0x10);
		input_report_key(input_dev, BTN_SOUTH, rd[offset+4] & 0x20);
		input_report_key(input_dev, BTN_EAST, rd[offset+4] & 0x40);
		input_report_key(input_dev, BTN_NORTH, rd[offset+4] & 0x80);

		input_report_key(input_dev, BTN_TL, rd[offset+5] & 0x1);
		input_report_key(input_dev, BTN_TR, rd[offset+5] & 0x2);
		input_report_key(input_dev, BTN_TL2, rd[offset+5] & 0x4);
		input_report_key(input_dev, BTN_TR2, rd[offset+5] & 0x8);
		input_report_key(input_dev, BTN_SELECT, rd[offset+5] & 0x10);
		input_report_key(input_dev, BTN_START, rd[offset+5] & 0x20);
		input_report_key(input_dev, BTN_THUMBL, rd[offset+5] & 0x40);
		input_report_key(input_dev, BTN_THUMBR, rd[offset+5] & 0x80);

		input_report_key(input_dev, BTN_MODE, rd[offset+6] & 0x1);

		input_report_abs(input_dev, ABS_Z, rd[offset+7]);
		input_report_abs(input_dev, ABS_RZ, rd[offset+8]);

		input_sync(input_dev);
	}

	/* Convert timestamp (in 5.33us unit) to timestamp_us */
	offset = data_offset + DS4_INPUT_REPORT_TIMESTAMP_OFFSET;
	timestamp = get_unaligned_le16(&rd[offset]);
	if (!sc->timestamp_initialized) {
		sc->timestamp_us = ((unsigned int)timestamp * 16) / 3;
		sc->timestamp_initialized = true;
	} else {
		u16 delta;

		if (sc->prev_timestamp > timestamp)
			delta = (U16_MAX - sc->prev_timestamp + timestamp + 1);
		else
			delta = timestamp - sc->prev_timestamp;
		sc->timestamp_us += (delta * 16) / 3;
	}
	sc->prev_timestamp = timestamp;
	input_event(sc->sensor_dev, EV_MSC, MSC_TIMESTAMP, sc->timestamp_us);

	offset = data_offset + DS4_INPUT_REPORT_GYRO_X_OFFSET;
	for (n = 0; n < 6; n++) {
		/* Store data in int for more precision during mult_frac. */
		int raw_data = (short)((rd[offset+1] << 8) | rd[offset]);
		struct ds4_calibration_data *calib = &sc->ds4_calib_data[n];

		/* High precision is needed during calibration, but the
		 * calibrated values are within 32-bit.
		 * Note: we swap numerator 'x' and 'numer' in mult_frac for
		 *       precision reasons so we don't need 64-bit.
		 */
		int calib_data = mult_frac(calib->sens_numer,
					   raw_data - calib->bias,
					   calib->sens_denom);

		input_report_abs(sc->sensor_dev, calib->abs_code, calib_data);
		offset += 2;
	}
	input_sync(sc->sensor_dev);

	/*
	 * The lower 4 bits of byte 30 (or 32 for BT) contain the battery level
	 * and the 5th bit contains the USB cable state.
	 */
	offset = data_offset + DS4_INPUT_REPORT_BATTERY_OFFSET;
	cable_state = (rd[offset] >> 4) & 0x01;
	battery_capacity = rd[offset] & 0x0F;

	/*
	 * When a USB power source is connected the battery level ranges from
	 * 0 to 10, and when running on battery power it ranges from 0 to 9.
	 * A battery level above 10 when plugged in means charge completed.
	 */
	if (!cable_state || battery_capacity > 10)
		battery_charging = 0;
	else
		battery_charging = 1;

	if (!cable_state)
		battery_capacity++;
	if (battery_capacity > 10)
		battery_capacity = 10;

	battery_capacity *= 10;

	spin_lock_irqsave(&sc->lock, flags);
	sc->cable_state = cable_state;
	sc->battery_capacity = battery_capacity;
	sc->battery_charging = battery_charging;
	spin_unlock_irqrestore(&sc->lock, flags);

	/*
	 * The Dualshock 4 multi-touch trackpad data starts at offset 33 on USB
	 * and 35 on Bluetooth.
	 * The first byte indicates the number of touch data in the report.
	 * Trackpad data starts 2 bytes later (e.g. 35 for USB).
	 */
	offset = data_offset + DS4_INPUT_REPORT_TOUCHPAD_OFFSET;
	max_touch_data = (sc->quirks & DUALSHOCK4_CONTROLLER_BT) ? 4 : 3;
	if (rd[offset] > 0 && rd[offset] <= max_touch_data)
		num_touch_data = rd[offset];
	else
		num_touch_data = 1;
	offset += 1;

	for (m = 0; m < num_touch_data; m++) {
		/* Skip past timestamp */
		offset += 1;

		/*
		 * The first 7 bits of the first byte is a counter and bit 8 is
		 * a touch indicator that is 0 when pressed and 1 when not
		 * pressed.
		 * The next 3 bytes are two 12 bit touch coordinates, X and Y.
		 * The data for the second touch is in the same format and
		 * immediately follows the data for the first.
		 */
		for (n = 0; n < 2; n++) {
			u16 x, y;
			bool active;

			x = rd[offset+1] | ((rd[offset+2] & 0xF) << 8);
			y = ((rd[offset+2] & 0xF0) >> 4) | (rd[offset+3] << 4);

			active = !(rd[offset] >> 7);
			input_mt_slot(sc->touchpad, n);
			input_mt_report_slot_state(sc->touchpad, MT_TOOL_FINGER, active);

			if (active) {
				input_report_abs(sc->touchpad, ABS_MT_POSITION_X, x);
				input_report_abs(sc->touchpad, ABS_MT_POSITION_Y, y);
			}

			offset += 4;
		}
		input_mt_sync_frame(sc->touchpad);
		input_sync(sc->touchpad);
	}
}

static int sony_raw_event(struct hid_device *hdev, struct hid_report *report,
		u8 *rd, int size)
{
	struct sony_sc *sc = hid_get_drvdata(hdev);

	/*
	 * Sixaxis HID report has acclerometers/gyro with MSByte first, this
	 * has to be BYTE_SWAPPED before passing up to joystick interface
	 */
	if ((sc->quirks & SIXAXIS_CONTROLLER) && rd[0] == 0x01 && size == 49) {
		/*
		 * When connected via Bluetooth the Sixaxis occasionally sends
		 * a report with the second byte 0xff and the rest zeroed.
		 *
		 * This report does not reflect the actual state of the
		 * controller must be ignored to avoid generating false input
		 * events.
		 */
		if (rd[1] == 0xff)
			return -EINVAL;

		swap(rd[41], rd[42]);
		swap(rd[43], rd[44]);
		swap(rd[45], rd[46]);
		swap(rd[47], rd[48]);

		sixaxis_parse_report(sc, rd, size);
	} else if ((sc->quirks & MOTION_CONTROLLER_BT) && rd[0] == 0x01 && size == 49) {
		sixaxis_parse_report(sc, rd, size);
	} else if ((sc->quirks & NAVIGATION_CONTROLLER) && rd[0] == 0x01 &&
			size == 49) {
		sixaxis_parse_report(sc, rd, size);
	} else if ((sc->quirks & DUALSHOCK4_CONTROLLER_USB) && rd[0] == 0x01 &&
			size == 64) {
		dualshock4_parse_report(sc, rd, size);
	} else if (((sc->quirks & DUALSHOCK4_CONTROLLER_BT) && rd[0] == 0x11 &&
			size == 78)) {
		/* CRC check */
		u8 bthdr = 0xA1;
		u32 crc;
		u32 report_crc;

		crc = crc32_le(0xFFFFFFFF, &bthdr, 1);
		crc = ~crc32_le(crc, rd, DS4_INPUT_REPORT_0x11_SIZE-4);
		report_crc = get_unaligned_le32(&rd[DS4_INPUT_REPORT_0x11_SIZE-4]);
		if (crc != report_crc) {
			hid_dbg(sc->hdev, "DualShock 4 input report's CRC check failed, received crc 0x%0x != 0x%0x\n",
				report_crc, crc);
			return -EILSEQ;
		}

		dualshock4_parse_report(sc, rd, size);
	} else if ((sc->quirks & DUALSHOCK4_DONGLE) && rd[0] == 0x01 &&
			size == 64) {
		unsigned long flags;
		enum ds4_dongle_state dongle_state;

		/*
		 * In the case of a DS4 USB dongle, bit[2] of byte 31 indicates
		 * if a DS4 is actually connected (indicated by '0').
		 * For non-dongle, this bit is always 0 (connected).
		 */
		bool connected = (rd[31] & 0x04) ? false : true;

		spin_lock_irqsave(&sc->lock, flags);
		dongle_state = sc->ds4_dongle_state;
		spin_unlock_irqrestore(&sc->lock, flags);

		/*
		 * The dongle always sends input reports even when no
		 * DS4 is attached. When a DS4 is connected, we need to
		 * obtain calibration data before we can use it.
		 * The code below tracks dongle state and kicks of
		 * calibration when needed and only allows us to process
		 * input if a DS4 is actually connected.
		 */
		if (dongle_state == DONGLE_DISCONNECTED && connected) {
			hid_info(sc->hdev, "DualShock 4 USB dongle: controller connected\n");
			sony_set_leds(sc);

			spin_lock_irqsave(&sc->lock, flags);
			sc->ds4_dongle_state = DONGLE_CALIBRATING;
			spin_unlock_irqrestore(&sc->lock, flags);

			sony_schedule_work(sc, SONY_WORKER_HOTPLUG);

			/* Don't process the report since we don't have
			 * calibration data, but let hidraw have it anyway.
			 */
			return 0;
		} else if ((dongle_state == DONGLE_CONNECTED ||
			    dongle_state == DONGLE_DISABLED) && !connected) {
			hid_info(sc->hdev, "DualShock 4 USB dongle: controller disconnected\n");

			spin_lock_irqsave(&sc->lock, flags);
			sc->ds4_dongle_state = DONGLE_DISCONNECTED;
			spin_unlock_irqrestore(&sc->lock, flags);

			/* Return 0, so hidraw can get the report. */
			return 0;
		} else if (dongle_state == DONGLE_CALIBRATING ||
			   dongle_state == DONGLE_DISABLED ||
			   dongle_state == DONGLE_DISCONNECTED) {
			/* Return 0, so hidraw can get the report. */
			return 0;
		}

		dualshock4_parse_report(sc, rd, size);
	}

	if (sc->defer_initialization) {
		sc->defer_initialization = 0;
		sony_schedule_work(sc, SONY_WORKER_STATE);
	}

	return 0;
}

static int sony_mapping(struct hid_device *hdev, struct hid_input *hi,
			struct hid_field *field, struct hid_usage *usage,
			unsigned long **bit, int *max)
{
	struct sony_sc *sc = hid_get_drvdata(hdev);

	if (sc->quirks & BUZZ_CONTROLLER) {
		unsigned int key = usage->hid & HID_USAGE;

		if ((usage->hid & HID_USAGE_PAGE) != HID_UP_BUTTON)
			return -1;

		switch (usage->collection_index) {
		case 1:
			if (key >= ARRAY_SIZE(buzz_keymap))
				return -1;

			key = buzz_keymap[key];
			if (!key)
				return -1;
			break;
		default:
			return -1;
		}

		hid_map_usage_clear(hi, usage, bit, max, EV_KEY, key);
		return 1;
	}

	if (sc->quirks & PS3REMOTE)
		return ps3remote_mapping(hdev, hi, field, usage, bit, max);

	if (sc->quirks & NAVIGATION_CONTROLLER)
		return navigation_mapping(hdev, hi, field, usage, bit, max);

	if (sc->quirks & SIXAXIS_CONTROLLER)
		return sixaxis_mapping(hdev, hi, field, usage, bit, max);

	if (sc->quirks & DUALSHOCK4_CONTROLLER)
		return ds4_mapping(hdev, hi, field, usage, bit, max);


	/* Let hid-core decide for the others */
	return 0;
}

static int sony_register_touchpad(struct sony_sc *sc, int touch_count,
					int w, int h)
{
	size_t name_sz;
	char *name;
	int ret;

	sc->touchpad = input_allocate_device();
	if (!sc->touchpad)
		return -ENOMEM;

	input_set_drvdata(sc->touchpad, sc);
	sc->touchpad->dev.parent = &sc->hdev->dev;
	sc->touchpad->phys = sc->hdev->phys;
	sc->touchpad->uniq = sc->hdev->uniq;
	sc->touchpad->id.bustype = sc->hdev->bus;
	sc->touchpad->id.vendor = sc->hdev->vendor;
	sc->touchpad->id.product = sc->hdev->product;
	sc->touchpad->id.version = sc->hdev->version;

	/* Append a suffix to the controller name as there are various
	 * DS4 compatible non-Sony devices with different names.
	 */
	name_sz = strlen(sc->hdev->name) + sizeof(DS4_TOUCHPAD_SUFFIX);
	name = kzalloc(name_sz, GFP_KERNEL);
	if (!name) {
		ret = -ENOMEM;
		goto err;
	}
	snprintf(name, name_sz, "%s" DS4_TOUCHPAD_SUFFIX, sc->hdev->name);
	sc->touchpad->name = name;

	ret = input_mt_init_slots(sc->touchpad, touch_count, INPUT_MT_POINTER);
	if (ret < 0)
		goto err;

	/* We map the button underneath the touchpad to BTN_LEFT. */
	__set_bit(EV_KEY, sc->touchpad->evbit);
	__set_bit(BTN_LEFT, sc->touchpad->keybit);
	__set_bit(INPUT_PROP_BUTTONPAD, sc->touchpad->propbit);

	input_set_abs_params(sc->touchpad, ABS_MT_POSITION_X, 0, w, 0, 0);
	input_set_abs_params(sc->touchpad, ABS_MT_POSITION_Y, 0, h, 0, 0);

	ret = input_register_device(sc->touchpad);
	if (ret < 0)
		goto err;

	return 0;

err:
	kfree(sc->touchpad->name);
	sc->touchpad->name = NULL;

	input_free_device(sc->touchpad);
	sc->touchpad = NULL;

	return ret;
}

static void sony_unregister_touchpad(struct sony_sc *sc)
{
	if (!sc->touchpad)
		return;

	kfree(sc->touchpad->name);
	sc->touchpad->name = NULL;

	input_unregister_device(sc->touchpad);
	sc->touchpad = NULL;
}

static int sony_register_sensors(struct sony_sc *sc)
{
	size_t name_sz;
	char *name;
	int ret;
	int range;

	sc->sensor_dev = input_allocate_device();
	if (!sc->sensor_dev)
		return -ENOMEM;

	input_set_drvdata(sc->sensor_dev, sc);
	sc->sensor_dev->dev.parent = &sc->hdev->dev;
	sc->sensor_dev->phys = sc->hdev->phys;
	sc->sensor_dev->uniq = sc->hdev->uniq;
	sc->sensor_dev->id.bustype = sc->hdev->bus;
	sc->sensor_dev->id.vendor = sc->hdev->vendor;
	sc->sensor_dev->id.product = sc->hdev->product;
	sc->sensor_dev->id.version = sc->hdev->version;

	/* Append a suffix to the controller name as there are various
	 * DS4 compatible non-Sony devices with different names.
	 */
	name_sz = strlen(sc->hdev->name) + sizeof(SENSOR_SUFFIX);
	name = kzalloc(name_sz, GFP_KERNEL);
	if (!name) {
		ret = -ENOMEM;
		goto err;
	}
	snprintf(name, name_sz, "%s" SENSOR_SUFFIX, sc->hdev->name);
	sc->sensor_dev->name = name;

	if (sc->quirks & SIXAXIS_CONTROLLER) {
		/* For the DS3 we only support the accelerometer, which works
		 * quite well even without calibration. The device also has
		 * a 1-axis gyro, but it is very difficult to manage from within
		 * the driver even to get data, the sensor is inaccurate and
		 * the behavior is very different between hardware revisions.
		 */
		input_set_abs_params(sc->sensor_dev, ABS_X, -512, 511, 4, 0);
		input_set_abs_params(sc->sensor_dev, ABS_Y, -512, 511, 4, 0);
		input_set_abs_params(sc->sensor_dev, ABS_Z, -512, 511, 4, 0);
		input_abs_set_res(sc->sensor_dev, ABS_X, SIXAXIS_ACC_RES_PER_G);
		input_abs_set_res(sc->sensor_dev, ABS_Y, SIXAXIS_ACC_RES_PER_G);
		input_abs_set_res(sc->sensor_dev, ABS_Z, SIXAXIS_ACC_RES_PER_G);
	} else if (sc->quirks & DUALSHOCK4_CONTROLLER) {
		range = DS4_ACC_RES_PER_G*4;
		input_set_abs_params(sc->sensor_dev, ABS_X, -range, range, 16, 0);
		input_set_abs_params(sc->sensor_dev, ABS_Y, -range, range, 16, 0);
		input_set_abs_params(sc->sensor_dev, ABS_Z, -range, range, 16, 0);
		input_abs_set_res(sc->sensor_dev, ABS_X, DS4_ACC_RES_PER_G);
		input_abs_set_res(sc->sensor_dev, ABS_Y, DS4_ACC_RES_PER_G);
		input_abs_set_res(sc->sensor_dev, ABS_Z, DS4_ACC_RES_PER_G);

		range = DS4_GYRO_RES_PER_DEG_S*2048;
		input_set_abs_params(sc->sensor_dev, ABS_RX, -range, range, 16, 0);
		input_set_abs_params(sc->sensor_dev, ABS_RY, -range, range, 16, 0);
		input_set_abs_params(sc->sensor_dev, ABS_RZ, -range, range, 16, 0);
		input_abs_set_res(sc->sensor_dev, ABS_RX, DS4_GYRO_RES_PER_DEG_S);
		input_abs_set_res(sc->sensor_dev, ABS_RY, DS4_GYRO_RES_PER_DEG_S);
		input_abs_set_res(sc->sensor_dev, ABS_RZ, DS4_GYRO_RES_PER_DEG_S);

		__set_bit(EV_MSC, sc->sensor_dev->evbit);
		__set_bit(MSC_TIMESTAMP, sc->sensor_dev->mscbit);
	}

	__set_bit(INPUT_PROP_ACCELEROMETER, sc->sensor_dev->propbit);

	ret = input_register_device(sc->sensor_dev);
	if (ret < 0)
		goto err;

	return 0;

err:
	kfree(sc->sensor_dev->name);
	sc->sensor_dev->name = NULL;

	input_free_device(sc->sensor_dev);
	sc->sensor_dev = NULL;

	return ret;
}

static void sony_unregister_sensors(struct sony_sc *sc)
{
	if (!sc->sensor_dev)
		return;

	kfree(sc->sensor_dev->name);
	sc->sensor_dev->name = NULL;

	input_unregister_device(sc->sensor_dev);
	sc->sensor_dev = NULL;
}


/*
 * Sending HID_REQ_GET_REPORT changes the operation mode of the ps3 controller
 * to "operational".  Without this, the ps3 controller will not report any
 * events.
 */
static int sixaxis_set_operational_usb(struct hid_device *hdev)
{
	const int buf_size =
		max(SIXAXIS_REPORT_0xF2_SIZE, SIXAXIS_REPORT_0xF5_SIZE);
	u8 *buf;
	int ret;

	buf = kmalloc(buf_size, GFP_KERNEL);
	if (!buf)
		return -ENOMEM;

	ret = hid_hw_raw_request(hdev, 0xf2, buf, SIXAXIS_REPORT_0xF2_SIZE,
				 HID_FEATURE_REPORT, HID_REQ_GET_REPORT);
	if (ret < 0) {
		hid_err(hdev, "can't set operational mode: step 1\n");
		goto out;
	}

	/*
	 * Some compatible controllers like the Speedlink Strike FX and
	 * Gasia need another query plus an USB interrupt to get operational.
	 */
	ret = hid_hw_raw_request(hdev, 0xf5, buf, SIXAXIS_REPORT_0xF5_SIZE,
				 HID_FEATURE_REPORT, HID_REQ_GET_REPORT);
	if (ret < 0) {
		hid_err(hdev, "can't set operational mode: step 2\n");
		goto out;
	}

	ret = hid_hw_output_report(hdev, buf, 1);
	if (ret < 0) {
		hid_info(hdev, "can't set operational mode: step 3, ignoring\n");
		ret = 0;
	}

out:
	kfree(buf);

	return ret;
}

static int sixaxis_set_operational_bt(struct hid_device *hdev)
{
	static const u8 report[] = { 0xf4, 0x42, 0x03, 0x00, 0x00 };
	u8 *buf;
	int ret;

	buf = kmemdup(report, sizeof(report), GFP_KERNEL);
	if (!buf)
		return -ENOMEM;

	ret = hid_hw_raw_request(hdev, buf[0], buf, sizeof(report),
				  HID_FEATURE_REPORT, HID_REQ_SET_REPORT);

	kfree(buf);

	return ret;
}

/*
 * Request DS4 calibration data for the motion sensors.
 * For Bluetooth this also affects the operating mode (see below).
 */
static int dualshock4_get_calibration_data(struct sony_sc *sc)
{
	u8 *buf;
	int ret;
	short gyro_pitch_bias, gyro_pitch_plus, gyro_pitch_minus;
	short gyro_yaw_bias, gyro_yaw_plus, gyro_yaw_minus;
	short gyro_roll_bias, gyro_roll_plus, gyro_roll_minus;
	short gyro_speed_plus, gyro_speed_minus;
	short acc_x_plus, acc_x_minus;
	short acc_y_plus, acc_y_minus;
	short acc_z_plus, acc_z_minus;
	int speed_2x;
	int range_2g;

	/* For Bluetooth we use a different request, which supports CRC.
	 * Note: in Bluetooth mode feature report 0x02 also changes the state
	 * of the controller, so that it sends input reports of type 0x11.
	 */
	if (sc->quirks & (DUALSHOCK4_CONTROLLER_USB | DUALSHOCK4_DONGLE)) {
		buf = kmalloc(DS4_FEATURE_REPORT_0x02_SIZE, GFP_KERNEL);
		if (!buf)
			return -ENOMEM;

		ret = hid_hw_raw_request(sc->hdev, 0x02, buf,
					 DS4_FEATURE_REPORT_0x02_SIZE,
					 HID_FEATURE_REPORT,
					 HID_REQ_GET_REPORT);
		if (ret < 0)
			goto err_stop;
	} else {
		u8 bthdr = 0xA3;
		u32 crc;
		u32 report_crc;
		int retries;

		buf = kmalloc(DS4_FEATURE_REPORT_0x05_SIZE, GFP_KERNEL);
		if (!buf)
			return -ENOMEM;

		for (retries = 0; retries < 3; retries++) {
			ret = hid_hw_raw_request(sc->hdev, 0x05, buf,
						 DS4_FEATURE_REPORT_0x05_SIZE,
						 HID_FEATURE_REPORT,
						 HID_REQ_GET_REPORT);
			if (ret < 0)
				goto err_stop;

			/* CRC check */
			crc = crc32_le(0xFFFFFFFF, &bthdr, 1);
			crc = ~crc32_le(crc, buf, DS4_FEATURE_REPORT_0x05_SIZE-4);
			report_crc = get_unaligned_le32(&buf[DS4_FEATURE_REPORT_0x05_SIZE-4]);
			if (crc != report_crc) {
				hid_warn(sc->hdev, "DualShock 4 calibration report's CRC check failed, received crc 0x%0x != 0x%0x\n",
					report_crc, crc);
				if (retries < 2) {
					hid_warn(sc->hdev, "Retrying DualShock 4 get calibration report request\n");
					continue;
				} else {
					ret = -EILSEQ;
					goto err_stop;
				}
			} else {
				break;
			}
		}
	}

	gyro_pitch_bias  = get_unaligned_le16(&buf[1]);
	gyro_yaw_bias    = get_unaligned_le16(&buf[3]);
	gyro_roll_bias   = get_unaligned_le16(&buf[5]);
	if (sc->quirks & DUALSHOCK4_CONTROLLER_USB) {
		gyro_pitch_plus  = get_unaligned_le16(&buf[7]);
		gyro_pitch_minus = get_unaligned_le16(&buf[9]);
		gyro_yaw_plus    = get_unaligned_le16(&buf[11]);
		gyro_yaw_minus   = get_unaligned_le16(&buf[13]);
		gyro_roll_plus   = get_unaligned_le16(&buf[15]);
		gyro_roll_minus  = get_unaligned_le16(&buf[17]);
	} else {
		/* BT + Dongle */
		gyro_pitch_plus  = get_unaligned_le16(&buf[7]);
		gyro_yaw_plus    = get_unaligned_le16(&buf[9]);
		gyro_roll_plus   = get_unaligned_le16(&buf[11]);
		gyro_pitch_minus = get_unaligned_le16(&buf[13]);
		gyro_yaw_minus   = get_unaligned_le16(&buf[15]);
		gyro_roll_minus  = get_unaligned_le16(&buf[17]);
	}
	gyro_speed_plus  = get_unaligned_le16(&buf[19]);
	gyro_speed_minus = get_unaligned_le16(&buf[21]);
	acc_x_plus       = get_unaligned_le16(&buf[23]);
	acc_x_minus      = get_unaligned_le16(&buf[25]);
	acc_y_plus       = get_unaligned_le16(&buf[27]);
	acc_y_minus      = get_unaligned_le16(&buf[29]);
	acc_z_plus       = get_unaligned_le16(&buf[31]);
	acc_z_minus      = get_unaligned_le16(&buf[33]);

	/* Set gyroscope calibration and normalization parameters.
	 * Data values will be normalized to 1/DS4_GYRO_RES_PER_DEG_S degree/s.
	 */
	speed_2x = (gyro_speed_plus + gyro_speed_minus);
	sc->ds4_calib_data[0].abs_code = ABS_RX;
	sc->ds4_calib_data[0].bias = gyro_pitch_bias;
	sc->ds4_calib_data[0].sens_numer = speed_2x*DS4_GYRO_RES_PER_DEG_S;
	sc->ds4_calib_data[0].sens_denom = gyro_pitch_plus - gyro_pitch_minus;

	sc->ds4_calib_data[1].abs_code = ABS_RY;
	sc->ds4_calib_data[1].bias = gyro_yaw_bias;
	sc->ds4_calib_data[1].sens_numer = speed_2x*DS4_GYRO_RES_PER_DEG_S;
	sc->ds4_calib_data[1].sens_denom = gyro_yaw_plus - gyro_yaw_minus;

	sc->ds4_calib_data[2].abs_code = ABS_RZ;
	sc->ds4_calib_data[2].bias = gyro_roll_bias;
	sc->ds4_calib_data[2].sens_numer = speed_2x*DS4_GYRO_RES_PER_DEG_S;
	sc->ds4_calib_data[2].sens_denom = gyro_roll_plus - gyro_roll_minus;

	/* Set accelerometer calibration and normalization parameters.
	 * Data values will be normalized to 1/DS4_ACC_RES_PER_G G.
	 */
	range_2g = acc_x_plus - acc_x_minus;
	sc->ds4_calib_data[3].abs_code = ABS_X;
	sc->ds4_calib_data[3].bias = acc_x_plus - range_2g / 2;
	sc->ds4_calib_data[3].sens_numer = 2*DS4_ACC_RES_PER_G;
	sc->ds4_calib_data[3].sens_denom = range_2g;

	range_2g = acc_y_plus - acc_y_minus;
	sc->ds4_calib_data[4].abs_code = ABS_Y;
	sc->ds4_calib_data[4].bias = acc_y_plus - range_2g / 2;
	sc->ds4_calib_data[4].sens_numer = 2*DS4_ACC_RES_PER_G;
	sc->ds4_calib_data[4].sens_denom = range_2g;

	range_2g = acc_z_plus - acc_z_minus;
	sc->ds4_calib_data[5].abs_code = ABS_Z;
	sc->ds4_calib_data[5].bias = acc_z_plus - range_2g / 2;
	sc->ds4_calib_data[5].sens_numer = 2*DS4_ACC_RES_PER_G;
	sc->ds4_calib_data[5].sens_denom = range_2g;

err_stop:
	kfree(buf);
	return ret;
}

static void dualshock4_calibration_work(struct work_struct *work)
{
	struct sony_sc *sc = container_of(work, struct sony_sc, hotplug_worker);
	unsigned long flags;
	enum ds4_dongle_state dongle_state;
	int ret;

	ret = dualshock4_get_calibration_data(sc);
	if (ret < 0) {
		/* This call is very unlikely to fail for the dongle. When it
		 * fails we are probably in a very bad state, so mark the
		 * dongle as disabled. We will re-enable the dongle if a new
		 * DS4 hotplug is detect from sony_raw_event as any issues
		 * are likely resolved then (the dongle is quite stupid).
		 */
		hid_err(sc->hdev, "DualShock 4 USB dongle: calibration failed, disabling device\n");
		dongle_state = DONGLE_DISABLED;
	} else {
		hid_info(sc->hdev, "DualShock 4 USB dongle: calibration completed\n");
		dongle_state = DONGLE_CONNECTED;
	}

	spin_lock_irqsave(&sc->lock, flags);
	sc->ds4_dongle_state = dongle_state;
	spin_unlock_irqrestore(&sc->lock, flags);
}

static void sixaxis_set_leds_from_id(struct sony_sc *sc)
{
	static const u8 sixaxis_leds[10][4] = {
				{ 0x01, 0x00, 0x00, 0x00 },
				{ 0x00, 0x01, 0x00, 0x00 },
				{ 0x00, 0x00, 0x01, 0x00 },
				{ 0x00, 0x00, 0x00, 0x01 },
				{ 0x01, 0x00, 0x00, 0x01 },
				{ 0x00, 0x01, 0x00, 0x01 },
				{ 0x00, 0x00, 0x01, 0x01 },
				{ 0x01, 0x00, 0x01, 0x01 },
				{ 0x00, 0x01, 0x01, 0x01 },
				{ 0x01, 0x01, 0x01, 0x01 }
	};

	int id = sc->device_id;

	BUILD_BUG_ON(MAX_LEDS < ARRAY_SIZE(sixaxis_leds[0]));

	if (id < 0)
		return;

	id %= 10;
	memcpy(sc->led_state, sixaxis_leds[id], sizeof(sixaxis_leds[id]));
}

static void dualshock4_set_leds_from_id(struct sony_sc *sc)
{
	/* The first 4 color/index entries match what the PS4 assigns */
	static const u8 color_code[7][3] = {
			/* Blue   */	{ 0x00, 0x00, 0x40 },
			/* Red	  */	{ 0x40, 0x00, 0x00 },
			/* Green  */	{ 0x00, 0x40, 0x00 },
			/* Pink   */	{ 0x20, 0x00, 0x20 },
			/* Orange */	{ 0x02, 0x01, 0x00 },
			/* Teal   */	{ 0x00, 0x01, 0x01 },
			/* White  */	{ 0x01, 0x01, 0x01 }
	};

	int id = sc->device_id;

	BUILD_BUG_ON(MAX_LEDS < ARRAY_SIZE(color_code[0]));

	if (id < 0)
		return;

	id %= 7;
	memcpy(sc->led_state, color_code[id], sizeof(color_code[id]));
}

static void buzz_set_leds(struct sony_sc *sc)
{
	struct hid_device *hdev = sc->hdev;
	struct list_head *report_list =
		&hdev->report_enum[HID_OUTPUT_REPORT].report_list;
	struct hid_report *report = list_entry(report_list->next,
		struct hid_report, list);
	s32 *value = report->field[0]->value;

	BUILD_BUG_ON(MAX_LEDS < 4);

	value[0] = 0x00;
	value[1] = sc->led_state[0] ? 0xff : 0x00;
	value[2] = sc->led_state[1] ? 0xff : 0x00;
	value[3] = sc->led_state[2] ? 0xff : 0x00;
	value[4] = sc->led_state[3] ? 0xff : 0x00;
	value[5] = 0x00;
	value[6] = 0x00;
	hid_hw_request(hdev, report, HID_REQ_SET_REPORT);
}

static void sony_set_leds(struct sony_sc *sc)
{
	if (!(sc->quirks & BUZZ_CONTROLLER))
		sony_schedule_work(sc, SONY_WORKER_STATE);
	else
		buzz_set_leds(sc);
}

static void sony_led_set_brightness(struct led_classdev *led,
				    enum led_brightness value)
{
	struct device *dev = led->dev->parent;
	struct hid_device *hdev = to_hid_device(dev);
	struct sony_sc *drv_data;

	int n;
	int force_update;

	drv_data = hid_get_drvdata(hdev);
	if (!drv_data) {
		hid_err(hdev, "No device data\n");
		return;
	}

	/*
	 * The Sixaxis on USB will override any LED settings sent to it
	 * and keep flashing all of the LEDs until the PS button is pressed.
	 * Updates, even if redundant, must be always be sent to the
	 * controller to avoid having to toggle the state of an LED just to
	 * stop the flashing later on.
	 */
	force_update = !!(drv_data->quirks & SIXAXIS_CONTROLLER_USB);

	for (n = 0; n < drv_data->led_count; n++) {
		if (led == drv_data->leds[n] && (force_update ||
			(value != drv_data->led_state[n] ||
			drv_data->led_delay_on[n] ||
			drv_data->led_delay_off[n]))) {

			drv_data->led_state[n] = value;

			/* Setting the brightness stops the blinking */
			drv_data->led_delay_on[n] = 0;
			drv_data->led_delay_off[n] = 0;

			sony_set_leds(drv_data);
			break;
		}
	}
}

static enum led_brightness sony_led_get_brightness(struct led_classdev *led)
{
	struct device *dev = led->dev->parent;
	struct hid_device *hdev = to_hid_device(dev);
	struct sony_sc *drv_data;

	int n;

	drv_data = hid_get_drvdata(hdev);
	if (!drv_data) {
		hid_err(hdev, "No device data\n");
		return LED_OFF;
	}

	for (n = 0; n < drv_data->led_count; n++) {
		if (led == drv_data->leds[n])
			return drv_data->led_state[n];
	}

	return LED_OFF;
}

static int sony_led_blink_set(struct led_classdev *led, unsigned long *delay_on,
				unsigned long *delay_off)
{
	struct device *dev = led->dev->parent;
	struct hid_device *hdev = to_hid_device(dev);
	struct sony_sc *drv_data = hid_get_drvdata(hdev);
	int n;
	u8 new_on, new_off;

	if (!drv_data) {
		hid_err(hdev, "No device data\n");
		return -EINVAL;
	}

	/* Max delay is 255 deciseconds or 2550 milliseconds */
	if (*delay_on > 2550)
		*delay_on = 2550;
	if (*delay_off > 2550)
		*delay_off = 2550;

	/* Blink at 1 Hz if both values are zero */
	if (!*delay_on && !*delay_off)
		*delay_on = *delay_off = 500;

	new_on = *delay_on / 10;
	new_off = *delay_off / 10;

	for (n = 0; n < drv_data->led_count; n++) {
		if (led == drv_data->leds[n])
			break;
	}

	/* This LED is not registered on this device */
	if (n >= drv_data->led_count)
		return -EINVAL;

	/* Don't schedule work if the values didn't change */
	if (new_on != drv_data->led_delay_on[n] ||
		new_off != drv_data->led_delay_off[n]) {
		drv_data->led_delay_on[n] = new_on;
		drv_data->led_delay_off[n] = new_off;
		sony_schedule_work(drv_data, SONY_WORKER_STATE);
	}

	return 0;
}

static void sony_leds_remove(struct sony_sc *sc)
{
	struct led_classdev *led;
	int n;

	BUG_ON(!(sc->quirks & SONY_LED_SUPPORT));

	for (n = 0; n < sc->led_count; n++) {
		led = sc->leds[n];
		sc->leds[n] = NULL;
		if (!led)
			continue;
		led_classdev_unregister(led);
		kfree(led);
	}

	sc->led_count = 0;
}

static int sony_leds_init(struct sony_sc *sc)
{
	struct hid_device *hdev = sc->hdev;
	int n, ret = 0;
	int use_ds4_names;
	struct led_classdev *led;
	size_t name_sz;
	char *name;
	size_t name_len;
	const char *name_fmt;
	static const char * const ds4_name_str[] = { "red", "green", "blue",
						  "global" };
	u8 max_brightness[MAX_LEDS] = { [0 ... (MAX_LEDS - 1)] = 1 };
	u8 use_hw_blink[MAX_LEDS] = { 0 };

	BUG_ON(!(sc->quirks & SONY_LED_SUPPORT));

	if (sc->quirks & BUZZ_CONTROLLER) {
		sc->led_count = 4;
		use_ds4_names = 0;
		name_len = strlen("::buzz#");
		name_fmt = "%s::buzz%d";
		/* Validate expected report characteristics. */
		if (!hid_validate_values(hdev, HID_OUTPUT_REPORT, 0, 0, 7))
			return -ENODEV;
	} else if (sc->quirks & DUALSHOCK4_CONTROLLER) {
		dualshock4_set_leds_from_id(sc);
		sc->led_state[3] = 1;
		sc->led_count = 4;
		memset(max_brightness, 255, 3);
		use_hw_blink[3] = 1;
		use_ds4_names = 1;
		name_len = 0;
		name_fmt = "%s:%s";
	} else if (sc->quirks & MOTION_CONTROLLER) {
		sc->led_count = 3;
		memset(max_brightness, 255, 3);
		use_ds4_names = 1;
		name_len = 0;
		name_fmt = "%s:%s";
	} else if (sc->quirks & NAVIGATION_CONTROLLER) {
		static const u8 navigation_leds[4] = {0x01, 0x00, 0x00, 0x00};

		memcpy(sc->led_state, navigation_leds, sizeof(navigation_leds));
		sc->led_count = 1;
		memset(use_hw_blink, 1, 4);
		use_ds4_names = 0;
		name_len = strlen("::sony#");
		name_fmt = "%s::sony%d";
	} else {
		sixaxis_set_leds_from_id(sc);
		sc->led_count = 4;
		memset(use_hw_blink, 1, 4);
		use_ds4_names = 0;
		name_len = strlen("::sony#");
		name_fmt = "%s::sony%d";
	}

	/*
	 * Clear LEDs as we have no way of reading their initial state. This is
	 * only relevant if the driver is loaded after somebody actively set the
	 * LEDs to on
	 */
	sony_set_leds(sc);

	name_sz = strlen(dev_name(&hdev->dev)) + name_len + 1;

	for (n = 0; n < sc->led_count; n++) {

		if (use_ds4_names)
			name_sz = strlen(dev_name(&hdev->dev)) + strlen(ds4_name_str[n]) + 2;

		led = kzalloc(sizeof(struct led_classdev) + name_sz, GFP_KERNEL);
		if (!led) {
			hid_err(hdev, "Couldn't allocate memory for LED %d\n", n);
			ret = -ENOMEM;
			goto error_leds;
		}

		name = (void *)(&led[1]);
		if (use_ds4_names)
			snprintf(name, name_sz, name_fmt, dev_name(&hdev->dev),
			ds4_name_str[n]);
		else
			snprintf(name, name_sz, name_fmt, dev_name(&hdev->dev), n + 1);
		led->name = name;
		led->brightness = sc->led_state[n];
		led->max_brightness = max_brightness[n];
		led->flags = LED_CORE_SUSPENDRESUME;
		led->brightness_get = sony_led_get_brightness;
		led->brightness_set = sony_led_set_brightness;

		if (use_hw_blink[n])
			led->blink_set = sony_led_blink_set;

		sc->leds[n] = led;

		ret = led_classdev_register(&hdev->dev, led);
		if (ret) {
			hid_err(hdev, "Failed to register LED %d\n", n);
			sc->leds[n] = NULL;
			kfree(led);
			goto error_leds;
		}
	}

	return ret;

error_leds:
	sony_leds_remove(sc);

	return ret;
}

static void sixaxis_send_output_report(struct sony_sc *sc)
{
	static const union sixaxis_output_report_01 default_report = {
		.buf = {
			0x01,
			0x01, 0xff, 0x00, 0xff, 0x00,
			0x00, 0x00, 0x00, 0x00, 0x00,
			0xff, 0x27, 0x10, 0x00, 0x32,
			0xff, 0x27, 0x10, 0x00, 0x32,
			0xff, 0x27, 0x10, 0x00, 0x32,
			0xff, 0x27, 0x10, 0x00, 0x32,
			0x00, 0x00, 0x00, 0x00, 0x00
		}
	};
	struct sixaxis_output_report *report =
		(struct sixaxis_output_report *)sc->output_report_dmabuf;
	int n;

	/* Initialize the report with default values */
	memcpy(report, &default_report, sizeof(struct sixaxis_output_report));

#ifdef CONFIG_SONY_FF
	report->rumble.right_motor_on = sc->right ? 1 : 0;
	report->rumble.left_motor_force = sc->left;
#endif

	report->leds_bitmap |= sc->led_state[0] << 1;
	report->leds_bitmap |= sc->led_state[1] << 2;
	report->leds_bitmap |= sc->led_state[2] << 3;
	report->leds_bitmap |= sc->led_state[3] << 4;

	/* Set flag for all leds off, required for 3rd party INTEC controller */
	if ((report->leds_bitmap & 0x1E) == 0)
		report->leds_bitmap |= 0x20;

	/*
	 * The LEDs in the report are indexed in reverse order to their
	 * corresponding light on the controller.
	 * Index 0 = LED 4, index 1 = LED 3, etc...
	 *
	 * In the case of both delay values being zero (blinking disabled) the
	 * default report values should be used or the controller LED will be
	 * always off.
	 */
	for (n = 0; n < 4; n++) {
		if (sc->led_delay_on[n] || sc->led_delay_off[n]) {
			report->led[3 - n].duty_off = sc->led_delay_off[n];
			report->led[3 - n].duty_on = sc->led_delay_on[n];
		}
	}

	hid_hw_raw_request(sc->hdev, report->report_id, (u8 *)report,
			sizeof(struct sixaxis_output_report),
			HID_OUTPUT_REPORT, HID_REQ_SET_REPORT);
}

static void dualshock4_send_output_report(struct sony_sc *sc)
{
	struct hid_device *hdev = sc->hdev;
	u8 *buf = sc->output_report_dmabuf;
	int offset;

	/*
	 * NOTE: The lower 6 bits of buf[1] field of the Bluetooth report
	 * control the interval at which Dualshock 4 reports data:
	 * 0x00 - 1ms
	 * 0x01 - 1ms
	 * 0x02 - 2ms
	 * 0x3E - 62ms
	 * 0x3F - disabled
	 */
	if (sc->quirks & (DUALSHOCK4_CONTROLLER_USB | DUALSHOCK4_DONGLE)) {
		memset(buf, 0, DS4_OUTPUT_REPORT_0x05_SIZE);
		buf[0] = 0x05;
		buf[1] = 0x07; /* blink + LEDs + motor */
		offset = 4;
	} else {
		memset(buf, 0, DS4_OUTPUT_REPORT_0x11_SIZE);
		buf[0] = 0x11;
		buf[1] = 0xC0 /* HID + CRC */ | sc->ds4_bt_poll_interval;
		buf[3] = 0x07; /* blink + LEDs + motor */
		offset = 6;
	}

#ifdef CONFIG_SONY_FF
	buf[offset++] = sc->right;
	buf[offset++] = sc->left;
#else
	offset += 2;
#endif

	/* LED 3 is the global control */
	if (sc->led_state[3]) {
		buf[offset++] = sc->led_state[0];
		buf[offset++] = sc->led_state[1];
		buf[offset++] = sc->led_state[2];
	} else {
		offset += 3;
	}

	/* If both delay values are zero the DualShock 4 disables blinking. */
	buf[offset++] = sc->led_delay_on[3];
	buf[offset++] = sc->led_delay_off[3];

	if (sc->quirks & (DUALSHOCK4_CONTROLLER_USB | DUALSHOCK4_DONGLE))
		hid_hw_output_report(hdev, buf, DS4_OUTPUT_REPORT_0x05_SIZE);
	else {
		/* CRC generation */
		u8 bthdr = 0xA2;
		u32 crc;

		crc = crc32_le(0xFFFFFFFF, &bthdr, 1);
		crc = ~crc32_le(crc, buf, DS4_OUTPUT_REPORT_0x11_SIZE-4);
		put_unaligned_le32(crc, &buf[74]);
		hid_hw_output_report(hdev, buf, DS4_OUTPUT_REPORT_0x11_SIZE);
	}
}

static void motion_send_output_report(struct sony_sc *sc)
{
	struct hid_device *hdev = sc->hdev;
	struct motion_output_report_02 *report =
		(struct motion_output_report_02 *)sc->output_report_dmabuf;

	memset(report, 0, MOTION_REPORT_0x02_SIZE);

	report->type = 0x02; /* set leds */
	report->r = sc->led_state[0];
	report->g = sc->led_state[1];
	report->b = sc->led_state[2];

#ifdef CONFIG_SONY_FF
	report->rumble = max(sc->right, sc->left);
#endif

	hid_hw_output_report(hdev, (u8 *)report, MOTION_REPORT_0x02_SIZE);
}

static inline void sony_send_output_report(struct sony_sc *sc)
{
	if (sc->send_output_report)
		sc->send_output_report(sc);
}

static void sony_state_worker(struct work_struct *work)
{
	struct sony_sc *sc = container_of(work, struct sony_sc, state_worker);

	sc->send_output_report(sc);
}

static int sony_allocate_output_report(struct sony_sc *sc)
{
	if ((sc->quirks & SIXAXIS_CONTROLLER) ||
			(sc->quirks & NAVIGATION_CONTROLLER))
		sc->output_report_dmabuf =
			kmalloc(sizeof(union sixaxis_output_report_01),
				GFP_KERNEL);
	else if (sc->quirks & DUALSHOCK4_CONTROLLER_BT)
		sc->output_report_dmabuf = kmalloc(DS4_OUTPUT_REPORT_0x11_SIZE,
						GFP_KERNEL);
	else if (sc->quirks & (DUALSHOCK4_CONTROLLER_USB | DUALSHOCK4_DONGLE))
		sc->output_report_dmabuf = kmalloc(DS4_OUTPUT_REPORT_0x05_SIZE,
						GFP_KERNEL);
	else if (sc->quirks & MOTION_CONTROLLER)
		sc->output_report_dmabuf = kmalloc(MOTION_REPORT_0x02_SIZE,
						GFP_KERNEL);
	else
		return 0;

	if (!sc->output_report_dmabuf)
		return -ENOMEM;

	return 0;
}

#ifdef CONFIG_SONY_FF
static int sony_play_effect(struct input_dev *dev, void *data,
			    struct ff_effect *effect)
{
	struct hid_device *hid = input_get_drvdata(dev);
	struct sony_sc *sc = hid_get_drvdata(hid);

	if (effect->type != FF_RUMBLE)
		return 0;

	sc->left = effect->u.rumble.strong_magnitude / 256;
	sc->right = effect->u.rumble.weak_magnitude / 256;

	sony_schedule_work(sc, SONY_WORKER_STATE);
	return 0;
}

static int sony_init_ff(struct sony_sc *sc)
{
	struct hid_input *hidinput = list_entry(sc->hdev->inputs.next,
						struct hid_input, list);
	struct input_dev *input_dev = hidinput->input;

	input_set_capability(input_dev, EV_FF, FF_RUMBLE);
	return input_ff_create_memless(input_dev, NULL, sony_play_effect);
}

#else
static int sony_init_ff(struct sony_sc *sc)
{
	return 0;
}

#endif

static int sony_battery_get_property(struct power_supply *psy,
				     enum power_supply_property psp,
				     union power_supply_propval *val)
{
	struct sony_sc *sc = power_supply_get_drvdata(psy);
	unsigned long flags;
	int ret = 0;
	u8 battery_charging, battery_capacity, cable_state;

	spin_lock_irqsave(&sc->lock, flags);
	battery_charging = sc->battery_charging;
	battery_capacity = sc->battery_capacity;
	cable_state = sc->cable_state;
	spin_unlock_irqrestore(&sc->lock, flags);

	switch (psp) {
	case POWER_SUPPLY_PROP_PRESENT:
		val->intval = 1;
		break;
	case POWER_SUPPLY_PROP_SCOPE:
		val->intval = POWER_SUPPLY_SCOPE_DEVICE;
		break;
	case POWER_SUPPLY_PROP_CAPACITY:
		val->intval = battery_capacity;
		break;
	case POWER_SUPPLY_PROP_STATUS:
		if (battery_charging)
			val->intval = POWER_SUPPLY_STATUS_CHARGING;
		else
			if (battery_capacity == 100 && cable_state)
				val->intval = POWER_SUPPLY_STATUS_FULL;
			else
				val->intval = POWER_SUPPLY_STATUS_DISCHARGING;
		break;
	default:
		ret = -EINVAL;
		break;
	}
	return ret;
}

static int sony_battery_probe(struct sony_sc *sc, int append_dev_id)
{
	const char *battery_str_fmt = append_dev_id ?
		"sony_controller_battery_%pMR_%i" :
		"sony_controller_battery_%pMR";
	struct power_supply_config psy_cfg = { .drv_data = sc, };
	struct hid_device *hdev = sc->hdev;
	int ret;

	/*
	 * Set the default battery level to 100% to avoid low battery warnings
	 * if the battery is polled before the first device report is received.
	 */
	sc->battery_capacity = 100;

	sc->battery_desc.properties = sony_battery_props;
	sc->battery_desc.num_properties = ARRAY_SIZE(sony_battery_props);
	sc->battery_desc.get_property = sony_battery_get_property;
	sc->battery_desc.type = POWER_SUPPLY_TYPE_BATTERY;
	sc->battery_desc.use_for_apm = 0;
	sc->battery_desc.name = kasprintf(GFP_KERNEL, battery_str_fmt,
					  sc->mac_address, sc->device_id);
	if (!sc->battery_desc.name)
		return -ENOMEM;

	sc->battery = power_supply_register(&hdev->dev, &sc->battery_desc,
					    &psy_cfg);
	if (IS_ERR(sc->battery)) {
		ret = PTR_ERR(sc->battery);
		hid_err(hdev, "Unable to register battery device\n");
		goto err_free;
	}

	power_supply_powers(sc->battery, &hdev->dev);
	return 0;

err_free:
	kfree(sc->battery_desc.name);
	sc->battery_desc.name = NULL;
	return ret;
}

static void sony_battery_remove(struct sony_sc *sc)
{
	if (!sc->battery_desc.name)
		return;

	power_supply_unregister(sc->battery);
	kfree(sc->battery_desc.name);
	sc->battery_desc.name = NULL;
}

/*
 * If a controller is plugged in via USB while already connected via Bluetooth
 * it will show up as two devices. A global list of connected controllers and
 * their MAC addresses is maintained to ensure that a device is only connected
 * once.
 *
 * Some USB-only devices masquerade as Sixaxis controllers and all have the
 * same dummy Bluetooth address, so a comparison of the connection type is
 * required.  Devices are only rejected in the case where two devices have
 * matching Bluetooth addresses on different bus types.
 */
static inline int sony_compare_connection_type(struct sony_sc *sc0,
						struct sony_sc *sc1)
{
	const int sc0_not_bt = !(sc0->quirks & SONY_BT_DEVICE);
	const int sc1_not_bt = !(sc1->quirks & SONY_BT_DEVICE);

	return sc0_not_bt == sc1_not_bt;
}

static int sony_check_add_dev_list(struct sony_sc *sc)
{
	struct sony_sc *entry;
	unsigned long flags;
	int ret;

	spin_lock_irqsave(&sony_dev_list_lock, flags);

	list_for_each_entry(entry, &sony_device_list, list_node) {
		ret = memcmp(sc->mac_address, entry->mac_address,
				sizeof(sc->mac_address));
		if (!ret) {
			if (sony_compare_connection_type(sc, entry)) {
				ret = 1;
			} else {
				ret = -EEXIST;
				hid_info(sc->hdev,
				"controller with MAC address %pMR already connected\n",
				sc->mac_address);
			}
			goto unlock;
		}
	}

	ret = 0;
	list_add(&(sc->list_node), &sony_device_list);

unlock:
	spin_unlock_irqrestore(&sony_dev_list_lock, flags);
	return ret;
}

static void sony_remove_dev_list(struct sony_sc *sc)
{
	unsigned long flags;

	if (sc->list_node.next) {
		spin_lock_irqsave(&sony_dev_list_lock, flags);
		list_del(&(sc->list_node));
		spin_unlock_irqrestore(&sony_dev_list_lock, flags);
	}
}

static int sony_get_bt_devaddr(struct sony_sc *sc)
{
	int ret;

	/* HIDP stores the device MAC address as a string in the uniq field. */
	ret = strlen(sc->hdev->uniq);
	if (ret != 17)
		return -EINVAL;

	ret = sscanf(sc->hdev->uniq,
		"%02hhx:%02hhx:%02hhx:%02hhx:%02hhx:%02hhx",
		&sc->mac_address[5], &sc->mac_address[4], &sc->mac_address[3],
		&sc->mac_address[2], &sc->mac_address[1], &sc->mac_address[0]);

	if (ret != 6)
		return -EINVAL;

	return 0;
}

static int sony_check_add(struct sony_sc *sc)
{
	u8 *buf = NULL;
	int n, ret;

	if ((sc->quirks & DUALSHOCK4_CONTROLLER_BT) ||
	    (sc->quirks & MOTION_CONTROLLER_BT) ||
	    (sc->quirks & NAVIGATION_CONTROLLER_BT) ||
	    (sc->quirks & SIXAXIS_CONTROLLER_BT)) {
		/*
		 * sony_get_bt_devaddr() attempts to parse the Bluetooth MAC
		 * address from the uniq string where HIDP stores it.
		 * As uniq cannot be guaranteed to be a MAC address in all cases
		 * a failure of this function should not prevent the connection.
		 */
		if (sony_get_bt_devaddr(sc) < 0) {
			hid_warn(sc->hdev, "UNIQ does not contain a MAC address; duplicate check skipped\n");
			return 0;
		}
	} else if (sc->quirks & (DUALSHOCK4_CONTROLLER_USB | DUALSHOCK4_DONGLE)) {
		buf = kmalloc(DS4_FEATURE_REPORT_0x81_SIZE, GFP_KERNEL);
		if (!buf)
			return -ENOMEM;

		/*
		 * The MAC address of a DS4 controller connected via USB can be
		 * retrieved with feature report 0x81. The address begins at
		 * offset 1.
		 */
		ret = hid_hw_raw_request(sc->hdev, 0x81, buf,
				DS4_FEATURE_REPORT_0x81_SIZE, HID_FEATURE_REPORT,
				HID_REQ_GET_REPORT);

		if (ret != DS4_FEATURE_REPORT_0x81_SIZE) {
			hid_err(sc->hdev, "failed to retrieve feature report 0x81 with the DualShock 4 MAC address\n");
			ret = ret < 0 ? ret : -EINVAL;
			goto out_free;
		}

		memcpy(sc->mac_address, &buf[1], sizeof(sc->mac_address));

		snprintf(sc->hdev->uniq, sizeof(sc->hdev->uniq),
			"%02hhx:%02hhx:%02hhx:%02hhx:%02hhx:%02hhx",
			sc->mac_address[5], sc->mac_address[4],
			sc->mac_address[3], sc->mac_address[2],
			sc->mac_address[1], sc->mac_address[0]);
	} else if ((sc->quirks & SIXAXIS_CONTROLLER_USB) ||
			(sc->quirks & NAVIGATION_CONTROLLER_USB)) {
		buf = kmalloc(SIXAXIS_REPORT_0xF2_SIZE, GFP_KERNEL);
		if (!buf)
			return -ENOMEM;

		/*
		 * The MAC address of a Sixaxis controller connected via USB can
		 * be retrieved with feature report 0xf2. The address begins at
		 * offset 4.
		 */
		ret = hid_hw_raw_request(sc->hdev, 0xf2, buf,
				SIXAXIS_REPORT_0xF2_SIZE, HID_FEATURE_REPORT,
				HID_REQ_GET_REPORT);

		if (ret != SIXAXIS_REPORT_0xF2_SIZE) {
			hid_err(sc->hdev, "failed to retrieve feature report 0xf2 with the Sixaxis MAC address\n");
			ret = ret < 0 ? ret : -EINVAL;
			goto out_free;
		}

		/*
		 * The Sixaxis device MAC in the report is big-endian and must
		 * be byte-swapped.
		 */
		for (n = 0; n < 6; n++)
			sc->mac_address[5-n] = buf[4+n];

		snprintf(sc->hdev->uniq, sizeof(sc->hdev->uniq),
			"%02hhx:%02hhx:%02hhx:%02hhx:%02hhx:%02hhx",
			sc->mac_address[5], sc->mac_address[4],
			sc->mac_address[3], sc->mac_address[2],
			sc->mac_address[1], sc->mac_address[0]);
	} else {
		return 0;
	}

	ret = sony_check_add_dev_list(sc);

out_free:

	kfree(buf);

	return ret;
}

static int sony_set_device_id(struct sony_sc *sc)
{
	int ret;

	/*
	 * Only DualShock 4 or Sixaxis controllers get an id.
	 * All others are set to -1.
	 */
	if ((sc->quirks & SIXAXIS_CONTROLLER) ||
	    (sc->quirks & DUALSHOCK4_CONTROLLER)) {
		ret = ida_simple_get(&sony_device_id_allocator, 0, 0,
					GFP_KERNEL);
		if (ret < 0) {
			sc->device_id = -1;
			return ret;
		}
		sc->device_id = ret;
	} else {
		sc->device_id = -1;
	}

	return 0;
}

static void sony_release_device_id(struct sony_sc *sc)
{
	if (sc->device_id >= 0) {
		ida_simple_remove(&sony_device_id_allocator, sc->device_id);
		sc->device_id = -1;
	}
}

static inline void sony_init_output_report(struct sony_sc *sc,
				void (*send_output_report)(struct sony_sc *))
{
	sc->send_output_report = send_output_report;

	if (!sc->state_worker_initialized)
		INIT_WORK(&sc->state_worker, sony_state_worker);

	sc->state_worker_initialized = 1;
}

static inline void sony_cancel_work_sync(struct sony_sc *sc)
{
	if (sc->hotplug_worker_initialized)
		cancel_work_sync(&sc->hotplug_worker);
	if (sc->state_worker_initialized)
		cancel_work_sync(&sc->state_worker);
}


static int sony_input_configured(struct hid_device *hdev,
					struct hid_input *hidinput)
{
	struct sony_sc *sc = hid_get_drvdata(hdev);
	int append_dev_id;
	int ret;

	ret = sony_set_device_id(sc);
	if (ret < 0) {
		hid_err(hdev, "failed to allocate the device id\n");
		goto err_stop;
	}

	ret = append_dev_id = sony_check_add(sc);
	if (ret < 0)
		goto err_stop;

	ret = sony_allocate_output_report(sc);
	if (ret < 0) {
		hid_err(hdev, "failed to allocate the output report buffer\n");
		goto err_stop;
	}

	if (sc->quirks & NAVIGATION_CONTROLLER_USB) {
		/*
		 * The Sony Sixaxis does not handle HID Output Reports on the
		 * Interrupt EP like it could, so we need to force HID Output
		 * Reports to use HID_REQ_SET_REPORT on the Control EP.
		 *
		 * There is also another issue about HID Output Reports via USB,
		 * the Sixaxis does not want the report_id as part of the data
		 * packet, so we have to discard buf[0] when sending the actual
		 * control message, even for numbered reports, humpf!
		 *
		 * Additionally, the Sixaxis on USB isn't properly initialized
		 * until the PS logo button is pressed and as such won't retain
		 * any state set by an output report, so the initial
		 * configuration report is deferred until the first input
		 * report arrives.
		 */
		hdev->quirks |= HID_QUIRK_NO_OUTPUT_REPORTS_ON_INTR_EP;
		hdev->quirks |= HID_QUIRK_SKIP_OUTPUT_REPORT_ID;
		sc->defer_initialization = 1;

		ret = sixaxis_set_operational_usb(hdev);
		if (ret < 0) {
			hid_err(hdev, "Failed to set controller into operational mode\n");
			goto err_stop;
		}

		sony_init_output_report(sc, sixaxis_send_output_report);
	} else if (sc->quirks & NAVIGATION_CONTROLLER_BT) {
		/*
		 * The Navigation controller wants output reports sent on the ctrl
		 * endpoint when connected via Bluetooth.
		 */
		hdev->quirks |= HID_QUIRK_NO_OUTPUT_REPORTS_ON_INTR_EP;

		ret = sixaxis_set_operational_bt(hdev);
		if (ret < 0) {
			hid_err(hdev, "Failed to set controller into operational mode\n");
			goto err_stop;
		}

		sony_init_output_report(sc, sixaxis_send_output_report);
	} else if (sc->quirks & SIXAXIS_CONTROLLER_USB) {
		/*
		 * The Sony Sixaxis does not handle HID Output Reports on the
		 * Interrupt EP and the device only becomes active when the
		 * PS button is pressed. See comment for Navigation controller
		 * above for more details.
		 */
		hdev->quirks |= HID_QUIRK_NO_OUTPUT_REPORTS_ON_INTR_EP;
		hdev->quirks |= HID_QUIRK_SKIP_OUTPUT_REPORT_ID;
		sc->defer_initialization = 1;

		ret = sixaxis_set_operational_usb(hdev);
		if (ret < 0) {
			hid_err(hdev, "Failed to set controller into operational mode\n");
			goto err_stop;
		}

		ret = sony_register_sensors(sc);
		if (ret) {
			hid_err(sc->hdev,
			"Unable to initialize motion sensors: %d\n", ret);
			goto err_stop;
		}

		sony_init_output_report(sc, sixaxis_send_output_report);
	} else if (sc->quirks & SIXAXIS_CONTROLLER_BT) {
		/*
		 * The Sixaxis wants output reports sent on the ctrl endpoint
		 * when connected via Bluetooth.
		 */
		hdev->quirks |= HID_QUIRK_NO_OUTPUT_REPORTS_ON_INTR_EP;

		ret = sixaxis_set_operational_bt(hdev);
		if (ret < 0) {
			hid_err(hdev, "Failed to set controller into operational mode\n");
			goto err_stop;
		}

		ret = sony_register_sensors(sc);
		if (ret) {
			hid_err(sc->hdev,
			"Unable to initialize motion sensors: %d\n", ret);
			goto err_stop;
		}

		sony_init_output_report(sc, sixaxis_send_output_report);
	} else if (sc->quirks & DUALSHOCK4_CONTROLLER) {
		ret = dualshock4_get_calibration_data(sc);
		if (ret < 0) {
			hid_err(hdev, "Failed to get calibration data from Dualshock 4\n");
			goto err_stop;
		}

		/*
		 * The Dualshock 4 touchpad supports 2 touches and has a
		 * resolution of 1920x942 (44.86 dots/mm).
		 */
		ret = sony_register_touchpad(sc, 2, 1920, 942);
		if (ret) {
			hid_err(sc->hdev,
			"Unable to initialize multi-touch slots: %d\n",
			ret);
			goto err_stop;
		}

		ret = sony_register_sensors(sc);
		if (ret) {
			hid_err(sc->hdev,
			"Unable to initialize motion sensors: %d\n", ret);
			goto err_stop;
		}

		if (sc->quirks & DUALSHOCK4_CONTROLLER_BT) {
			sc->ds4_bt_poll_interval = DS4_BT_DEFAULT_POLL_INTERVAL_MS;
			ret = device_create_file(&sc->hdev->dev, &dev_attr_bt_poll_interval);
			if (ret)
				hid_warn(sc->hdev,
				 "can't create sysfs bt_poll_interval attribute err: %d\n",
				 ret);
		}

		if (sc->quirks & DUALSHOCK4_DONGLE) {
			INIT_WORK(&sc->hotplug_worker, dualshock4_calibration_work);
			sc->hotplug_worker_initialized = 1;
			sc->ds4_dongle_state = DONGLE_DISCONNECTED;
		}

		sony_init_output_report(sc, dualshock4_send_output_report);
	} else if (sc->quirks & MOTION_CONTROLLER) {
		sony_init_output_report(sc, motion_send_output_report);
	} else {
		ret = 0;
	}

	if (ret < 0)
		goto err_stop;

	if (sc->quirks & SONY_LED_SUPPORT) {
		ret = sony_leds_init(sc);
		if (ret < 0)
			goto err_stop;
	}

	if (sc->quirks & SONY_BATTERY_SUPPORT) {
		ret = sony_battery_probe(sc, append_dev_id);
		if (ret < 0)
			goto err_stop;

		/* Open the device to receive reports with battery info */
		ret = hid_hw_open(hdev);
		if (ret < 0) {
			hid_err(hdev, "hw open failed\n");
			goto err_stop;
		}
	}

	if (sc->quirks & SONY_FF_SUPPORT) {
		ret = sony_init_ff(sc);
		if (ret < 0)
			goto err_close;
	}

	return 0;
err_close:
	hid_hw_close(hdev);
err_stop:
	/* Piggy back on the default ds4_bt_ poll_interval to determine
	 * if we need to remove the file as we don't know for sure if we
	 * executed that logic.
	 */
	if (sc->ds4_bt_poll_interval)
		device_remove_file(&sc->hdev->dev, &dev_attr_bt_poll_interval);
	if (sc->quirks & SONY_LED_SUPPORT)
		sony_leds_remove(sc);
	if (sc->quirks & SONY_BATTERY_SUPPORT)
		sony_battery_remove(sc);
<<<<<<< HEAD
	if (sc->touchpad)
		sony_unregister_touchpad(sc);
=======
	if (sc->sensor_dev)
		sony_unregister_sensors(sc);
>>>>>>> a676bdc4
	sony_cancel_work_sync(sc);
	kfree(sc->output_report_dmabuf);
	sony_remove_dev_list(sc);
	sony_release_device_id(sc);
	hid_hw_stop(hdev);
	return ret;
}

static int sony_probe(struct hid_device *hdev, const struct hid_device_id *id)
{
	int ret;
	unsigned long quirks = id->driver_data;
	struct sony_sc *sc;
	unsigned int connect_mask = HID_CONNECT_DEFAULT;

	if (!strcmp(hdev->name, "FutureMax Dance Mat"))
		quirks |= FUTUREMAX_DANCE_MAT;

	sc = devm_kzalloc(&hdev->dev, sizeof(*sc), GFP_KERNEL);
	if (sc == NULL) {
		hid_err(hdev, "can't alloc sony descriptor\n");
		return -ENOMEM;
	}

	spin_lock_init(&sc->lock);

	sc->quirks = quirks;
	hid_set_drvdata(hdev, sc);
	sc->hdev = hdev;

	ret = hid_parse(hdev);
	if (ret) {
		hid_err(hdev, "parse failed\n");
		return ret;
	}

	if (sc->quirks & VAIO_RDESC_CONSTANT)
		connect_mask |= HID_CONNECT_HIDDEV_FORCE;
	else if (sc->quirks & SIXAXIS_CONTROLLER)
		connect_mask |= HID_CONNECT_HIDDEV_FORCE;

	/* Patch the hw version on DS3/4 compatible devices, so applications can
	 * distinguish between the default HID mappings and the mappings defined
	 * by the Linux game controller spec. This is important for the SDL2
	 * library, which has a game controller database, which uses device ids
	 * in combination with version as a key.
	 */
	if (sc->quirks & (SIXAXIS_CONTROLLER | DUALSHOCK4_CONTROLLER))
		hdev->version |= 0x8000;

	ret = hid_hw_start(hdev, connect_mask);
	if (ret) {
		hid_err(hdev, "hw start failed\n");
		return ret;
	}

	/* sony_input_configured can fail, but this doesn't result
	 * in hid_hw_start failures (intended). Check whether
	 * the HID layer claimed the device else fail.
	 * We don't know the actual reason for the failure, most
	 * likely it is due to EEXIST in case of double connection
	 * of USB and Bluetooth, but could have been due to ENOMEM
	 * or other reasons as well.
	 */
	if (!(hdev->claimed & HID_CLAIMED_INPUT)) {
		hid_err(hdev, "failed to claim input\n");
		return -ENODEV;
	}

	return ret;
}

static void sony_remove(struct hid_device *hdev)
{
	struct sony_sc *sc = hid_get_drvdata(hdev);

	hid_hw_close(hdev);

	if (sc->quirks & SONY_LED_SUPPORT)
		sony_leds_remove(sc);

	if (sc->quirks & SONY_BATTERY_SUPPORT)
		sony_battery_remove(sc);

	if (sc->touchpad)
		sony_unregister_touchpad(sc);

	if (sc->sensor_dev)
		sony_unregister_sensors(sc);

	if (sc->quirks & DUALSHOCK4_CONTROLLER_BT)
		device_remove_file(&sc->hdev->dev, &dev_attr_bt_poll_interval);

	sony_cancel_work_sync(sc);

	kfree(sc->output_report_dmabuf);

	sony_remove_dev_list(sc);

	sony_release_device_id(sc);

	hid_hw_stop(hdev);
}

#ifdef CONFIG_PM

static int sony_suspend(struct hid_device *hdev, pm_message_t message)
{
#ifdef CONFIG_SONY_FF

	/* On suspend stop any running force-feedback events */
	if (SONY_FF_SUPPORT) {
		struct sony_sc *sc = hid_get_drvdata(hdev);

		sc->left = sc->right = 0;
		sony_send_output_report(sc);
	}

#endif
	return 0;
}

static int sony_resume(struct hid_device *hdev)
{
	struct sony_sc *sc = hid_get_drvdata(hdev);

	/*
	 * The Sixaxis and navigation controllers on USB need to be
	 * reinitialized on resume or they won't behave properly.
	 */
	if ((sc->quirks & SIXAXIS_CONTROLLER_USB) ||
		(sc->quirks & NAVIGATION_CONTROLLER_USB)) {
		sixaxis_set_operational_usb(sc->hdev);
		sc->defer_initialization = 1;
	}

	return 0;
}

#endif

static const struct hid_device_id sony_devices[] = {
	{ HID_USB_DEVICE(USB_VENDOR_ID_SONY, USB_DEVICE_ID_SONY_PS3_CONTROLLER),
		.driver_data = SIXAXIS_CONTROLLER_USB },
	{ HID_USB_DEVICE(USB_VENDOR_ID_SONY, USB_DEVICE_ID_SONY_NAVIGATION_CONTROLLER),
		.driver_data = NAVIGATION_CONTROLLER_USB },
	{ HID_BLUETOOTH_DEVICE(USB_VENDOR_ID_SONY, USB_DEVICE_ID_SONY_NAVIGATION_CONTROLLER),
		.driver_data = NAVIGATION_CONTROLLER_BT },
	{ HID_USB_DEVICE(USB_VENDOR_ID_SONY, USB_DEVICE_ID_SONY_MOTION_CONTROLLER),
		.driver_data = MOTION_CONTROLLER_USB },
	{ HID_BLUETOOTH_DEVICE(USB_VENDOR_ID_SONY, USB_DEVICE_ID_SONY_MOTION_CONTROLLER),
		.driver_data = MOTION_CONTROLLER_BT },
	{ HID_BLUETOOTH_DEVICE(USB_VENDOR_ID_SONY, USB_DEVICE_ID_SONY_PS3_CONTROLLER),
		.driver_data = SIXAXIS_CONTROLLER_BT },
	{ HID_USB_DEVICE(USB_VENDOR_ID_SONY, USB_DEVICE_ID_SONY_VAIO_VGX_MOUSE),
		.driver_data = VAIO_RDESC_CONSTANT },
	{ HID_USB_DEVICE(USB_VENDOR_ID_SONY, USB_DEVICE_ID_SONY_VAIO_VGP_MOUSE),
		.driver_data = VAIO_RDESC_CONSTANT },
	/*
	 * Wired Buzz Controller. Reported as Sony Hub from its USB ID and as
	 * Logitech joystick from the device descriptor.
	 */
	{ HID_USB_DEVICE(USB_VENDOR_ID_SONY, USB_DEVICE_ID_SONY_BUZZ_CONTROLLER),
		.driver_data = BUZZ_CONTROLLER },
	{ HID_USB_DEVICE(USB_VENDOR_ID_SONY, USB_DEVICE_ID_SONY_WIRELESS_BUZZ_CONTROLLER),
		.driver_data = BUZZ_CONTROLLER },
	/* PS3 BD Remote Control */
	{ HID_BLUETOOTH_DEVICE(USB_VENDOR_ID_SONY, USB_DEVICE_ID_SONY_PS3_BDREMOTE),
		.driver_data = PS3REMOTE },
	/* Logitech Harmony Adapter for PS3 */
	{ HID_BLUETOOTH_DEVICE(USB_VENDOR_ID_LOGITECH, USB_DEVICE_ID_LOGITECH_HARMONY_PS3),
		.driver_data = PS3REMOTE },
	/* SMK-Link PS3 BD Remote Control */
	{ HID_BLUETOOTH_DEVICE(USB_VENDOR_ID_SMK, USB_DEVICE_ID_SMK_PS3_BDREMOTE),
		.driver_data = PS3REMOTE },
	/* Sony Dualshock 4 controllers for PS4 */
	{ HID_USB_DEVICE(USB_VENDOR_ID_SONY, USB_DEVICE_ID_SONY_PS4_CONTROLLER),
		.driver_data = DUALSHOCK4_CONTROLLER_USB },
	{ HID_BLUETOOTH_DEVICE(USB_VENDOR_ID_SONY, USB_DEVICE_ID_SONY_PS4_CONTROLLER),
		.driver_data = DUALSHOCK4_CONTROLLER_BT },
	{ HID_USB_DEVICE(USB_VENDOR_ID_SONY, USB_DEVICE_ID_SONY_PS4_CONTROLLER_2),
		.driver_data = DUALSHOCK4_CONTROLLER_USB },
	{ HID_BLUETOOTH_DEVICE(USB_VENDOR_ID_SONY, USB_DEVICE_ID_SONY_PS4_CONTROLLER_2),
		.driver_data = DUALSHOCK4_CONTROLLER_BT },
	{ HID_USB_DEVICE(USB_VENDOR_ID_SONY, USB_DEVICE_ID_SONY_PS4_CONTROLLER_DONGLE),
		.driver_data = DUALSHOCK4_DONGLE },
	/* Nyko Core Controller for PS3 */
	{ HID_USB_DEVICE(USB_VENDOR_ID_SINO_LITE, USB_DEVICE_ID_SINO_LITE_CONTROLLER),
		.driver_data = SIXAXIS_CONTROLLER_USB | SINO_LITE_CONTROLLER },
	{ }
};
MODULE_DEVICE_TABLE(hid, sony_devices);

static struct hid_driver sony_driver = {
	.name             = "sony",
	.id_table         = sony_devices,
	.input_mapping    = sony_mapping,
	.input_configured = sony_input_configured,
	.probe            = sony_probe,
	.remove           = sony_remove,
	.report_fixup     = sony_report_fixup,
	.raw_event        = sony_raw_event,

#ifdef CONFIG_PM
	.suspend          = sony_suspend,
	.resume	          = sony_resume,
	.reset_resume     = sony_resume,
#endif
};

static int __init sony_init(void)
{
	dbg_hid("Sony:%s\n", __func__);

	return hid_register_driver(&sony_driver);
}

static void __exit sony_exit(void)
{
	dbg_hid("Sony:%s\n", __func__);

	hid_unregister_driver(&sony_driver);
	ida_destroy(&sony_device_id_allocator);
}
module_init(sony_init);
module_exit(sony_exit);

MODULE_LICENSE("GPL");<|MERGE_RESOLUTION|>--- conflicted
+++ resolved
@@ -2696,13 +2696,10 @@
 		sony_leds_remove(sc);
 	if (sc->quirks & SONY_BATTERY_SUPPORT)
 		sony_battery_remove(sc);
-<<<<<<< HEAD
 	if (sc->touchpad)
 		sony_unregister_touchpad(sc);
-=======
 	if (sc->sensor_dev)
 		sony_unregister_sensors(sc);
->>>>>>> a676bdc4
 	sony_cancel_work_sync(sc);
 	kfree(sc->output_report_dmabuf);
 	sony_remove_dev_list(sc);
