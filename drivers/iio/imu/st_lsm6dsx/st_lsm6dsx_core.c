/*
 * STMicroelectronics st_lsm6dsx sensor driver
 *
 * The ST LSM6DSx IMU MEMS series consists of 3D digital accelerometer
 * and 3D digital gyroscope system-in-package with a digital I2C/SPI serial
 * interface standard output.
 * LSM6DSx IMU MEMS series has a dynamic user-selectable full-scale
 * acceleration range of +-2/+-4/+-8/+-16 g and an angular rate range of
 * +-125/+-245/+-500/+-1000/+-2000 dps
 * LSM6DSx series has an integrated First-In-First-Out (FIFO) buffer
 * allowing dynamic batching of sensor data.
 *
 * Supported sensors:
 * - LSM6DS3:
 *   - Accelerometer/Gyroscope supported ODR [Hz]: 13, 26, 52, 104, 208, 416
 *   - Accelerometer supported full-scale [g]: +-2/+-4/+-8/+-16
 *   - Gyroscope supported full-scale [dps]: +-125/+-245/+-500/+-1000/+-2000
 *   - FIFO size: 8KB
 *
 * - LSM6DS3H/LSM6DSL/LSM6DSM:
 *   - Accelerometer/Gyroscope supported ODR [Hz]: 13, 26, 52, 104, 208, 416
 *   - Accelerometer supported full-scale [g]: +-2/+-4/+-8/+-16
 *   - Gyroscope supported full-scale [dps]: +-125/+-245/+-500/+-1000/+-2000
 *   - FIFO size: 4KB
 *
 * Copyright 2016 STMicroelectronics Inc.
 *
 * Lorenzo Bianconi <lorenzo.bianconi@st.com>
 * Denis Ciocca <denis.ciocca@st.com>
 *
 * Licensed under the GPL-2.
 */

#include <linux/kernel.h>
#include <linux/module.h>
#include <linux/delay.h>
#include <linux/iio/iio.h>
#include <linux/iio/sysfs.h>
#include <linux/pm.h>
#include <linux/regmap.h>
#include <linux/bitfield.h>

#include <linux/platform_data/st_sensors_pdata.h>

#include "st_lsm6dsx.h"

#define ST_LSM6DSX_REG_INT1_ADDR		0x0d
#define ST_LSM6DSX_REG_INT2_ADDR		0x0e
#define ST_LSM6DSX_REG_FIFO_FTH_IRQ_MASK	BIT(3)
#define ST_LSM6DSX_REG_WHOAMI_ADDR		0x0f
#define ST_LSM6DSX_REG_RESET_ADDR		0x12
#define ST_LSM6DSX_REG_RESET_MASK		BIT(0)
#define ST_LSM6DSX_REG_BDU_ADDR			0x12
#define ST_LSM6DSX_REG_BDU_MASK			BIT(6)
#define ST_LSM6DSX_REG_INT2_ON_INT1_ADDR	0x13
#define ST_LSM6DSX_REG_INT2_ON_INT1_MASK	BIT(5)

#define ST_LSM6DSX_REG_ACC_ODR_ADDR		0x10
#define ST_LSM6DSX_REG_ACC_ODR_MASK		GENMASK(7, 4)
#define ST_LSM6DSX_REG_ACC_FS_ADDR		0x10
#define ST_LSM6DSX_REG_ACC_FS_MASK		GENMASK(3, 2)
#define ST_LSM6DSX_REG_ACC_OUT_X_L_ADDR		0x28
#define ST_LSM6DSX_REG_ACC_OUT_Y_L_ADDR		0x2a
#define ST_LSM6DSX_REG_ACC_OUT_Z_L_ADDR		0x2c

#define ST_LSM6DSX_REG_GYRO_ODR_ADDR		0x11
#define ST_LSM6DSX_REG_GYRO_ODR_MASK		GENMASK(7, 4)
#define ST_LSM6DSX_REG_GYRO_FS_ADDR		0x11
#define ST_LSM6DSX_REG_GYRO_FS_MASK		GENMASK(3, 2)
#define ST_LSM6DSX_REG_GYRO_OUT_X_L_ADDR	0x22
#define ST_LSM6DSX_REG_GYRO_OUT_Y_L_ADDR	0x24
#define ST_LSM6DSX_REG_GYRO_OUT_Z_L_ADDR	0x26

#define ST_LSM6DSX_ACC_FS_2G_GAIN		IIO_G_TO_M_S_2(61)
#define ST_LSM6DSX_ACC_FS_4G_GAIN		IIO_G_TO_M_S_2(122)
#define ST_LSM6DSX_ACC_FS_8G_GAIN		IIO_G_TO_M_S_2(244)
#define ST_LSM6DSX_ACC_FS_16G_GAIN		IIO_G_TO_M_S_2(488)

#define ST_LSM6DSX_GYRO_FS_245_GAIN		IIO_DEGREE_TO_RAD(8750)
#define ST_LSM6DSX_GYRO_FS_500_GAIN		IIO_DEGREE_TO_RAD(17500)
#define ST_LSM6DSX_GYRO_FS_1000_GAIN		IIO_DEGREE_TO_RAD(35000)
#define ST_LSM6DSX_GYRO_FS_2000_GAIN		IIO_DEGREE_TO_RAD(70000)

struct st_lsm6dsx_odr {
	u16 hz;
	u8 val;
};

#define ST_LSM6DSX_ODR_LIST_SIZE	6
struct st_lsm6dsx_odr_table_entry {
	struct st_lsm6dsx_reg reg;
	struct st_lsm6dsx_odr odr_avl[ST_LSM6DSX_ODR_LIST_SIZE];
};

static const struct st_lsm6dsx_odr_table_entry st_lsm6dsx_odr_table[] = {
	[ST_LSM6DSX_ID_ACC] = {
		.reg = {
			.addr = ST_LSM6DSX_REG_ACC_ODR_ADDR,
			.mask = ST_LSM6DSX_REG_ACC_ODR_MASK,
		},
		.odr_avl[0] = {  13, 0x01 },
		.odr_avl[1] = {  26, 0x02 },
		.odr_avl[2] = {  52, 0x03 },
		.odr_avl[3] = { 104, 0x04 },
		.odr_avl[4] = { 208, 0x05 },
		.odr_avl[5] = { 416, 0x06 },
	},
	[ST_LSM6DSX_ID_GYRO] = {
		.reg = {
			.addr = ST_LSM6DSX_REG_GYRO_ODR_ADDR,
			.mask = ST_LSM6DSX_REG_GYRO_ODR_MASK,
		},
		.odr_avl[0] = {  13, 0x01 },
		.odr_avl[1] = {  26, 0x02 },
		.odr_avl[2] = {  52, 0x03 },
		.odr_avl[3] = { 104, 0x04 },
		.odr_avl[4] = { 208, 0x05 },
		.odr_avl[5] = { 416, 0x06 },
	}
};

struct st_lsm6dsx_fs {
	u32 gain;
	u8 val;
};

#define ST_LSM6DSX_FS_LIST_SIZE		4
struct st_lsm6dsx_fs_table_entry {
	struct st_lsm6dsx_reg reg;
	struct st_lsm6dsx_fs fs_avl[ST_LSM6DSX_FS_LIST_SIZE];
};

static const struct st_lsm6dsx_fs_table_entry st_lsm6dsx_fs_table[] = {
	[ST_LSM6DSX_ID_ACC] = {
		.reg = {
			.addr = ST_LSM6DSX_REG_ACC_FS_ADDR,
			.mask = ST_LSM6DSX_REG_ACC_FS_MASK,
		},
		.fs_avl[0] = {  ST_LSM6DSX_ACC_FS_2G_GAIN, 0x0 },
		.fs_avl[1] = {  ST_LSM6DSX_ACC_FS_4G_GAIN, 0x2 },
		.fs_avl[2] = {  ST_LSM6DSX_ACC_FS_8G_GAIN, 0x3 },
		.fs_avl[3] = { ST_LSM6DSX_ACC_FS_16G_GAIN, 0x1 },
	},
	[ST_LSM6DSX_ID_GYRO] = {
		.reg = {
			.addr = ST_LSM6DSX_REG_GYRO_FS_ADDR,
			.mask = ST_LSM6DSX_REG_GYRO_FS_MASK,
		},
		.fs_avl[0] = {  ST_LSM6DSX_GYRO_FS_245_GAIN, 0x0 },
		.fs_avl[1] = {  ST_LSM6DSX_GYRO_FS_500_GAIN, 0x1 },
		.fs_avl[2] = { ST_LSM6DSX_GYRO_FS_1000_GAIN, 0x2 },
		.fs_avl[3] = { ST_LSM6DSX_GYRO_FS_2000_GAIN, 0x3 },
	}
};

static const struct st_lsm6dsx_settings st_lsm6dsx_sensor_settings[] = {
	{
		.wai = 0x69,
		.max_fifo_size = 1365,
		.id = {
			[0] = ST_LSM6DS3_ID,
		},
		.decimator = {
			[ST_LSM6DSX_ID_ACC] = {
				.addr = 0x08,
				.mask = GENMASK(2, 0),
			},
			[ST_LSM6DSX_ID_GYRO] = {
				.addr = 0x08,
				.mask = GENMASK(5, 3),
			},
		},
		.fifo_ops = {
			.fifo_th = {
				.addr = 0x06,
				.mask = GENMASK(11, 0),
			},
			.fifo_diff = {
				.addr = 0x3a,
				.mask = GENMASK(11, 0),
			},
			.th_wl = 3, /* 1LSB = 2B */
		},
	},
	{
		.wai = 0x69,
		.max_fifo_size = 682,
		.id = {
			[0] = ST_LSM6DS3H_ID,
		},
		.decimator = {
			[ST_LSM6DSX_ID_ACC] = {
				.addr = 0x08,
				.mask = GENMASK(2, 0),
			},
			[ST_LSM6DSX_ID_GYRO] = {
				.addr = 0x08,
				.mask = GENMASK(5, 3),
			},
		},
		.fifo_ops = {
			.fifo_th = {
				.addr = 0x06,
				.mask = GENMASK(11, 0),
			},
			.fifo_diff = {
				.addr = 0x3a,
				.mask = GENMASK(11, 0),
			},
			.th_wl = 3, /* 1LSB = 2B */
		},
	},
	{
		.wai = 0x6a,
		.max_fifo_size = 682,
		.id = {
			[0] = ST_LSM6DSL_ID,
			[1] = ST_LSM6DSM_ID,
		},
		.decimator = {
			[ST_LSM6DSX_ID_ACC] = {
				.addr = 0x08,
				.mask = GENMASK(2, 0),
			},
			[ST_LSM6DSX_ID_GYRO] = {
				.addr = 0x08,
				.mask = GENMASK(5, 3),
			},
		},
		.fifo_ops = {
			.fifo_th = {
				.addr = 0x06,
				.mask = GENMASK(11, 0),
			},
			.fifo_diff = {
				.addr = 0x3a,
				.mask = GENMASK(11, 0),
			},
			.th_wl = 3, /* 1LSB = 2B */
		},
	},
};

#define ST_LSM6DSX_CHANNEL(chan_type, addr, mod, scan_idx)		\
{									\
	.type = chan_type,						\
	.address = addr,						\
	.modified = 1,							\
	.channel2 = mod,						\
	.info_mask_separate = BIT(IIO_CHAN_INFO_RAW) |			\
			      BIT(IIO_CHAN_INFO_SCALE),			\
	.info_mask_shared_by_all = BIT(IIO_CHAN_INFO_SAMP_FREQ),	\
	.scan_index = scan_idx,						\
	.scan_type = {							\
		.sign = 's',						\
		.realbits = 16,						\
		.storagebits = 16,					\
		.endianness = IIO_LE,					\
	},								\
}

static const struct iio_chan_spec st_lsm6dsx_acc_channels[] = {
	ST_LSM6DSX_CHANNEL(IIO_ACCEL, ST_LSM6DSX_REG_ACC_OUT_X_L_ADDR,
			   IIO_MOD_X, 0),
	ST_LSM6DSX_CHANNEL(IIO_ACCEL, ST_LSM6DSX_REG_ACC_OUT_Y_L_ADDR,
			   IIO_MOD_Y, 1),
	ST_LSM6DSX_CHANNEL(IIO_ACCEL, ST_LSM6DSX_REG_ACC_OUT_Z_L_ADDR,
			   IIO_MOD_Z, 2),
	IIO_CHAN_SOFT_TIMESTAMP(3),
};

static const struct iio_chan_spec st_lsm6dsx_gyro_channels[] = {
	ST_LSM6DSX_CHANNEL(IIO_ANGL_VEL, ST_LSM6DSX_REG_GYRO_OUT_X_L_ADDR,
			   IIO_MOD_X, 0),
	ST_LSM6DSX_CHANNEL(IIO_ANGL_VEL, ST_LSM6DSX_REG_GYRO_OUT_Y_L_ADDR,
			   IIO_MOD_Y, 1),
	ST_LSM6DSX_CHANNEL(IIO_ANGL_VEL, ST_LSM6DSX_REG_GYRO_OUT_Z_L_ADDR,
			   IIO_MOD_Z, 2),
	IIO_CHAN_SOFT_TIMESTAMP(3),
};

static int st_lsm6dsx_check_whoami(struct st_lsm6dsx_hw *hw, int id)
{
	int err, i, j, data;

	for (i = 0; i < ARRAY_SIZE(st_lsm6dsx_sensor_settings); i++) {
		for (j = 0; j < ST_LSM6DSX_MAX_ID; j++) {
			if (id == st_lsm6dsx_sensor_settings[i].id[j])
				break;
		}
		if (j < ST_LSM6DSX_MAX_ID)
			break;
	}

	if (i == ARRAY_SIZE(st_lsm6dsx_sensor_settings)) {
		dev_err(hw->dev, "unsupported hw id [%02x]\n", id);
		return -ENODEV;
	}

	err = regmap_read(hw->regmap, ST_LSM6DSX_REG_WHOAMI_ADDR, &data);
	if (err < 0) {
		dev_err(hw->dev, "failed to read whoami register\n");
		return err;
	}

	if (data != st_lsm6dsx_sensor_settings[i].wai) {
		dev_err(hw->dev, "unsupported whoami [%02x]\n", data);
		return -ENODEV;
	}

	hw->settings = &st_lsm6dsx_sensor_settings[i];

	return 0;
}

static int st_lsm6dsx_set_full_scale(struct st_lsm6dsx_sensor *sensor,
				     u32 gain)
{
	struct st_lsm6dsx_hw *hw = sensor->hw;
	const struct st_lsm6dsx_reg *reg;
	int i, err;
	u8 val;

	for (i = 0; i < ST_LSM6DSX_FS_LIST_SIZE; i++)
		if (st_lsm6dsx_fs_table[sensor->id].fs_avl[i].gain == gain)
			break;

	if (i == ST_LSM6DSX_FS_LIST_SIZE)
		return -EINVAL;

	val = st_lsm6dsx_fs_table[sensor->id].fs_avl[i].val;
	reg = &st_lsm6dsx_fs_table[sensor->id].reg;
	err = regmap_update_bits(hw->regmap, reg->addr, reg->mask,
				 ST_LSM6DSX_SHIFT_VAL(val, reg->mask));
	if (err < 0)
		return err;

	sensor->gain = gain;

	return 0;
}

static int st_lsm6dsx_check_odr(struct st_lsm6dsx_sensor *sensor, u16 odr,
				u8 *val)
{
	int i;

	for (i = 0; i < ST_LSM6DSX_ODR_LIST_SIZE; i++)
		if (st_lsm6dsx_odr_table[sensor->id].odr_avl[i].hz == odr)
			break;

	if (i == ST_LSM6DSX_ODR_LIST_SIZE)
		return -EINVAL;

	*val = st_lsm6dsx_odr_table[sensor->id].odr_avl[i].val;

	return 0;
}

static int st_lsm6dsx_set_odr(struct st_lsm6dsx_sensor *sensor, u16 odr)
{
	struct st_lsm6dsx_hw *hw = sensor->hw;
	const struct st_lsm6dsx_reg *reg;
	int err;
	u8 val;

	err = st_lsm6dsx_check_odr(sensor, odr, &val);
	if (err < 0)
		return err;

	reg = &st_lsm6dsx_odr_table[sensor->id].reg;
	return regmap_update_bits(hw->regmap, reg->addr, reg->mask,
				  ST_LSM6DSX_SHIFT_VAL(val, reg->mask));
}

int st_lsm6dsx_sensor_enable(struct st_lsm6dsx_sensor *sensor)
{
	int err;

	err = st_lsm6dsx_set_odr(sensor, sensor->odr);
	if (err < 0)
		return err;

	sensor->hw->enable_mask |= BIT(sensor->id);

	return 0;
}

int st_lsm6dsx_sensor_disable(struct st_lsm6dsx_sensor *sensor)
{
	struct st_lsm6dsx_hw *hw = sensor->hw;
	const struct st_lsm6dsx_reg *reg;
	int err;

	reg = &st_lsm6dsx_odr_table[sensor->id].reg;
	err = regmap_update_bits(hw->regmap, reg->addr, reg->mask,
				 ST_LSM6DSX_SHIFT_VAL(0, reg->mask));
	if (err < 0)
		return err;

	sensor->hw->enable_mask &= ~BIT(sensor->id);

	return 0;
}

static int st_lsm6dsx_read_oneshot(struct st_lsm6dsx_sensor *sensor,
				   u8 addr, int *val)
{
	struct st_lsm6dsx_hw *hw = sensor->hw;
	int err, delay;
	__le16 data;

	err = st_lsm6dsx_sensor_enable(sensor);
	if (err < 0)
		return err;

	delay = 1000000 / sensor->odr;
	usleep_range(delay, 2 * delay);

	err = regmap_bulk_read(hw->regmap, addr, &data, sizeof(data));
	if (err < 0)
		return err;

	st_lsm6dsx_sensor_disable(sensor);

	*val = (s16)le16_to_cpu(data);

	return IIO_VAL_INT;
}

static int st_lsm6dsx_read_raw(struct iio_dev *iio_dev,
			       struct iio_chan_spec const *ch,
			       int *val, int *val2, long mask)
{
	struct st_lsm6dsx_sensor *sensor = iio_priv(iio_dev);
	int ret;

	switch (mask) {
	case IIO_CHAN_INFO_RAW:
		ret = iio_device_claim_direct_mode(iio_dev);
		if (ret)
			break;

		ret = st_lsm6dsx_read_oneshot(sensor, ch->address, val);
		iio_device_release_direct_mode(iio_dev);
		break;
	case IIO_CHAN_INFO_SAMP_FREQ:
		*val = sensor->odr;
		ret = IIO_VAL_INT;
		break;
	case IIO_CHAN_INFO_SCALE:
		*val = 0;
		*val2 = sensor->gain;
		ret = IIO_VAL_INT_PLUS_MICRO;
		break;
	default:
		ret = -EINVAL;
		break;
	}

	return ret;
}

static int st_lsm6dsx_write_raw(struct iio_dev *iio_dev,
				struct iio_chan_spec const *chan,
				int val, int val2, long mask)
{
	struct st_lsm6dsx_sensor *sensor = iio_priv(iio_dev);
	int err;

	err = iio_device_claim_direct_mode(iio_dev);
	if (err)
		return err;

	switch (mask) {
	case IIO_CHAN_INFO_SCALE:
		err = st_lsm6dsx_set_full_scale(sensor, val2);
		break;
	case IIO_CHAN_INFO_SAMP_FREQ: {
		u8 data;

		err = st_lsm6dsx_check_odr(sensor, val, &data);
		if (!err)
			sensor->odr = val;
		break;
	}
	default:
		err = -EINVAL;
		break;
	}

	iio_device_release_direct_mode(iio_dev);

	return err;
}

static int st_lsm6dsx_set_watermark(struct iio_dev *iio_dev, unsigned int val)
{
	struct st_lsm6dsx_sensor *sensor = iio_priv(iio_dev);
	struct st_lsm6dsx_hw *hw = sensor->hw;
	int err;

	if (val < 1 || val > hw->settings->max_fifo_size)
		return -EINVAL;

	mutex_lock(&hw->conf_lock);

	err = st_lsm6dsx_update_watermark(sensor, val);

	mutex_unlock(&hw->conf_lock);

	if (err < 0)
		return err;

	sensor->watermark = val;

	return 0;
}

static ssize_t
st_lsm6dsx_sysfs_sampling_frequency_avail(struct device *dev,
					  struct device_attribute *attr,
					  char *buf)
{
	struct st_lsm6dsx_sensor *sensor = iio_priv(dev_get_drvdata(dev));
	enum st_lsm6dsx_sensor_id id = sensor->id;
	int i, len = 0;

	for (i = 0; i < ST_LSM6DSX_ODR_LIST_SIZE; i++)
		len += scnprintf(buf + len, PAGE_SIZE - len, "%d ",
				 st_lsm6dsx_odr_table[id].odr_avl[i].hz);
	buf[len - 1] = '\n';

	return len;
}

static ssize_t st_lsm6dsx_sysfs_scale_avail(struct device *dev,
					    struct device_attribute *attr,
					    char *buf)
{
	struct st_lsm6dsx_sensor *sensor = iio_priv(dev_get_drvdata(dev));
	enum st_lsm6dsx_sensor_id id = sensor->id;
	int i, len = 0;

	for (i = 0; i < ST_LSM6DSX_FS_LIST_SIZE; i++)
		len += scnprintf(buf + len, PAGE_SIZE - len, "0.%06u ",
				 st_lsm6dsx_fs_table[id].fs_avl[i].gain);
	buf[len - 1] = '\n';

	return len;
}

static IIO_DEV_ATTR_SAMP_FREQ_AVAIL(st_lsm6dsx_sysfs_sampling_frequency_avail);
static IIO_DEVICE_ATTR(in_accel_scale_available, 0444,
		       st_lsm6dsx_sysfs_scale_avail, NULL, 0);
static IIO_DEVICE_ATTR(in_anglvel_scale_available, 0444,
		       st_lsm6dsx_sysfs_scale_avail, NULL, 0);

static struct attribute *st_lsm6dsx_acc_attributes[] = {
	&iio_dev_attr_sampling_frequency_available.dev_attr.attr,
	&iio_dev_attr_in_accel_scale_available.dev_attr.attr,
	NULL,
};

static const struct attribute_group st_lsm6dsx_acc_attribute_group = {
	.attrs = st_lsm6dsx_acc_attributes,
};

static const struct iio_info st_lsm6dsx_acc_info = {
	.attrs = &st_lsm6dsx_acc_attribute_group,
	.read_raw = st_lsm6dsx_read_raw,
	.write_raw = st_lsm6dsx_write_raw,
	.hwfifo_set_watermark = st_lsm6dsx_set_watermark,
};

static struct attribute *st_lsm6dsx_gyro_attributes[] = {
	&iio_dev_attr_sampling_frequency_available.dev_attr.attr,
	&iio_dev_attr_in_anglvel_scale_available.dev_attr.attr,
	NULL,
};

static const struct attribute_group st_lsm6dsx_gyro_attribute_group = {
	.attrs = st_lsm6dsx_gyro_attributes,
};

static const struct iio_info st_lsm6dsx_gyro_info = {
	.attrs = &st_lsm6dsx_gyro_attribute_group,
	.read_raw = st_lsm6dsx_read_raw,
	.write_raw = st_lsm6dsx_write_raw,
	.hwfifo_set_watermark = st_lsm6dsx_set_watermark,
};

static const unsigned long st_lsm6dsx_available_scan_masks[] = {0x7, 0x0};

static int st_lsm6dsx_of_get_drdy_pin(struct st_lsm6dsx_hw *hw, int *drdy_pin)
{
	struct device_node *np = hw->dev->of_node;

	if (!np)
		return -EINVAL;

	return of_property_read_u32(np, "st,drdy-int-pin", drdy_pin);
}

static int st_lsm6dsx_get_drdy_reg(struct st_lsm6dsx_hw *hw, u8 *drdy_reg)
{
	int err = 0, drdy_pin;

	if (st_lsm6dsx_of_get_drdy_pin(hw, &drdy_pin) < 0) {
		struct st_sensors_platform_data *pdata;
		struct device *dev = hw->dev;

		pdata = (struct st_sensors_platform_data *)dev->platform_data;
		drdy_pin = pdata ? pdata->drdy_int_pin : 1;
	}

	switch (drdy_pin) {
	case 1:
		*drdy_reg = ST_LSM6DSX_REG_INT1_ADDR;
		break;
	case 2:
		*drdy_reg = ST_LSM6DSX_REG_INT2_ADDR;
		break;
	default:
		dev_err(hw->dev, "unsupported data ready pin\n");
		err = -EINVAL;
		break;
	}

	return err;
}

static int st_lsm6dsx_init_device(struct st_lsm6dsx_hw *hw)
{
	u8 drdy_int_reg;
	int err;

	err = regmap_write(hw->regmap, ST_LSM6DSX_REG_RESET_ADDR,
			   ST_LSM6DSX_REG_RESET_MASK);
	if (err < 0)
		return err;

	msleep(200);

	/* enable Block Data Update */
<<<<<<< HEAD
	err = st_lsm6dsx_write_with_mask(hw, ST_LSM6DSX_REG_BDU_ADDR,
					 ST_LSM6DSX_REG_BDU_MASK, 1);
=======
	err = regmap_update_bits(hw->regmap, ST_LSM6DSX_REG_BDU_ADDR,
				 ST_LSM6DSX_REG_BDU_MASK,
				 FIELD_PREP(ST_LSM6DSX_REG_BDU_MASK, 1));
>>>>>>> 661e50bc
	if (err < 0)
		return err;

	/* enable FIFO watermak interrupt */
	err = st_lsm6dsx_get_drdy_reg(hw, &drdy_int_reg);
	if (err < 0)
		return err;

	return regmap_update_bits(hw->regmap, drdy_int_reg,
				  ST_LSM6DSX_REG_FIFO_FTH_IRQ_MASK,
				  FIELD_PREP(ST_LSM6DSX_REG_FIFO_FTH_IRQ_MASK,
					     1));
}

static struct iio_dev *st_lsm6dsx_alloc_iiodev(struct st_lsm6dsx_hw *hw,
					       enum st_lsm6dsx_sensor_id id,
					       const char *name)
{
	struct st_lsm6dsx_sensor *sensor;
	struct iio_dev *iio_dev;

	iio_dev = devm_iio_device_alloc(hw->dev, sizeof(*sensor));
	if (!iio_dev)
		return NULL;

	iio_dev->modes = INDIO_DIRECT_MODE;
	iio_dev->dev.parent = hw->dev;
	iio_dev->available_scan_masks = st_lsm6dsx_available_scan_masks;

	sensor = iio_priv(iio_dev);
	sensor->id = id;
	sensor->hw = hw;
	sensor->odr = st_lsm6dsx_odr_table[id].odr_avl[0].hz;
	sensor->gain = st_lsm6dsx_fs_table[id].fs_avl[0].gain;
	sensor->watermark = 1;

	switch (id) {
	case ST_LSM6DSX_ID_ACC:
		iio_dev->channels = st_lsm6dsx_acc_channels;
		iio_dev->num_channels = ARRAY_SIZE(st_lsm6dsx_acc_channels);
		iio_dev->info = &st_lsm6dsx_acc_info;

		scnprintf(sensor->name, sizeof(sensor->name), "%s_accel",
			  name);
		break;
	case ST_LSM6DSX_ID_GYRO:
		iio_dev->channels = st_lsm6dsx_gyro_channels;
		iio_dev->num_channels = ARRAY_SIZE(st_lsm6dsx_gyro_channels);
		iio_dev->info = &st_lsm6dsx_gyro_info;

		scnprintf(sensor->name, sizeof(sensor->name), "%s_gyro",
			  name);
		break;
	default:
		return NULL;
	}
	iio_dev->name = sensor->name;

	return iio_dev;
}

int st_lsm6dsx_probe(struct device *dev, int irq, int hw_id, const char *name,
		     struct regmap *regmap)
{
	struct st_lsm6dsx_hw *hw;
	int i, err;

	hw = devm_kzalloc(dev, sizeof(*hw), GFP_KERNEL);
	if (!hw)
		return -ENOMEM;

	dev_set_drvdata(dev, (void *)hw);

	mutex_init(&hw->fifo_lock);
	mutex_init(&hw->conf_lock);

	hw->buff = devm_kzalloc(dev, ST_LSM6DSX_BUFF_SIZE, GFP_KERNEL);
	if (!hw->buff)
		return -ENOMEM;

	hw->dev = dev;
	hw->irq = irq;
	hw->regmap = regmap;

	err = st_lsm6dsx_check_whoami(hw, hw_id);
	if (err < 0)
		return err;

	for (i = 0; i < ST_LSM6DSX_ID_MAX; i++) {
		hw->iio_devs[i] = st_lsm6dsx_alloc_iiodev(hw, i, name);
		if (!hw->iio_devs[i])
			return -ENOMEM;
	}

	err = st_lsm6dsx_init_device(hw);
	if (err < 0)
		return err;

	if (hw->irq > 0) {
		err = st_lsm6dsx_fifo_setup(hw);
		if (err < 0)
			return err;
	}

	for (i = 0; i < ST_LSM6DSX_ID_MAX; i++) {
		err = devm_iio_device_register(hw->dev, hw->iio_devs[i]);
		if (err)
			return err;
	}

	return 0;
}
EXPORT_SYMBOL(st_lsm6dsx_probe);

static int __maybe_unused st_lsm6dsx_suspend(struct device *dev)
{
	struct st_lsm6dsx_hw *hw = dev_get_drvdata(dev);
	struct st_lsm6dsx_sensor *sensor;
	const struct st_lsm6dsx_reg *reg;
	int i, err = 0;

	for (i = 0; i < ST_LSM6DSX_ID_MAX; i++) {
		sensor = iio_priv(hw->iio_devs[i]);
		if (!(hw->enable_mask & BIT(sensor->id)))
			continue;

		reg = &st_lsm6dsx_odr_table[sensor->id].reg;
		err = regmap_update_bits(hw->regmap, reg->addr, reg->mask,
					 ST_LSM6DSX_SHIFT_VAL(0, reg->mask));
		if (err < 0)
			return err;
	}

	if (hw->fifo_mode != ST_LSM6DSX_FIFO_BYPASS)
		err = st_lsm6dsx_flush_fifo(hw);

	return err;
}

static int __maybe_unused st_lsm6dsx_resume(struct device *dev)
{
	struct st_lsm6dsx_hw *hw = dev_get_drvdata(dev);
	struct st_lsm6dsx_sensor *sensor;
	int i, err = 0;

	for (i = 0; i < ST_LSM6DSX_ID_MAX; i++) {
		sensor = iio_priv(hw->iio_devs[i]);
		if (!(hw->enable_mask & BIT(sensor->id)))
			continue;

		err = st_lsm6dsx_set_odr(sensor, sensor->odr);
		if (err < 0)
			return err;
	}

	if (hw->enable_mask)
		err = st_lsm6dsx_set_fifo_mode(hw, ST_LSM6DSX_FIFO_CONT);

	return err;
}

const struct dev_pm_ops st_lsm6dsx_pm_ops = {
	SET_SYSTEM_SLEEP_PM_OPS(st_lsm6dsx_suspend, st_lsm6dsx_resume)
};
EXPORT_SYMBOL(st_lsm6dsx_pm_ops);

MODULE_AUTHOR("Lorenzo Bianconi <lorenzo.bianconi@st.com>");
MODULE_AUTHOR("Denis Ciocca <denis.ciocca@st.com>");
MODULE_DESCRIPTION("STMicroelectronics st_lsm6dsx driver");
MODULE_LICENSE("GPL v2");<|MERGE_RESOLUTION|>--- conflicted
+++ resolved
@@ -643,14 +643,9 @@
 	msleep(200);
 
 	/* enable Block Data Update */
-<<<<<<< HEAD
-	err = st_lsm6dsx_write_with_mask(hw, ST_LSM6DSX_REG_BDU_ADDR,
-					 ST_LSM6DSX_REG_BDU_MASK, 1);
-=======
 	err = regmap_update_bits(hw->regmap, ST_LSM6DSX_REG_BDU_ADDR,
 				 ST_LSM6DSX_REG_BDU_MASK,
 				 FIELD_PREP(ST_LSM6DSX_REG_BDU_MASK, 1));
->>>>>>> 661e50bc
 	if (err < 0)
 		return err;
 
