--- conflicted
+++ resolved
@@ -114,13 +114,10 @@
 	[pca_9545] = {
 		.nchans = 4,
 		.has_irq = 1,
-<<<<<<< HEAD
-=======
 		.muxtype = pca954x_isswi,
 	},
 	[pca_9546] = {
 		.nchans = 4,
->>>>>>> 2ac97f0f
 		.muxtype = pca954x_isswi,
 	},
 	[pca_9547] = {
@@ -147,24 +144,6 @@
 };
 MODULE_DEVICE_TABLE(i2c, pca954x_id);
 
-<<<<<<< HEAD
-#ifdef CONFIG_ACPI
-static const struct acpi_device_id pca954x_acpi_ids[] = {
-	{ .id = "PCA9540", .driver_data = pca_9540 },
-	{ .id = "PCA9542", .driver_data = pca_9542 },
-	{ .id = "PCA9543", .driver_data = pca_9543 },
-	{ .id = "PCA9544", .driver_data = pca_9544 },
-	{ .id = "PCA9545", .driver_data = pca_9545 },
-	{ .id = "PCA9546", .driver_data = pca_9545 },
-	{ .id = "PCA9547", .driver_data = pca_9547 },
-	{ .id = "PCA9548", .driver_data = pca_9548 },
-	{ }
-};
-MODULE_DEVICE_TABLE(acpi, pca954x_acpi_ids);
-#endif
-
-=======
->>>>>>> 2ac97f0f
 #ifdef CONFIG_OF
 static const struct of_device_id pca954x_of_match[] = {
 	{ .compatible = "nxp,pca9540", .data = &chips[pca_9540] },
