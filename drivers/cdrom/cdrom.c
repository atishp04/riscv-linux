/* linux/drivers/cdrom/cdrom.c
   Copyright (c) 1996, 1997 David A. van Leeuwen.
   Copyright (c) 1997, 1998 Erik Andersen <andersee@debian.org>
   Copyright (c) 1998, 1999 Jens Axboe <axboe@image.dk>

   May be copied or modified under the terms of the GNU General Public
   License.  See linux/COPYING for more information.

   Uniform CD-ROM driver for Linux.
   See Documentation/cdrom/cdrom-standard.tex for usage information.

   The routines in the file provide a uniform interface between the
   software that uses CD-ROMs and the various low-level drivers that
   actually talk to the hardware. Suggestions are welcome.
   Patches that work are more welcome though.  ;-)

 To Do List:
 ----------------------------------

 -- Modify sysctl/proc interface. I plan on having one directory per
 drive, with entries for outputing general drive information, and sysctl
 based tunable parameters such as whether the tray should auto-close for
 that drive. Suggestions (or patches) for this welcome!


 Revision History
 ----------------------------------
 1.00  Date Unknown -- David van Leeuwen <david@tm.tno.nl>
 -- Initial version by David A. van Leeuwen. I don't have a detailed
  changelog for the 1.x series, David?

2.00  Dec  2, 1997 -- Erik Andersen <andersee@debian.org>
  -- New maintainer! As David A. van Leeuwen has been too busy to actively
  maintain and improve this driver, I am now carrying on the torch. If
  you have a problem with this driver, please feel free to contact me.

  -- Added (rudimentary) sysctl interface. I realize this is really weak
  right now, and is _very_ badly implemented. It will be improved...

  -- Modified CDROM_DISC_STATUS so that it is now incorporated into
  the Uniform CD-ROM driver via the cdrom_count_tracks function.
  The cdrom_count_tracks function helps resolve some of the false
  assumptions of the CDROM_DISC_STATUS ioctl, and is also used to check
  for the correct media type when mounting or playing audio from a CD.

  -- Remove the calls to verify_area and only use the copy_from_user and
  copy_to_user stuff, since these calls now provide their own memory
  checking with the 2.1.x kernels.

  -- Major update to return codes so that errors from low-level drivers
  are passed on through (thanks to Gerd Knorr for pointing out this
  problem).

  -- Made it so if a function isn't implemented in a low-level driver,
  ENOSYS is now returned instead of EINVAL.

  -- Simplified some complex logic so that the source code is easier to read.

  -- Other stuff I probably forgot to mention (lots of changes).

2.01 to 2.11 Dec 1997-Jan 1998
  -- TO-DO!  Write changelogs for 2.01 to 2.12.

2.12  Jan  24, 1998 -- Erik Andersen <andersee@debian.org>
  -- Fixed a bug in the IOCTL_IN and IOCTL_OUT macros.  It turns out that
  copy_*_user does not return EFAULT on error, but instead returns the number 
  of bytes not copied.  I was returning whatever non-zero stuff came back from 
  the copy_*_user functions directly, which would result in strange errors.

2.13  July 17, 1998 -- Erik Andersen <andersee@debian.org>
  -- Fixed a bug in CDROM_SELECT_SPEED where you couldn't lower the speed
  of the drive.  Thanks to Tobias Ringstr|m <tori@prosolvia.se> for pointing
  this out and providing a simple fix.
  -- Fixed the procfs-unload-module bug with the fill_inode procfs callback.
  thanks to Andrea Arcangeli
  -- Fixed it so that the /proc entry now also shows up when cdrom is
  compiled into the kernel.  Before it only worked when loaded as a module.

  2.14 August 17, 1998 -- Erik Andersen <andersee@debian.org>
  -- Fixed a bug in cdrom_media_changed and handling of reporting that
  the media had changed for devices that _don't_ implement media_changed.  
  Thanks to Grant R. Guenther <grant@torque.net> for spotting this bug.
  -- Made a few things more pedanticly correct.

2.50 Oct 19, 1998 - Jens Axboe <axboe@image.dk>
  -- New maintainers! Erik was too busy to continue the work on the driver,
  so now Chris Zwilling <chris@cloudnet.com> and Jens Axboe <axboe@image.dk>
  will do their best to follow in his footsteps
  
  2.51 Dec 20, 1998 - Jens Axboe <axboe@image.dk>
  -- Check if drive is capable of doing what we ask before blindly changing
  cdi->options in various ioctl.
  -- Added version to proc entry.
  
  2.52 Jan 16, 1999 - Jens Axboe <axboe@image.dk>
  -- Fixed an error in open_for_data where we would sometimes not return
  the correct error value. Thanks Huba Gaspar <huba@softcell.hu>.
  -- Fixed module usage count - usage was based on /proc/sys/dev
  instead of /proc/sys/dev/cdrom. This could lead to an oops when other
  modules had entries in dev. Feb 02 - real bug was in sysctl.c where
  dev would be removed even though it was used. cdrom.c just illuminated
  that bug.
  
  2.53 Feb 22, 1999 - Jens Axboe <axboe@image.dk>
  -- Fixup of several ioctl calls, in particular CDROM_SET_OPTIONS has
  been "rewritten" because capabilities and options aren't in sync. They
  should be...
  -- Added CDROM_LOCKDOOR ioctl. Locks the door and keeps it that way.
  -- Added CDROM_RESET ioctl.
  -- Added CDROM_DEBUG ioctl. Enable debug messages on-the-fly.
  -- Added CDROM_GET_CAPABILITY ioctl. This relieves userspace programs
  from parsing /proc/sys/dev/cdrom/info.
  
  2.54 Mar 15, 1999 - Jens Axboe <axboe@image.dk>
  -- Check capability mask from low level driver when counting tracks as
  per suggestion from Corey J. Scotts <cstotts@blue.weeg.uiowa.edu>.
  
  2.55 Apr 25, 1999 - Jens Axboe <axboe@image.dk>
  -- autoclose was mistakenly checked against CDC_OPEN_TRAY instead of
  CDC_CLOSE_TRAY.
  -- proc info didn't mask against capabilities mask.
  
  3.00 Aug 5, 1999 - Jens Axboe <axboe@image.dk>
  -- Unified audio ioctl handling across CD-ROM drivers. A lot of the
  code was duplicated before. Drives that support the generic packet
  interface are now being fed packets from here instead.
  -- First attempt at adding support for MMC2 commands - for DVD and
  CD-R(W) drives. Only the DVD parts are in now - the interface used is
  the same as for the audio ioctls.
  -- ioctl cleanups. if a drive couldn't play audio, it didn't get
  a change to perform device specific ioctls as well.
  -- Defined CDROM_CAN(CDC_XXX) for checking the capabilities.
  -- Put in sysctl files for autoclose, autoeject, check_media, debug,
  and lock.
  -- /proc/sys/dev/cdrom/info has been updated to also contain info about
  CD-Rx and DVD capabilities.
  -- Now default to checking media type.
  -- CDROM_SEND_PACKET ioctl added. The infrastructure was in place for
  doing this anyway, with the generic_packet addition.
  
  3.01 Aug 6, 1999 - Jens Axboe <axboe@image.dk>
  -- Fix up the sysctl handling so that the option flags get set
  correctly.
  -- Fix up ioctl handling so the device specific ones actually get
  called :).
  
  3.02 Aug 8, 1999 - Jens Axboe <axboe@image.dk>
  -- Fixed volume control on SCSI drives (or others with longer audio
  page).
  -- Fixed a couple of DVD minors. Thanks to Andrew T. Veliath
  <andrewtv@usa.net> for telling me and for having defined the various
  DVD structures and ioctls in the first place! He designed the original
  DVD patches for ide-cd and while I rearranged and unified them, the
  interface is still the same.
  
  3.03 Sep 1, 1999 - Jens Axboe <axboe@image.dk>
  -- Moved the rest of the audio ioctls from the CD-ROM drivers here. Only
  CDROMREADTOCENTRY and CDROMREADTOCHDR are left.
  -- Moved the CDROMREADxxx ioctls in here.
  -- Defined the cdrom_get_last_written and cdrom_get_next_block as ioctls
  and exported functions.
  -- Erik Andersen <andersen@xmission.com> modified all SCMD_ commands
  to now read GPCMD_ for the new generic packet interface. All low level
  drivers are updated as well.
  -- Various other cleanups.

  3.04 Sep 12, 1999 - Jens Axboe <axboe@image.dk>
  -- Fixed a couple of possible memory leaks (if an operation failed and
  we didn't free the buffer before returning the error).
  -- Integrated Uniform CD Changer handling from Richard Sharman
  <rsharman@pobox.com>.
  -- Defined CD_DVD and CD_CHANGER log levels.
  -- Fixed the CDROMREADxxx ioctls.
  -- CDROMPLAYTRKIND uses the GPCMD_PLAY_AUDIO_MSF command - too few
  drives supported it. We lose the index part, however.
  -- Small modifications to accommodate opens of /dev/hdc1, required
  for ide-cd to handle multisession discs.
  -- Export cdrom_mode_sense and cdrom_mode_select.
  -- init_cdrom_command() for setting up a cgc command.
  
  3.05 Oct 24, 1999 - Jens Axboe <axboe@image.dk>
  -- Changed the interface for CDROM_SEND_PACKET. Before it was virtually
  impossible to send the drive data in a sensible way.
  -- Lowered stack usage in mmc_ioctl(), dvd_read_disckey(), and
  dvd_read_manufact.
  -- Added setup of write mode for packet writing.
  -- Fixed CDDA ripping with cdda2wav - accept much larger requests of
  number of frames and split the reads in blocks of 8.

  3.06 Dec 13, 1999 - Jens Axboe <axboe@image.dk>
  -- Added support for changing the region of DVD drives.
  -- Added sense data to generic command.

  3.07 Feb 2, 2000 - Jens Axboe <axboe@suse.de>
  -- Do same "read header length" trick in cdrom_get_disc_info() as
  we do in cdrom_get_track_info() -- some drive don't obey specs and
  fail if they can't supply the full Mt Fuji size table.
  -- Deleted stuff related to setting up write modes. It has a different
  home now.
  -- Clear header length in mode_select unconditionally.
  -- Removed the register_disk() that was added, not needed here.

  3.08 May 1, 2000 - Jens Axboe <axboe@suse.de>
  -- Fix direction flag in setup_send_key and setup_report_key. This
  gave some SCSI adapters problems.
  -- Always return -EROFS for write opens
  -- Convert to module_init/module_exit style init and remove some
  of the #ifdef MODULE stuff
  -- Fix several dvd errors - DVD_LU_SEND_ASF should pass agid,
  DVD_HOST_SEND_RPC_STATE did not set buffer size in cdb, and
  dvd_do_auth passed uninitialized data to drive because init_cdrom_command
  did not clear a 0 sized buffer.
  
  3.09 May 12, 2000 - Jens Axboe <axboe@suse.de>
  -- Fix Video-CD on SCSI drives that don't support READ_CD command. In
  that case switch block size and issue plain READ_10 again, then switch
  back.

  3.10 Jun 10, 2000 - Jens Axboe <axboe@suse.de>
  -- Fix volume control on CD's - old SCSI-II drives now use their own
  code, as doing MODE6 stuff in here is really not my intention.
  -- Use READ_DISC_INFO for more reliable end-of-disc.

  3.11 Jun 12, 2000 - Jens Axboe <axboe@suse.de>
  -- Fix bug in getting rpc phase 2 region info.
  -- Reinstate "correct" CDROMPLAYTRKIND

   3.12 Oct 18, 2000 - Jens Axboe <axboe@suse.de>
  -- Use quiet bit on packet commands not known to work

   3.20 Dec 17, 2003 - Jens Axboe <axboe@suse.de>
  -- Various fixes and lots of cleanups not listed :-)
  -- Locking fixes
  -- Mt Rainier support
  -- DVD-RAM write open fixes

  Nov 5 2001, Aug 8 2002. Modified by Andy Polyakov
  <appro@fy.chalmers.se> to support MMC-3 compliant DVD+RW units.

  Modified by Nigel Kukard <nkukard@lbsd.net> - support DVD+RW
  2.4.x patch by Andy Polyakov <appro@fy.chalmers.se>

-------------------------------------------------------------------------*/

#define pr_fmt(fmt) KBUILD_MODNAME ": " fmt

#define REVISION "Revision: 3.20"
#define VERSION "Id: cdrom.c 3.20 2003/12/17"

/* I use an error-log mask to give fine grain control over the type of
   messages dumped to the system logs.  The available masks include: */
#define CD_NOTHING      0x0
#define CD_WARNING	0x1
#define CD_REG_UNREG	0x2
#define CD_DO_IOCTL	0x4
#define CD_OPEN		0x8
#define CD_CLOSE	0x10
#define CD_COUNT_TRACKS 0x20
#define CD_CHANGER	0x40
#define CD_DVD		0x80

/* Define this to remove _all_ the debugging messages */
/* #define ERRLOGMASK CD_NOTHING */
#define ERRLOGMASK CD_WARNING
/* #define ERRLOGMASK (CD_WARNING|CD_OPEN|CD_COUNT_TRACKS|CD_CLOSE) */
/* #define ERRLOGMASK (CD_WARNING|CD_REG_UNREG|CD_DO_IOCTL|CD_OPEN|CD_CLOSE|CD_COUNT_TRACKS) */

#include <linux/module.h>
#include <linux/fs.h>
#include <linux/major.h>
#include <linux/types.h>
#include <linux/errno.h>
#include <linux/kernel.h>
#include <linux/mm.h>
#include <linux/slab.h> 
#include <linux/cdrom.h>
#include <linux/sysctl.h>
#include <linux/proc_fs.h>
#include <linux/blkpg.h>
#include <linux/init.h>
#include <linux/fcntl.h>
#include <linux/blkdev.h>
#include <linux/times.h>
#include <linux/uaccess.h>
#include <scsi/scsi_request.h>

/* used to tell the module to turn on full debugging messages */
static bool debug;
/* default compatibility mode */
static bool autoclose=1;
static bool autoeject;
static bool lockdoor = 1;
/* will we ever get to use this... sigh. */
static bool check_media_type;
/* automatically restart mrw format */
static bool mrw_format_restart = 1;
module_param(debug, bool, 0);
module_param(autoclose, bool, 0);
module_param(autoeject, bool, 0);
module_param(lockdoor, bool, 0);
module_param(check_media_type, bool, 0);
module_param(mrw_format_restart, bool, 0);

static DEFINE_MUTEX(cdrom_mutex);

static const char *mrw_format_status[] = {
	"not mrw",
	"bgformat inactive",
	"bgformat active",
	"mrw complete",
};

static const char *mrw_address_space[] = { "DMA", "GAA" };

#if (ERRLOGMASK != CD_NOTHING)
#define cd_dbg(type, fmt, ...)				\
do {							\
	if ((ERRLOGMASK & type) || debug == 1)		\
		pr_debug(fmt, ##__VA_ARGS__);		\
} while (0)
#else
#define cd_dbg(type, fmt, ...)				\
do {							\
	if (0 && (ERRLOGMASK & type) || debug == 1)	\
		pr_debug(fmt, ##__VA_ARGS__);		\
} while (0)
#endif

/* The (cdo->capability & ~cdi->mask & CDC_XXX) construct was used in
   a lot of places. This macro makes the code more clear. */
#define CDROM_CAN(type) (cdi->ops->capability & ~cdi->mask & (type))

/*
 * Another popular OS uses 7 seconds as the hard timeout for default
 * commands, so it is a good choice for us as well.
 */
#define CDROM_DEF_TIMEOUT	(7 * HZ)

/* Not-exported routines. */

static void cdrom_sysctl_register(void);

static LIST_HEAD(cdrom_list);

int cdrom_dummy_generic_packet(struct cdrom_device_info *cdi,
			       struct packet_command *cgc)
{
	if (cgc->sense) {
		cgc->sense->sense_key = 0x05;
		cgc->sense->asc = 0x20;
		cgc->sense->ascq = 0x00;
	}

	cgc->stat = -EIO;
	return -EIO;
}
EXPORT_SYMBOL(cdrom_dummy_generic_packet);

static int cdrom_flush_cache(struct cdrom_device_info *cdi)
{
	struct packet_command cgc;

	init_cdrom_command(&cgc, NULL, 0, CGC_DATA_NONE);
	cgc.cmd[0] = GPCMD_FLUSH_CACHE;

	cgc.timeout = 5 * 60 * HZ;

	return cdi->ops->generic_packet(cdi, &cgc);
}

/* requires CD R/RW */
static int cdrom_get_disc_info(struct cdrom_device_info *cdi,
			       disc_information *di)
{
	const struct cdrom_device_ops *cdo = cdi->ops;
	struct packet_command cgc;
	int ret, buflen;

	/* set up command and get the disc info */
	init_cdrom_command(&cgc, di, sizeof(*di), CGC_DATA_READ);
	cgc.cmd[0] = GPCMD_READ_DISC_INFO;
	cgc.cmd[8] = cgc.buflen = 2;
	cgc.quiet = 1;

	ret = cdo->generic_packet(cdi, &cgc);
	if (ret)
		return ret;

	/* not all drives have the same disc_info length, so requeue
	 * packet with the length the drive tells us it can supply
	 */
	buflen = be16_to_cpu(di->disc_information_length) +
		sizeof(di->disc_information_length);

	if (buflen > sizeof(disc_information))
		buflen = sizeof(disc_information);

	cgc.cmd[8] = cgc.buflen = buflen;
	ret = cdo->generic_packet(cdi, &cgc);
	if (ret)
		return ret;

	/* return actual fill size */
	return buflen;
}

/* This macro makes sure we don't have to check on cdrom_device_ops
 * existence in the run-time routines below. Change_capability is a
 * hack to have the capability flags defined const, while we can still
 * change it here without gcc complaining at every line.
 */
#define ENSURE(call, bits)			\
do {						\
	if (cdo->call == NULL)			\
		*change_capability &= ~(bits);	\
} while (0)

/*
 * the first prototypes used 0x2c as the page code for the mrw mode page,
 * subsequently this was changed to 0x03. probe the one used by this drive
 */
static int cdrom_mrw_probe_pc(struct cdrom_device_info *cdi)
{
	struct packet_command cgc;
	char buffer[16];

	init_cdrom_command(&cgc, buffer, sizeof(buffer), CGC_DATA_READ);

	cgc.timeout = HZ;
	cgc.quiet = 1;

	if (!cdrom_mode_sense(cdi, &cgc, MRW_MODE_PC, 0)) {
		cdi->mrw_mode_page = MRW_MODE_PC;
		return 0;
	} else if (!cdrom_mode_sense(cdi, &cgc, MRW_MODE_PC_PRE1, 0)) {
		cdi->mrw_mode_page = MRW_MODE_PC_PRE1;
		return 0;
	}

	return 1;
}

static int cdrom_is_mrw(struct cdrom_device_info *cdi, int *write)
{
	struct packet_command cgc;
	struct mrw_feature_desc *mfd;
	unsigned char buffer[16];
	int ret;

	*write = 0;

	init_cdrom_command(&cgc, buffer, sizeof(buffer), CGC_DATA_READ);

	cgc.cmd[0] = GPCMD_GET_CONFIGURATION;
	cgc.cmd[3] = CDF_MRW;
	cgc.cmd[8] = sizeof(buffer);
	cgc.quiet = 1;

	if ((ret = cdi->ops->generic_packet(cdi, &cgc)))
		return ret;

	mfd = (struct mrw_feature_desc *)&buffer[sizeof(struct feature_header)];
	if (be16_to_cpu(mfd->feature_code) != CDF_MRW)
		return 1;
	*write = mfd->write;

	if ((ret = cdrom_mrw_probe_pc(cdi))) {
		*write = 0;
		return ret;
	}

	return 0;
}

static int cdrom_mrw_bgformat(struct cdrom_device_info *cdi, int cont)
{
	struct packet_command cgc;
	unsigned char buffer[12];
	int ret;

	pr_info("%sstarting format\n", cont ? "Re" : "");

	/*
	 * FmtData bit set (bit 4), format type is 1
	 */
	init_cdrom_command(&cgc, buffer, sizeof(buffer), CGC_DATA_WRITE);
	cgc.cmd[0] = GPCMD_FORMAT_UNIT;
	cgc.cmd[1] = (1 << 4) | 1;

	cgc.timeout = 5 * 60 * HZ;

	/*
	 * 4 byte format list header, 8 byte format list descriptor
	 */
	buffer[1] = 1 << 1;
	buffer[3] = 8;

	/*
	 * nr_blocks field
	 */
	buffer[4] = 0xff;
	buffer[5] = 0xff;
	buffer[6] = 0xff;
	buffer[7] = 0xff;

	buffer[8] = 0x24 << 2;
	buffer[11] = cont;

	ret = cdi->ops->generic_packet(cdi, &cgc);
	if (ret)
		pr_info("bgformat failed\n");

	return ret;
}

static int cdrom_mrw_bgformat_susp(struct cdrom_device_info *cdi, int immed)
{
	struct packet_command cgc;

	init_cdrom_command(&cgc, NULL, 0, CGC_DATA_NONE);
	cgc.cmd[0] = GPCMD_CLOSE_TRACK;

	/*
	 * Session = 1, Track = 0
	 */
	cgc.cmd[1] = !!immed;
	cgc.cmd[2] = 1 << 1;

	cgc.timeout = 5 * 60 * HZ;

	return cdi->ops->generic_packet(cdi, &cgc);
}

static int cdrom_mrw_exit(struct cdrom_device_info *cdi)
{
	disc_information di;
	int ret;

	ret = cdrom_get_disc_info(cdi, &di);
	if (ret < 0 || ret < (int)offsetof(typeof(di),disc_type))
		return 1;

	ret = 0;
	if (di.mrw_status == CDM_MRW_BGFORMAT_ACTIVE) {
		pr_info("issuing MRW background format suspend\n");
		ret = cdrom_mrw_bgformat_susp(cdi, 0);
	}

	if (!ret && cdi->media_written)
		ret = cdrom_flush_cache(cdi);

	return ret;
}

static int cdrom_mrw_set_lba_space(struct cdrom_device_info *cdi, int space)
{
	struct packet_command cgc;
	struct mode_page_header *mph;
	char buffer[16];
	int ret, offset, size;

	init_cdrom_command(&cgc, buffer, sizeof(buffer), CGC_DATA_READ);

	cgc.buffer = buffer;
	cgc.buflen = sizeof(buffer);

	ret = cdrom_mode_sense(cdi, &cgc, cdi->mrw_mode_page, 0);
	if (ret)
		return ret;

	mph = (struct mode_page_header *)buffer;
	offset = be16_to_cpu(mph->desc_length);
	size = be16_to_cpu(mph->mode_data_length) + 2;

	buffer[offset + 3] = space;
	cgc.buflen = size;

	ret = cdrom_mode_select(cdi, &cgc);
	if (ret)
		return ret;

	pr_info("%s: mrw address space %s selected\n",
		cdi->name, mrw_address_space[space]);
	return 0;
}

int register_cdrom(struct cdrom_device_info *cdi)
{
	static char banner_printed;
	const struct cdrom_device_ops *cdo = cdi->ops;
	int *change_capability = (int *)&cdo->capability; /* hack */

	cd_dbg(CD_OPEN, "entering register_cdrom\n");

	if (cdo->open == NULL || cdo->release == NULL)
		return -EINVAL;
	if (!banner_printed) {
		pr_info("Uniform CD-ROM driver " REVISION "\n");
		banner_printed = 1;
		cdrom_sysctl_register();
	}

	ENSURE(drive_status, CDC_DRIVE_STATUS);
	if (cdo->check_events == NULL && cdo->media_changed == NULL)
		*change_capability = ~(CDC_MEDIA_CHANGED | CDC_SELECT_DISC);
	ENSURE(tray_move, CDC_CLOSE_TRAY | CDC_OPEN_TRAY);
	ENSURE(lock_door, CDC_LOCK);
	ENSURE(select_speed, CDC_SELECT_SPEED);
	ENSURE(get_last_session, CDC_MULTI_SESSION);
	ENSURE(get_mcn, CDC_MCN);
	ENSURE(reset, CDC_RESET);
	ENSURE(generic_packet, CDC_GENERIC_PACKET);
	cdi->mc_flags = 0;
	cdi->options = CDO_USE_FFLAGS;

	if (autoclose == 1 && CDROM_CAN(CDC_CLOSE_TRAY))
		cdi->options |= (int) CDO_AUTO_CLOSE;
	if (autoeject == 1 && CDROM_CAN(CDC_OPEN_TRAY))
		cdi->options |= (int) CDO_AUTO_EJECT;
	if (lockdoor == 1)
		cdi->options |= (int) CDO_LOCK;
	if (check_media_type == 1)
		cdi->options |= (int) CDO_CHECK_TYPE;

	if (CDROM_CAN(CDC_MRW_W))
		cdi->exit = cdrom_mrw_exit;

	if (cdi->disk)
		cdi->cdda_method = CDDA_BPC_FULL;
	else
		cdi->cdda_method = CDDA_OLD;

	WARN_ON(!cdo->generic_packet);

	cd_dbg(CD_REG_UNREG, "drive \"/dev/%s\" registered\n", cdi->name);
	mutex_lock(&cdrom_mutex);
	list_add(&cdi->list, &cdrom_list);
	mutex_unlock(&cdrom_mutex);
	return 0;
}
#undef ENSURE

void unregister_cdrom(struct cdrom_device_info *cdi)
{
	cd_dbg(CD_OPEN, "entering unregister_cdrom\n");

	mutex_lock(&cdrom_mutex);
	list_del(&cdi->list);
	mutex_unlock(&cdrom_mutex);

	if (cdi->exit)
		cdi->exit(cdi);

	cd_dbg(CD_REG_UNREG, "drive \"/dev/%s\" unregistered\n", cdi->name);
}

int cdrom_get_media_event(struct cdrom_device_info *cdi,
			  struct media_event_desc *med)
{
	struct packet_command cgc;
	unsigned char buffer[8];
	struct event_header *eh = (struct event_header *)buffer;

	init_cdrom_command(&cgc, buffer, sizeof(buffer), CGC_DATA_READ);
	cgc.cmd[0] = GPCMD_GET_EVENT_STATUS_NOTIFICATION;
	cgc.cmd[1] = 1;		/* IMMED */
	cgc.cmd[4] = 1 << 4;	/* media event */
	cgc.cmd[8] = sizeof(buffer);
	cgc.quiet = 1;

	if (cdi->ops->generic_packet(cdi, &cgc))
		return 1;

	if (be16_to_cpu(eh->data_len) < sizeof(*med))
		return 1;

	if (eh->nea || eh->notification_class != 0x4)
		return 1;

	memcpy(med, &buffer[sizeof(*eh)], sizeof(*med));
	return 0;
}

static int cdrom_get_random_writable(struct cdrom_device_info *cdi,
			      struct rwrt_feature_desc *rfd)
{
	struct packet_command cgc;
	char buffer[24];
	int ret;

	init_cdrom_command(&cgc, buffer, sizeof(buffer), CGC_DATA_READ);

	cgc.cmd[0] = GPCMD_GET_CONFIGURATION;	/* often 0x46 */
	cgc.cmd[3] = CDF_RWRT;			/* often 0x0020 */
	cgc.cmd[8] = sizeof(buffer);		/* often 0x18 */
	cgc.quiet = 1;

	if ((ret = cdi->ops->generic_packet(cdi, &cgc)))
		return ret;

	memcpy(rfd, &buffer[sizeof(struct feature_header)], sizeof (*rfd));
	return 0;
}

static int cdrom_has_defect_mgt(struct cdrom_device_info *cdi)
{
	struct packet_command cgc;
	char buffer[16];
	__be16 *feature_code;
	int ret;

	init_cdrom_command(&cgc, buffer, sizeof(buffer), CGC_DATA_READ);

	cgc.cmd[0] = GPCMD_GET_CONFIGURATION;
	cgc.cmd[3] = CDF_HWDM;
	cgc.cmd[8] = sizeof(buffer);
	cgc.quiet = 1;

	if ((ret = cdi->ops->generic_packet(cdi, &cgc)))
		return ret;

	feature_code = (__be16 *) &buffer[sizeof(struct feature_header)];
	if (be16_to_cpu(*feature_code) == CDF_HWDM)
		return 0;

	return 1;
}


static int cdrom_is_random_writable(struct cdrom_device_info *cdi, int *write)
{
	struct rwrt_feature_desc rfd;
	int ret;

	*write = 0;

	if ((ret = cdrom_get_random_writable(cdi, &rfd)))
		return ret;

	if (CDF_RWRT == be16_to_cpu(rfd.feature_code))
		*write = 1;

	return 0;
}

static int cdrom_media_erasable(struct cdrom_device_info *cdi)
{
	disc_information di;
	int ret;

	ret = cdrom_get_disc_info(cdi, &di);
	if (ret < 0 || ret < offsetof(typeof(di), n_first_track))
		return -1;

	return di.erasable;
}

/*
 * FIXME: check RO bit
 */
static int cdrom_dvdram_open_write(struct cdrom_device_info *cdi)
{
	int ret = cdrom_media_erasable(cdi);

	/*
	 * allow writable open if media info read worked and media is
	 * erasable, _or_ if it fails since not all drives support it
	 */
	if (!ret)
		return 1;

	return 0;
}

static int cdrom_mrw_open_write(struct cdrom_device_info *cdi)
{
	disc_information di;
	int ret;

	/*
	 * always reset to DMA lba space on open
	 */
	if (cdrom_mrw_set_lba_space(cdi, MRW_LBA_DMA)) {
		pr_err("failed setting lba address space\n");
		return 1;
	}

	ret = cdrom_get_disc_info(cdi, &di);
	if (ret < 0 || ret < offsetof(typeof(di),disc_type))
		return 1;

	if (!di.erasable)
		return 1;

	/*
	 * mrw_status
	 * 0	-	not MRW formatted
	 * 1	-	MRW bgformat started, but not running or complete
	 * 2	-	MRW bgformat in progress
	 * 3	-	MRW formatting complete
	 */
	ret = 0;
	pr_info("open: mrw_status '%s'\n", mrw_format_status[di.mrw_status]);
	if (!di.mrw_status)
		ret = 1;
	else if (di.mrw_status == CDM_MRW_BGFORMAT_INACTIVE &&
			mrw_format_restart)
		ret = cdrom_mrw_bgformat(cdi, 1);

	return ret;
}

static int mo_open_write(struct cdrom_device_info *cdi)
{
	struct packet_command cgc;
	char buffer[255];
	int ret;

	init_cdrom_command(&cgc, &buffer, 4, CGC_DATA_READ);
	cgc.quiet = 1;

	/*
	 * obtain write protect information as per
	 * drivers/scsi/sd.c:sd_read_write_protect_flag
	 */

	ret = cdrom_mode_sense(cdi, &cgc, GPMODE_ALL_PAGES, 0);
	if (ret)
		ret = cdrom_mode_sense(cdi, &cgc, GPMODE_VENDOR_PAGE, 0);
	if (ret) {
		cgc.buflen = 255;
		ret = cdrom_mode_sense(cdi, &cgc, GPMODE_ALL_PAGES, 0);
	}

	/* drive gave us no info, let the user go ahead */
	if (ret)
		return 0;

	return buffer[3] & 0x80;
}

static int cdrom_ram_open_write(struct cdrom_device_info *cdi)
{
	struct rwrt_feature_desc rfd;
	int ret;

	if ((ret = cdrom_has_defect_mgt(cdi)))
		return ret;

	if ((ret = cdrom_get_random_writable(cdi, &rfd)))
		return ret;
	else if (CDF_RWRT == be16_to_cpu(rfd.feature_code))
		ret = !rfd.curr;

	cd_dbg(CD_OPEN, "can open for random write\n");
	return ret;
}

static void cdrom_mmc3_profile(struct cdrom_device_info *cdi)
{
	struct packet_command cgc;
	char buffer[32];
	int ret, mmc3_profile;

	init_cdrom_command(&cgc, buffer, sizeof(buffer), CGC_DATA_READ);

	cgc.cmd[0] = GPCMD_GET_CONFIGURATION;
	cgc.cmd[1] = 0;
	cgc.cmd[2] = cgc.cmd[3] = 0;		/* Starting Feature Number */
	cgc.cmd[8] = sizeof(buffer);		/* Allocation Length */
	cgc.quiet = 1;

	if ((ret = cdi->ops->generic_packet(cdi, &cgc)))
		mmc3_profile = 0xffff;
	else
		mmc3_profile = (buffer[6] << 8) | buffer[7];

	cdi->mmc3_profile = mmc3_profile;
}

static int cdrom_is_dvd_rw(struct cdrom_device_info *cdi)
{
	switch (cdi->mmc3_profile) {
	case 0x12:	/* DVD-RAM	*/
	case 0x1A:	/* DVD+RW	*/
	case 0x43:	/* BD-RE	*/
		return 0;
	default:
		return 1;
	}
}

/*
 * returns 0 for ok to open write, non-0 to disallow
 */
static int cdrom_open_write(struct cdrom_device_info *cdi)
{
	int mrw, mrw_write, ram_write;
	int ret = 1;

	mrw = 0;
	if (!cdrom_is_mrw(cdi, &mrw_write))
		mrw = 1;

	if (CDROM_CAN(CDC_MO_DRIVE))
		ram_write = 1;
	else
		(void) cdrom_is_random_writable(cdi, &ram_write);
	
	if (mrw)
		cdi->mask &= ~CDC_MRW;
	else
		cdi->mask |= CDC_MRW;

	if (mrw_write)
		cdi->mask &= ~CDC_MRW_W;
	else
		cdi->mask |= CDC_MRW_W;

	if (ram_write)
		cdi->mask &= ~CDC_RAM;
	else
		cdi->mask |= CDC_RAM;

	if (CDROM_CAN(CDC_MRW_W))
		ret = cdrom_mrw_open_write(cdi);
	else if (CDROM_CAN(CDC_DVD_RAM))
		ret = cdrom_dvdram_open_write(cdi);
 	else if (CDROM_CAN(CDC_RAM) &&
 		 !CDROM_CAN(CDC_CD_R|CDC_CD_RW|CDC_DVD|CDC_DVD_R|CDC_MRW|CDC_MO_DRIVE))
 		ret = cdrom_ram_open_write(cdi);
	else if (CDROM_CAN(CDC_MO_DRIVE))
		ret = mo_open_write(cdi);
	else if (!cdrom_is_dvd_rw(cdi))
		ret = 0;

	return ret;
}

static void cdrom_dvd_rw_close_write(struct cdrom_device_info *cdi)
{
	struct packet_command cgc;

	if (cdi->mmc3_profile != 0x1a) {
		cd_dbg(CD_CLOSE, "%s: No DVD+RW\n", cdi->name);
		return;
	}

	if (!cdi->media_written) {
		cd_dbg(CD_CLOSE, "%s: DVD+RW media clean\n", cdi->name);
		return;
	}

	pr_info("%s: dirty DVD+RW media, \"finalizing\"\n", cdi->name);

	init_cdrom_command(&cgc, NULL, 0, CGC_DATA_NONE);
	cgc.cmd[0] = GPCMD_FLUSH_CACHE;
	cgc.timeout = 30*HZ;
	cdi->ops->generic_packet(cdi, &cgc);

	init_cdrom_command(&cgc, NULL, 0, CGC_DATA_NONE);
	cgc.cmd[0] = GPCMD_CLOSE_TRACK;
	cgc.timeout = 3000*HZ;
	cgc.quiet = 1;
	cdi->ops->generic_packet(cdi, &cgc);

	init_cdrom_command(&cgc, NULL, 0, CGC_DATA_NONE);
	cgc.cmd[0] = GPCMD_CLOSE_TRACK;
	cgc.cmd[2] = 2;	 /* Close session */
	cgc.quiet = 1;
	cgc.timeout = 3000*HZ;
	cdi->ops->generic_packet(cdi, &cgc);

	cdi->media_written = 0;
}

static int cdrom_close_write(struct cdrom_device_info *cdi)
{
#if 0
	return cdrom_flush_cache(cdi);
#else
	return 0;
#endif
}

/* badly broken, I know. Is due for a fixup anytime. */
static void cdrom_count_tracks(struct cdrom_device_info *cdi, tracktype *tracks)
{
	struct cdrom_tochdr header;
	struct cdrom_tocentry entry;
	int ret, i;
	tracks->data = 0;
	tracks->audio = 0;
	tracks->cdi = 0;
	tracks->xa = 0;
	tracks->error = 0;
	cd_dbg(CD_COUNT_TRACKS, "entering cdrom_count_tracks\n");
	/* Grab the TOC header so we can see how many tracks there are */
	ret = cdi->ops->audio_ioctl(cdi, CDROMREADTOCHDR, &header);
	if (ret) {
		if (ret == -ENOMEDIUM)
			tracks->error = CDS_NO_DISC;
		else
			tracks->error = CDS_NO_INFO;
		return;
	}
	/* check what type of tracks are on this disc */
	entry.cdte_format = CDROM_MSF;
	for (i = header.cdth_trk0; i <= header.cdth_trk1; i++) {
		entry.cdte_track = i;
		if (cdi->ops->audio_ioctl(cdi, CDROMREADTOCENTRY, &entry)) {
			tracks->error = CDS_NO_INFO;
			return;
		}
		if (entry.cdte_ctrl & CDROM_DATA_TRACK) {
			if (entry.cdte_format == 0x10)
				tracks->cdi++;
			else if (entry.cdte_format == 0x20)
				tracks->xa++;
			else
				tracks->data++;
		} else {
			tracks->audio++;
		}
		cd_dbg(CD_COUNT_TRACKS, "track %d: format=%d, ctrl=%d\n",
		       i, entry.cdte_format, entry.cdte_ctrl);
	}
	cd_dbg(CD_COUNT_TRACKS, "disc has %d tracks: %d=audio %d=data %d=Cd-I %d=XA\n",
	       header.cdth_trk1, tracks->audio, tracks->data,
	       tracks->cdi, tracks->xa);
}

static
int open_for_data(struct cdrom_device_info *cdi)
{
	int ret;
	const struct cdrom_device_ops *cdo = cdi->ops;
	tracktype tracks;
	cd_dbg(CD_OPEN, "entering open_for_data\n");
	/* Check if the driver can report drive status.  If it can, we
	   can do clever things.  If it can't, well, we at least tried! */
	if (cdo->drive_status != NULL) {
		ret = cdo->drive_status(cdi, CDSL_CURRENT);
		cd_dbg(CD_OPEN, "drive_status=%d\n", ret);
		if (ret == CDS_TRAY_OPEN) {
			cd_dbg(CD_OPEN, "the tray is open...\n");
			/* can/may i close it? */
			if (CDROM_CAN(CDC_CLOSE_TRAY) &&
			    cdi->options & CDO_AUTO_CLOSE) {
				cd_dbg(CD_OPEN, "trying to close the tray\n");
				ret=cdo->tray_move(cdi,0);
				if (ret) {
					cd_dbg(CD_OPEN, "bummer. tried to close the tray but failed.\n");
					/* Ignore the error from the low
					level driver.  We don't care why it
					couldn't close the tray.  We only care 
					that there is no disc in the drive, 
					since that is the _REAL_ problem here.*/
					ret=-ENOMEDIUM;
					goto clean_up_and_return;
				}
			} else {
				cd_dbg(CD_OPEN, "bummer. this drive can't close the tray.\n");
				ret=-ENOMEDIUM;
				goto clean_up_and_return;
			}
			/* Ok, the door should be closed now.. Check again */
			ret = cdo->drive_status(cdi, CDSL_CURRENT);
			if ((ret == CDS_NO_DISC) || (ret==CDS_TRAY_OPEN)) {
				cd_dbg(CD_OPEN, "bummer. the tray is still not closed.\n");
				cd_dbg(CD_OPEN, "tray might not contain a medium\n");
				ret=-ENOMEDIUM;
				goto clean_up_and_return;
			}
			cd_dbg(CD_OPEN, "the tray is now closed\n");
		}
		/* the door should be closed now, check for the disc */
		ret = cdo->drive_status(cdi, CDSL_CURRENT);
		if (ret!=CDS_DISC_OK) {
			ret = -ENOMEDIUM;
			goto clean_up_and_return;
		}
	}
	cdrom_count_tracks(cdi, &tracks);
	if (tracks.error == CDS_NO_DISC) {
		cd_dbg(CD_OPEN, "bummer. no disc.\n");
		ret=-ENOMEDIUM;
		goto clean_up_and_return;
	}
	/* CD-Players which don't use O_NONBLOCK, workman
	 * for example, need bit CDO_CHECK_TYPE cleared! */
	if (tracks.data==0) {
		if (cdi->options & CDO_CHECK_TYPE) {
		    /* give people a warning shot, now that CDO_CHECK_TYPE
		       is the default case! */
		    cd_dbg(CD_OPEN, "bummer. wrong media type.\n");
		    cd_dbg(CD_WARNING, "pid %d must open device O_NONBLOCK!\n",
			   (unsigned int)task_pid_nr(current));
		    ret=-EMEDIUMTYPE;
		    goto clean_up_and_return;
		}
		else {
		    cd_dbg(CD_OPEN, "wrong media type, but CDO_CHECK_TYPE not set\n");
		}
	}

	cd_dbg(CD_OPEN, "all seems well, opening the devicen");

	/* all seems well, we can open the device */
	ret = cdo->open(cdi, 0); /* open for data */
	cd_dbg(CD_OPEN, "opening the device gave me %d\n", ret);
	/* After all this careful checking, we shouldn't have problems
	   opening the device, but we don't want the device locked if 
	   this somehow fails... */
	if (ret) {
		cd_dbg(CD_OPEN, "open device failed\n");
		goto clean_up_and_return;
	}
	if (CDROM_CAN(CDC_LOCK) && (cdi->options & CDO_LOCK)) {
			cdo->lock_door(cdi, 1);
			cd_dbg(CD_OPEN, "door locked\n");
	}
	cd_dbg(CD_OPEN, "device opened successfully\n");
	return ret;

	/* Something failed.  Try to unlock the drive, because some drivers
	(notably ide-cd) lock the drive after every command.  This produced
	a nasty bug where after mount failed, the drive would remain locked!  
	This ensures that the drive gets unlocked after a mount fails.  This 
	is a goto to avoid bloating the driver with redundant code. */ 
clean_up_and_return:
	cd_dbg(CD_OPEN, "open failed\n");
	if (CDROM_CAN(CDC_LOCK) && cdi->options & CDO_LOCK) {
			cdo->lock_door(cdi, 0);
			cd_dbg(CD_OPEN, "door unlocked\n");
	}
	return ret;
}

/* We use the open-option O_NONBLOCK to indicate that the
 * purpose of opening is only for subsequent ioctl() calls; no device
 * integrity checks are performed.
 *
 * We hope that all cd-player programs will adopt this convention. It
 * is in their own interest: device control becomes a lot easier
 * this way.
 */
int cdrom_open(struct cdrom_device_info *cdi, struct block_device *bdev,
	       fmode_t mode)
{
	int ret;

	cd_dbg(CD_OPEN, "entering cdrom_open\n");

	/* open is event synchronization point, check events first */
	check_disk_change(bdev);

	/* if this was a O_NONBLOCK open and we should honor the flags,
	 * do a quick open without drive/disc integrity checks. */
	cdi->use_count++;
	if ((mode & FMODE_NDELAY) && (cdi->options & CDO_USE_FFLAGS)) {
		ret = cdi->ops->open(cdi, 1);
	} else {
		ret = open_for_data(cdi);
		if (ret)
			goto err;
		cdrom_mmc3_profile(cdi);
		if (mode & FMODE_WRITE) {
			ret = -EROFS;
			if (cdrom_open_write(cdi))
				goto err_release;
			if (!CDROM_CAN(CDC_RAM))
				goto err_release;
			ret = 0;
			cdi->media_written = 0;
		}
	}

	if (ret)
		goto err;

	cd_dbg(CD_OPEN, "Use count for \"/dev/%s\" now %d\n",
	       cdi->name, cdi->use_count);
	return 0;
err_release:
	if (CDROM_CAN(CDC_LOCK) && cdi->options & CDO_LOCK) {
		cdi->ops->lock_door(cdi, 0);
		cd_dbg(CD_OPEN, "door unlocked\n");
	}
	cdi->ops->release(cdi);
err:
	cdi->use_count--;
	return ret;
}

/* This code is similar to that in open_for_data. The routine is called
   whenever an audio play operation is requested.
*/
static int check_for_audio_disc(struct cdrom_device_info *cdi,
				const struct cdrom_device_ops *cdo)
{
        int ret;
	tracktype tracks;
	cd_dbg(CD_OPEN, "entering check_for_audio_disc\n");
	if (!(cdi->options & CDO_CHECK_TYPE))
		return 0;
	if (cdo->drive_status != NULL) {
		ret = cdo->drive_status(cdi, CDSL_CURRENT);
		cd_dbg(CD_OPEN, "drive_status=%d\n", ret);
		if (ret == CDS_TRAY_OPEN) {
			cd_dbg(CD_OPEN, "the tray is open...\n");
			/* can/may i close it? */
			if (CDROM_CAN(CDC_CLOSE_TRAY) &&
			    cdi->options & CDO_AUTO_CLOSE) {
				cd_dbg(CD_OPEN, "trying to close the tray\n");
				ret=cdo->tray_move(cdi,0);
				if (ret) {
					cd_dbg(CD_OPEN, "bummer. tried to close tray but failed.\n");
					/* Ignore the error from the low
					level driver.  We don't care why it
					couldn't close the tray.  We only care 
					that there is no disc in the drive, 
					since that is the _REAL_ problem here.*/
					return -ENOMEDIUM;
				}
			} else {
				cd_dbg(CD_OPEN, "bummer. this driver can't close the tray.\n");
				return -ENOMEDIUM;
			}
			/* Ok, the door should be closed now.. Check again */
			ret = cdo->drive_status(cdi, CDSL_CURRENT);
			if ((ret == CDS_NO_DISC) || (ret==CDS_TRAY_OPEN)) {
				cd_dbg(CD_OPEN, "bummer. the tray is still not closed.\n");
				return -ENOMEDIUM;
			}	
			if (ret!=CDS_DISC_OK) {
				cd_dbg(CD_OPEN, "bummer. disc isn't ready.\n");
				return -EIO;
			}	
			cd_dbg(CD_OPEN, "the tray is now closed\n");
		}	
	}
	cdrom_count_tracks(cdi, &tracks);
	if (tracks.error) 
		return(tracks.error);

	if (tracks.audio==0)
		return -EMEDIUMTYPE;

	return 0;
}

void cdrom_release(struct cdrom_device_info *cdi, fmode_t mode)
{
	const struct cdrom_device_ops *cdo = cdi->ops;
	int opened_for_data;

	cd_dbg(CD_CLOSE, "entering cdrom_release\n");

	if (cdi->use_count > 0)
		cdi->use_count--;

	if (cdi->use_count == 0) {
		cd_dbg(CD_CLOSE, "Use count for \"/dev/%s\" now zero\n",
		       cdi->name);
		cdrom_dvd_rw_close_write(cdi);

		if ((cdo->capability & CDC_LOCK) && !cdi->keeplocked) {
			cd_dbg(CD_CLOSE, "Unlocking door!\n");
			cdo->lock_door(cdi, 0);
		}
	}

	opened_for_data = !(cdi->options & CDO_USE_FFLAGS) ||
		!(mode & FMODE_NDELAY);

	/*
	 * flush cache on last write release
	 */
	if (CDROM_CAN(CDC_RAM) && !cdi->use_count && cdi->for_data)
		cdrom_close_write(cdi);

	cdo->release(cdi);
	if (cdi->use_count == 0) {      /* last process that closes dev*/
		if (opened_for_data &&
		    cdi->options & CDO_AUTO_EJECT && CDROM_CAN(CDC_OPEN_TRAY))
			cdo->tray_move(cdi, 1);
	}
}

static int cdrom_read_mech_status(struct cdrom_device_info *cdi, 
				  struct cdrom_changer_info *buf)
{
	struct packet_command cgc;
	const struct cdrom_device_ops *cdo = cdi->ops;
	int length;

	/*
	 * Sanyo changer isn't spec compliant (doesn't use regular change
	 * LOAD_UNLOAD command, and it doesn't implement the mech status
	 * command below
	 */
	if (cdi->sanyo_slot) {
		buf->hdr.nslots = 3;
		buf->hdr.curslot = cdi->sanyo_slot == 3 ? 0 : cdi->sanyo_slot;
		for (length = 0; length < 3; length++) {
			buf->slots[length].disc_present = 1;
			buf->slots[length].change = 0;
		}
		return 0;
	}

	length = sizeof(struct cdrom_mechstat_header) +
		 cdi->capacity * sizeof(struct cdrom_slot);

	init_cdrom_command(&cgc, buf, length, CGC_DATA_READ);
	cgc.cmd[0] = GPCMD_MECHANISM_STATUS;
	cgc.cmd[8] = (length >> 8) & 0xff;
	cgc.cmd[9] = length & 0xff;
	return cdo->generic_packet(cdi, &cgc);
}

static int cdrom_slot_status(struct cdrom_device_info *cdi, int slot)
{
	struct cdrom_changer_info *info;
	int ret;

	cd_dbg(CD_CHANGER, "entering cdrom_slot_status()\n");
	if (cdi->sanyo_slot)
		return CDS_NO_INFO;
	
	info = kmalloc(sizeof(*info), GFP_KERNEL);
	if (!info)
		return -ENOMEM;

	if ((ret = cdrom_read_mech_status(cdi, info)))
		goto out_free;

	if (info->slots[slot].disc_present)
		ret = CDS_DISC_OK;
	else
		ret = CDS_NO_DISC;

out_free:
	kfree(info);
	return ret;
}

/* Return the number of slots for an ATAPI/SCSI cdrom, 
 * return 1 if not a changer. 
 */
int cdrom_number_of_slots(struct cdrom_device_info *cdi) 
{
	int status;
	int nslots = 1;
	struct cdrom_changer_info *info;

	cd_dbg(CD_CHANGER, "entering cdrom_number_of_slots()\n");
	/* cdrom_read_mech_status requires a valid value for capacity: */
	cdi->capacity = 0; 

	info = kmalloc(sizeof(*info), GFP_KERNEL);
	if (!info)
		return -ENOMEM;

	if ((status = cdrom_read_mech_status(cdi, info)) == 0)
		nslots = info->hdr.nslots;

	kfree(info);
	return nslots;
}


/* If SLOT < 0, unload the current slot.  Otherwise, try to load SLOT. */
static int cdrom_load_unload(struct cdrom_device_info *cdi, int slot) 
{
	struct packet_command cgc;

	cd_dbg(CD_CHANGER, "entering cdrom_load_unload()\n");
	if (cdi->sanyo_slot && slot < 0)
		return 0;

	init_cdrom_command(&cgc, NULL, 0, CGC_DATA_NONE);
	cgc.cmd[0] = GPCMD_LOAD_UNLOAD;
	cgc.cmd[4] = 2 + (slot >= 0);
	cgc.cmd[8] = slot;
	cgc.timeout = 60 * HZ;

	/* The Sanyo 3 CD changer uses byte 7 of the 
	GPCMD_TEST_UNIT_READY to command to switch CDs instead of
	using the GPCMD_LOAD_UNLOAD opcode. */
	if (cdi->sanyo_slot && -1 < slot) {
		cgc.cmd[0] = GPCMD_TEST_UNIT_READY;
		cgc.cmd[7] = slot;
		cgc.cmd[4] = cgc.cmd[8] = 0;
		cdi->sanyo_slot = slot ? slot : 3;
	}

	return cdi->ops->generic_packet(cdi, &cgc);
}

static int cdrom_select_disc(struct cdrom_device_info *cdi, int slot)
{
	struct cdrom_changer_info *info;
	int curslot;
	int ret;

	cd_dbg(CD_CHANGER, "entering cdrom_select_disc()\n");
	if (!CDROM_CAN(CDC_SELECT_DISC))
		return -EDRIVE_CANT_DO_THIS;

	if (cdi->ops->check_events)
		cdi->ops->check_events(cdi, 0, slot);
	else
		cdi->ops->media_changed(cdi, slot);

	if (slot == CDSL_NONE) {
		/* set media changed bits, on both queues */
		cdi->mc_flags = 0x3;
		return cdrom_load_unload(cdi, -1);
	}

	info = kmalloc(sizeof(*info), GFP_KERNEL);
	if (!info)
		return -ENOMEM;

	if ((ret = cdrom_read_mech_status(cdi, info))) {
		kfree(info);
		return ret;
	}

	curslot = info->hdr.curslot;
	kfree(info);

	if (cdi->use_count > 1 || cdi->keeplocked) {
		if (slot == CDSL_CURRENT) {
	    		return curslot;
		} else {
			return -EBUSY;
		}
	}

	/* Specifying CDSL_CURRENT will attempt to load the currnet slot,
	which is useful if it had been previously unloaded.
	Whether it can or not, it returns the current slot. 
	Similarly,  if slot happens to be the current one, we still
	try and load it. */
	if (slot == CDSL_CURRENT)
		slot = curslot;

	/* set media changed bits on both queues */
	cdi->mc_flags = 0x3;
	if ((ret = cdrom_load_unload(cdi, slot)))
		return ret;

	return slot;
}

/*
 * As cdrom implements an extra ioctl consumer for media changed
 * event, it needs to buffer ->check_events() output, such that event
 * is not lost for both the usual VFS and ioctl paths.
 * cdi->{vfs|ioctl}_events are used to buffer pending events for each
 * path.
 *
 * XXX: Locking is non-existent.  cdi->ops->check_events() can be
 * called in parallel and buffering fields are accessed without any
 * exclusion.  The original media_changed code had the same problem.
 * It might be better to simply deprecate CDROM_MEDIA_CHANGED ioctl
 * and remove this cruft altogether.  It doesn't have much usefulness
 * at this point.
 */
static void cdrom_update_events(struct cdrom_device_info *cdi,
				unsigned int clearing)
{
	unsigned int events;

	events = cdi->ops->check_events(cdi, clearing, CDSL_CURRENT);
	cdi->vfs_events |= events;
	cdi->ioctl_events |= events;
}

unsigned int cdrom_check_events(struct cdrom_device_info *cdi,
				unsigned int clearing)
{
	unsigned int events;

	cdrom_update_events(cdi, clearing);
	events = cdi->vfs_events;
	cdi->vfs_events = 0;
	return events;
}
EXPORT_SYMBOL(cdrom_check_events);

/* We want to make media_changed accessible to the user through an
 * ioctl. The main problem now is that we must double-buffer the
 * low-level implementation, to assure that the VFS and the user both
 * see a medium change once.
 */

static
int media_changed(struct cdrom_device_info *cdi, int queue)
{
	unsigned int mask = (1 << (queue & 1));
	int ret = !!(cdi->mc_flags & mask);
	bool changed;

	if (!CDROM_CAN(CDC_MEDIA_CHANGED))
		return ret;

	/* changed since last call? */
	if (cdi->ops->check_events) {
		BUG_ON(!queue);	/* shouldn't be called from VFS path */
		cdrom_update_events(cdi, DISK_EVENT_MEDIA_CHANGE);
		changed = cdi->ioctl_events & DISK_EVENT_MEDIA_CHANGE;
		cdi->ioctl_events = 0;
	} else
		changed = cdi->ops->media_changed(cdi, CDSL_CURRENT);

	if (changed) {
		cdi->mc_flags = 0x3;    /* set bit on both queues */
		ret |= 1;
		cdi->media_written = 0;
	}

	cdi->mc_flags &= ~mask;         /* clear bit */
	return ret;
}

int cdrom_media_changed(struct cdrom_device_info *cdi)
{
	/* This talks to the VFS, which doesn't like errors - just 1 or 0.  
	 * Returning "0" is always safe (media hasn't been changed). Do that 
	 * if the low-level cdrom driver dosn't support media changed. */ 
	if (cdi == NULL || cdi->ops->media_changed == NULL)
		return 0;
	if (!CDROM_CAN(CDC_MEDIA_CHANGED))
		return 0;
	return media_changed(cdi, 0);
}

/* Requests to the low-level drivers will /always/ be done in the
   following format convention:

   CDROM_LBA: all data-related requests.
   CDROM_MSF: all audio-related requests.

   However, a low-level implementation is allowed to refuse this
   request, and return information in its own favorite format.

   It doesn't make sense /at all/ to ask for a play_audio in LBA
   format, or ask for multi-session info in MSF format. However, for
   backward compatibility these format requests will be satisfied, but
   the requests to the low-level drivers will be sanitized in the more
   meaningful format indicated above.
 */

static
void sanitize_format(union cdrom_addr *addr,
		     u_char * curr, u_char requested)
{
	if (*curr == requested)
		return;                 /* nothing to be done! */
	if (requested == CDROM_LBA) {
		addr->lba = (int) addr->msf.frame +
			75 * (addr->msf.second - 2 + 60 * addr->msf.minute);
	} else {                        /* CDROM_MSF */
		int lba = addr->lba;
		addr->msf.frame = lba % 75;
		lba /= 75;
		lba += 2;
		addr->msf.second = lba % 60;
		addr->msf.minute = lba / 60;
	}
	*curr = requested;
}

void init_cdrom_command(struct packet_command *cgc, void *buf, int len,
			int type)
{
	memset(cgc, 0, sizeof(struct packet_command));
	if (buf)
		memset(buf, 0, len);
	cgc->buffer = (char *) buf;
	cgc->buflen = len;
	cgc->data_direction = type;
	cgc->timeout = CDROM_DEF_TIMEOUT;
}

/* DVD handling */

#define copy_key(dest,src)	memcpy((dest), (src), sizeof(dvd_key))
#define copy_chal(dest,src)	memcpy((dest), (src), sizeof(dvd_challenge))

static void setup_report_key(struct packet_command *cgc, unsigned agid, unsigned type)
{
	cgc->cmd[0] = GPCMD_REPORT_KEY;
	cgc->cmd[10] = type | (agid << 6);
	switch (type) {
		case 0: case 8: case 5: {
			cgc->buflen = 8;
			break;
		}
		case 1: {
			cgc->buflen = 16;
			break;
		}
		case 2: case 4: {
			cgc->buflen = 12;
			break;
		}
	}
	cgc->cmd[9] = cgc->buflen;
	cgc->data_direction = CGC_DATA_READ;
}

static void setup_send_key(struct packet_command *cgc, unsigned agid, unsigned type)
{
	cgc->cmd[0] = GPCMD_SEND_KEY;
	cgc->cmd[10] = type | (agid << 6);
	switch (type) {
		case 1: {
			cgc->buflen = 16;
			break;
		}
		case 3: {
			cgc->buflen = 12;
			break;
		}
		case 6: {
			cgc->buflen = 8;
			break;
		}
	}
	cgc->cmd[9] = cgc->buflen;
	cgc->data_direction = CGC_DATA_WRITE;
}

static int dvd_do_auth(struct cdrom_device_info *cdi, dvd_authinfo *ai)
{
	int ret;
	u_char buf[20];
	struct packet_command cgc;
	const struct cdrom_device_ops *cdo = cdi->ops;
	rpc_state_t rpc_state;

	memset(buf, 0, sizeof(buf));
	init_cdrom_command(&cgc, buf, 0, CGC_DATA_READ);

	switch (ai->type) {
	/* LU data send */
	case DVD_LU_SEND_AGID:
		cd_dbg(CD_DVD, "entering DVD_LU_SEND_AGID\n");
		cgc.quiet = 1;
		setup_report_key(&cgc, ai->lsa.agid, 0);

		if ((ret = cdo->generic_packet(cdi, &cgc)))
			return ret;

		ai->lsa.agid = buf[7] >> 6;
		/* Returning data, let host change state */
		break;

	case DVD_LU_SEND_KEY1:
		cd_dbg(CD_DVD, "entering DVD_LU_SEND_KEY1\n");
		setup_report_key(&cgc, ai->lsk.agid, 2);

		if ((ret = cdo->generic_packet(cdi, &cgc)))
			return ret;

		copy_key(ai->lsk.key, &buf[4]);
		/* Returning data, let host change state */
		break;

	case DVD_LU_SEND_CHALLENGE:
		cd_dbg(CD_DVD, "entering DVD_LU_SEND_CHALLENGE\n");
		setup_report_key(&cgc, ai->lsc.agid, 1);

		if ((ret = cdo->generic_packet(cdi, &cgc)))
			return ret;

		copy_chal(ai->lsc.chal, &buf[4]);
		/* Returning data, let host change state */
		break;

	/* Post-auth key */
	case DVD_LU_SEND_TITLE_KEY:
		cd_dbg(CD_DVD, "entering DVD_LU_SEND_TITLE_KEY\n");
		cgc.quiet = 1;
		setup_report_key(&cgc, ai->lstk.agid, 4);
		cgc.cmd[5] = ai->lstk.lba;
		cgc.cmd[4] = ai->lstk.lba >> 8;
		cgc.cmd[3] = ai->lstk.lba >> 16;
		cgc.cmd[2] = ai->lstk.lba >> 24;

		if ((ret = cdo->generic_packet(cdi, &cgc)))
			return ret;

		ai->lstk.cpm = (buf[4] >> 7) & 1;
		ai->lstk.cp_sec = (buf[4] >> 6) & 1;
		ai->lstk.cgms = (buf[4] >> 4) & 3;
		copy_key(ai->lstk.title_key, &buf[5]);
		/* Returning data, let host change state */
		break;

	case DVD_LU_SEND_ASF:
		cd_dbg(CD_DVD, "entering DVD_LU_SEND_ASF\n");
		setup_report_key(&cgc, ai->lsasf.agid, 5);
		
		if ((ret = cdo->generic_packet(cdi, &cgc)))
			return ret;

		ai->lsasf.asf = buf[7] & 1;
		break;

	/* LU data receive (LU changes state) */
	case DVD_HOST_SEND_CHALLENGE:
		cd_dbg(CD_DVD, "entering DVD_HOST_SEND_CHALLENGE\n");
		setup_send_key(&cgc, ai->hsc.agid, 1);
		buf[1] = 0xe;
		copy_chal(&buf[4], ai->hsc.chal);

		if ((ret = cdo->generic_packet(cdi, &cgc)))
			return ret;

		ai->type = DVD_LU_SEND_KEY1;
		break;

	case DVD_HOST_SEND_KEY2:
		cd_dbg(CD_DVD, "entering DVD_HOST_SEND_KEY2\n");
		setup_send_key(&cgc, ai->hsk.agid, 3);
		buf[1] = 0xa;
		copy_key(&buf[4], ai->hsk.key);

		if ((ret = cdo->generic_packet(cdi, &cgc))) {
			ai->type = DVD_AUTH_FAILURE;
			return ret;
		}
		ai->type = DVD_AUTH_ESTABLISHED;
		break;

	/* Misc */
	case DVD_INVALIDATE_AGID:
		cgc.quiet = 1;
		cd_dbg(CD_DVD, "entering DVD_INVALIDATE_AGID\n");
		setup_report_key(&cgc, ai->lsa.agid, 0x3f);
		if ((ret = cdo->generic_packet(cdi, &cgc)))
			return ret;
		break;

	/* Get region settings */
	case DVD_LU_SEND_RPC_STATE:
		cd_dbg(CD_DVD, "entering DVD_LU_SEND_RPC_STATE\n");
		setup_report_key(&cgc, 0, 8);
		memset(&rpc_state, 0, sizeof(rpc_state_t));
		cgc.buffer = (char *) &rpc_state;

		if ((ret = cdo->generic_packet(cdi, &cgc)))
			return ret;

		ai->lrpcs.type = rpc_state.type_code;
		ai->lrpcs.vra = rpc_state.vra;
		ai->lrpcs.ucca = rpc_state.ucca;
		ai->lrpcs.region_mask = rpc_state.region_mask;
		ai->lrpcs.rpc_scheme = rpc_state.rpc_scheme;
		break;

	/* Set region settings */
	case DVD_HOST_SEND_RPC_STATE:
		cd_dbg(CD_DVD, "entering DVD_HOST_SEND_RPC_STATE\n");
		setup_send_key(&cgc, 0, 6);
		buf[1] = 6;
		buf[4] = ai->hrpcs.pdrc;

		if ((ret = cdo->generic_packet(cdi, &cgc)))
			return ret;
		break;

	default:
		cd_dbg(CD_WARNING, "Invalid DVD key ioctl (%d)\n", ai->type);
		return -ENOTTY;
	}

	return 0;
}

static int dvd_read_physical(struct cdrom_device_info *cdi, dvd_struct *s,
				struct packet_command *cgc)
{
	unsigned char buf[21], *base;
	struct dvd_layer *layer;
	const struct cdrom_device_ops *cdo = cdi->ops;
	int ret, layer_num = s->physical.layer_num;

	if (layer_num >= DVD_LAYERS)
		return -EINVAL;

	init_cdrom_command(cgc, buf, sizeof(buf), CGC_DATA_READ);
	cgc->cmd[0] = GPCMD_READ_DVD_STRUCTURE;
	cgc->cmd[6] = layer_num;
	cgc->cmd[7] = s->type;
	cgc->cmd[9] = cgc->buflen & 0xff;

	/*
	 * refrain from reporting errors on non-existing layers (mainly)
	 */
	cgc->quiet = 1;

	ret = cdo->generic_packet(cdi, cgc);
	if (ret)
		return ret;

	base = &buf[4];
	layer = &s->physical.layer[layer_num];

	/*
	 * place the data... really ugly, but at least we won't have to
	 * worry about endianess in userspace.
	 */
	memset(layer, 0, sizeof(*layer));
	layer->book_version = base[0] & 0xf;
	layer->book_type = base[0] >> 4;
	layer->min_rate = base[1] & 0xf;
	layer->disc_size = base[1] >> 4;
	layer->layer_type = base[2] & 0xf;
	layer->track_path = (base[2] >> 4) & 1;
	layer->nlayers = (base[2] >> 5) & 3;
	layer->track_density = base[3] & 0xf;
	layer->linear_density = base[3] >> 4;
	layer->start_sector = base[5] << 16 | base[6] << 8 | base[7];
	layer->end_sector = base[9] << 16 | base[10] << 8 | base[11];
	layer->end_sector_l0 = base[13] << 16 | base[14] << 8 | base[15];
	layer->bca = base[16] >> 7;

	return 0;
}

static int dvd_read_copyright(struct cdrom_device_info *cdi, dvd_struct *s,
				struct packet_command *cgc)
{
	int ret;
	u_char buf[8];
	const struct cdrom_device_ops *cdo = cdi->ops;

	init_cdrom_command(cgc, buf, sizeof(buf), CGC_DATA_READ);
	cgc->cmd[0] = GPCMD_READ_DVD_STRUCTURE;
	cgc->cmd[6] = s->copyright.layer_num;
	cgc->cmd[7] = s->type;
	cgc->cmd[8] = cgc->buflen >> 8;
	cgc->cmd[9] = cgc->buflen & 0xff;

	ret = cdo->generic_packet(cdi, cgc);
	if (ret)
		return ret;

	s->copyright.cpst = buf[4];
	s->copyright.rmi = buf[5];

	return 0;
}

static int dvd_read_disckey(struct cdrom_device_info *cdi, dvd_struct *s,
				struct packet_command *cgc)
{
	int ret, size;
	u_char *buf;
	const struct cdrom_device_ops *cdo = cdi->ops;

	size = sizeof(s->disckey.value) + 4;

	buf = kmalloc(size, GFP_KERNEL);
	if (!buf)
		return -ENOMEM;

	init_cdrom_command(cgc, buf, size, CGC_DATA_READ);
	cgc->cmd[0] = GPCMD_READ_DVD_STRUCTURE;
	cgc->cmd[7] = s->type;
	cgc->cmd[8] = size >> 8;
	cgc->cmd[9] = size & 0xff;
	cgc->cmd[10] = s->disckey.agid << 6;

	ret = cdo->generic_packet(cdi, cgc);
	if (!ret)
		memcpy(s->disckey.value, &buf[4], sizeof(s->disckey.value));

	kfree(buf);
	return ret;
}

static int dvd_read_bca(struct cdrom_device_info *cdi, dvd_struct *s,
			struct packet_command *cgc)
{
	int ret, size = 4 + 188;
	u_char *buf;
	const struct cdrom_device_ops *cdo = cdi->ops;

	buf = kmalloc(size, GFP_KERNEL);
	if (!buf)
		return -ENOMEM;

	init_cdrom_command(cgc, buf, size, CGC_DATA_READ);
	cgc->cmd[0] = GPCMD_READ_DVD_STRUCTURE;
	cgc->cmd[7] = s->type;
	cgc->cmd[9] = cgc->buflen & 0xff;

	ret = cdo->generic_packet(cdi, cgc);
	if (ret)
		goto out;

	s->bca.len = buf[0] << 8 | buf[1];
	if (s->bca.len < 12 || s->bca.len > 188) {
		cd_dbg(CD_WARNING, "Received invalid BCA length (%d)\n",
		       s->bca.len);
		ret = -EIO;
		goto out;
	}
	memcpy(s->bca.value, &buf[4], s->bca.len);
	ret = 0;
out:
	kfree(buf);
	return ret;
}

static int dvd_read_manufact(struct cdrom_device_info *cdi, dvd_struct *s,
				struct packet_command *cgc)
{
	int ret = 0, size;
	u_char *buf;
	const struct cdrom_device_ops *cdo = cdi->ops;

	size = sizeof(s->manufact.value) + 4;

	buf = kmalloc(size, GFP_KERNEL);
	if (!buf)
		return -ENOMEM;

	init_cdrom_command(cgc, buf, size, CGC_DATA_READ);
	cgc->cmd[0] = GPCMD_READ_DVD_STRUCTURE;
	cgc->cmd[7] = s->type;
	cgc->cmd[8] = size >> 8;
	cgc->cmd[9] = size & 0xff;

	ret = cdo->generic_packet(cdi, cgc);
	if (ret)
		goto out;

	s->manufact.len = buf[0] << 8 | buf[1];
	if (s->manufact.len < 0) {
		cd_dbg(CD_WARNING, "Received invalid manufacture info length (%d)\n",
		       s->manufact.len);
		ret = -EIO;
	} else {
		if (s->manufact.len > 2048) {
			cd_dbg(CD_WARNING, "Received invalid manufacture info length (%d): truncating to 2048\n",
			       s->manufact.len);
			s->manufact.len = 2048;
		}
		memcpy(s->manufact.value, &buf[4], s->manufact.len);
	}

out:
	kfree(buf);
	return ret;
}

static int dvd_read_struct(struct cdrom_device_info *cdi, dvd_struct *s,
				struct packet_command *cgc)
{
	switch (s->type) {
	case DVD_STRUCT_PHYSICAL:
		return dvd_read_physical(cdi, s, cgc);

	case DVD_STRUCT_COPYRIGHT:
		return dvd_read_copyright(cdi, s, cgc);

	case DVD_STRUCT_DISCKEY:
		return dvd_read_disckey(cdi, s, cgc);

	case DVD_STRUCT_BCA:
		return dvd_read_bca(cdi, s, cgc);

	case DVD_STRUCT_MANUFACT:
		return dvd_read_manufact(cdi, s, cgc);
		
	default:
		cd_dbg(CD_WARNING, ": Invalid DVD structure read requested (%d)\n",
		       s->type);
		return -EINVAL;
	}
}

int cdrom_mode_sense(struct cdrom_device_info *cdi,
		     struct packet_command *cgc,
		     int page_code, int page_control)
{
	const struct cdrom_device_ops *cdo = cdi->ops;

	memset(cgc->cmd, 0, sizeof(cgc->cmd));

	cgc->cmd[0] = GPCMD_MODE_SENSE_10;
	cgc->cmd[2] = page_code | (page_control << 6);
	cgc->cmd[7] = cgc->buflen >> 8;
	cgc->cmd[8] = cgc->buflen & 0xff;
	cgc->data_direction = CGC_DATA_READ;
	return cdo->generic_packet(cdi, cgc);
}

int cdrom_mode_select(struct cdrom_device_info *cdi,
		      struct packet_command *cgc)
{
	const struct cdrom_device_ops *cdo = cdi->ops;

	memset(cgc->cmd, 0, sizeof(cgc->cmd));
	memset(cgc->buffer, 0, 2);
	cgc->cmd[0] = GPCMD_MODE_SELECT_10;
	cgc->cmd[1] = 0x10;		/* PF */
	cgc->cmd[7] = cgc->buflen >> 8;
	cgc->cmd[8] = cgc->buflen & 0xff;
	cgc->data_direction = CGC_DATA_WRITE;
	return cdo->generic_packet(cdi, cgc);
}

static int cdrom_read_subchannel(struct cdrom_device_info *cdi,
				 struct cdrom_subchnl *subchnl, int mcn)
{
	const struct cdrom_device_ops *cdo = cdi->ops;
	struct packet_command cgc;
	char buffer[32];
	int ret;

	init_cdrom_command(&cgc, buffer, 16, CGC_DATA_READ);
	cgc.cmd[0] = GPCMD_READ_SUBCHANNEL;
	cgc.cmd[1] = subchnl->cdsc_format;/* MSF or LBA addressing */
	cgc.cmd[2] = 0x40;  /* request subQ data */
	cgc.cmd[3] = mcn ? 2 : 1;
	cgc.cmd[8] = 16;

	if ((ret = cdo->generic_packet(cdi, &cgc)))
		return ret;

	subchnl->cdsc_audiostatus = cgc.buffer[1];
	subchnl->cdsc_ctrl = cgc.buffer[5] & 0xf;
	subchnl->cdsc_trk = cgc.buffer[6];
	subchnl->cdsc_ind = cgc.buffer[7];

	if (subchnl->cdsc_format == CDROM_LBA) {
		subchnl->cdsc_absaddr.lba = ((cgc.buffer[8] << 24) |
						(cgc.buffer[9] << 16) |
						(cgc.buffer[10] << 8) |
						(cgc.buffer[11]));
		subchnl->cdsc_reladdr.lba = ((cgc.buffer[12] << 24) |
						(cgc.buffer[13] << 16) |
						(cgc.buffer[14] << 8) |
						(cgc.buffer[15]));
	} else {
		subchnl->cdsc_reladdr.msf.minute = cgc.buffer[13];
		subchnl->cdsc_reladdr.msf.second = cgc.buffer[14];
		subchnl->cdsc_reladdr.msf.frame = cgc.buffer[15];
		subchnl->cdsc_absaddr.msf.minute = cgc.buffer[9];
		subchnl->cdsc_absaddr.msf.second = cgc.buffer[10];
		subchnl->cdsc_absaddr.msf.frame = cgc.buffer[11];
	}

	return 0;
}

/*
 * Specific READ_10 interface
 */
static int cdrom_read_cd(struct cdrom_device_info *cdi,
			 struct packet_command *cgc, int lba,
			 int blocksize, int nblocks)
{
	const struct cdrom_device_ops *cdo = cdi->ops;

	memset(&cgc->cmd, 0, sizeof(cgc->cmd));
	cgc->cmd[0] = GPCMD_READ_10;
	cgc->cmd[2] = (lba >> 24) & 0xff;
	cgc->cmd[3] = (lba >> 16) & 0xff;
	cgc->cmd[4] = (lba >>  8) & 0xff;
	cgc->cmd[5] = lba & 0xff;
	cgc->cmd[6] = (nblocks >> 16) & 0xff;
	cgc->cmd[7] = (nblocks >>  8) & 0xff;
	cgc->cmd[8] = nblocks & 0xff;
	cgc->buflen = blocksize * nblocks;
	return cdo->generic_packet(cdi, cgc);
}

/* very generic interface for reading the various types of blocks */
static int cdrom_read_block(struct cdrom_device_info *cdi,
			    struct packet_command *cgc,
			    int lba, int nblocks, int format, int blksize)
{
	const struct cdrom_device_ops *cdo = cdi->ops;

	memset(&cgc->cmd, 0, sizeof(cgc->cmd));
	cgc->cmd[0] = GPCMD_READ_CD;
	/* expected sector size - cdda,mode1,etc. */
	cgc->cmd[1] = format << 2;
	/* starting address */
	cgc->cmd[2] = (lba >> 24) & 0xff;
	cgc->cmd[3] = (lba >> 16) & 0xff;
	cgc->cmd[4] = (lba >>  8) & 0xff;
	cgc->cmd[5] = lba & 0xff;
	/* number of blocks */
	cgc->cmd[6] = (nblocks >> 16) & 0xff;
	cgc->cmd[7] = (nblocks >>  8) & 0xff;
	cgc->cmd[8] = nblocks & 0xff;
	cgc->buflen = blksize * nblocks;
	
	/* set the header info returned */
	switch (blksize) {
	case CD_FRAMESIZE_RAW0	: cgc->cmd[9] = 0x58; break;
	case CD_FRAMESIZE_RAW1	: cgc->cmd[9] = 0x78; break;
	case CD_FRAMESIZE_RAW	: cgc->cmd[9] = 0xf8; break;
	default			: cgc->cmd[9] = 0x10;
	}
	
	return cdo->generic_packet(cdi, cgc);
}

static int cdrom_read_cdda_old(struct cdrom_device_info *cdi, __u8 __user *ubuf,
			       int lba, int nframes)
{
	struct packet_command cgc;
	int ret = 0;
	int nr;

	cdi->last_sense = 0;

	memset(&cgc, 0, sizeof(cgc));

	/*
	 * start with will ra.nframes size, back down if alloc fails
	 */
	nr = nframes;
	do {
		cgc.buffer = kmalloc(CD_FRAMESIZE_RAW * nr, GFP_KERNEL);
		if (cgc.buffer)
			break;

		nr >>= 1;
	} while (nr);

	if (!nr)
		return -ENOMEM;

	cgc.data_direction = CGC_DATA_READ;
	while (nframes > 0) {
		if (nr > nframes)
			nr = nframes;

		ret = cdrom_read_block(cdi, &cgc, lba, nr, 1, CD_FRAMESIZE_RAW);
		if (ret)
			break;
		if (copy_to_user(ubuf, cgc.buffer, CD_FRAMESIZE_RAW * nr)) {
			ret = -EFAULT;
			break;
		}
		ubuf += CD_FRAMESIZE_RAW * nr;
		nframes -= nr;
		lba += nr;
	}
	kfree(cgc.buffer);
	return ret;
}

static int cdrom_read_cdda_bpc(struct cdrom_device_info *cdi, __u8 __user *ubuf,
			       int lba, int nframes)
{
	struct request_queue *q = cdi->disk->queue;
	struct request *rq;
	struct scsi_request *req;
	struct bio *bio;
	unsigned int len;
	int nr, ret = 0;

	if (!q)
		return -ENXIO;

	cdi->last_sense = 0;

	while (nframes) {
		nr = nframes;
		if (cdi->cdda_method == CDDA_BPC_SINGLE)
			nr = 1;
		if (nr * CD_FRAMESIZE_RAW > (queue_max_sectors(q) << 9))
			nr = (queue_max_sectors(q) << 9) / CD_FRAMESIZE_RAW;

		len = nr * CD_FRAMESIZE_RAW;

		rq = blk_get_request(q, REQ_OP_SCSI_IN, GFP_KERNEL);
		if (IS_ERR(rq)) {
			ret = PTR_ERR(rq);
			break;
		}
		req = scsi_req(rq);
		scsi_req_init(rq);

		ret = blk_rq_map_user(q, rq, NULL, ubuf, len, GFP_KERNEL);
		if (ret) {
			blk_put_request(rq);
			break;
		}

		req->cmd[0] = GPCMD_READ_CD;
		req->cmd[1] = 1 << 2;
		req->cmd[2] = (lba >> 24) & 0xff;
		req->cmd[3] = (lba >> 16) & 0xff;
		req->cmd[4] = (lba >>  8) & 0xff;
		req->cmd[5] = lba & 0xff;
		req->cmd[6] = (nr >> 16) & 0xff;
		req->cmd[7] = (nr >>  8) & 0xff;
		req->cmd[8] = nr & 0xff;
		req->cmd[9] = 0xf8;

		req->cmd_len = 12;
		rq->timeout = 60 * HZ;
		bio = rq->bio;

<<<<<<< HEAD
		if (blk_execute_rq(q, cdi->disk, rq, 0)) {
=======
		blk_execute_rq(q, cdi->disk, rq, 0);
		if (scsi_req(rq)->result) {
>>>>>>> 2ac97f0f
			struct request_sense *s = req->sense;
			ret = -EIO;
			cdi->last_sense = s->sense_key;
		}

		if (blk_rq_unmap_user(bio))
			ret = -EFAULT;
		blk_put_request(rq);

		if (ret)
			break;

		nframes -= nr;
		lba += nr;
		ubuf += len;
	}

	return ret;
}

static int cdrom_read_cdda(struct cdrom_device_info *cdi, __u8 __user *ubuf,
			   int lba, int nframes)
{
	int ret;

	if (cdi->cdda_method == CDDA_OLD)
		return cdrom_read_cdda_old(cdi, ubuf, lba, nframes);

retry:
	/*
	 * for anything else than success and io error, we need to retry
	 */
	ret = cdrom_read_cdda_bpc(cdi, ubuf, lba, nframes);
	if (!ret || ret != -EIO)
		return ret;

	/*
	 * I've seen drives get sense 4/8/3 udma crc errors on multi
	 * frame dma, so drop to single frame dma if we need to
	 */
	if (cdi->cdda_method == CDDA_BPC_FULL && nframes > 1) {
		pr_info("dropping to single frame dma\n");
		cdi->cdda_method = CDDA_BPC_SINGLE;
		goto retry;
	}

	/*
	 * so we have an io error of some sort with multi frame dma. if the
	 * condition wasn't a hardware error
	 * problems, not for any error
	 */
	if (cdi->last_sense != 0x04 && cdi->last_sense != 0x0b)
		return ret;

	pr_info("dropping to old style cdda (sense=%x)\n", cdi->last_sense);
	cdi->cdda_method = CDDA_OLD;
	return cdrom_read_cdda_old(cdi, ubuf, lba, nframes);	
}

static int cdrom_ioctl_multisession(struct cdrom_device_info *cdi,
		void __user *argp)
{
	struct cdrom_multisession ms_info;
	u8 requested_format;
	int ret;

	cd_dbg(CD_DO_IOCTL, "entering CDROMMULTISESSION\n");

	if (!(cdi->ops->capability & CDC_MULTI_SESSION))
		return -ENOSYS;

	if (copy_from_user(&ms_info, argp, sizeof(ms_info)))
		return -EFAULT;

	requested_format = ms_info.addr_format;
	if (requested_format != CDROM_MSF && requested_format != CDROM_LBA)
		return -EINVAL;
	ms_info.addr_format = CDROM_LBA;

	ret = cdi->ops->get_last_session(cdi, &ms_info);
	if (ret)
		return ret;

	sanitize_format(&ms_info.addr, &ms_info.addr_format, requested_format);

	if (copy_to_user(argp, &ms_info, sizeof(ms_info)))
		return -EFAULT;

	cd_dbg(CD_DO_IOCTL, "CDROMMULTISESSION successful\n");
	return 0;
}

static int cdrom_ioctl_eject(struct cdrom_device_info *cdi)
{
	cd_dbg(CD_DO_IOCTL, "entering CDROMEJECT\n");

	if (!CDROM_CAN(CDC_OPEN_TRAY))
		return -ENOSYS;
	if (cdi->use_count != 1 || cdi->keeplocked)
		return -EBUSY;
	if (CDROM_CAN(CDC_LOCK)) {
		int ret = cdi->ops->lock_door(cdi, 0);
		if (ret)
			return ret;
	}

	return cdi->ops->tray_move(cdi, 1);
}

static int cdrom_ioctl_closetray(struct cdrom_device_info *cdi)
{
	cd_dbg(CD_DO_IOCTL, "entering CDROMCLOSETRAY\n");

	if (!CDROM_CAN(CDC_CLOSE_TRAY))
		return -ENOSYS;
	return cdi->ops->tray_move(cdi, 0);
}

static int cdrom_ioctl_eject_sw(struct cdrom_device_info *cdi,
		unsigned long arg)
{
	cd_dbg(CD_DO_IOCTL, "entering CDROMEJECT_SW\n");

	if (!CDROM_CAN(CDC_OPEN_TRAY))
		return -ENOSYS;
	if (cdi->keeplocked)
		return -EBUSY;

	cdi->options &= ~(CDO_AUTO_CLOSE | CDO_AUTO_EJECT);
	if (arg)
		cdi->options |= CDO_AUTO_CLOSE | CDO_AUTO_EJECT;
	return 0;
}

static int cdrom_ioctl_media_changed(struct cdrom_device_info *cdi,
		unsigned long arg)
{
	struct cdrom_changer_info *info;
	int ret;

	cd_dbg(CD_DO_IOCTL, "entering CDROM_MEDIA_CHANGED\n");

	if (!CDROM_CAN(CDC_MEDIA_CHANGED))
		return -ENOSYS;

	/* cannot select disc or select current disc */
	if (!CDROM_CAN(CDC_SELECT_DISC) || arg == CDSL_CURRENT)
		return media_changed(cdi, 1);

	if ((unsigned int)arg >= cdi->capacity)
		return -EINVAL;

	info = kmalloc(sizeof(*info), GFP_KERNEL);
	if (!info)
		return -ENOMEM;

	ret = cdrom_read_mech_status(cdi, info);
	if (!ret)
		ret = info->slots[arg].change;
	kfree(info);
	return ret;
}

static int cdrom_ioctl_set_options(struct cdrom_device_info *cdi,
		unsigned long arg)
{
	cd_dbg(CD_DO_IOCTL, "entering CDROM_SET_OPTIONS\n");

	/*
	 * Options need to be in sync with capability.
	 * Too late for that, so we have to check each one separately.
	 */
	switch (arg) {
	case CDO_USE_FFLAGS:
	case CDO_CHECK_TYPE:
		break;
	case CDO_LOCK:
		if (!CDROM_CAN(CDC_LOCK))
			return -ENOSYS;
		break;
	case 0:
		return cdi->options;
	/* default is basically CDO_[AUTO_CLOSE|AUTO_EJECT] */
	default:
		if (!CDROM_CAN(arg))
			return -ENOSYS;
	}
	cdi->options |= (int) arg;
	return cdi->options;
}

static int cdrom_ioctl_clear_options(struct cdrom_device_info *cdi,
		unsigned long arg)
{
	cd_dbg(CD_DO_IOCTL, "entering CDROM_CLEAR_OPTIONS\n");

	cdi->options &= ~(int) arg;
	return cdi->options;
}

static int cdrom_ioctl_select_speed(struct cdrom_device_info *cdi,
		unsigned long arg)
{
	cd_dbg(CD_DO_IOCTL, "entering CDROM_SELECT_SPEED\n");

	if (!CDROM_CAN(CDC_SELECT_SPEED))
		return -ENOSYS;
	return cdi->ops->select_speed(cdi, arg);
}

static int cdrom_ioctl_select_disc(struct cdrom_device_info *cdi,
		unsigned long arg)
{
	cd_dbg(CD_DO_IOCTL, "entering CDROM_SELECT_DISC\n");

	if (!CDROM_CAN(CDC_SELECT_DISC))
		return -ENOSYS;

	if (arg != CDSL_CURRENT && arg != CDSL_NONE) {
		if ((int)arg >= cdi->capacity)
			return -EINVAL;
	}

	/*
	 * ->select_disc is a hook to allow a driver-specific way of
	 * seleting disc.  However, since there is no equivalent hook for
	 * cdrom_slot_status this may not actually be useful...
	 */
	if (cdi->ops->select_disc)
		return cdi->ops->select_disc(cdi, arg);

	cd_dbg(CD_CHANGER, "Using generic cdrom_select_disc()\n");
	return cdrom_select_disc(cdi, arg);
}

static int cdrom_ioctl_reset(struct cdrom_device_info *cdi,
		struct block_device *bdev)
{
	cd_dbg(CD_DO_IOCTL, "entering CDROM_RESET\n");

	if (!capable(CAP_SYS_ADMIN))
		return -EACCES;
	if (!CDROM_CAN(CDC_RESET))
		return -ENOSYS;
	invalidate_bdev(bdev);
	return cdi->ops->reset(cdi);
}

static int cdrom_ioctl_lock_door(struct cdrom_device_info *cdi,
		unsigned long arg)
{
	cd_dbg(CD_DO_IOCTL, "%socking door\n", arg ? "L" : "Unl");

	if (!CDROM_CAN(CDC_LOCK))
		return -EDRIVE_CANT_DO_THIS;

	cdi->keeplocked = arg ? 1 : 0;

	/*
	 * Don't unlock the door on multiple opens by default, but allow
	 * root to do so.
	 */
	if (cdi->use_count != 1 && !arg && !capable(CAP_SYS_ADMIN))
		return -EBUSY;
	return cdi->ops->lock_door(cdi, arg);
}

static int cdrom_ioctl_debug(struct cdrom_device_info *cdi,
		unsigned long arg)
{
	cd_dbg(CD_DO_IOCTL, "%sabling debug\n", arg ? "En" : "Dis");

	if (!capable(CAP_SYS_ADMIN))
		return -EACCES;
	debug = arg ? 1 : 0;
	return debug;
}

static int cdrom_ioctl_get_capability(struct cdrom_device_info *cdi)
{
	cd_dbg(CD_DO_IOCTL, "entering CDROM_GET_CAPABILITY\n");
	return (cdi->ops->capability & ~cdi->mask);
}

/*
 * The following function is implemented, although very few audio
 * discs give Universal Product Code information, which should just be
 * the Medium Catalog Number on the box.  Note, that the way the code
 * is written on the CD is /not/ uniform across all discs!
 */
static int cdrom_ioctl_get_mcn(struct cdrom_device_info *cdi,
		void __user *argp)
{
	struct cdrom_mcn mcn;
	int ret;

	cd_dbg(CD_DO_IOCTL, "entering CDROM_GET_MCN\n");

	if (!(cdi->ops->capability & CDC_MCN))
		return -ENOSYS;
	ret = cdi->ops->get_mcn(cdi, &mcn);
	if (ret)
		return ret;

	if (copy_to_user(argp, &mcn, sizeof(mcn)))
		return -EFAULT;
	cd_dbg(CD_DO_IOCTL, "CDROM_GET_MCN successful\n");
	return 0;
}

static int cdrom_ioctl_drive_status(struct cdrom_device_info *cdi,
		unsigned long arg)
{
	cd_dbg(CD_DO_IOCTL, "entering CDROM_DRIVE_STATUS\n");

	if (!(cdi->ops->capability & CDC_DRIVE_STATUS))
		return -ENOSYS;
	if (!CDROM_CAN(CDC_SELECT_DISC) ||
	    (arg == CDSL_CURRENT || arg == CDSL_NONE))
		return cdi->ops->drive_status(cdi, CDSL_CURRENT);
	if (((int)arg >= cdi->capacity))
		return -EINVAL;
	return cdrom_slot_status(cdi, arg);
}

/*
 * Ok, this is where problems start.  The current interface for the
 * CDROM_DISC_STATUS ioctl is flawed.  It makes the false assumption that
 * CDs are all CDS_DATA_1 or all CDS_AUDIO, etc.  Unfortunately, while this
 * is often the case, it is also very common for CDs to have some tracks
 * with data, and some tracks with audio.  Just because I feel like it,
 * I declare the following to be the best way to cope.  If the CD has ANY
 * data tracks on it, it will be returned as a data CD.  If it has any XA
 * tracks, I will return it as that.  Now I could simplify this interface
 * by combining these  returns with the above, but this more clearly
 * demonstrates the problem with the current interface.  Too bad this
 * wasn't designed to use bitmasks...         -Erik
 *
 * Well, now we have the option CDS_MIXED: a mixed-type CD.
 * User level programmers might feel the ioctl is not very useful.
 *					---david
 */
static int cdrom_ioctl_disc_status(struct cdrom_device_info *cdi)
{
	tracktype tracks;

	cd_dbg(CD_DO_IOCTL, "entering CDROM_DISC_STATUS\n");

	cdrom_count_tracks(cdi, &tracks);
	if (tracks.error)
		return tracks.error;

	/* Policy mode on */
	if (tracks.audio > 0) {
		if (!tracks.data && !tracks.cdi && !tracks.xa)
			return CDS_AUDIO;
		else
			return CDS_MIXED;
	}

	if (tracks.cdi > 0)
		return CDS_XA_2_2;
	if (tracks.xa > 0)
		return CDS_XA_2_1;
	if (tracks.data > 0)
		return CDS_DATA_1;
	/* Policy mode off */

	cd_dbg(CD_WARNING, "This disc doesn't have any tracks I recognize!\n");
	return CDS_NO_INFO;
}

static int cdrom_ioctl_changer_nslots(struct cdrom_device_info *cdi)
{
	cd_dbg(CD_DO_IOCTL, "entering CDROM_CHANGER_NSLOTS\n");
	return cdi->capacity;
}

static int cdrom_ioctl_get_subchnl(struct cdrom_device_info *cdi,
		void __user *argp)
{
	struct cdrom_subchnl q;
	u8 requested, back;
	int ret;

	/* cd_dbg(CD_DO_IOCTL,"entering CDROMSUBCHNL\n");*/

	if (copy_from_user(&q, argp, sizeof(q)))
		return -EFAULT;

	requested = q.cdsc_format;
	if (requested != CDROM_MSF && requested != CDROM_LBA)
		return -EINVAL;
	q.cdsc_format = CDROM_MSF;

	ret = cdi->ops->audio_ioctl(cdi, CDROMSUBCHNL, &q);
	if (ret)
		return ret;

	back = q.cdsc_format; /* local copy */
	sanitize_format(&q.cdsc_absaddr, &back, requested);
	sanitize_format(&q.cdsc_reladdr, &q.cdsc_format, requested);

	if (copy_to_user(argp, &q, sizeof(q)))
		return -EFAULT;
	/* cd_dbg(CD_DO_IOCTL, "CDROMSUBCHNL successful\n"); */
	return 0;
}

static int cdrom_ioctl_read_tochdr(struct cdrom_device_info *cdi,
		void __user *argp)
{
	struct cdrom_tochdr header;
	int ret;

	/* cd_dbg(CD_DO_IOCTL, "entering CDROMREADTOCHDR\n"); */

	if (copy_from_user(&header, argp, sizeof(header)))
		return -EFAULT;

	ret = cdi->ops->audio_ioctl(cdi, CDROMREADTOCHDR, &header);
	if (ret)
		return ret;

	if (copy_to_user(argp, &header, sizeof(header)))
		return -EFAULT;
	/* cd_dbg(CD_DO_IOCTL, "CDROMREADTOCHDR successful\n"); */
	return 0;
}

static int cdrom_ioctl_read_tocentry(struct cdrom_device_info *cdi,
		void __user *argp)
{
	struct cdrom_tocentry entry;
	u8 requested_format;
	int ret;

	/* cd_dbg(CD_DO_IOCTL, "entering CDROMREADTOCENTRY\n"); */

	if (copy_from_user(&entry, argp, sizeof(entry)))
		return -EFAULT;

	requested_format = entry.cdte_format;
	if (requested_format != CDROM_MSF && requested_format != CDROM_LBA)
		return -EINVAL;
	/* make interface to low-level uniform */
	entry.cdte_format = CDROM_MSF;
	ret = cdi->ops->audio_ioctl(cdi, CDROMREADTOCENTRY, &entry);
	if (ret)
		return ret;
	sanitize_format(&entry.cdte_addr, &entry.cdte_format, requested_format);

	if (copy_to_user(argp, &entry, sizeof(entry)))
		return -EFAULT;
	/* cd_dbg(CD_DO_IOCTL, "CDROMREADTOCENTRY successful\n"); */
	return 0;
}

static int cdrom_ioctl_play_msf(struct cdrom_device_info *cdi,
		void __user *argp)
{
	struct cdrom_msf msf;

	cd_dbg(CD_DO_IOCTL, "entering CDROMPLAYMSF\n");

	if (!CDROM_CAN(CDC_PLAY_AUDIO))
		return -ENOSYS;
	if (copy_from_user(&msf, argp, sizeof(msf)))
		return -EFAULT;
	return cdi->ops->audio_ioctl(cdi, CDROMPLAYMSF, &msf);
}

static int cdrom_ioctl_play_trkind(struct cdrom_device_info *cdi,
		void __user *argp)
{
	struct cdrom_ti ti;
	int ret;

	cd_dbg(CD_DO_IOCTL, "entering CDROMPLAYTRKIND\n");

	if (!CDROM_CAN(CDC_PLAY_AUDIO))
		return -ENOSYS;
	if (copy_from_user(&ti, argp, sizeof(ti)))
		return -EFAULT;

	ret = check_for_audio_disc(cdi, cdi->ops);
	if (ret)
		return ret;
	return cdi->ops->audio_ioctl(cdi, CDROMPLAYTRKIND, &ti);
}
static int cdrom_ioctl_volctrl(struct cdrom_device_info *cdi,
		void __user *argp)
{
	struct cdrom_volctrl volume;

	cd_dbg(CD_DO_IOCTL, "entering CDROMVOLCTRL\n");

	if (!CDROM_CAN(CDC_PLAY_AUDIO))
		return -ENOSYS;
	if (copy_from_user(&volume, argp, sizeof(volume)))
		return -EFAULT;
	return cdi->ops->audio_ioctl(cdi, CDROMVOLCTRL, &volume);
}

static int cdrom_ioctl_volread(struct cdrom_device_info *cdi,
		void __user *argp)
{
	struct cdrom_volctrl volume;
	int ret;

	cd_dbg(CD_DO_IOCTL, "entering CDROMVOLREAD\n");

	if (!CDROM_CAN(CDC_PLAY_AUDIO))
		return -ENOSYS;

	ret = cdi->ops->audio_ioctl(cdi, CDROMVOLREAD, &volume);
	if (ret)
		return ret;

	if (copy_to_user(argp, &volume, sizeof(volume)))
		return -EFAULT;
	return 0;
}

static int cdrom_ioctl_audioctl(struct cdrom_device_info *cdi,
		unsigned int cmd)
{
	int ret;

	cd_dbg(CD_DO_IOCTL, "doing audio ioctl (start/stop/pause/resume)\n");

	if (!CDROM_CAN(CDC_PLAY_AUDIO))
		return -ENOSYS;
	ret = check_for_audio_disc(cdi, cdi->ops);
	if (ret)
		return ret;
	return cdi->ops->audio_ioctl(cdi, cmd, NULL);
}

/*
 * Required when we need to use READ_10 to issue other than 2048 block
 * reads
 */
static int cdrom_switch_blocksize(struct cdrom_device_info *cdi, int size)
{
	const struct cdrom_device_ops *cdo = cdi->ops;
	struct packet_command cgc;
	struct modesel_head mh;

	memset(&mh, 0, sizeof(mh));
	mh.block_desc_length = 0x08;
	mh.block_length_med = (size >> 8) & 0xff;
	mh.block_length_lo = size & 0xff;

	memset(&cgc, 0, sizeof(cgc));
	cgc.cmd[0] = 0x15;
	cgc.cmd[1] = 1 << 4;
	cgc.cmd[4] = 12;
	cgc.buflen = sizeof(mh);
	cgc.buffer = (char *) &mh;
	cgc.data_direction = CGC_DATA_WRITE;
	mh.block_desc_length = 0x08;
	mh.block_length_med = (size >> 8) & 0xff;
	mh.block_length_lo = size & 0xff;

	return cdo->generic_packet(cdi, &cgc);
}

static int cdrom_get_track_info(struct cdrom_device_info *cdi,
				__u16 track, __u8 type, track_information *ti)
{
	const struct cdrom_device_ops *cdo = cdi->ops;
	struct packet_command cgc;
	int ret, buflen;

	init_cdrom_command(&cgc, ti, 8, CGC_DATA_READ);
	cgc.cmd[0] = GPCMD_READ_TRACK_RZONE_INFO;
	cgc.cmd[1] = type & 3;
	cgc.cmd[4] = (track & 0xff00) >> 8;
	cgc.cmd[5] = track & 0xff;
	cgc.cmd[8] = 8;
	cgc.quiet = 1;

	ret = cdo->generic_packet(cdi, &cgc);
	if (ret)
		return ret;

	buflen = be16_to_cpu(ti->track_information_length) +
		sizeof(ti->track_information_length);

	if (buflen > sizeof(track_information))
		buflen = sizeof(track_information);

	cgc.cmd[8] = cgc.buflen = buflen;
	ret = cdo->generic_packet(cdi, &cgc);
	if (ret)
		return ret;

	/* return actual fill size */
	return buflen;
}

/* return the last written block on the CD-R media. this is for the udf
   file system. */
int cdrom_get_last_written(struct cdrom_device_info *cdi, long *last_written)
{
	struct cdrom_tocentry toc;
	disc_information di;
	track_information ti;
	__u32 last_track;
	int ret = -1, ti_size;

	if (!CDROM_CAN(CDC_GENERIC_PACKET))
		goto use_toc;

	ret = cdrom_get_disc_info(cdi, &di);
	if (ret < (int)(offsetof(typeof(di), last_track_lsb)
			+ sizeof(di.last_track_lsb)))
		goto use_toc;

	/* if unit didn't return msb, it's zeroed by cdrom_get_disc_info */
	last_track = (di.last_track_msb << 8) | di.last_track_lsb;
	ti_size = cdrom_get_track_info(cdi, last_track, 1, &ti);
	if (ti_size < (int)offsetof(typeof(ti), track_start))
		goto use_toc;

	/* if this track is blank, try the previous. */
	if (ti.blank) {
		if (last_track == 1)
			goto use_toc;
		last_track--;
		ti_size = cdrom_get_track_info(cdi, last_track, 1, &ti);
	}

	if (ti_size < (int)(offsetof(typeof(ti), track_size)
				+ sizeof(ti.track_size)))
		goto use_toc;

	/* if last recorded field is valid, return it. */
	if (ti.lra_v && ti_size >= (int)(offsetof(typeof(ti), last_rec_address)
				+ sizeof(ti.last_rec_address))) {
		*last_written = be32_to_cpu(ti.last_rec_address);
	} else {
		/* make it up instead */
		*last_written = be32_to_cpu(ti.track_start) +
				be32_to_cpu(ti.track_size);
		if (ti.free_blocks)
			*last_written -= (be32_to_cpu(ti.free_blocks) + 7);
	}
	return 0;

	/* this is where we end up if the drive either can't do a
	   GPCMD_READ_DISC_INFO or GPCMD_READ_TRACK_RZONE_INFO or if
	   it doesn't give enough information or fails. then we return
	   the toc contents. */
use_toc:
	toc.cdte_format = CDROM_MSF;
	toc.cdte_track = CDROM_LEADOUT;
	if ((ret = cdi->ops->audio_ioctl(cdi, CDROMREADTOCENTRY, &toc)))
		return ret;
	sanitize_format(&toc.cdte_addr, &toc.cdte_format, CDROM_LBA);
	*last_written = toc.cdte_addr.lba;
	return 0;
}

/* return the next writable block. also for udf file system. */
static int cdrom_get_next_writable(struct cdrom_device_info *cdi,
				   long *next_writable)
{
	disc_information di;
	track_information ti;
	__u16 last_track;
	int ret, ti_size;

	if (!CDROM_CAN(CDC_GENERIC_PACKET))
		goto use_last_written;

	ret = cdrom_get_disc_info(cdi, &di);
	if (ret < 0 || ret < offsetof(typeof(di), last_track_lsb)
				+ sizeof(di.last_track_lsb))
		goto use_last_written;

	/* if unit didn't return msb, it's zeroed by cdrom_get_disc_info */
	last_track = (di.last_track_msb << 8) | di.last_track_lsb;
	ti_size = cdrom_get_track_info(cdi, last_track, 1, &ti);
	if (ti_size < 0 || ti_size < offsetof(typeof(ti), track_start))
		goto use_last_written;

	/* if this track is blank, try the previous. */
	if (ti.blank) {
		if (last_track == 1)
			goto use_last_written;
		last_track--;
		ti_size = cdrom_get_track_info(cdi, last_track, 1, &ti);
		if (ti_size < 0)
			goto use_last_written;
	}

	/* if next recordable address field is valid, use it. */
	if (ti.nwa_v && ti_size >= offsetof(typeof(ti), next_writable)
				+ sizeof(ti.next_writable)) {
		*next_writable = be32_to_cpu(ti.next_writable);
		return 0;
	}

use_last_written:
	ret = cdrom_get_last_written(cdi, next_writable);
	if (ret) {
		*next_writable = 0;
		return ret;
	} else {
		*next_writable += 7;
		return 0;
	}
}

static noinline int mmc_ioctl_cdrom_read_data(struct cdrom_device_info *cdi,
					      void __user *arg,
					      struct packet_command *cgc,
					      int cmd)
{
	struct request_sense sense;
	struct cdrom_msf msf;
	int blocksize = 0, format = 0, lba;
	int ret;

	switch (cmd) {
	case CDROMREADRAW:
		blocksize = CD_FRAMESIZE_RAW;
		break;
	case CDROMREADMODE1:
		blocksize = CD_FRAMESIZE;
		format = 2;
		break;
	case CDROMREADMODE2:
		blocksize = CD_FRAMESIZE_RAW0;
		break;
	}
	if (copy_from_user(&msf, (struct cdrom_msf __user *)arg, sizeof(msf)))
		return -EFAULT;
	lba = msf_to_lba(msf.cdmsf_min0, msf.cdmsf_sec0, msf.cdmsf_frame0);
	/* FIXME: we need upper bound checking, too!! */
	if (lba < 0)
		return -EINVAL;

	cgc->buffer = kzalloc(blocksize, GFP_KERNEL);
	if (cgc->buffer == NULL)
		return -ENOMEM;

	memset(&sense, 0, sizeof(sense));
	cgc->sense = &sense;
	cgc->data_direction = CGC_DATA_READ;
	ret = cdrom_read_block(cdi, cgc, lba, 1, format, blocksize);
	if (ret && sense.sense_key == 0x05 &&
	    sense.asc == 0x20 &&
	    sense.ascq == 0x00) {
		/*
		 * SCSI-II devices are not required to support
		 * READ_CD, so let's try switching block size
		 */
		/* FIXME: switch back again... */
		ret = cdrom_switch_blocksize(cdi, blocksize);
		if (ret)
			goto out;
		cgc->sense = NULL;
		ret = cdrom_read_cd(cdi, cgc, lba, blocksize, 1);
		ret |= cdrom_switch_blocksize(cdi, blocksize);
	}
	if (!ret && copy_to_user(arg, cgc->buffer, blocksize))
		ret = -EFAULT;
out:
	kfree(cgc->buffer);
	return ret;
}

static noinline int mmc_ioctl_cdrom_read_audio(struct cdrom_device_info *cdi,
					       void __user *arg)
{
	struct cdrom_read_audio ra;
	int lba;

	if (copy_from_user(&ra, (struct cdrom_read_audio __user *)arg,
			   sizeof(ra)))
		return -EFAULT;

	if (ra.addr_format == CDROM_MSF)
		lba = msf_to_lba(ra.addr.msf.minute,
				 ra.addr.msf.second,
				 ra.addr.msf.frame);
	else if (ra.addr_format == CDROM_LBA)
		lba = ra.addr.lba;
	else
		return -EINVAL;

	/* FIXME: we need upper bound checking, too!! */
	if (lba < 0 || ra.nframes <= 0 || ra.nframes > CD_FRAMES)
		return -EINVAL;

	return cdrom_read_cdda(cdi, ra.buf, lba, ra.nframes);
}

static noinline int mmc_ioctl_cdrom_subchannel(struct cdrom_device_info *cdi,
					       void __user *arg)
{
	int ret;
	struct cdrom_subchnl q;
	u_char requested, back;
	if (copy_from_user(&q, (struct cdrom_subchnl __user *)arg, sizeof(q)))
		return -EFAULT;
	requested = q.cdsc_format;
	if (!((requested == CDROM_MSF) ||
	      (requested == CDROM_LBA)))
		return -EINVAL;

	ret = cdrom_read_subchannel(cdi, &q, 0);
	if (ret)
		return ret;
	back = q.cdsc_format; /* local copy */
	sanitize_format(&q.cdsc_absaddr, &back, requested);
	sanitize_format(&q.cdsc_reladdr, &q.cdsc_format, requested);
	if (copy_to_user((struct cdrom_subchnl __user *)arg, &q, sizeof(q)))
		return -EFAULT;
	/* cd_dbg(CD_DO_IOCTL, "CDROMSUBCHNL successful\n"); */
	return 0;
}

static noinline int mmc_ioctl_cdrom_play_msf(struct cdrom_device_info *cdi,
					     void __user *arg,
					     struct packet_command *cgc)
{
	const struct cdrom_device_ops *cdo = cdi->ops;
	struct cdrom_msf msf;
	cd_dbg(CD_DO_IOCTL, "entering CDROMPLAYMSF\n");
	if (copy_from_user(&msf, (struct cdrom_msf __user *)arg, sizeof(msf)))
		return -EFAULT;
	cgc->cmd[0] = GPCMD_PLAY_AUDIO_MSF;
	cgc->cmd[3] = msf.cdmsf_min0;
	cgc->cmd[4] = msf.cdmsf_sec0;
	cgc->cmd[5] = msf.cdmsf_frame0;
	cgc->cmd[6] = msf.cdmsf_min1;
	cgc->cmd[7] = msf.cdmsf_sec1;
	cgc->cmd[8] = msf.cdmsf_frame1;
	cgc->data_direction = CGC_DATA_NONE;
	return cdo->generic_packet(cdi, cgc);
}

static noinline int mmc_ioctl_cdrom_play_blk(struct cdrom_device_info *cdi,
					     void __user *arg,
					     struct packet_command *cgc)
{
	const struct cdrom_device_ops *cdo = cdi->ops;
	struct cdrom_blk blk;
	cd_dbg(CD_DO_IOCTL, "entering CDROMPLAYBLK\n");
	if (copy_from_user(&blk, (struct cdrom_blk __user *)arg, sizeof(blk)))
		return -EFAULT;
	cgc->cmd[0] = GPCMD_PLAY_AUDIO_10;
	cgc->cmd[2] = (blk.from >> 24) & 0xff;
	cgc->cmd[3] = (blk.from >> 16) & 0xff;
	cgc->cmd[4] = (blk.from >>  8) & 0xff;
	cgc->cmd[5] = blk.from & 0xff;
	cgc->cmd[7] = (blk.len >> 8) & 0xff;
	cgc->cmd[8] = blk.len & 0xff;
	cgc->data_direction = CGC_DATA_NONE;
	return cdo->generic_packet(cdi, cgc);
}

static noinline int mmc_ioctl_cdrom_volume(struct cdrom_device_info *cdi,
					   void __user *arg,
					   struct packet_command *cgc,
					   unsigned int cmd)
{
	struct cdrom_volctrl volctrl;
	unsigned char buffer[32];
	char mask[sizeof(buffer)];
	unsigned short offset;
	int ret;

	cd_dbg(CD_DO_IOCTL, "entering CDROMVOLUME\n");

	if (copy_from_user(&volctrl, (struct cdrom_volctrl __user *)arg,
			   sizeof(volctrl)))
		return -EFAULT;

	cgc->buffer = buffer;
	cgc->buflen = 24;
	ret = cdrom_mode_sense(cdi, cgc, GPMODE_AUDIO_CTL_PAGE, 0);
	if (ret)
		return ret;
		
	/* originally the code depended on buffer[1] to determine
	   how much data is available for transfer. buffer[1] is
	   unfortunately ambigious and the only reliable way seem
	   to be to simply skip over the block descriptor... */
	offset = 8 + be16_to_cpu(*(__be16 *)(buffer + 6));

	if (offset + 16 > sizeof(buffer))
		return -E2BIG;

	if (offset + 16 > cgc->buflen) {
		cgc->buflen = offset + 16;
		ret = cdrom_mode_sense(cdi, cgc,
				       GPMODE_AUDIO_CTL_PAGE, 0);
		if (ret)
			return ret;
	}

	/* sanity check */
	if ((buffer[offset] & 0x3f) != GPMODE_AUDIO_CTL_PAGE ||
	    buffer[offset + 1] < 14)
		return -EINVAL;

	/* now we have the current volume settings. if it was only
	   a CDROMVOLREAD, return these values */
	if (cmd == CDROMVOLREAD) {
		volctrl.channel0 = buffer[offset+9];
		volctrl.channel1 = buffer[offset+11];
		volctrl.channel2 = buffer[offset+13];
		volctrl.channel3 = buffer[offset+15];
		if (copy_to_user((struct cdrom_volctrl __user *)arg, &volctrl,
				 sizeof(volctrl)))
			return -EFAULT;
		return 0;
	}
		
	/* get the volume mask */
	cgc->buffer = mask;
	ret = cdrom_mode_sense(cdi, cgc, GPMODE_AUDIO_CTL_PAGE, 1);
	if (ret)
		return ret;

	buffer[offset + 9]  = volctrl.channel0 & mask[offset + 9];
	buffer[offset + 11] = volctrl.channel1 & mask[offset + 11];
	buffer[offset + 13] = volctrl.channel2 & mask[offset + 13];
	buffer[offset + 15] = volctrl.channel3 & mask[offset + 15];

	/* set volume */
	cgc->buffer = buffer + offset - 8;
	memset(cgc->buffer, 0, 8);
	return cdrom_mode_select(cdi, cgc);
}

static noinline int mmc_ioctl_cdrom_start_stop(struct cdrom_device_info *cdi,
					       struct packet_command *cgc,
					       int cmd)
{
	const struct cdrom_device_ops *cdo = cdi->ops;
	cd_dbg(CD_DO_IOCTL, "entering CDROMSTART/CDROMSTOP\n");
	cgc->cmd[0] = GPCMD_START_STOP_UNIT;
	cgc->cmd[1] = 1;
	cgc->cmd[4] = (cmd == CDROMSTART) ? 1 : 0;
	cgc->data_direction = CGC_DATA_NONE;
	return cdo->generic_packet(cdi, cgc);
}

static noinline int mmc_ioctl_cdrom_pause_resume(struct cdrom_device_info *cdi,
						 struct packet_command *cgc,
						 int cmd)
{
	const struct cdrom_device_ops *cdo = cdi->ops;
	cd_dbg(CD_DO_IOCTL, "entering CDROMPAUSE/CDROMRESUME\n");
	cgc->cmd[0] = GPCMD_PAUSE_RESUME;
	cgc->cmd[8] = (cmd == CDROMRESUME) ? 1 : 0;
	cgc->data_direction = CGC_DATA_NONE;
	return cdo->generic_packet(cdi, cgc);
}

static noinline int mmc_ioctl_dvd_read_struct(struct cdrom_device_info *cdi,
					      void __user *arg,
					      struct packet_command *cgc)
{
	int ret;
	dvd_struct *s;
	int size = sizeof(dvd_struct);

	if (!CDROM_CAN(CDC_DVD))
		return -ENOSYS;

	s = memdup_user(arg, size);
	if (IS_ERR(s))
		return PTR_ERR(s);

	cd_dbg(CD_DO_IOCTL, "entering DVD_READ_STRUCT\n");

	ret = dvd_read_struct(cdi, s, cgc);
	if (ret)
		goto out;

	if (copy_to_user(arg, s, size))
		ret = -EFAULT;
out:
	kfree(s);
	return ret;
}

static noinline int mmc_ioctl_dvd_auth(struct cdrom_device_info *cdi,
				       void __user *arg)
{
	int ret;
	dvd_authinfo ai;
	if (!CDROM_CAN(CDC_DVD))
		return -ENOSYS;
	cd_dbg(CD_DO_IOCTL, "entering DVD_AUTH\n");
	if (copy_from_user(&ai, (dvd_authinfo __user *)arg, sizeof(ai)))
		return -EFAULT;
	ret = dvd_do_auth(cdi, &ai);
	if (ret)
		return ret;
	if (copy_to_user((dvd_authinfo __user *)arg, &ai, sizeof(ai)))
		return -EFAULT;
	return 0;
}

static noinline int mmc_ioctl_cdrom_next_writable(struct cdrom_device_info *cdi,
						  void __user *arg)
{
	int ret;
	long next = 0;
	cd_dbg(CD_DO_IOCTL, "entering CDROM_NEXT_WRITABLE\n");
	ret = cdrom_get_next_writable(cdi, &next);
	if (ret)
		return ret;
	if (copy_to_user((long __user *)arg, &next, sizeof(next)))
		return -EFAULT;
	return 0;
}

static noinline int mmc_ioctl_cdrom_last_written(struct cdrom_device_info *cdi,
						 void __user *arg)
{
	int ret;
	long last = 0;
	cd_dbg(CD_DO_IOCTL, "entering CDROM_LAST_WRITTEN\n");
	ret = cdrom_get_last_written(cdi, &last);
	if (ret)
		return ret;
	if (copy_to_user((long __user *)arg, &last, sizeof(last)))
		return -EFAULT;
	return 0;
}

static int mmc_ioctl(struct cdrom_device_info *cdi, unsigned int cmd,
		     unsigned long arg)
{
	struct packet_command cgc;
	void __user *userptr = (void __user *)arg;

	memset(&cgc, 0, sizeof(cgc));

	/* build a unified command and queue it through
	   cdo->generic_packet() */
	switch (cmd) {
	case CDROMREADRAW:
	case CDROMREADMODE1:
	case CDROMREADMODE2:
		return mmc_ioctl_cdrom_read_data(cdi, userptr, &cgc, cmd);
	case CDROMREADAUDIO:
		return mmc_ioctl_cdrom_read_audio(cdi, userptr);
	case CDROMSUBCHNL:
		return mmc_ioctl_cdrom_subchannel(cdi, userptr);
	case CDROMPLAYMSF:
		return mmc_ioctl_cdrom_play_msf(cdi, userptr, &cgc);
	case CDROMPLAYBLK:
		return mmc_ioctl_cdrom_play_blk(cdi, userptr, &cgc);
	case CDROMVOLCTRL:
	case CDROMVOLREAD:
		return mmc_ioctl_cdrom_volume(cdi, userptr, &cgc, cmd);
	case CDROMSTART:
	case CDROMSTOP:
		return mmc_ioctl_cdrom_start_stop(cdi, &cgc, cmd);
	case CDROMPAUSE:
	case CDROMRESUME:
		return mmc_ioctl_cdrom_pause_resume(cdi, &cgc, cmd);
	case DVD_READ_STRUCT:
		return mmc_ioctl_dvd_read_struct(cdi, userptr, &cgc);
	case DVD_AUTH:
		return mmc_ioctl_dvd_auth(cdi, userptr);
	case CDROM_NEXT_WRITABLE:
		return mmc_ioctl_cdrom_next_writable(cdi, userptr);
	case CDROM_LAST_WRITTEN:
		return mmc_ioctl_cdrom_last_written(cdi, userptr);
	}

	return -ENOTTY;
}

/*
 * Just about every imaginable ioctl is supported in the Uniform layer
 * these days.
 * ATAPI / SCSI specific code now mainly resides in mmc_ioctl().
 */
int cdrom_ioctl(struct cdrom_device_info *cdi, struct block_device *bdev,
		fmode_t mode, unsigned int cmd, unsigned long arg)
{
	void __user *argp = (void __user *)arg;
	int ret;

	/*
	 * Try the generic SCSI command ioctl's first.
	 */
	ret = scsi_cmd_blk_ioctl(bdev, mode, cmd, argp);
	if (ret != -ENOTTY)
		return ret;

	switch (cmd) {
	case CDROMMULTISESSION:
		return cdrom_ioctl_multisession(cdi, argp);
	case CDROMEJECT:
		return cdrom_ioctl_eject(cdi);
	case CDROMCLOSETRAY:
		return cdrom_ioctl_closetray(cdi);
	case CDROMEJECT_SW:
		return cdrom_ioctl_eject_sw(cdi, arg);
	case CDROM_MEDIA_CHANGED:
		return cdrom_ioctl_media_changed(cdi, arg);
	case CDROM_SET_OPTIONS:
		return cdrom_ioctl_set_options(cdi, arg);
	case CDROM_CLEAR_OPTIONS:
		return cdrom_ioctl_clear_options(cdi, arg);
	case CDROM_SELECT_SPEED:
		return cdrom_ioctl_select_speed(cdi, arg);
	case CDROM_SELECT_DISC:
		return cdrom_ioctl_select_disc(cdi, arg);
	case CDROMRESET:
		return cdrom_ioctl_reset(cdi, bdev);
	case CDROM_LOCKDOOR:
		return cdrom_ioctl_lock_door(cdi, arg);
	case CDROM_DEBUG:
		return cdrom_ioctl_debug(cdi, arg);
	case CDROM_GET_CAPABILITY:
		return cdrom_ioctl_get_capability(cdi);
	case CDROM_GET_MCN:
		return cdrom_ioctl_get_mcn(cdi, argp);
	case CDROM_DRIVE_STATUS:
		return cdrom_ioctl_drive_status(cdi, arg);
	case CDROM_DISC_STATUS:
		return cdrom_ioctl_disc_status(cdi);
	case CDROM_CHANGER_NSLOTS:
		return cdrom_ioctl_changer_nslots(cdi);
	}

	/*
	 * Use the ioctls that are implemented through the generic_packet()
	 * interface. this may look at bit funny, but if -ENOTTY is
	 * returned that particular ioctl is not implemented and we
	 * let it go through the device specific ones.
	 */
	if (CDROM_CAN(CDC_GENERIC_PACKET)) {
		ret = mmc_ioctl(cdi, cmd, arg);
		if (ret != -ENOTTY)
			return ret;
	}

	/*
	 * Note: most of the cd_dbg() calls are commented out here,
	 * because they fill up the sys log when CD players poll
	 * the drive.
	 */
	switch (cmd) {
	case CDROMSUBCHNL:
		return cdrom_ioctl_get_subchnl(cdi, argp);
	case CDROMREADTOCHDR:
		return cdrom_ioctl_read_tochdr(cdi, argp);
	case CDROMREADTOCENTRY:
		return cdrom_ioctl_read_tocentry(cdi, argp);
	case CDROMPLAYMSF:
		return cdrom_ioctl_play_msf(cdi, argp);
	case CDROMPLAYTRKIND:
		return cdrom_ioctl_play_trkind(cdi, argp);
	case CDROMVOLCTRL:
		return cdrom_ioctl_volctrl(cdi, argp);
	case CDROMVOLREAD:
		return cdrom_ioctl_volread(cdi, argp);
	case CDROMSTART:
	case CDROMSTOP:
	case CDROMPAUSE:
	case CDROMRESUME:
		return cdrom_ioctl_audioctl(cdi, cmd);
	}

	return -ENOSYS;
}

EXPORT_SYMBOL(cdrom_get_last_written);
EXPORT_SYMBOL(register_cdrom);
EXPORT_SYMBOL(unregister_cdrom);
EXPORT_SYMBOL(cdrom_open);
EXPORT_SYMBOL(cdrom_release);
EXPORT_SYMBOL(cdrom_ioctl);
EXPORT_SYMBOL(cdrom_media_changed);
EXPORT_SYMBOL(cdrom_number_of_slots);
EXPORT_SYMBOL(cdrom_mode_select);
EXPORT_SYMBOL(cdrom_mode_sense);
EXPORT_SYMBOL(init_cdrom_command);
EXPORT_SYMBOL(cdrom_get_media_event);

#ifdef CONFIG_SYSCTL

#define CDROM_STR_SIZE 1000

static struct cdrom_sysctl_settings {
	char	info[CDROM_STR_SIZE];	/* general info */
	int	autoclose;		/* close tray upon mount, etc */
	int	autoeject;		/* eject on umount */
	int	debug;			/* turn on debugging messages */
	int	lock;			/* lock the door on device open */
	int	check;			/* check media type */
} cdrom_sysctl_settings;

enum cdrom_print_option {
	CTL_NAME,
	CTL_SPEED,
	CTL_SLOTS,
	CTL_CAPABILITY
};

static int cdrom_print_info(const char *header, int val, char *info,
				int *pos, enum cdrom_print_option option)
{
	const int max_size = sizeof(cdrom_sysctl_settings.info);
	struct cdrom_device_info *cdi;
	int ret;

	ret = scnprintf(info + *pos, max_size - *pos, header);
	if (!ret)
		return 1;

	*pos += ret;

	list_for_each_entry(cdi, &cdrom_list, list) {
		switch (option) {
		case CTL_NAME:
			ret = scnprintf(info + *pos, max_size - *pos,
					"\t%s", cdi->name);
			break;
		case CTL_SPEED:
			ret = scnprintf(info + *pos, max_size - *pos,
					"\t%d", cdi->speed);
			break;
		case CTL_SLOTS:
			ret = scnprintf(info + *pos, max_size - *pos,
					"\t%d", cdi->capacity);
			break;
		case CTL_CAPABILITY:
			ret = scnprintf(info + *pos, max_size - *pos,
					"\t%d", CDROM_CAN(val) != 0);
			break;
		default:
			pr_info("invalid option%d\n", option);
			return 1;
		}
		if (!ret)
			return 1;
		*pos += ret;
	}

	return 0;
}

static int cdrom_sysctl_info(struct ctl_table *ctl, int write,
                           void __user *buffer, size_t *lenp, loff_t *ppos)
{
	int pos;
	char *info = cdrom_sysctl_settings.info;
	const int max_size = sizeof(cdrom_sysctl_settings.info);
	
	if (!*lenp || (*ppos && !write)) {
		*lenp = 0;
		return 0;
	}

	mutex_lock(&cdrom_mutex);

	pos = sprintf(info, "CD-ROM information, " VERSION "\n");
	
	if (cdrom_print_info("\ndrive name:\t", 0, info, &pos, CTL_NAME))
		goto done;
	if (cdrom_print_info("\ndrive speed:\t", 0, info, &pos, CTL_SPEED))
		goto done;
	if (cdrom_print_info("\ndrive # of slots:", 0, info, &pos, CTL_SLOTS))
		goto done;
	if (cdrom_print_info("\nCan close tray:\t",
				CDC_CLOSE_TRAY, info, &pos, CTL_CAPABILITY))
		goto done;
	if (cdrom_print_info("\nCan open tray:\t",
				CDC_OPEN_TRAY, info, &pos, CTL_CAPABILITY))
		goto done;
	if (cdrom_print_info("\nCan lock tray:\t",
				CDC_LOCK, info, &pos, CTL_CAPABILITY))
		goto done;
	if (cdrom_print_info("\nCan change speed:",
				CDC_SELECT_SPEED, info, &pos, CTL_CAPABILITY))
		goto done;
	if (cdrom_print_info("\nCan select disk:",
				CDC_SELECT_DISC, info, &pos, CTL_CAPABILITY))
		goto done;
	if (cdrom_print_info("\nCan read multisession:",
				CDC_MULTI_SESSION, info, &pos, CTL_CAPABILITY))
		goto done;
	if (cdrom_print_info("\nCan read MCN:\t",
				CDC_MCN, info, &pos, CTL_CAPABILITY))
		goto done;
	if (cdrom_print_info("\nReports media changed:",
				CDC_MEDIA_CHANGED, info, &pos, CTL_CAPABILITY))
		goto done;
	if (cdrom_print_info("\nCan play audio:\t",
				CDC_PLAY_AUDIO, info, &pos, CTL_CAPABILITY))
		goto done;
	if (cdrom_print_info("\nCan write CD-R:\t",
				CDC_CD_R, info, &pos, CTL_CAPABILITY))
		goto done;
	if (cdrom_print_info("\nCan write CD-RW:",
				CDC_CD_RW, info, &pos, CTL_CAPABILITY))
		goto done;
	if (cdrom_print_info("\nCan read DVD:\t",
				CDC_DVD, info, &pos, CTL_CAPABILITY))
		goto done;
	if (cdrom_print_info("\nCan write DVD-R:",
				CDC_DVD_R, info, &pos, CTL_CAPABILITY))
		goto done;
	if (cdrom_print_info("\nCan write DVD-RAM:",
				CDC_DVD_RAM, info, &pos, CTL_CAPABILITY))
		goto done;
	if (cdrom_print_info("\nCan read MRW:\t",
				CDC_MRW, info, &pos, CTL_CAPABILITY))
		goto done;
	if (cdrom_print_info("\nCan write MRW:\t",
				CDC_MRW_W, info, &pos, CTL_CAPABILITY))
		goto done;
	if (cdrom_print_info("\nCan write RAM:\t",
				CDC_RAM, info, &pos, CTL_CAPABILITY))
		goto done;
	if (!scnprintf(info + pos, max_size - pos, "\n\n"))
		goto done;
doit:
	mutex_unlock(&cdrom_mutex);
	return proc_dostring(ctl, write, buffer, lenp, ppos);
done:
	pr_info("info buffer too small\n");
	goto doit;
}

/* Unfortunately, per device settings are not implemented through
   procfs/sysctl yet. When they are, this will naturally disappear. For now
   just update all drives. Later this will become the template on which
   new registered drives will be based. */
static void cdrom_update_settings(void)
{
	struct cdrom_device_info *cdi;

	mutex_lock(&cdrom_mutex);
	list_for_each_entry(cdi, &cdrom_list, list) {
		if (autoclose && CDROM_CAN(CDC_CLOSE_TRAY))
			cdi->options |= CDO_AUTO_CLOSE;
		else if (!autoclose)
			cdi->options &= ~CDO_AUTO_CLOSE;
		if (autoeject && CDROM_CAN(CDC_OPEN_TRAY))
			cdi->options |= CDO_AUTO_EJECT;
		else if (!autoeject)
			cdi->options &= ~CDO_AUTO_EJECT;
		if (lockdoor && CDROM_CAN(CDC_LOCK))
			cdi->options |= CDO_LOCK;
		else if (!lockdoor)
			cdi->options &= ~CDO_LOCK;
		if (check_media_type)
			cdi->options |= CDO_CHECK_TYPE;
		else
			cdi->options &= ~CDO_CHECK_TYPE;
	}
	mutex_unlock(&cdrom_mutex);
}

static int cdrom_sysctl_handler(struct ctl_table *ctl, int write,
				void __user *buffer, size_t *lenp, loff_t *ppos)
{
	int ret;
	
	ret = proc_dointvec(ctl, write, buffer, lenp, ppos);

	if (write) {
	
		/* we only care for 1 or 0. */
		autoclose        = !!cdrom_sysctl_settings.autoclose;
		autoeject        = !!cdrom_sysctl_settings.autoeject;
		debug	         = !!cdrom_sysctl_settings.debug;
		lockdoor         = !!cdrom_sysctl_settings.lock;
		check_media_type = !!cdrom_sysctl_settings.check;

		/* update the option flags according to the changes. we
		   don't have per device options through sysctl yet,
		   but we will have and then this will disappear. */
		cdrom_update_settings();
	}

        return ret;
}

/* Place files in /proc/sys/dev/cdrom */
static struct ctl_table cdrom_table[] = {
	{
		.procname	= "info",
		.data		= &cdrom_sysctl_settings.info, 
		.maxlen		= CDROM_STR_SIZE,
		.mode		= 0444,
		.proc_handler	= cdrom_sysctl_info,
	},
	{
		.procname	= "autoclose",
		.data		= &cdrom_sysctl_settings.autoclose,
		.maxlen		= sizeof(int),
		.mode		= 0644,
		.proc_handler	= cdrom_sysctl_handler,
	},
	{
		.procname	= "autoeject",
		.data		= &cdrom_sysctl_settings.autoeject,
		.maxlen		= sizeof(int),
		.mode		= 0644,
		.proc_handler	= cdrom_sysctl_handler,
	},
	{
		.procname	= "debug",
		.data		= &cdrom_sysctl_settings.debug,
		.maxlen		= sizeof(int),
		.mode		= 0644,
		.proc_handler	= cdrom_sysctl_handler,
	},
	{
		.procname	= "lock",
		.data		= &cdrom_sysctl_settings.lock,
		.maxlen		= sizeof(int),
		.mode		= 0644,
		.proc_handler	= cdrom_sysctl_handler,
	},
	{
		.procname	= "check_media",
		.data		= &cdrom_sysctl_settings.check,
		.maxlen		= sizeof(int),
		.mode		= 0644,
		.proc_handler	= cdrom_sysctl_handler
	},
	{ }
};

static struct ctl_table cdrom_cdrom_table[] = {
	{
		.procname	= "cdrom",
		.maxlen		= 0,
		.mode		= 0555,
		.child		= cdrom_table,
	},
	{ }
};

/* Make sure that /proc/sys/dev is there */
static struct ctl_table cdrom_root_table[] = {
	{
		.procname	= "dev",
		.maxlen		= 0,
		.mode		= 0555,
		.child		= cdrom_cdrom_table,
	},
	{ }
};
static struct ctl_table_header *cdrom_sysctl_header;

static void cdrom_sysctl_register(void)
{
	static int initialized;

	if (initialized == 1)
		return;

	cdrom_sysctl_header = register_sysctl_table(cdrom_root_table);

	/* set the defaults */
	cdrom_sysctl_settings.autoclose = autoclose;
	cdrom_sysctl_settings.autoeject = autoeject;
	cdrom_sysctl_settings.debug = debug;
	cdrom_sysctl_settings.lock = lockdoor;
	cdrom_sysctl_settings.check = check_media_type;

	initialized = 1;
}

static void cdrom_sysctl_unregister(void)
{
	if (cdrom_sysctl_header)
		unregister_sysctl_table(cdrom_sysctl_header);
}

#else /* CONFIG_SYSCTL */

static void cdrom_sysctl_register(void)
{
}

static void cdrom_sysctl_unregister(void)
{
}

#endif /* CONFIG_SYSCTL */

static int __init cdrom_init(void)
{
	cdrom_sysctl_register();

	return 0;
}

static void __exit cdrom_exit(void)
{
	pr_info("Uniform CD-ROM driver unloaded\n");
	cdrom_sysctl_unregister();
}

module_init(cdrom_init);
module_exit(cdrom_exit);
MODULE_LICENSE("GPL");<|MERGE_RESOLUTION|>--- conflicted
+++ resolved
@@ -2218,12 +2218,8 @@
 		rq->timeout = 60 * HZ;
 		bio = rq->bio;
 
-<<<<<<< HEAD
-		if (blk_execute_rq(q, cdi->disk, rq, 0)) {
-=======
 		blk_execute_rq(q, cdi->disk, rq, 0);
 		if (scsi_req(rq)->result) {
->>>>>>> 2ac97f0f
 			struct request_sense *s = req->sense;
 			ret = -EIO;
 			cdi->last_sense = s->sense_key;
