/* Copyright (c) 2016 Facebook
 *
 * This program is free software; you can redistribute it and/or
 * modify it under the terms of version 2 of the GNU General Public
 * License as published by the Free Software Foundation.
 */
#include <linux/bpf.h>
#include <linux/jhash.h>
#include <linux/filter.h>
#include <linux/stacktrace.h>
#include <linux/perf_event.h>
#include "percpu_freelist.h"

struct stack_map_bucket {
	struct pcpu_freelist_node fnode;
	u32 hash;
	u32 nr;
	u64 ip[];
};

struct bpf_stack_map {
	struct bpf_map map;
	void *elems;
	struct pcpu_freelist freelist;
	u32 n_buckets;
	struct stack_map_bucket *buckets[];
};

static int prealloc_elems_and_freelist(struct bpf_stack_map *smap)
{
	u32 elem_size = sizeof(struct stack_map_bucket) + smap->map.value_size;
	int err;

	smap->elems = bpf_map_area_alloc(elem_size * smap->map.max_entries);
	if (!smap->elems)
		return -ENOMEM;

	err = pcpu_freelist_init(&smap->freelist);
	if (err)
		goto free_elems;

	pcpu_freelist_populate(&smap->freelist, smap->elems, elem_size,
			       smap->map.max_entries);
	return 0;

free_elems:
	bpf_map_area_free(smap->elems);
	return err;
}

/* Called from syscall */
static struct bpf_map *stack_map_alloc(union bpf_attr *attr)
{
	u32 value_size = attr->value_size;
	struct bpf_stack_map *smap;
	u64 cost, n_buckets;
	int err;

	if (!capable(CAP_SYS_ADMIN))
		return ERR_PTR(-EPERM);

	if (attr->map_flags)
		return ERR_PTR(-EINVAL);

	/* check sanity of attributes */
	if (attr->max_entries == 0 || attr->key_size != 4 ||
	    value_size < 8 || value_size % 8 ||
	    value_size / 8 > sysctl_perf_event_max_stack)
		return ERR_PTR(-EINVAL);

	/* hash table size must be power of 2 */
	n_buckets = roundup_pow_of_two(attr->max_entries);

	cost = n_buckets * sizeof(struct stack_map_bucket *) + sizeof(*smap);
	if (cost >= U32_MAX - PAGE_SIZE)
		return ERR_PTR(-E2BIG);

	smap = bpf_map_area_alloc(cost);
	if (!smap)
		return ERR_PTR(-ENOMEM);

	err = -E2BIG;
	cost += n_buckets * (value_size + sizeof(struct stack_map_bucket));
	if (cost >= U32_MAX - PAGE_SIZE)
		goto free_smap;

	smap->map.map_type = attr->map_type;
	smap->map.key_size = attr->key_size;
	smap->map.value_size = value_size;
	smap->map.max_entries = attr->max_entries;
	smap->n_buckets = n_buckets;
	smap->map.pages = round_up(cost, PAGE_SIZE) >> PAGE_SHIFT;

	err = bpf_map_precharge_memlock(smap->map.pages);
	if (err)
		goto free_smap;

	err = get_callchain_buffers(sysctl_perf_event_max_stack);
	if (err)
		goto free_smap;

	err = prealloc_elems_and_freelist(smap);
	if (err)
		goto put_buffers;

	return &smap->map;

put_buffers:
	put_callchain_buffers();
free_smap:
	bpf_map_area_free(smap);
	return ERR_PTR(err);
}

BPF_CALL_3(bpf_get_stackid, struct pt_regs *, regs, struct bpf_map *, map,
	   u64, flags)
{
	struct bpf_stack_map *smap = container_of(map, struct bpf_stack_map, map);
	struct perf_callchain_entry *trace;
	struct stack_map_bucket *bucket, *new_bucket, *old_bucket;
	u32 max_depth = map->value_size / 8;
	/* stack_map_alloc() checks that max_depth <= sysctl_perf_event_max_stack */
	u32 init_nr = sysctl_perf_event_max_stack - max_depth;
	u32 skip = flags & BPF_F_SKIP_FIELD_MASK;
	u32 hash, id, trace_nr, trace_len;
	bool user = flags & BPF_F_USER_STACK;
	bool kernel = !user;
	u64 *ips;

	if (unlikely(flags & ~(BPF_F_SKIP_FIELD_MASK | BPF_F_USER_STACK |
			       BPF_F_FAST_STACK_CMP | BPF_F_REUSE_STACKID)))
		return -EINVAL;

	trace = get_perf_callchain(regs, init_nr, kernel, user,
				   sysctl_perf_event_max_stack, false, false);

	if (unlikely(!trace))
		/* couldn't fetch the stack trace */
		return -EFAULT;

	/* get_perf_callchain() guarantees that trace->nr >= init_nr
	 * and trace-nr <= sysctl_perf_event_max_stack, so trace_nr <= max_depth
	 */
	trace_nr = trace->nr - init_nr;

	if (trace_nr <= skip)
		/* skipping more than usable stack trace */
		return -EFAULT;

	trace_nr -= skip;
	trace_len = trace_nr * sizeof(u64);
	ips = trace->ip + skip + init_nr;
	hash = jhash2((u32 *)ips, trace_len / sizeof(u32), 0);
	id = hash & (smap->n_buckets - 1);
	bucket = READ_ONCE(smap->buckets[id]);

	if (bucket && bucket->hash == hash) {
		if (flags & BPF_F_FAST_STACK_CMP)
			return id;
		if (bucket->nr == trace_nr &&
		    memcmp(bucket->ip, ips, trace_len) == 0)
			return id;
	}

	/* this call stack is not in the map, try to add it */
	if (bucket && !(flags & BPF_F_REUSE_STACKID))
		return -EEXIST;

	new_bucket = (struct stack_map_bucket *)
		pcpu_freelist_pop(&smap->freelist);
	if (unlikely(!new_bucket))
		return -ENOMEM;

	memcpy(new_bucket->ip, ips, trace_len);
	new_bucket->hash = hash;
	new_bucket->nr = trace_nr;

	old_bucket = xchg(&smap->buckets[id], new_bucket);
	if (old_bucket)
		pcpu_freelist_push(&smap->freelist, &old_bucket->fnode);
	return id;
}

const struct bpf_func_proto bpf_get_stackid_proto = {
	.func		= bpf_get_stackid,
	.gpl_only	= true,
	.ret_type	= RET_INTEGER,
	.arg1_type	= ARG_PTR_TO_CTX,
	.arg2_type	= ARG_CONST_MAP_PTR,
	.arg3_type	= ARG_ANYTHING,
};

/* Called from eBPF program */
static void *stack_map_lookup_elem(struct bpf_map *map, void *key)
{
	return NULL;
}

/* Called from syscall */
int bpf_stackmap_copy(struct bpf_map *map, void *key, void *value)
{
	struct bpf_stack_map *smap = container_of(map, struct bpf_stack_map, map);
	struct stack_map_bucket *bucket, *old_bucket;
	u32 id = *(u32 *)key, trace_len;

	if (unlikely(id >= smap->n_buckets))
		return -ENOENT;

	bucket = xchg(&smap->buckets[id], NULL);
	if (!bucket)
		return -ENOENT;

	trace_len = bucket->nr * sizeof(u64);
	memcpy(value, bucket->ip, trace_len);
	memset(value + trace_len, 0, map->value_size - trace_len);

	old_bucket = xchg(&smap->buckets[id], bucket);
	if (old_bucket)
		pcpu_freelist_push(&smap->freelist, &old_bucket->fnode);
	return 0;
}

static int stack_map_get_next_key(struct bpf_map *map, void *key, void *next_key)
{
	return -EINVAL;
}

static int stack_map_update_elem(struct bpf_map *map, void *key, void *value,
				 u64 map_flags)
{
	return -EINVAL;
}

/* Called from syscall or from eBPF program */
static int stack_map_delete_elem(struct bpf_map *map, void *key)
{
	struct bpf_stack_map *smap = container_of(map, struct bpf_stack_map, map);
	struct stack_map_bucket *old_bucket;
	u32 id = *(u32 *)key;

	if (unlikely(id >= smap->n_buckets))
		return -E2BIG;

	old_bucket = xchg(&smap->buckets[id], NULL);
	if (old_bucket) {
		pcpu_freelist_push(&smap->freelist, &old_bucket->fnode);
		return 0;
	} else {
		return -ENOENT;
	}
}

/* Called when map->refcnt goes to zero, either from workqueue or from syscall */
static void stack_map_free(struct bpf_map *map)
{
	struct bpf_stack_map *smap = container_of(map, struct bpf_stack_map, map);

	/* wait for bpf programs to complete before freeing stack map */
	synchronize_rcu();

	bpf_map_area_free(smap->elems);
	pcpu_freelist_destroy(&smap->freelist);
	bpf_map_area_free(smap);
	put_callchain_buffers();
}

const struct bpf_map_ops stack_map_ops = {
	.map_alloc = stack_map_alloc,
	.map_free = stack_map_free,
	.map_get_next_key = stack_map_get_next_key,
	.map_lookup_elem = stack_map_lookup_elem,
	.map_update_elem = stack_map_update_elem,
	.map_delete_elem = stack_map_delete_elem,
<<<<<<< HEAD
};

static struct bpf_map_type_list stack_map_type __ro_after_init = {
	.ops = &stack_map_ops,
	.type = BPF_MAP_TYPE_STACK_TRACE,
};

static int __init register_stack_map(void)
{
	bpf_register_map_type(&stack_map_type);
	return 0;
}
late_initcall(register_stack_map);
=======
};
>>>>>>> 2ac97f0f
<|MERGE_RESOLUTION|>--- conflicted
+++ resolved
@@ -271,20 +271,4 @@
 	.map_lookup_elem = stack_map_lookup_elem,
 	.map_update_elem = stack_map_update_elem,
 	.map_delete_elem = stack_map_delete_elem,
-<<<<<<< HEAD
-};
-
-static struct bpf_map_type_list stack_map_type __ro_after_init = {
-	.ops = &stack_map_ops,
-	.type = BPF_MAP_TYPE_STACK_TRACE,
-};
-
-static int __init register_stack_map(void)
-{
-	bpf_register_map_type(&stack_map_type);
-	return 0;
-}
-late_initcall(register_stack_map);
-=======
-};
->>>>>>> 2ac97f0f
+};