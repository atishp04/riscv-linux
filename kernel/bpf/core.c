/*
 * Linux Socket Filter - Kernel level socket filtering
 *
 * Based on the design of the Berkeley Packet Filter. The new
 * internal format has been designed by PLUMgrid:
 *
 *	Copyright (c) 2011 - 2014 PLUMgrid, http://plumgrid.com
 *
 * Authors:
 *
 *	Jay Schulist <jschlst@samba.org>
 *	Alexei Starovoitov <ast@plumgrid.com>
 *	Daniel Borkmann <dborkman@redhat.com>
 *
 * This program is free software; you can redistribute it and/or
 * modify it under the terms of the GNU General Public License
 * as published by the Free Software Foundation; either version
 * 2 of the License, or (at your option) any later version.
 *
 * Andi Kleen - Fix a few bad bugs and races.
 * Kris Katterjohn - Added many additional checks in bpf_check_classic()
 */

#include <linux/filter.h>
#include <linux/skbuff.h>
#include <linux/vmalloc.h>
#include <linux/random.h>
#include <linux/moduleloader.h>
#include <linux/bpf.h>
#include <linux/frame.h>
#include <linux/rbtree_latch.h>
#include <linux/kallsyms.h>
#include <linux/rcupdate.h>

#include <asm/unaligned.h>

/* Registers */
#define BPF_R0	regs[BPF_REG_0]
#define BPF_R1	regs[BPF_REG_1]
#define BPF_R2	regs[BPF_REG_2]
#define BPF_R3	regs[BPF_REG_3]
#define BPF_R4	regs[BPF_REG_4]
#define BPF_R5	regs[BPF_REG_5]
#define BPF_R6	regs[BPF_REG_6]
#define BPF_R7	regs[BPF_REG_7]
#define BPF_R8	regs[BPF_REG_8]
#define BPF_R9	regs[BPF_REG_9]
#define BPF_R10	regs[BPF_REG_10]

/* Named registers */
#define DST	regs[insn->dst_reg]
#define SRC	regs[insn->src_reg]
#define FP	regs[BPF_REG_FP]
#define ARG1	regs[BPF_REG_ARG1]
#define CTX	regs[BPF_REG_CTX]
#define IMM	insn->imm

/* No hurry in this branch
 *
 * Exported for the bpf jit load helper.
 */
void *bpf_internal_load_pointer_neg_helper(const struct sk_buff *skb, int k, unsigned int size)
{
	u8 *ptr = NULL;

	if (k >= SKF_NET_OFF)
		ptr = skb_network_header(skb) + k - SKF_NET_OFF;
	else if (k >= SKF_LL_OFF)
		ptr = skb_mac_header(skb) + k - SKF_LL_OFF;

	if (ptr >= skb->head && ptr + size <= skb_tail_pointer(skb))
		return ptr;

	return NULL;
}

struct bpf_prog *bpf_prog_alloc(unsigned int size, gfp_t gfp_extra_flags)
{
	gfp_t gfp_flags = GFP_KERNEL | __GFP_HIGHMEM | __GFP_ZERO |
			  gfp_extra_flags;
	struct bpf_prog_aux *aux;
	struct bpf_prog *fp;

	size = round_up(size, PAGE_SIZE);
	fp = __vmalloc(size, gfp_flags, PAGE_KERNEL);
	if (fp == NULL)
		return NULL;

	kmemcheck_annotate_bitfield(fp, meta);

	aux = kzalloc(sizeof(*aux), GFP_KERNEL | gfp_extra_flags);
	if (aux == NULL) {
		vfree(fp);
		return NULL;
	}

	fp->pages = size / PAGE_SIZE;
	fp->aux = aux;
	fp->aux->prog = fp;

	INIT_LIST_HEAD_RCU(&fp->aux->ksym_lnode);

	return fp;
}
EXPORT_SYMBOL_GPL(bpf_prog_alloc);

struct bpf_prog *bpf_prog_realloc(struct bpf_prog *fp_old, unsigned int size,
				  gfp_t gfp_extra_flags)
{
	gfp_t gfp_flags = GFP_KERNEL | __GFP_HIGHMEM | __GFP_ZERO |
			  gfp_extra_flags;
	struct bpf_prog *fp;
	u32 pages, delta;
	int ret;

	BUG_ON(fp_old == NULL);

	size = round_up(size, PAGE_SIZE);
	pages = size / PAGE_SIZE;
	if (pages <= fp_old->pages)
		return fp_old;

	delta = pages - fp_old->pages;
	ret = __bpf_prog_charge(fp_old->aux->user, delta);
	if (ret)
		return NULL;

	fp = __vmalloc(size, gfp_flags, PAGE_KERNEL);
	if (fp == NULL) {
		__bpf_prog_uncharge(fp_old->aux->user, delta);
	} else {
		kmemcheck_annotate_bitfield(fp, meta);

		memcpy(fp, fp_old, fp_old->pages * PAGE_SIZE);
		fp->pages = pages;
		fp->aux->prog = fp;

		/* We keep fp->aux from fp_old around in the new
		 * reallocated structure.
		 */
		fp_old->aux = NULL;
		__bpf_prog_free(fp_old);
	}

	return fp;
}

void __bpf_prog_free(struct bpf_prog *fp)
{
	kfree(fp->aux);
	vfree(fp);
}

int bpf_prog_calc_tag(struct bpf_prog *fp)
{
	const u32 bits_offset = SHA_MESSAGE_BYTES - sizeof(__be64);
	u32 raw_size = bpf_prog_tag_scratch_size(fp);
	u32 digest[SHA_DIGEST_WORDS];
	u32 ws[SHA_WORKSPACE_WORDS];
	u32 i, bsize, psize, blocks;
	struct bpf_insn *dst;
	bool was_ld_map;
	u8 *raw, *todo;
	__be32 *result;
	__be64 *bits;

	raw = vmalloc(raw_size);
	if (!raw)
		return -ENOMEM;

	sha_init(digest);
	memset(ws, 0, sizeof(ws));

	/* We need to take out the map fd for the digest calculation
	 * since they are unstable from user space side.
	 */
	dst = (void *)raw;
	for (i = 0, was_ld_map = false; i < fp->len; i++) {
		dst[i] = fp->insnsi[i];
		if (!was_ld_map &&
		    dst[i].code == (BPF_LD | BPF_IMM | BPF_DW) &&
		    dst[i].src_reg == BPF_PSEUDO_MAP_FD) {
			was_ld_map = true;
			dst[i].imm = 0;
		} else if (was_ld_map &&
			   dst[i].code == 0 &&
			   dst[i].dst_reg == 0 &&
			   dst[i].src_reg == 0 &&
			   dst[i].off == 0) {
			was_ld_map = false;
			dst[i].imm = 0;
		} else {
			was_ld_map = false;
		}
	}

	psize = bpf_prog_insn_size(fp);
	memset(&raw[psize], 0, raw_size - psize);
	raw[psize++] = 0x80;

	bsize  = round_up(psize, SHA_MESSAGE_BYTES);
	blocks = bsize / SHA_MESSAGE_BYTES;
	todo   = raw;
	if (bsize - psize >= sizeof(__be64)) {
		bits = (__be64 *)(todo + bsize - sizeof(__be64));
	} else {
		bits = (__be64 *)(todo + bsize + bits_offset);
		blocks++;
	}
	*bits = cpu_to_be64((psize - 1) << 3);

	while (blocks--) {
		sha_transform(digest, todo, ws);
		todo += SHA_MESSAGE_BYTES;
	}

	result = (__force __be32 *)digest;
	for (i = 0; i < SHA_DIGEST_WORDS; i++)
		result[i] = cpu_to_be32(digest[i]);
	memcpy(fp->tag, result, sizeof(fp->tag));

	vfree(raw);
	return 0;
}

static bool bpf_is_jmp_and_has_target(const struct bpf_insn *insn)
{
	return BPF_CLASS(insn->code) == BPF_JMP  &&
	       /* Call and Exit are both special jumps with no
		* target inside the BPF instruction image.
		*/
	       BPF_OP(insn->code) != BPF_CALL &&
	       BPF_OP(insn->code) != BPF_EXIT;
}

static void bpf_adj_branches(struct bpf_prog *prog, u32 pos, u32 delta)
{
	struct bpf_insn *insn = prog->insnsi;
	u32 i, insn_cnt = prog->len;

	for (i = 0; i < insn_cnt; i++, insn++) {
		if (!bpf_is_jmp_and_has_target(insn))
			continue;

		/* Adjust offset of jmps if we cross boundaries. */
		if (i < pos && i + insn->off + 1 > pos)
			insn->off += delta;
		else if (i > pos + delta && i + insn->off + 1 <= pos + delta)
			insn->off -= delta;
	}
}

struct bpf_prog *bpf_patch_insn_single(struct bpf_prog *prog, u32 off,
				       const struct bpf_insn *patch, u32 len)
{
	u32 insn_adj_cnt, insn_rest, insn_delta = len - 1;
	struct bpf_prog *prog_adj;

	/* Since our patchlet doesn't expand the image, we're done. */
	if (insn_delta == 0) {
		memcpy(prog->insnsi + off, patch, sizeof(*patch));
		return prog;
	}

	insn_adj_cnt = prog->len + insn_delta;

	/* Several new instructions need to be inserted. Make room
	 * for them. Likely, there's no need for a new allocation as
	 * last page could have large enough tailroom.
	 */
	prog_adj = bpf_prog_realloc(prog, bpf_prog_size(insn_adj_cnt),
				    GFP_USER);
	if (!prog_adj)
		return NULL;

	prog_adj->len = insn_adj_cnt;

	/* Patching happens in 3 steps:
	 *
	 * 1) Move over tail of insnsi from next instruction onwards,
	 *    so we can patch the single target insn with one or more
	 *    new ones (patching is always from 1 to n insns, n > 0).
	 * 2) Inject new instructions at the target location.
	 * 3) Adjust branch offsets if necessary.
	 */
	insn_rest = insn_adj_cnt - off - len;

	memmove(prog_adj->insnsi + off + len, prog_adj->insnsi + off + 1,
		sizeof(*patch) * insn_rest);
	memcpy(prog_adj->insnsi + off, patch, sizeof(*patch) * len);

	bpf_adj_branches(prog_adj, off, insn_delta);

	return prog_adj;
}

#ifdef CONFIG_BPF_JIT
static __always_inline void
bpf_get_prog_addr_region(const struct bpf_prog *prog,
			 unsigned long *symbol_start,
			 unsigned long *symbol_end)
{
	const struct bpf_binary_header *hdr = bpf_jit_binary_hdr(prog);
	unsigned long addr = (unsigned long)hdr;

	WARN_ON_ONCE(!bpf_prog_ebpf_jited(prog));

	*symbol_start = addr;
	*symbol_end   = addr + hdr->pages * PAGE_SIZE;
}

static void bpf_get_prog_name(const struct bpf_prog *prog, char *sym)
{
	BUILD_BUG_ON(sizeof("bpf_prog_") +
		     sizeof(prog->tag) * 2 + 1 > KSYM_NAME_LEN);

	sym += snprintf(sym, KSYM_NAME_LEN, "bpf_prog_");
	sym  = bin2hex(sym, prog->tag, sizeof(prog->tag));
	*sym = 0;
}

static __always_inline unsigned long
bpf_get_prog_addr_start(struct latch_tree_node *n)
{
	unsigned long symbol_start, symbol_end;
	const struct bpf_prog_aux *aux;

	aux = container_of(n, struct bpf_prog_aux, ksym_tnode);
	bpf_get_prog_addr_region(aux->prog, &symbol_start, &symbol_end);

	return symbol_start;
}

static __always_inline bool bpf_tree_less(struct latch_tree_node *a,
					  struct latch_tree_node *b)
{
	return bpf_get_prog_addr_start(a) < bpf_get_prog_addr_start(b);
}

static __always_inline int bpf_tree_comp(void *key, struct latch_tree_node *n)
{
	unsigned long val = (unsigned long)key;
	unsigned long symbol_start, symbol_end;
	const struct bpf_prog_aux *aux;

	aux = container_of(n, struct bpf_prog_aux, ksym_tnode);
	bpf_get_prog_addr_region(aux->prog, &symbol_start, &symbol_end);

	if (val < symbol_start)
		return -1;
	if (val >= symbol_end)
		return  1;

	return 0;
}

static const struct latch_tree_ops bpf_tree_ops = {
	.less	= bpf_tree_less,
	.comp	= bpf_tree_comp,
};

static DEFINE_SPINLOCK(bpf_lock);
static LIST_HEAD(bpf_kallsyms);
static struct latch_tree_root bpf_tree __cacheline_aligned;

int bpf_jit_kallsyms __read_mostly;

static void bpf_prog_ksym_node_add(struct bpf_prog_aux *aux)
{
	WARN_ON_ONCE(!list_empty(&aux->ksym_lnode));
	list_add_tail_rcu(&aux->ksym_lnode, &bpf_kallsyms);
	latch_tree_insert(&aux->ksym_tnode, &bpf_tree, &bpf_tree_ops);
}

static void bpf_prog_ksym_node_del(struct bpf_prog_aux *aux)
{
	if (list_empty(&aux->ksym_lnode))
		return;

	latch_tree_erase(&aux->ksym_tnode, &bpf_tree, &bpf_tree_ops);
	list_del_rcu(&aux->ksym_lnode);
}

static bool bpf_prog_kallsyms_candidate(const struct bpf_prog *fp)
{
	return fp->jited && !bpf_prog_was_classic(fp);
}

static bool bpf_prog_kallsyms_verify_off(const struct bpf_prog *fp)
{
	return list_empty(&fp->aux->ksym_lnode) ||
	       fp->aux->ksym_lnode.prev == LIST_POISON2;
}

void bpf_prog_kallsyms_add(struct bpf_prog *fp)
{
<<<<<<< HEAD
	unsigned long flags;

=======
>>>>>>> 2ac97f0f
	if (!bpf_prog_kallsyms_candidate(fp) ||
	    !capable(CAP_SYS_ADMIN))
		return;

<<<<<<< HEAD
	spin_lock_irqsave(&bpf_lock, flags);
	bpf_prog_ksym_node_add(fp->aux);
	spin_unlock_irqrestore(&bpf_lock, flags);
=======
	spin_lock_bh(&bpf_lock);
	bpf_prog_ksym_node_add(fp->aux);
	spin_unlock_bh(&bpf_lock);
>>>>>>> 2ac97f0f
}

void bpf_prog_kallsyms_del(struct bpf_prog *fp)
{
<<<<<<< HEAD
	unsigned long flags;

	if (!bpf_prog_kallsyms_candidate(fp))
		return;

	spin_lock_irqsave(&bpf_lock, flags);
	bpf_prog_ksym_node_del(fp->aux);
	spin_unlock_irqrestore(&bpf_lock, flags);
=======
	if (!bpf_prog_kallsyms_candidate(fp))
		return;

	spin_lock_bh(&bpf_lock);
	bpf_prog_ksym_node_del(fp->aux);
	spin_unlock_bh(&bpf_lock);
>>>>>>> 2ac97f0f
}

static struct bpf_prog *bpf_prog_kallsyms_find(unsigned long addr)
{
	struct latch_tree_node *n;

	if (!bpf_jit_kallsyms_enabled())
		return NULL;

	n = latch_tree_find((void *)addr, &bpf_tree, &bpf_tree_ops);
	return n ?
	       container_of(n, struct bpf_prog_aux, ksym_tnode)->prog :
	       NULL;
}

const char *__bpf_address_lookup(unsigned long addr, unsigned long *size,
				 unsigned long *off, char *sym)
{
	unsigned long symbol_start, symbol_end;
	struct bpf_prog *prog;
	char *ret = NULL;

	rcu_read_lock();
	prog = bpf_prog_kallsyms_find(addr);
	if (prog) {
		bpf_get_prog_addr_region(prog, &symbol_start, &symbol_end);
		bpf_get_prog_name(prog, sym);

		ret = sym;
		if (size)
			*size = symbol_end - symbol_start;
		if (off)
			*off  = addr - symbol_start;
	}
	rcu_read_unlock();

	return ret;
}

bool is_bpf_text_address(unsigned long addr)
{
	bool ret;

	rcu_read_lock();
	ret = bpf_prog_kallsyms_find(addr) != NULL;
	rcu_read_unlock();

	return ret;
}

int bpf_get_kallsym(unsigned int symnum, unsigned long *value, char *type,
		    char *sym)
{
	unsigned long symbol_start, symbol_end;
	struct bpf_prog_aux *aux;
	unsigned int it = 0;
	int ret = -ERANGE;

	if (!bpf_jit_kallsyms_enabled())
		return ret;

	rcu_read_lock();
	list_for_each_entry_rcu(aux, &bpf_kallsyms, ksym_lnode) {
		if (it++ != symnum)
			continue;

		bpf_get_prog_addr_region(aux->prog, &symbol_start, &symbol_end);
		bpf_get_prog_name(aux->prog, sym);

		*value = symbol_start;
		*type  = BPF_SYM_ELF_TYPE;

		ret = 0;
		break;
	}
	rcu_read_unlock();

	return ret;
}

struct bpf_binary_header *
bpf_jit_binary_alloc(unsigned int proglen, u8 **image_ptr,
		     unsigned int alignment,
		     bpf_jit_fill_hole_t bpf_fill_ill_insns)
{
	struct bpf_binary_header *hdr;
	unsigned int size, hole, start;

	/* Most of BPF filters are really small, but if some of them
	 * fill a page, allow at least 128 extra bytes to insert a
	 * random section of illegal instructions.
	 */
	size = round_up(proglen + sizeof(*hdr) + 128, PAGE_SIZE);
	hdr = module_alloc(size);
	if (hdr == NULL)
		return NULL;

	/* Fill space with illegal/arch-dep instructions. */
	bpf_fill_ill_insns(hdr, size);

	hdr->pages = size / PAGE_SIZE;
	hole = min_t(unsigned int, size - (proglen + sizeof(*hdr)),
		     PAGE_SIZE - sizeof(*hdr));
	start = (get_random_int() % hole) & ~(alignment - 1);

	/* Leave a random number of instructions before BPF code. */
	*image_ptr = &hdr->image[start];

	return hdr;
}

void bpf_jit_binary_free(struct bpf_binary_header *hdr)
{
	module_memfree(hdr);
}

/* This symbol is only overridden by archs that have different
 * requirements than the usual eBPF JITs, f.e. when they only
 * implement cBPF JIT, do not set images read-only, etc.
 */
void __weak bpf_jit_free(struct bpf_prog *fp)
{
	if (fp->jited) {
		struct bpf_binary_header *hdr = bpf_jit_binary_hdr(fp);

		bpf_jit_binary_unlock_ro(hdr);
		bpf_jit_binary_free(hdr);

		WARN_ON_ONCE(!bpf_prog_kallsyms_verify_off(fp));
	}

	bpf_prog_unlock_free(fp);
}

int bpf_jit_harden __read_mostly;

static int bpf_jit_blind_insn(const struct bpf_insn *from,
			      const struct bpf_insn *aux,
			      struct bpf_insn *to_buff)
{
	struct bpf_insn *to = to_buff;
	u32 imm_rnd = get_random_int();
	s16 off;

	BUILD_BUG_ON(BPF_REG_AX  + 1 != MAX_BPF_JIT_REG);
	BUILD_BUG_ON(MAX_BPF_REG + 1 != MAX_BPF_JIT_REG);

	if (from->imm == 0 &&
	    (from->code == (BPF_ALU   | BPF_MOV | BPF_K) ||
	     from->code == (BPF_ALU64 | BPF_MOV | BPF_K))) {
		*to++ = BPF_ALU64_REG(BPF_XOR, from->dst_reg, from->dst_reg);
		goto out;
	}

	switch (from->code) {
	case BPF_ALU | BPF_ADD | BPF_K:
	case BPF_ALU | BPF_SUB | BPF_K:
	case BPF_ALU | BPF_AND | BPF_K:
	case BPF_ALU | BPF_OR  | BPF_K:
	case BPF_ALU | BPF_XOR | BPF_K:
	case BPF_ALU | BPF_MUL | BPF_K:
	case BPF_ALU | BPF_MOV | BPF_K:
	case BPF_ALU | BPF_DIV | BPF_K:
	case BPF_ALU | BPF_MOD | BPF_K:
		*to++ = BPF_ALU32_IMM(BPF_MOV, BPF_REG_AX, imm_rnd ^ from->imm);
		*to++ = BPF_ALU32_IMM(BPF_XOR, BPF_REG_AX, imm_rnd);
		*to++ = BPF_ALU32_REG(from->code, from->dst_reg, BPF_REG_AX);
		break;

	case BPF_ALU64 | BPF_ADD | BPF_K:
	case BPF_ALU64 | BPF_SUB | BPF_K:
	case BPF_ALU64 | BPF_AND | BPF_K:
	case BPF_ALU64 | BPF_OR  | BPF_K:
	case BPF_ALU64 | BPF_XOR | BPF_K:
	case BPF_ALU64 | BPF_MUL | BPF_K:
	case BPF_ALU64 | BPF_MOV | BPF_K:
	case BPF_ALU64 | BPF_DIV | BPF_K:
	case BPF_ALU64 | BPF_MOD | BPF_K:
		*to++ = BPF_ALU64_IMM(BPF_MOV, BPF_REG_AX, imm_rnd ^ from->imm);
		*to++ = BPF_ALU64_IMM(BPF_XOR, BPF_REG_AX, imm_rnd);
		*to++ = BPF_ALU64_REG(from->code, from->dst_reg, BPF_REG_AX);
		break;

	case BPF_JMP | BPF_JEQ  | BPF_K:
	case BPF_JMP | BPF_JNE  | BPF_K:
	case BPF_JMP | BPF_JGT  | BPF_K:
	case BPF_JMP | BPF_JGE  | BPF_K:
	case BPF_JMP | BPF_JSGT | BPF_K:
	case BPF_JMP | BPF_JSGE | BPF_K:
	case BPF_JMP | BPF_JSET | BPF_K:
		/* Accommodate for extra offset in case of a backjump. */
		off = from->off;
		if (off < 0)
			off -= 2;
		*to++ = BPF_ALU64_IMM(BPF_MOV, BPF_REG_AX, imm_rnd ^ from->imm);
		*to++ = BPF_ALU64_IMM(BPF_XOR, BPF_REG_AX, imm_rnd);
		*to++ = BPF_JMP_REG(from->code, from->dst_reg, BPF_REG_AX, off);
		break;

	case BPF_LD | BPF_ABS | BPF_W:
	case BPF_LD | BPF_ABS | BPF_H:
	case BPF_LD | BPF_ABS | BPF_B:
		*to++ = BPF_ALU64_IMM(BPF_MOV, BPF_REG_AX, imm_rnd ^ from->imm);
		*to++ = BPF_ALU64_IMM(BPF_XOR, BPF_REG_AX, imm_rnd);
		*to++ = BPF_LD_IND(from->code, BPF_REG_AX, 0);
		break;

	case BPF_LD | BPF_IND | BPF_W:
	case BPF_LD | BPF_IND | BPF_H:
	case BPF_LD | BPF_IND | BPF_B:
		*to++ = BPF_ALU64_IMM(BPF_MOV, BPF_REG_AX, imm_rnd ^ from->imm);
		*to++ = BPF_ALU64_IMM(BPF_XOR, BPF_REG_AX, imm_rnd);
		*to++ = BPF_ALU32_REG(BPF_ADD, BPF_REG_AX, from->src_reg);
		*to++ = BPF_LD_IND(from->code, BPF_REG_AX, 0);
		break;

	case BPF_LD | BPF_IMM | BPF_DW:
		*to++ = BPF_ALU64_IMM(BPF_MOV, BPF_REG_AX, imm_rnd ^ aux[1].imm);
		*to++ = BPF_ALU64_IMM(BPF_XOR, BPF_REG_AX, imm_rnd);
		*to++ = BPF_ALU64_IMM(BPF_LSH, BPF_REG_AX, 32);
		*to++ = BPF_ALU64_REG(BPF_MOV, aux[0].dst_reg, BPF_REG_AX);
		break;
	case 0: /* Part 2 of BPF_LD | BPF_IMM | BPF_DW. */
		*to++ = BPF_ALU32_IMM(BPF_MOV, BPF_REG_AX, imm_rnd ^ aux[0].imm);
		*to++ = BPF_ALU32_IMM(BPF_XOR, BPF_REG_AX, imm_rnd);
		*to++ = BPF_ALU64_REG(BPF_OR,  aux[0].dst_reg, BPF_REG_AX);
		break;

	case BPF_ST | BPF_MEM | BPF_DW:
	case BPF_ST | BPF_MEM | BPF_W:
	case BPF_ST | BPF_MEM | BPF_H:
	case BPF_ST | BPF_MEM | BPF_B:
		*to++ = BPF_ALU64_IMM(BPF_MOV, BPF_REG_AX, imm_rnd ^ from->imm);
		*to++ = BPF_ALU64_IMM(BPF_XOR, BPF_REG_AX, imm_rnd);
		*to++ = BPF_STX_MEM(from->code, from->dst_reg, BPF_REG_AX, from->off);
		break;
	}
out:
	return to - to_buff;
}

static struct bpf_prog *bpf_prog_clone_create(struct bpf_prog *fp_other,
					      gfp_t gfp_extra_flags)
{
	gfp_t gfp_flags = GFP_KERNEL | __GFP_HIGHMEM | __GFP_ZERO |
			  gfp_extra_flags;
	struct bpf_prog *fp;

	fp = __vmalloc(fp_other->pages * PAGE_SIZE, gfp_flags, PAGE_KERNEL);
	if (fp != NULL) {
		kmemcheck_annotate_bitfield(fp, meta);

		/* aux->prog still points to the fp_other one, so
		 * when promoting the clone to the real program,
		 * this still needs to be adapted.
		 */
		memcpy(fp, fp_other, fp_other->pages * PAGE_SIZE);
	}

	return fp;
}

static void bpf_prog_clone_free(struct bpf_prog *fp)
{
	/* aux was stolen by the other clone, so we cannot free
	 * it from this path! It will be freed eventually by the
	 * other program on release.
	 *
	 * At this point, we don't need a deferred release since
	 * clone is guaranteed to not be locked.
	 */
	fp->aux = NULL;
	__bpf_prog_free(fp);
}

void bpf_jit_prog_release_other(struct bpf_prog *fp, struct bpf_prog *fp_other)
{
	/* We have to repoint aux->prog to self, as we don't
	 * know whether fp here is the clone or the original.
	 */
	fp->aux->prog = fp;
	bpf_prog_clone_free(fp_other);
}

struct bpf_prog *bpf_jit_blind_constants(struct bpf_prog *prog)
{
	struct bpf_insn insn_buff[16], aux[2];
	struct bpf_prog *clone, *tmp;
	int insn_delta, insn_cnt;
	struct bpf_insn *insn;
	int i, rewritten;

	if (!bpf_jit_blinding_enabled())
		return prog;

	clone = bpf_prog_clone_create(prog, GFP_USER);
	if (!clone)
		return ERR_PTR(-ENOMEM);

	insn_cnt = clone->len;
	insn = clone->insnsi;

	for (i = 0; i < insn_cnt; i++, insn++) {
		/* We temporarily need to hold the original ld64 insn
		 * so that we can still access the first part in the
		 * second blinding run.
		 */
		if (insn[0].code == (BPF_LD | BPF_IMM | BPF_DW) &&
		    insn[1].code == 0)
			memcpy(aux, insn, sizeof(aux));

		rewritten = bpf_jit_blind_insn(insn, aux, insn_buff);
		if (!rewritten)
			continue;

		tmp = bpf_patch_insn_single(clone, i, insn_buff, rewritten);
		if (!tmp) {
			/* Patching may have repointed aux->prog during
			 * realloc from the original one, so we need to
			 * fix it up here on error.
			 */
			bpf_jit_prog_release_other(prog, clone);
			return ERR_PTR(-ENOMEM);
		}

		clone = tmp;
		insn_delta = rewritten - 1;

		/* Walk new program and skip insns we just inserted. */
		insn = clone->insnsi + i + insn_delta;
		insn_cnt += insn_delta;
		i        += insn_delta;
	}

	return clone;
}
#endif /* CONFIG_BPF_JIT */

/* Base function for offset calculation. Needs to go into .text section,
 * therefore keeping it non-static as well; will also be used by JITs
 * anyway later on, so do not let the compiler omit it.
 */
noinline u64 __bpf_call_base(u64 r1, u64 r2, u64 r3, u64 r4, u64 r5)
{
	return 0;
}
EXPORT_SYMBOL_GPL(__bpf_call_base);

/**
 *	__bpf_prog_run - run eBPF program on a given context
 *	@ctx: is the data we are operating on
 *	@insn: is the array of eBPF instructions
 *
 * Decode and execute eBPF instructions.
 */
static unsigned int __bpf_prog_run(void *ctx, const struct bpf_insn *insn)
{
	u64 stack[MAX_BPF_STACK / sizeof(u64)];
	u64 regs[MAX_BPF_REG], tmp;
	static const void *jumptable[256] = {
		[0 ... 255] = &&default_label,
		/* Now overwrite non-defaults ... */
		/* 32 bit ALU operations */
		[BPF_ALU | BPF_ADD | BPF_X] = &&ALU_ADD_X,
		[BPF_ALU | BPF_ADD | BPF_K] = &&ALU_ADD_K,
		[BPF_ALU | BPF_SUB | BPF_X] = &&ALU_SUB_X,
		[BPF_ALU | BPF_SUB | BPF_K] = &&ALU_SUB_K,
		[BPF_ALU | BPF_AND | BPF_X] = &&ALU_AND_X,
		[BPF_ALU | BPF_AND | BPF_K] = &&ALU_AND_K,
		[BPF_ALU | BPF_OR | BPF_X]  = &&ALU_OR_X,
		[BPF_ALU | BPF_OR | BPF_K]  = &&ALU_OR_K,
		[BPF_ALU | BPF_LSH | BPF_X] = &&ALU_LSH_X,
		[BPF_ALU | BPF_LSH | BPF_K] = &&ALU_LSH_K,
		[BPF_ALU | BPF_RSH | BPF_X] = &&ALU_RSH_X,
		[BPF_ALU | BPF_RSH | BPF_K] = &&ALU_RSH_K,
		[BPF_ALU | BPF_XOR | BPF_X] = &&ALU_XOR_X,
		[BPF_ALU | BPF_XOR | BPF_K] = &&ALU_XOR_K,
		[BPF_ALU | BPF_MUL | BPF_X] = &&ALU_MUL_X,
		[BPF_ALU | BPF_MUL | BPF_K] = &&ALU_MUL_K,
		[BPF_ALU | BPF_MOV | BPF_X] = &&ALU_MOV_X,
		[BPF_ALU | BPF_MOV | BPF_K] = &&ALU_MOV_K,
		[BPF_ALU | BPF_DIV | BPF_X] = &&ALU_DIV_X,
		[BPF_ALU | BPF_DIV | BPF_K] = &&ALU_DIV_K,
		[BPF_ALU | BPF_MOD | BPF_X] = &&ALU_MOD_X,
		[BPF_ALU | BPF_MOD | BPF_K] = &&ALU_MOD_K,
		[BPF_ALU | BPF_NEG] = &&ALU_NEG,
		[BPF_ALU | BPF_END | BPF_TO_BE] = &&ALU_END_TO_BE,
		[BPF_ALU | BPF_END | BPF_TO_LE] = &&ALU_END_TO_LE,
		/* 64 bit ALU operations */
		[BPF_ALU64 | BPF_ADD | BPF_X] = &&ALU64_ADD_X,
		[BPF_ALU64 | BPF_ADD | BPF_K] = &&ALU64_ADD_K,
		[BPF_ALU64 | BPF_SUB | BPF_X] = &&ALU64_SUB_X,
		[BPF_ALU64 | BPF_SUB | BPF_K] = &&ALU64_SUB_K,
		[BPF_ALU64 | BPF_AND | BPF_X] = &&ALU64_AND_X,
		[BPF_ALU64 | BPF_AND | BPF_K] = &&ALU64_AND_K,
		[BPF_ALU64 | BPF_OR | BPF_X] = &&ALU64_OR_X,
		[BPF_ALU64 | BPF_OR | BPF_K] = &&ALU64_OR_K,
		[BPF_ALU64 | BPF_LSH | BPF_X] = &&ALU64_LSH_X,
		[BPF_ALU64 | BPF_LSH | BPF_K] = &&ALU64_LSH_K,
		[BPF_ALU64 | BPF_RSH | BPF_X] = &&ALU64_RSH_X,
		[BPF_ALU64 | BPF_RSH | BPF_K] = &&ALU64_RSH_K,
		[BPF_ALU64 | BPF_XOR | BPF_X] = &&ALU64_XOR_X,
		[BPF_ALU64 | BPF_XOR | BPF_K] = &&ALU64_XOR_K,
		[BPF_ALU64 | BPF_MUL | BPF_X] = &&ALU64_MUL_X,
		[BPF_ALU64 | BPF_MUL | BPF_K] = &&ALU64_MUL_K,
		[BPF_ALU64 | BPF_MOV | BPF_X] = &&ALU64_MOV_X,
		[BPF_ALU64 | BPF_MOV | BPF_K] = &&ALU64_MOV_K,
		[BPF_ALU64 | BPF_ARSH | BPF_X] = &&ALU64_ARSH_X,
		[BPF_ALU64 | BPF_ARSH | BPF_K] = &&ALU64_ARSH_K,
		[BPF_ALU64 | BPF_DIV | BPF_X] = &&ALU64_DIV_X,
		[BPF_ALU64 | BPF_DIV | BPF_K] = &&ALU64_DIV_K,
		[BPF_ALU64 | BPF_MOD | BPF_X] = &&ALU64_MOD_X,
		[BPF_ALU64 | BPF_MOD | BPF_K] = &&ALU64_MOD_K,
		[BPF_ALU64 | BPF_NEG] = &&ALU64_NEG,
		/* Call instruction */
		[BPF_JMP | BPF_CALL] = &&JMP_CALL,
		[BPF_JMP | BPF_CALL | BPF_X] = &&JMP_TAIL_CALL,
		/* Jumps */
		[BPF_JMP | BPF_JA] = &&JMP_JA,
		[BPF_JMP | BPF_JEQ | BPF_X] = &&JMP_JEQ_X,
		[BPF_JMP | BPF_JEQ | BPF_K] = &&JMP_JEQ_K,
		[BPF_JMP | BPF_JNE | BPF_X] = &&JMP_JNE_X,
		[BPF_JMP | BPF_JNE | BPF_K] = &&JMP_JNE_K,
		[BPF_JMP | BPF_JGT | BPF_X] = &&JMP_JGT_X,
		[BPF_JMP | BPF_JGT | BPF_K] = &&JMP_JGT_K,
		[BPF_JMP | BPF_JGE | BPF_X] = &&JMP_JGE_X,
		[BPF_JMP | BPF_JGE | BPF_K] = &&JMP_JGE_K,
		[BPF_JMP | BPF_JSGT | BPF_X] = &&JMP_JSGT_X,
		[BPF_JMP | BPF_JSGT | BPF_K] = &&JMP_JSGT_K,
		[BPF_JMP | BPF_JSGE | BPF_X] = &&JMP_JSGE_X,
		[BPF_JMP | BPF_JSGE | BPF_K] = &&JMP_JSGE_K,
		[BPF_JMP | BPF_JSET | BPF_X] = &&JMP_JSET_X,
		[BPF_JMP | BPF_JSET | BPF_K] = &&JMP_JSET_K,
		/* Program return */
		[BPF_JMP | BPF_EXIT] = &&JMP_EXIT,
		/* Store instructions */
		[BPF_STX | BPF_MEM | BPF_B] = &&STX_MEM_B,
		[BPF_STX | BPF_MEM | BPF_H] = &&STX_MEM_H,
		[BPF_STX | BPF_MEM | BPF_W] = &&STX_MEM_W,
		[BPF_STX | BPF_MEM | BPF_DW] = &&STX_MEM_DW,
		[BPF_STX | BPF_XADD | BPF_W] = &&STX_XADD_W,
		[BPF_STX | BPF_XADD | BPF_DW] = &&STX_XADD_DW,
		[BPF_ST | BPF_MEM | BPF_B] = &&ST_MEM_B,
		[BPF_ST | BPF_MEM | BPF_H] = &&ST_MEM_H,
		[BPF_ST | BPF_MEM | BPF_W] = &&ST_MEM_W,
		[BPF_ST | BPF_MEM | BPF_DW] = &&ST_MEM_DW,
		/* Load instructions */
		[BPF_LDX | BPF_MEM | BPF_B] = &&LDX_MEM_B,
		[BPF_LDX | BPF_MEM | BPF_H] = &&LDX_MEM_H,
		[BPF_LDX | BPF_MEM | BPF_W] = &&LDX_MEM_W,
		[BPF_LDX | BPF_MEM | BPF_DW] = &&LDX_MEM_DW,
		[BPF_LD | BPF_ABS | BPF_W] = &&LD_ABS_W,
		[BPF_LD | BPF_ABS | BPF_H] = &&LD_ABS_H,
		[BPF_LD | BPF_ABS | BPF_B] = &&LD_ABS_B,
		[BPF_LD | BPF_IND | BPF_W] = &&LD_IND_W,
		[BPF_LD | BPF_IND | BPF_H] = &&LD_IND_H,
		[BPF_LD | BPF_IND | BPF_B] = &&LD_IND_B,
		[BPF_LD | BPF_IMM | BPF_DW] = &&LD_IMM_DW,
	};
	u32 tail_call_cnt = 0;
	void *ptr;
	int off;

#define CONT	 ({ insn++; goto select_insn; })
#define CONT_JMP ({ insn++; goto select_insn; })

	FP = (u64) (unsigned long) &stack[ARRAY_SIZE(stack)];
	ARG1 = (u64) (unsigned long) ctx;

select_insn:
	goto *jumptable[insn->code];

	/* ALU */
#define ALU(OPCODE, OP)			\
	ALU64_##OPCODE##_X:		\
		DST = DST OP SRC;	\
		CONT;			\
	ALU_##OPCODE##_X:		\
		DST = (u32) DST OP (u32) SRC;	\
		CONT;			\
	ALU64_##OPCODE##_K:		\
		DST = DST OP IMM;		\
		CONT;			\
	ALU_##OPCODE##_K:		\
		DST = (u32) DST OP (u32) IMM;	\
		CONT;

	ALU(ADD,  +)
	ALU(SUB,  -)
	ALU(AND,  &)
	ALU(OR,   |)
	ALU(LSH, <<)
	ALU(RSH, >>)
	ALU(XOR,  ^)
	ALU(MUL,  *)
#undef ALU
	ALU_NEG:
		DST = (u32) -DST;
		CONT;
	ALU64_NEG:
		DST = -DST;
		CONT;
	ALU_MOV_X:
		DST = (u32) SRC;
		CONT;
	ALU_MOV_K:
		DST = (u32) IMM;
		CONT;
	ALU64_MOV_X:
		DST = SRC;
		CONT;
	ALU64_MOV_K:
		DST = IMM;
		CONT;
	LD_IMM_DW:
		DST = (u64) (u32) insn[0].imm | ((u64) (u32) insn[1].imm) << 32;
		insn++;
		CONT;
	ALU64_ARSH_X:
		(*(s64 *) &DST) >>= SRC;
		CONT;
	ALU64_ARSH_K:
		(*(s64 *) &DST) >>= IMM;
		CONT;
	ALU64_MOD_X:
		if (unlikely(SRC == 0))
			return 0;
		div64_u64_rem(DST, SRC, &tmp);
		DST = tmp;
		CONT;
	ALU_MOD_X:
		if (unlikely(SRC == 0))
			return 0;
		tmp = (u32) DST;
		DST = do_div(tmp, (u32) SRC);
		CONT;
	ALU64_MOD_K:
		div64_u64_rem(DST, IMM, &tmp);
		DST = tmp;
		CONT;
	ALU_MOD_K:
		tmp = (u32) DST;
		DST = do_div(tmp, (u32) IMM);
		CONT;
	ALU64_DIV_X:
		if (unlikely(SRC == 0))
			return 0;
		DST = div64_u64(DST, SRC);
		CONT;
	ALU_DIV_X:
		if (unlikely(SRC == 0))
			return 0;
		tmp = (u32) DST;
		do_div(tmp, (u32) SRC);
		DST = (u32) tmp;
		CONT;
	ALU64_DIV_K:
		DST = div64_u64(DST, IMM);
		CONT;
	ALU_DIV_K:
		tmp = (u32) DST;
		do_div(tmp, (u32) IMM);
		DST = (u32) tmp;
		CONT;
	ALU_END_TO_BE:
		switch (IMM) {
		case 16:
			DST = (__force u16) cpu_to_be16(DST);
			break;
		case 32:
			DST = (__force u32) cpu_to_be32(DST);
			break;
		case 64:
			DST = (__force u64) cpu_to_be64(DST);
			break;
		}
		CONT;
	ALU_END_TO_LE:
		switch (IMM) {
		case 16:
			DST = (__force u16) cpu_to_le16(DST);
			break;
		case 32:
			DST = (__force u32) cpu_to_le32(DST);
			break;
		case 64:
			DST = (__force u64) cpu_to_le64(DST);
			break;
		}
		CONT;

	/* CALL */
	JMP_CALL:
		/* Function call scratches BPF_R1-BPF_R5 registers,
		 * preserves BPF_R6-BPF_R9, and stores return value
		 * into BPF_R0.
		 */
		BPF_R0 = (__bpf_call_base + insn->imm)(BPF_R1, BPF_R2, BPF_R3,
						       BPF_R4, BPF_R5);
		CONT;

	JMP_TAIL_CALL: {
		struct bpf_map *map = (struct bpf_map *) (unsigned long) BPF_R2;
		struct bpf_array *array = container_of(map, struct bpf_array, map);
		struct bpf_prog *prog;
		u64 index = BPF_R3;

		if (unlikely(index >= array->map.max_entries))
			goto out;
		if (unlikely(tail_call_cnt > MAX_TAIL_CALL_CNT))
			goto out;

		tail_call_cnt++;

		prog = READ_ONCE(array->ptrs[index]);
		if (!prog)
			goto out;

		/* ARG1 at this point is guaranteed to point to CTX from
		 * the verifier side due to the fact that the tail call is
		 * handeled like a helper, that is, bpf_tail_call_proto,
		 * where arg1_type is ARG_PTR_TO_CTX.
		 */
		insn = prog->insnsi;
		goto select_insn;
out:
		CONT;
	}
	/* JMP */
	JMP_JA:
		insn += insn->off;
		CONT;
	JMP_JEQ_X:
		if (DST == SRC) {
			insn += insn->off;
			CONT_JMP;
		}
		CONT;
	JMP_JEQ_K:
		if (DST == IMM) {
			insn += insn->off;
			CONT_JMP;
		}
		CONT;
	JMP_JNE_X:
		if (DST != SRC) {
			insn += insn->off;
			CONT_JMP;
		}
		CONT;
	JMP_JNE_K:
		if (DST != IMM) {
			insn += insn->off;
			CONT_JMP;
		}
		CONT;
	JMP_JGT_X:
		if (DST > SRC) {
			insn += insn->off;
			CONT_JMP;
		}
		CONT;
	JMP_JGT_K:
		if (DST > IMM) {
			insn += insn->off;
			CONT_JMP;
		}
		CONT;
	JMP_JGE_X:
		if (DST >= SRC) {
			insn += insn->off;
			CONT_JMP;
		}
		CONT;
	JMP_JGE_K:
		if (DST >= IMM) {
			insn += insn->off;
			CONT_JMP;
		}
		CONT;
	JMP_JSGT_X:
		if (((s64) DST) > ((s64) SRC)) {
			insn += insn->off;
			CONT_JMP;
		}
		CONT;
	JMP_JSGT_K:
		if (((s64) DST) > ((s64) IMM)) {
			insn += insn->off;
			CONT_JMP;
		}
		CONT;
	JMP_JSGE_X:
		if (((s64) DST) >= ((s64) SRC)) {
			insn += insn->off;
			CONT_JMP;
		}
		CONT;
	JMP_JSGE_K:
		if (((s64) DST) >= ((s64) IMM)) {
			insn += insn->off;
			CONT_JMP;
		}
		CONT;
	JMP_JSET_X:
		if (DST & SRC) {
			insn += insn->off;
			CONT_JMP;
		}
		CONT;
	JMP_JSET_K:
		if (DST & IMM) {
			insn += insn->off;
			CONT_JMP;
		}
		CONT;
	JMP_EXIT:
		return BPF_R0;

	/* STX and ST and LDX*/
#define LDST(SIZEOP, SIZE)						\
	STX_MEM_##SIZEOP:						\
		*(SIZE *)(unsigned long) (DST + insn->off) = SRC;	\
		CONT;							\
	ST_MEM_##SIZEOP:						\
		*(SIZE *)(unsigned long) (DST + insn->off) = IMM;	\
		CONT;							\
	LDX_MEM_##SIZEOP:						\
		DST = *(SIZE *)(unsigned long) (SRC + insn->off);	\
		CONT;

	LDST(B,   u8)
	LDST(H,  u16)
	LDST(W,  u32)
	LDST(DW, u64)
#undef LDST
	STX_XADD_W: /* lock xadd *(u32 *)(dst_reg + off16) += src_reg */
		atomic_add((u32) SRC, (atomic_t *)(unsigned long)
			   (DST + insn->off));
		CONT;
	STX_XADD_DW: /* lock xadd *(u64 *)(dst_reg + off16) += src_reg */
		atomic64_add((u64) SRC, (atomic64_t *)(unsigned long)
			     (DST + insn->off));
		CONT;
	LD_ABS_W: /* BPF_R0 = ntohl(*(u32 *) (skb->data + imm32)) */
		off = IMM;
load_word:
		/* BPF_LD + BPD_ABS and BPF_LD + BPF_IND insns are only
		 * appearing in the programs where ctx == skb
		 * (see may_access_skb() in the verifier). All programs
		 * keep 'ctx' in regs[BPF_REG_CTX] == BPF_R6,
		 * bpf_convert_filter() saves it in BPF_R6, internal BPF
		 * verifier will check that BPF_R6 == ctx.
		 *
		 * BPF_ABS and BPF_IND are wrappers of function calls,
		 * so they scratch BPF_R1-BPF_R5 registers, preserve
		 * BPF_R6-BPF_R9, and store return value into BPF_R0.
		 *
		 * Implicit input:
		 *   ctx == skb == BPF_R6 == CTX
		 *
		 * Explicit input:
		 *   SRC == any register
		 *   IMM == 32-bit immediate
		 *
		 * Output:
		 *   BPF_R0 - 8/16/32-bit skb data converted to cpu endianness
		 */

		ptr = bpf_load_pointer((struct sk_buff *) (unsigned long) CTX, off, 4, &tmp);
		if (likely(ptr != NULL)) {
			BPF_R0 = get_unaligned_be32(ptr);
			CONT;
		}

		return 0;
	LD_ABS_H: /* BPF_R0 = ntohs(*(u16 *) (skb->data + imm32)) */
		off = IMM;
load_half:
		ptr = bpf_load_pointer((struct sk_buff *) (unsigned long) CTX, off, 2, &tmp);
		if (likely(ptr != NULL)) {
			BPF_R0 = get_unaligned_be16(ptr);
			CONT;
		}

		return 0;
	LD_ABS_B: /* BPF_R0 = *(u8 *) (skb->data + imm32) */
		off = IMM;
load_byte:
		ptr = bpf_load_pointer((struct sk_buff *) (unsigned long) CTX, off, 1, &tmp);
		if (likely(ptr != NULL)) {
			BPF_R0 = *(u8 *)ptr;
			CONT;
		}

		return 0;
	LD_IND_W: /* BPF_R0 = ntohl(*(u32 *) (skb->data + src_reg + imm32)) */
		off = IMM + SRC;
		goto load_word;
	LD_IND_H: /* BPF_R0 = ntohs(*(u16 *) (skb->data + src_reg + imm32)) */
		off = IMM + SRC;
		goto load_half;
	LD_IND_B: /* BPF_R0 = *(u8 *) (skb->data + src_reg + imm32) */
		off = IMM + SRC;
		goto load_byte;

	default_label:
		/* If we ever reach this, we have a bug somewhere. */
		WARN_RATELIMIT(1, "unknown opcode %02x\n", insn->code);
		return 0;
}
STACK_FRAME_NON_STANDARD(__bpf_prog_run); /* jump table */

bool bpf_prog_array_compatible(struct bpf_array *array,
			       const struct bpf_prog *fp)
{
	if (!array->owner_prog_type) {
		/* There's no owner yet where we could check for
		 * compatibility.
		 */
		array->owner_prog_type = fp->type;
		array->owner_jited = fp->jited;

		return true;
	}

	return array->owner_prog_type == fp->type &&
	       array->owner_jited == fp->jited;
}

static int bpf_check_tail_call(const struct bpf_prog *fp)
{
	struct bpf_prog_aux *aux = fp->aux;
	int i;

	for (i = 0; i < aux->used_map_cnt; i++) {
		struct bpf_map *map = aux->used_maps[i];
		struct bpf_array *array;

		if (map->map_type != BPF_MAP_TYPE_PROG_ARRAY)
			continue;

		array = container_of(map, struct bpf_array, map);
		if (!bpf_prog_array_compatible(array, fp))
			return -EINVAL;
	}

	return 0;
}

/**
 *	bpf_prog_select_runtime - select exec runtime for BPF program
 *	@fp: bpf_prog populated with internal BPF program
 *	@err: pointer to error variable
 *
 * Try to JIT eBPF program, if JIT is not available, use interpreter.
 * The BPF program will be executed via BPF_PROG_RUN() macro.
 */
struct bpf_prog *bpf_prog_select_runtime(struct bpf_prog *fp, int *err)
{
	fp->bpf_func = (void *) __bpf_prog_run;

	/* eBPF JITs can rewrite the program in case constant
	 * blinding is active. However, in case of error during
	 * blinding, bpf_int_jit_compile() must always return a
	 * valid program, which in this case would simply not
	 * be JITed, but falls back to the interpreter.
	 */
	fp = bpf_int_jit_compile(fp);
	bpf_prog_lock_ro(fp);

	/* The tail call compatibility check can only be done at
	 * this late stage as we need to determine, if we deal
	 * with JITed or non JITed program concatenations and not
	 * all eBPF JITs might immediately support all features.
	 */
	*err = bpf_check_tail_call(fp);

	return fp;
}
EXPORT_SYMBOL_GPL(bpf_prog_select_runtime);

static void bpf_prog_free_deferred(struct work_struct *work)
{
	struct bpf_prog_aux *aux;

	aux = container_of(work, struct bpf_prog_aux, work);
	bpf_jit_free(aux->prog);
}

/* Free internal BPF program */
void bpf_prog_free(struct bpf_prog *fp)
{
	struct bpf_prog_aux *aux = fp->aux;

	INIT_WORK(&aux->work, bpf_prog_free_deferred);
	schedule_work(&aux->work);
}
EXPORT_SYMBOL_GPL(bpf_prog_free);

/* RNG for unpriviledged user space with separated state from prandom_u32(). */
static DEFINE_PER_CPU(struct rnd_state, bpf_user_rnd_state);

void bpf_user_rnd_init_once(void)
{
	prandom_init_once(&bpf_user_rnd_state);
}

BPF_CALL_0(bpf_user_rnd_u32)
{
	/* Should someone ever have the rather unwise idea to use some
	 * of the registers passed into this function, then note that
	 * this function is called from native eBPF and classic-to-eBPF
	 * transformations. Register assignments from both sides are
	 * different, f.e. classic always sets fn(ctx, A, X) here.
	 */
	struct rnd_state *state;
	u32 res;

	state = &get_cpu_var(bpf_user_rnd_state);
	res = prandom_u32_state(state);
	put_cpu_var(bpf_user_rnd_state);

	return res;
}

/* Weak definitions of helper functions in case we don't have bpf syscall. */
const struct bpf_func_proto bpf_map_lookup_elem_proto __weak;
const struct bpf_func_proto bpf_map_update_elem_proto __weak;
const struct bpf_func_proto bpf_map_delete_elem_proto __weak;

const struct bpf_func_proto bpf_get_prandom_u32_proto __weak;
const struct bpf_func_proto bpf_get_smp_processor_id_proto __weak;
const struct bpf_func_proto bpf_get_numa_node_id_proto __weak;
const struct bpf_func_proto bpf_ktime_get_ns_proto __weak;

const struct bpf_func_proto bpf_get_current_pid_tgid_proto __weak;
const struct bpf_func_proto bpf_get_current_uid_gid_proto __weak;
const struct bpf_func_proto bpf_get_current_comm_proto __weak;

const struct bpf_func_proto * __weak bpf_get_trace_printk_proto(void)
{
	return NULL;
}

u64 __weak
bpf_event_output(struct bpf_map *map, u64 flags, void *meta, u64 meta_size,
		 void *ctx, u64 ctx_size, bpf_ctx_copy_t ctx_copy)
{
	return -ENOTSUPP;
}

/* Always built-in helper functions. */
const struct bpf_func_proto bpf_tail_call_proto = {
	.func		= NULL,
	.gpl_only	= false,
	.ret_type	= RET_VOID,
	.arg1_type	= ARG_PTR_TO_CTX,
	.arg2_type	= ARG_CONST_MAP_PTR,
	.arg3_type	= ARG_ANYTHING,
};

/* Stub for JITs that only support cBPF. eBPF programs are interpreted.
 * It is encouraged to implement bpf_int_jit_compile() instead, so that
 * eBPF and implicitly also cBPF can get JITed!
 */
struct bpf_prog * __weak bpf_int_jit_compile(struct bpf_prog *prog)
{
	return prog;
}

/* Stub for JITs that support eBPF. All cBPF code gets transformed into
 * eBPF by the kernel and is later compiled by bpf_int_jit_compile().
 */
void __weak bpf_jit_compile(struct bpf_prog *prog)
{
}

bool __weak bpf_helper_changes_pkt_data(void *func)
{
	return false;
}

/* To execute LD_ABS/LD_IND instructions __bpf_prog_run() may call
 * skb_copy_bits(), so provide a weak definition of it for NET-less config.
 */
int __weak skb_copy_bits(const struct sk_buff *skb, int offset, void *to,
			 int len)
{
	return -EFAULT;
}

/* All definitions of tracepoints related to BPF. */
#define CREATE_TRACE_POINTS
#include <linux/bpf_trace.h>

EXPORT_TRACEPOINT_SYMBOL_GPL(xdp_exception);

EXPORT_TRACEPOINT_SYMBOL_GPL(bpf_prog_get_type);
EXPORT_TRACEPOINT_SYMBOL_GPL(bpf_prog_put_rcu);<|MERGE_RESOLUTION|>--- conflicted
+++ resolved
@@ -394,45 +394,23 @@
 
 void bpf_prog_kallsyms_add(struct bpf_prog *fp)
 {
-<<<<<<< HEAD
-	unsigned long flags;
-
-=======
->>>>>>> 2ac97f0f
 	if (!bpf_prog_kallsyms_candidate(fp) ||
 	    !capable(CAP_SYS_ADMIN))
 		return;
 
-<<<<<<< HEAD
-	spin_lock_irqsave(&bpf_lock, flags);
-	bpf_prog_ksym_node_add(fp->aux);
-	spin_unlock_irqrestore(&bpf_lock, flags);
-=======
 	spin_lock_bh(&bpf_lock);
 	bpf_prog_ksym_node_add(fp->aux);
 	spin_unlock_bh(&bpf_lock);
->>>>>>> 2ac97f0f
 }
 
 void bpf_prog_kallsyms_del(struct bpf_prog *fp)
 {
-<<<<<<< HEAD
-	unsigned long flags;
-
-	if (!bpf_prog_kallsyms_candidate(fp))
-		return;
-
-	spin_lock_irqsave(&bpf_lock, flags);
-	bpf_prog_ksym_node_del(fp->aux);
-	spin_unlock_irqrestore(&bpf_lock, flags);
-=======
 	if (!bpf_prog_kallsyms_candidate(fp))
 		return;
 
 	spin_lock_bh(&bpf_lock);
 	bpf_prog_ksym_node_del(fp->aux);
 	spin_unlock_bh(&bpf_lock);
->>>>>>> 2ac97f0f
 }
 
 static struct bpf_prog *bpf_prog_kallsyms_find(unsigned long addr)
