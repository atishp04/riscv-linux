--- conflicted
+++ resolved
@@ -711,13 +711,6 @@
 		what |= BLK_TC_ACT(BLK_TC_PC);
 	else
 		what |= BLK_TC_ACT(BLK_TC_FS);
-<<<<<<< HEAD
-
-	__blk_add_trace(bt, blk_rq_trace_sector(rq), nr_bytes, req_op(rq),
-			rq->cmd_flags, what, rq->errors, 0, NULL);
-}
-=======
->>>>>>> 2ac97f0f
 
 	__blk_add_trace(bt, blk_rq_trace_sector(rq), nr_bytes, req_op(rq),
 			rq->cmd_flags, what, error, 0, NULL);
@@ -965,11 +958,7 @@
 		return;
 
 	__blk_add_trace(bt, blk_rq_trace_sector(rq), blk_rq_bytes(rq), 0, 0,
-<<<<<<< HEAD
-				BLK_TA_DRV_DATA, rq->errors, len, data);
-=======
 				BLK_TA_DRV_DATA, 0, len, data);
->>>>>>> 2ac97f0f
 }
 EXPORT_SYMBOL_GPL(blk_add_driver_data);
 
