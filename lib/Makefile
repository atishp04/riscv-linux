--- conflicted
+++ resolved
@@ -41,11 +41,7 @@
 	 gcd.o lcm.o list_sort.o uuid.o flex_array.o iov_iter.o clz_ctz.o \
 	 bsearch.o find_bit.o llist.o memweight.o kfifo.o \
 	 percpu-refcount.o percpu_ida.o rhashtable.o reciprocal_div.o \
-<<<<<<< HEAD
-	 once.o refcount.o
-=======
 	 once.o refcount.o usercopy.o
->>>>>>> 2ac97f0f
 obj-y += string_helpers.o
 obj-$(CONFIG_TEST_STRING_HELPERS) += test-string_helpers.o
 obj-y += hexdump.o
