--- conflicted
+++ resolved
@@ -2647,21 +2647,12 @@
 	if (tcon->tidStatus == CifsExiting)
 		return 0;
 	if (strncmp(tcon->treeName, volume_info->UNC, MAX_TREE_SIZE))
-<<<<<<< HEAD
 		return 0;
 	if (tcon->seal != volume_info->seal)
 		return 0;
 #ifdef CONFIG_CIFS_SMB2
 	if (tcon->snapshot_time != volume_info->snapshot_time)
 		return 0;
-=======
-		return 0;
-	if (tcon->seal != volume_info->seal)
-		return 0;
-#ifdef CONFIG_CIFS_SMB2
-	if (tcon->snapshot_time != volume_info->snapshot_time)
-		return 0;
->>>>>>> 2ac97f0f
 #endif /* CONFIG_CIFS_SMB2 */
 	return 1;
 }
