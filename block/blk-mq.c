--- conflicted
+++ resolved
@@ -230,10 +230,6 @@
 #endif
 	rq->special = NULL;
 	/* tag was already set */
-<<<<<<< HEAD
-	rq->errors = 0;
-=======
->>>>>>> 2ac97f0f
 	rq->extra_len = 0;
 
 	INIT_LIST_HEAD(&rq->timeout_list);
@@ -256,15 +252,9 @@
 	tag = blk_mq_get_tag(data);
 	if (tag != BLK_MQ_TAG_FAIL) {
 		struct blk_mq_tags *tags = blk_mq_tags_from_data(data);
-<<<<<<< HEAD
 
 		rq = tags->static_rqs[tag];
 
-=======
-
-		rq = tags->static_rqs[tag];
-
->>>>>>> 2ac97f0f
 		if (data->flags & BLK_MQ_REQ_INTERNAL) {
 			rq->tag = -1;
 			rq->internal_tag = tag;
@@ -347,16 +337,9 @@
 	}
 	cpu = cpumask_first(alloc_data.hctx->cpumask);
 	alloc_data.ctx = __blk_mq_get_ctx(q, cpu);
-<<<<<<< HEAD
 
 	rq = blk_mq_sched_get_request(q, NULL, rw, &alloc_data);
 
-	blk_mq_put_ctx(alloc_data.ctx);
-=======
-
-	rq = blk_mq_sched_get_request(q, NULL, rw, &alloc_data);
-
->>>>>>> 2ac97f0f
 	blk_queue_exit(q);
 
 	if (!rq)
@@ -383,13 +366,8 @@
 	if (rq->tag != -1)
 		blk_mq_put_tag(hctx, hctx->tags, ctx, rq->tag);
 	if (sched_tag != -1)
-<<<<<<< HEAD
-		blk_mq_sched_completed_request(hctx, rq);
-	blk_mq_sched_restart_queues(hctx);
-=======
 		blk_mq_put_tag(hctx, hctx->sched_tags, ctx, sched_tag);
 	blk_mq_sched_restart(hctx);
->>>>>>> 2ac97f0f
 	blk_queue_exit(q);
 }
 
@@ -406,10 +384,7 @@
 {
 	blk_mq_finish_hctx_request(blk_mq_map_queue(rq->q, rq->mq_ctx->cpu), rq);
 }
-<<<<<<< HEAD
-=======
 EXPORT_SYMBOL_GPL(blk_mq_finish_request);
->>>>>>> 2ac97f0f
 
 void blk_mq_free_request(struct request *rq)
 {
@@ -823,17 +798,10 @@
 		case ELEVATOR_FRONT_MERGE:
 			if (blk_mq_sched_allow_merge(q, rq, bio))
 				merged = bio_attempt_front_merge(q, rq, bio);
-<<<<<<< HEAD
 			break;
 		case ELEVATOR_DISCARD_MERGE:
 			merged = bio_attempt_discard_merge(q, rq, bio);
 			break;
-=======
-			break;
-		case ELEVATOR_DISCARD_MERGE:
-			merged = bio_attempt_discard_merge(q, rq, bio);
-			break;
->>>>>>> 2ac97f0f
 		default:
 			continue;
 		}
@@ -889,7 +857,6 @@
 
 bool blk_mq_get_driver_tag(struct request *rq, struct blk_mq_hw_ctx **hctx,
 			   bool wait)
-<<<<<<< HEAD
 {
 	struct blk_mq_alloc_data data = {
 		.q = rq->q,
@@ -897,12 +864,10 @@
 		.flags = wait ? 0 : BLK_MQ_REQ_NOWAIT,
 	};
 
-	if (rq->tag != -1) {
-done:
-		if (hctx)
-			*hctx = data.hctx;
-		return true;
-	}
+	might_sleep_if(wait);
+
+	if (rq->tag != -1)
+		goto done;
 
 	if (blk_mq_tag_is_reserved(data.hctx->sched_tags, rq->internal_tag))
 		data.flags |= BLK_MQ_REQ_RESERVED;
@@ -914,10 +879,12 @@
 			atomic_inc(&data.hctx->nr_active);
 		}
 		data.hctx->tags->rqs[rq->tag] = rq;
-		goto done;
-	}
-
-	return false;
+	}
+
+done:
+	if (hctx)
+		*hctx = data.hctx;
+	return rq->tag != -1;
 }
 
 static void __blk_mq_put_driver_tag(struct blk_mq_hw_ctx *hctx,
@@ -1014,133 +981,6 @@
 	return true;
 }
 
-bool blk_mq_dispatch_rq_list(struct blk_mq_hw_ctx *hctx, struct list_head *list)
-=======
->>>>>>> 2ac97f0f
-{
-	struct blk_mq_alloc_data data = {
-		.q = rq->q,
-		.hctx = blk_mq_map_queue(rq->q, rq->mq_ctx->cpu),
-		.flags = wait ? 0 : BLK_MQ_REQ_NOWAIT,
-	};
-
-	might_sleep_if(wait);
-
-	if (rq->tag != -1)
-		goto done;
-
-	if (blk_mq_tag_is_reserved(data.hctx->sched_tags, rq->internal_tag))
-		data.flags |= BLK_MQ_REQ_RESERVED;
-
-	rq->tag = blk_mq_get_tag(&data);
-	if (rq->tag >= 0) {
-		if (blk_mq_tag_busy(data.hctx)) {
-			rq->rq_flags |= RQF_MQ_INFLIGHT;
-			atomic_inc(&data.hctx->nr_active);
-		}
-		data.hctx->tags->rqs[rq->tag] = rq;
-	}
-
-done:
-	if (hctx)
-		*hctx = data.hctx;
-	return rq->tag != -1;
-}
-
-static void __blk_mq_put_driver_tag(struct blk_mq_hw_ctx *hctx,
-				    struct request *rq)
-{
-	blk_mq_put_tag(hctx, hctx->tags, rq->mq_ctx, rq->tag);
-	rq->tag = -1;
-
-	if (rq->rq_flags & RQF_MQ_INFLIGHT) {
-		rq->rq_flags &= ~RQF_MQ_INFLIGHT;
-		atomic_dec(&hctx->nr_active);
-	}
-}
-
-static void blk_mq_put_driver_tag_hctx(struct blk_mq_hw_ctx *hctx,
-				       struct request *rq)
-{
-	if (rq->tag == -1 || rq->internal_tag == -1)
-		return;
-
-	__blk_mq_put_driver_tag(hctx, rq);
-}
-
-static void blk_mq_put_driver_tag(struct request *rq)
-{
-	struct blk_mq_hw_ctx *hctx;
-
-	if (rq->tag == -1 || rq->internal_tag == -1)
-		return;
-
-	hctx = blk_mq_map_queue(rq->q, rq->mq_ctx->cpu);
-	__blk_mq_put_driver_tag(hctx, rq);
-}
-
-/*
- * If we fail getting a driver tag because all the driver tags are already
- * assigned and on the dispatch list, BUT the first entry does not have a
- * tag, then we could deadlock. For that case, move entries with assigned
- * driver tags to the front, leaving the set of tagged requests in the
- * same order, and the untagged set in the same order.
- */
-static bool reorder_tags_to_front(struct list_head *list)
-{
-	struct request *rq, *tmp, *first = NULL;
-
-	list_for_each_entry_safe_reverse(rq, tmp, list, queuelist) {
-		if (rq == first)
-			break;
-		if (rq->tag != -1) {
-			list_move(&rq->queuelist, list);
-			if (!first)
-				first = rq;
-		}
-	}
-
-	return first != NULL;
-}
-
-static int blk_mq_dispatch_wake(wait_queue_t *wait, unsigned mode, int flags,
-				void *key)
-{
-	struct blk_mq_hw_ctx *hctx;
-
-	hctx = container_of(wait, struct blk_mq_hw_ctx, dispatch_wait);
-
-	list_del(&wait->task_list);
-	clear_bit_unlock(BLK_MQ_S_TAG_WAITING, &hctx->state);
-	blk_mq_run_hw_queue(hctx, true);
-	return 1;
-}
-
-static bool blk_mq_dispatch_wait_add(struct blk_mq_hw_ctx *hctx)
-{
-	struct sbq_wait_state *ws;
-
-	/*
-	 * The TAG_WAITING bit serves as a lock protecting hctx->dispatch_wait.
-	 * The thread which wins the race to grab this bit adds the hardware
-	 * queue to the wait queue.
-	 */
-	if (test_bit(BLK_MQ_S_TAG_WAITING, &hctx->state) ||
-	    test_and_set_bit_lock(BLK_MQ_S_TAG_WAITING, &hctx->state))
-		return false;
-
-	init_waitqueue_func_entry(&hctx->dispatch_wait, blk_mq_dispatch_wake);
-	ws = bt_wait_ptr(&hctx->tags->bitmap_tags, hctx);
-
-	/*
-	 * As soon as this returns, it's no longer safe to fiddle with
-	 * hctx->dispatch_wait, since a completion can wake up the wait queue
-	 * and unlock the bit.
-	 */
-	add_wait_queue(&ws->wait, &hctx->dispatch_wait);
-	return true;
-}
-
 bool blk_mq_dispatch_rq_list(struct request_queue *q, struct list_head *list)
 {
 	struct blk_mq_hw_ctx *hctx;
@@ -1166,19 +1006,6 @@
 			 * The initial allocation attempt failed, so we need to
 			 * rerun the hardware queue when a tag is freed.
 			 */
-<<<<<<< HEAD
-			if (blk_mq_dispatch_wait_add(hctx)) {
-				/*
-				 * It's possible that a tag was freed in the
-				 * window between the allocation failure and
-				 * adding the hardware queue to the wait queue.
-				 */
-				if (!blk_mq_get_driver_tag(rq, &hctx, false))
-					break;
-			} else {
-				break;
-			}
-=======
 			if (!blk_mq_dispatch_wait_add(hctx))
 				break;
 
@@ -1189,16 +1016,11 @@
 			 */
 			if (!blk_mq_get_driver_tag(rq, &hctx, false))
 				break;
->>>>>>> 2ac97f0f
 		}
 
 		list_del_init(&rq->queuelist);
 
 		bd.rq = rq;
-<<<<<<< HEAD
-		bd.list = dptr;
-=======
->>>>>>> 2ac97f0f
 
 		/*
 		 * Flag last if we have no more requests, or if we have more
@@ -1243,13 +1065,8 @@
 	 */
 	if (!list_empty(list)) {
 		/*
-<<<<<<< HEAD
-		 * If we got a driver tag for the next request already,
-		 * free it again.
-=======
 		 * If an I/O scheduler has been configured and we got a driver
 		 * tag for the next request already, free it again.
->>>>>>> 2ac97f0f
 		 */
 		rq = list_first_entry(list, struct request, queuelist);
 		blk_mq_put_driver_tag(rq);
@@ -1263,12 +1080,6 @@
 		 * it is no longer set that means that it was cleared by another
 		 * thread and hence that a queue rerun is needed.
 		 *
-<<<<<<< HEAD
-		 * blk_mq_run_hw_queue() already checks the STOPPED bit
-		 *
-		 * If RESTART or TAG_WAITING is set, then let completion restart
-		 * the queue instead of potentially looping here.
-=======
 		 * If TAG_WAITING is set that means that an I/O scheduler has
 		 * been configured and another thread is waiting for a driver
 		 * tag. To guarantee fairness, do not rerun this hardware queue
@@ -1283,18 +1094,13 @@
 		 * - Some but not all block drivers stop a queue before
 		 *   returning BLK_MQ_RQ_QUEUE_BUSY. Two exceptions are scsi-mq
 		 *   and dm-rq.
->>>>>>> 2ac97f0f
 		 */
 		if (!blk_mq_sched_needs_restart(hctx) &&
 		    !test_bit(BLK_MQ_S_TAG_WAITING, &hctx->state))
 			blk_mq_run_hw_queue(hctx, true);
 	}
 
-<<<<<<< HEAD
-	return queued != 0;
-=======
 	return (queued + errors) != 0;
->>>>>>> 2ac97f0f
 }
 
 static void __blk_mq_run_hw_queue(struct blk_mq_hw_ctx *hctx)
@@ -1495,11 +1301,6 @@
 	if (unlikely(!blk_mq_hw_queue_mapped(hctx)))
 		return;
 
-<<<<<<< HEAD
-	blk_mq_stop_hw_queue(hctx);
-	kblockd_schedule_delayed_work_on(blk_mq_hctx_next_cpu(hctx),
-			&hctx->delay_work, msecs_to_jiffies(msecs));
-=======
 	/*
 	 * Stop the hw queue, then modify currently delayed work.
 	 * This should prevent us from running the queue prematurely.
@@ -1510,7 +1311,6 @@
 	kblockd_mod_delayed_work_on(blk_mq_hctx_next_cpu(hctx),
 					&hctx->run_work,
 					msecs_to_jiffies(msecs));
->>>>>>> 2ac97f0f
 }
 EXPORT_SYMBOL(blk_mq_delay_queue);
 
@@ -1664,11 +1464,7 @@
 	return blk_tag_to_qc_t(rq->internal_tag, hctx->queue_num, true);
 }
 
-<<<<<<< HEAD
-static void blk_mq_try_issue_directly(struct request *rq, blk_qc_t *cookie,
-=======
 static void __blk_mq_try_issue_directly(struct request *rq, blk_qc_t *cookie,
->>>>>>> 2ac97f0f
 				      bool may_sleep)
 {
 	struct request_queue *q = rq->q;
@@ -1679,7 +1475,6 @@
 	struct blk_mq_hw_ctx *hctx;
 	blk_qc_t new_cookie;
 	int ret;
-<<<<<<< HEAD
 
 	if (q->elevator)
 		goto insert;
@@ -1687,15 +1482,6 @@
 	if (!blk_mq_get_driver_tag(rq, &hctx, false))
 		goto insert;
 
-=======
-
-	if (q->elevator)
-		goto insert;
-
-	if (!blk_mq_get_driver_tag(rq, &hctx, false))
-		goto insert;
-
->>>>>>> 2ac97f0f
 	new_cookie = request_to_qc_t(hctx, rq);
 
 	/*
@@ -1718,8 +1504,6 @@
 	__blk_mq_requeue_request(rq);
 insert:
 	blk_mq_sched_insert_request(rq, false, true, false, may_sleep);
-<<<<<<< HEAD
-=======
 }
 
 static void blk_mq_try_issue_directly(struct blk_mq_hw_ctx *hctx,
@@ -1738,7 +1522,6 @@
 		__blk_mq_try_issue_directly(rq, cookie, true);
 		srcu_read_unlock(&hctx->queue_rq_srcu, srcu_idx);
 	}
->>>>>>> 2ac97f0f
 }
 
 static blk_qc_t blk_mq_make_request(struct request_queue *q, struct bio *bio)
@@ -1767,7 +1550,6 @@
 		return BLK_QC_T_NONE;
 
 	if (blk_mq_sched_bio_merge(q, bio))
-<<<<<<< HEAD
 		return BLK_QC_T_NONE;
 
 	wb_acct = wbt_wait(q->rq_wb, bio, NULL);
@@ -1784,131 +1566,9 @@
 
 	cookie = request_to_qc_t(data.hctx, rq);
 
-	if (unlikely(is_flush_fua)) {
-		if (q->elevator)
-			goto elv_insert;
-		blk_mq_bio_to_request(rq, bio);
-		blk_insert_flush(rq);
-		goto run_queue;
-	}
-
-	plug = current->plug;
-	/*
-	 * If the driver supports defer issued based on 'last', then
-	 * queue it up like normal since we can potentially save some
-	 * CPU this way.
-	 */
-	if (((plug && !blk_queue_nomerges(q)) || is_sync) &&
-	    !(data.hctx->flags & BLK_MQ_F_DEFER_ISSUE)) {
-		struct request *old_rq = NULL;
-
-		blk_mq_bio_to_request(rq, bio);
-
-		/*
-		 * We do limited plugging. If the bio can be merged, do that.
-		 * Otherwise the existing request in the plug list will be
-		 * issued. So the plug list will have one request at most
-		 */
-		if (plug) {
-			/*
-			 * The plug list might get flushed before this. If that
-			 * happens, same_queue_rq is invalid and plug list is
-			 * empty
-			 */
-			if (same_queue_rq && !list_empty(&plug->mq_list)) {
-				old_rq = same_queue_rq;
-				list_del_init(&old_rq->queuelist);
-			}
-			list_add_tail(&rq->queuelist, &plug->mq_list);
-		} else /* is_sync */
-			old_rq = rq;
-		blk_mq_put_ctx(data.ctx);
-		if (!old_rq)
-			goto done;
-
-		if (!(data.hctx->flags & BLK_MQ_F_BLOCKING)) {
-			rcu_read_lock();
-			blk_mq_try_issue_directly(old_rq, &cookie, false);
-			rcu_read_unlock();
-		} else {
-			srcu_idx = srcu_read_lock(&data.hctx->queue_rq_srcu);
-			blk_mq_try_issue_directly(old_rq, &cookie, true);
-			srcu_read_unlock(&data.hctx->queue_rq_srcu, srcu_idx);
-		}
-		goto done;
-	}
-
-	if (q->elevator) {
-elv_insert:
-		blk_mq_put_ctx(data.ctx);
-		blk_mq_bio_to_request(rq, bio);
-		blk_mq_sched_insert_request(rq, false, true,
-						!is_sync || is_flush_fua, true);
-		goto done;
-	}
-	if (!blk_mq_merge_queue_io(data.hctx, data.ctx, rq, bio)) {
-		/*
-		 * For a SYNC request, send it to the hardware immediately. For
-		 * an ASYNC request, just ensure that we run it later on. The
-		 * latter allows for merging opportunities and more efficient
-		 * dispatching.
-		 */
-run_queue:
-		blk_mq_run_hw_queue(data.hctx, !is_sync || is_flush_fua);
-	}
-	blk_mq_put_ctx(data.ctx);
-done:
-	return cookie;
-}
-
-/*
- * Single hardware queue variant. This will attempt to use any per-process
- * plug for merging and IO deferral.
- */
-static blk_qc_t blk_sq_make_request(struct request_queue *q, struct bio *bio)
-{
-	const int is_sync = op_is_sync(bio->bi_opf);
-	const int is_flush_fua = op_is_flush(bio->bi_opf);
-	struct blk_plug *plug;
-	unsigned int request_count = 0;
-	struct blk_mq_alloc_data data = { .flags = 0 };
-	struct request *rq;
-	blk_qc_t cookie;
-	unsigned int wb_acct;
-
-	blk_queue_bounce(q, &bio);
-
-	if (bio_integrity_enabled(bio) && bio_integrity_prep(bio)) {
-		bio_io_error(bio);
-=======
->>>>>>> 2ac97f0f
-		return BLK_QC_T_NONE;
-
-	if (blk_mq_sched_bio_merge(q, bio))
-		return BLK_QC_T_NONE;
-
-	wb_acct = wbt_wait(q->rq_wb, bio, NULL);
-
-	trace_block_getrq(q, bio, bio->bi_opf);
-
-	rq = blk_mq_sched_get_request(q, bio, bio->bi_opf, &data);
-	if (unlikely(!rq)) {
-		__wbt_done(q->rq_wb, wb_acct);
-		return BLK_QC_T_NONE;
-	}
-
-	wbt_track(&rq->issue_stat, wb_acct);
-
-	cookie = request_to_qc_t(data.hctx, rq);
-
 	plug = current->plug;
 	if (unlikely(is_flush_fua)) {
-<<<<<<< HEAD
-		if (q->elevator)
-			goto elv_insert;
-=======
 		blk_mq_put_ctx(data.ctx);
->>>>>>> 2ac97f0f
 		blk_mq_bio_to_request(rq, bio);
 		if (q->elevator) {
 			blk_mq_sched_insert_request(rq, false, true, true,
@@ -1947,18 +1607,6 @@
 	} else if (plug && !blk_queue_nomerges(q)) {
 		blk_mq_bio_to_request(rq, bio);
 
-<<<<<<< HEAD
-	if (q->elevator) {
-elv_insert:
-		blk_mq_put_ctx(data.ctx);
-		blk_mq_bio_to_request(rq, bio);
-		blk_mq_sched_insert_request(rq, false, true,
-						!is_sync || is_flush_fua, true);
-		goto done;
-	}
-	if (!blk_mq_merge_queue_io(data.hctx, data.ctx, rq, bio)) {
-=======
->>>>>>> 2ac97f0f
 		/*
 		 * We do limited plugging. If the bio can be merged, do that.
 		 * Otherwise the existing request in the plug list will be
@@ -1991,11 +1639,6 @@
 	} else
 		blk_mq_put_ctx(data.ctx);
 
-<<<<<<< HEAD
-	blk_mq_put_ctx(data.ctx);
-done:
-=======
->>>>>>> 2ac97f0f
 	return cookie;
 }
 
@@ -2532,8 +2175,6 @@
 {
 	struct blk_mq_hw_ctx *hctx;
 	unsigned int i;
-
-	blk_mq_sched_teardown(q);
 
 	/* hctx kobj stays in hctx */
 	queue_for_each_hw_ctx(q, hctx, i) {
@@ -3025,19 +2666,6 @@
 	blk_mq_update_queue_map(set);
 	list_for_each_entry(q, &set->tag_list, tag_set_list) {
 		blk_mq_realloc_hw_ctxs(set, q);
-<<<<<<< HEAD
-
-		/*
-		 * Manually set the make_request_fn as blk_queue_make_request
-		 * resets a lot of the queue settings.
-		 */
-		if (q->nr_hw_queues > 1)
-			q->make_request_fn = blk_mq_make_request;
-		else
-			q->make_request_fn = blk_sq_make_request;
-
-=======
->>>>>>> 2ac97f0f
 		blk_mq_queue_reinit(q, cpu_online_mask);
 	}
 
@@ -3231,10 +2859,6 @@
 	hctx = q->queue_hw_ctx[blk_qc_t_to_queue_num(cookie)];
 	if (!blk_qc_t_is_internal(cookie))
 		rq = blk_mq_tag_to_rq(hctx->tags, blk_qc_t_to_tag(cookie));
-<<<<<<< HEAD
-	else
-		rq = blk_mq_tag_to_rq(hctx->sched_tags, blk_qc_t_to_tag(cookie));
-=======
 	else {
 		rq = blk_mq_tag_to_rq(hctx->sched_tags, blk_qc_t_to_tag(cookie));
 		/*
@@ -3246,7 +2870,6 @@
 		if (!rq)
 			return false;
 	}
->>>>>>> 2ac97f0f
 
 	return __blk_mq_poll(hctx, rq);
 }
