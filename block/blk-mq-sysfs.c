--- conflicted
+++ resolved
@@ -253,19 +253,12 @@
 	struct blk_mq_hw_ctx *hctx;
 	int i;
 
-<<<<<<< HEAD
+	lockdep_assert_held(&q->sysfs_lock);
+
 	queue_for_each_hw_ctx(q, hctx, i)
 		blk_mq_unregister_hctx(hctx);
 
-	blk_mq_debugfs_unregister_hctxs(q);
-=======
-	lockdep_assert_held(&q->sysfs_lock);
-
-	queue_for_each_hw_ctx(q, hctx, i)
-		blk_mq_unregister_hctx(hctx);
-
 	blk_mq_debugfs_unregister_mq(q);
->>>>>>> 2ac97f0f
 
 	kobject_uevent(&q->mq_kobj, KOBJ_REMOVE);
 	kobject_del(&q->mq_kobj);
@@ -316,12 +309,8 @@
 	struct blk_mq_hw_ctx *hctx;
 	int ret, i;
 
-<<<<<<< HEAD
-	blk_mq_disable_hotplug();
-=======
 	WARN_ON_ONCE(!q->kobj.parent);
 	lockdep_assert_held(&q->sysfs_lock);
->>>>>>> 2ac97f0f
 
 	ret = kobject_add(&q->mq_kobj, kobject_get(&dev->kobj), "%s", "mq");
 	if (ret < 0)
@@ -329,11 +318,7 @@
 
 	kobject_uevent(&q->mq_kobj, KOBJ_ADD);
 
-<<<<<<< HEAD
-	blk_mq_debugfs_register(q, kobject_name(&dev->kobj));
-=======
 	blk_mq_debugfs_register(q);
->>>>>>> 2ac97f0f
 
 	queue_for_each_hw_ctx(q, hctx, i) {
 		ret = blk_mq_register_hctx(hctx);
@@ -381,8 +366,6 @@
 
 	blk_mq_debugfs_unregister_mq(q);
 
-	blk_mq_debugfs_unregister_hctxs(q);
-
 	queue_for_each_hw_ctx(q, hctx, i)
 		blk_mq_unregister_hctx(hctx);
 
@@ -400,8 +383,6 @@
 		goto unlock;
 
 	blk_mq_debugfs_register_mq(q);
-
-	blk_mq_debugfs_register_hctxs(q);
 
 	queue_for_each_hw_ctx(q, hctx, i) {
 		ret = blk_mq_register_hctx(hctx);
